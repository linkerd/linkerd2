--- conflicted
+++ resolved
@@ -3,12 +3,8 @@
     self as k8s,
     policy::{LocalTargetRef, NamespacedTargetRef},
 };
-<<<<<<< HEAD
-use linkerd_policy_test::{create, create_ready_pod, curl, nginx, with_temp_ns, LinkerdInject};
+use linkerd_policy_test::{create, create_ready_pod, curl, web, with_temp_ns, LinkerdInject};
 use std::num::NonZeroU16;
-=======
-use linkerd_policy_test::{create, create_ready_pod, curl, web, with_temp_ns, LinkerdInject};
->>>>>>> 7e98376f
 
 #[tokio::test(flavor = "current_thread")]
 async fn meshtls() {
