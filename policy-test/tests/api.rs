use std::time::Duration;

use futures::prelude::*;
use kube::ResourceExt;
use linkerd_policy_controller_core::{Ipv4Net, Ipv6Net};
use linkerd_policy_controller_k8s_api as k8s;
use linkerd_policy_test::{
    assert_is_default_all_unauthenticated, assert_protocol_detect, create, create_ready_pod, grpc,
    with_temp_ns,
};
use maplit::{btreemap, convert_args, hashmap};
use tokio::time;

/// Creates a pod, watches its policy, and updates policy resources that impact
/// the watch.
#[tokio::test(flavor = "current_thread")]
async fn server_with_server_authorization() {
    with_temp_ns(|client, ns| async move {
        // Create a pod that does nothing. It's injected with a proxy, so we can
        // attach policies to its admin server.
        let pod = create_ready_pod(&client, mk_pause(&ns, "pause")).await;

        let mut rx = retry_watch_server(&client, &ns, &pod.name_unchecked()).await;
        let config = rx
            .next()
            .await
            .expect("watch must not fail")
            .expect("watch must return an initial config");
        tracing::trace!(?config);
        assert_is_default_all_unauthenticated!(config);
        assert_protocol_detect!(config);

        // Create a server that selects the pod's proxy admin server and ensure
        // that the update now uses this server, which has no authorizations
        let server = create(&client, mk_admin_server(&ns, "linkerd-admin")).await;
        let config = rx
            .next()
            .await
            .expect("watch must not fail")
            .expect("watch must return an updated config");
        tracing::trace!(?config);
        assert_eq!(
            config.protocol,
            Some(grpc::inbound::ProxyProtocol {
                kind: Some(grpc::inbound::proxy_protocol::Kind::Http1(
                    grpc::inbound::proxy_protocol::Http1::default()
                )),
            }),
        );
        assert_eq!(config.authorizations, vec![]);
        assert_eq!(
            config.labels,
            convert_args!(hashmap!(
                "group" => "policy.linkerd.io",
                "kind" => "server",
                "name" => "linkerd-admin"
            )),
        );

        // Create a server authorization that refers to the `linkerd-admin`
        // server (by name) and ensure that the update now reflects this
        // authorization.
        create(
            &client,
            k8s::policy::ServerAuthorization {
                metadata: kube::api::ObjectMeta {
                    namespace: Some(ns.clone()),
                    name: Some("all-admin".to_string()),
                    ..Default::default()
                },
                spec: k8s::policy::ServerAuthorizationSpec {
                    server: k8s::policy::server_authorization::Server {
                        name: Some("linkerd-admin".to_string()),
                        selector: None,
                    },
                    client: k8s::policy::server_authorization::Client {
                        unauthenticated: true,
                        ..k8s::policy::server_authorization::Client::default()
                    },
                },
            },
        )
        .await;
        let config = rx
            .next()
            .await
            .expect("watch must not fail")
            .expect("watch must return an updated config");
        tracing::trace!(?config);
        assert_eq!(
            config.protocol,
            Some(grpc::inbound::ProxyProtocol {
                kind: Some(grpc::inbound::proxy_protocol::Kind::Http1(
                    grpc::inbound::proxy_protocol::Http1::default()
                )),
            }),
        );
        assert_eq!(
            config.authorizations.first().unwrap().labels,
            convert_args!(hashmap!(
                "group" => "policy.linkerd.io",
                "kind" => "serverauthorization",
                "name" => "all-admin",
            )),
        );
        assert_eq!(
            *config
                .authorizations
                .first()
                .unwrap()
                .authentication
                .as_ref()
                .unwrap(),
            grpc::inbound::Authn {
                permit: Some(grpc::inbound::authn::Permit::Unauthenticated(
                    grpc::inbound::authn::PermitUnauthenticated {}
                )),
            }
        );
        assert_eq!(
            config.labels,
            convert_args!(hashmap!(
                "group" => "policy.linkerd.io",
                "kind" => "server",
                "name" => server.name_unchecked()
            ))
        );

        // Delete the `Server` and ensure that the update reverts to the
        // default.
        kube::Api::<k8s::policy::Server>::namespaced(client.clone(), &ns)
            .delete(
                &server.name_unchecked(),
                &kube::api::DeleteParams::default(),
            )
            .await
            .expect("Server must be deleted");
        let config = rx
            .next()
            .await
            .expect("watch must not fail")
            .expect("watch must return an updated config");
        tracing::trace!(?config);
        assert_is_default_all_unauthenticated!(config);
        assert_protocol_detect!(config);
    })
    .await;
}

/// Creates a pod, watches its policy, and updates policy resources that impact
/// the watch.
#[tokio::test(flavor = "current_thread")]
async fn server_with_authorization_policy() {
    with_temp_ns(|client, ns| async move {
        // Create a pod that does nothing. It's injected with a proxy, so we can
        // attach policies to its admin server.
        let pod = create_ready_pod(&client, mk_pause(&ns, "pause")).await;

        let mut rx = retry_watch_server(&client, &ns, &pod.name_unchecked()).await;
        let config = rx
            .next()
            .await
            .expect("watch must not fail")
            .expect("watch must return an initial config");
        tracing::trace!(?config);
        assert_is_default_all_unauthenticated!(config);
        assert_protocol_detect!(config);

        // Create a server that selects the pod's proxy admin server and ensure
        // that the update now uses this server, which has no authorizations
        let server = create(&client, mk_admin_server(&ns, "linkerd-admin")).await;
        let config = rx
            .next()
            .await
            .expect("watch must not fail")
            .expect("watch must return an updated config");
        tracing::trace!(?config);
        assert_eq!(
            config.protocol,
            Some(grpc::inbound::ProxyProtocol {
                kind: Some(grpc::inbound::proxy_protocol::Kind::Http1(
                    grpc::inbound::proxy_protocol::Http1::default()
                )),
            }),
        );
        assert_eq!(config.authorizations, vec![]);
        assert_eq!(
            config.labels,
            convert_args!(hashmap!(
                "group" => "policy.linkerd.io",
                "kind" => "server",
                "name" => server.name_unchecked()
            ))
        );

        let all_nets = create(
            &client,
            k8s::policy::NetworkAuthentication {
                metadata: kube::api::ObjectMeta {
                    namespace: Some(ns.clone()),
                    name: Some("all-admin".to_string()),
                    ..Default::default()
                },
                spec: k8s::policy::NetworkAuthenticationSpec {
                    networks: vec![
                        k8s::policy::network_authentication::Network {
                            cidr: Ipv4Net::default().into(),
                            except: None,
                        },
                        k8s::policy::network_authentication::Network {
                            cidr: Ipv6Net::default().into(),
                            except: None,
                        },
                    ],
                },
            },
        )
        .await;

        let authz_policy = create(
            &client,
            k8s::policy::AuthorizationPolicy {
                metadata: kube::api::ObjectMeta {
                    namespace: Some(ns.clone()),
                    name: Some("all-admin".to_string()),
                    ..Default::default()
                },
                spec: k8s::policy::AuthorizationPolicySpec {
                    target_ref: k8s::policy::LocalTargetRef::from_resource(&server),
                    required_authentication_refs: vec![
                        k8s::policy::NamespacedTargetRef::from_resource(&all_nets),
                    ],
                },
            },
        )
        .await;

        let config = time::timeout(time::Duration::from_secs(10), rx.next())
            .await
            .expect("watch must update within 10s")
            .expect("watch must not fail")
            .expect("watch must return an updated config");
        tracing::trace!(?config);
        assert_eq!(
            config.protocol,
            Some(grpc::inbound::ProxyProtocol {
                kind: Some(grpc::inbound::proxy_protocol::Kind::Http1(
                    grpc::inbound::proxy_protocol::Http1::default()
                )),
            }),
        );
        assert_eq!(config.authorizations.len(), 1);
        assert_eq!(
            config.authorizations.first().unwrap().labels,
            convert_args!(hashmap!(
                "group" => "policy.linkerd.io",
                "kind" => "authorizationpolicy",
                "name" => authz_policy.name_unchecked(),
            ))
        );
        assert_eq!(
            *config
                .authorizations
                .first()
                .unwrap()
                .authentication
                .as_ref()
                .unwrap(),
            grpc::inbound::Authn {
                permit: Some(grpc::inbound::authn::Permit::Unauthenticated(
                    grpc::inbound::authn::PermitUnauthenticated {}
                )),
            }
        );
        assert_eq!(
            config.labels,
            convert_args!(hashmap!(
                "group" => "policy.linkerd.io",
                "kind" => "server",
                "name" => server.name_unchecked()
            ))
        );
    })
    .await;
}

#[tokio::test(flavor = "current_thread")]
async fn server_with_gateway_http_route() {
    with_temp_ns(|client, ns| async move {
<<<<<<< HEAD
        let route = k8s_gateway_api::HttpRoute {
            metadata: kube::api::ObjectMeta {
                namespace: Some(ns.clone()),
                name: Some("metrics-route".to_string()),
                ..Default::default()
            },
            spec: k8s_gateway_api::HttpRouteSpec {
                inner: k8s_gateway_api::CommonRouteSpec {
                    parent_refs: Some(vec![k8s_gateway_api::ParentReference {
                        group: Some("policy.linkerd.io".to_string()),
                        kind: Some("Server".to_string()),
                        namespace: None,
                        name: "linkerd-admin".to_string(),
                        section_name: None,
                        port: None,
=======
        // Create a pod that does nothing. It's injected with a proxy, so we can
        // attach policies to its admin server.
        let pod = create_ready_pod(&client, mk_pause(&ns, "pause")).await;

        let mut rx = retry_watch_server(&client, &ns, &pod.name_unchecked()).await;
        let config = rx
            .next()
            .await
            .expect("watch must not fail")
            .expect("watch must return an initial config");
        tracing::trace!(?config);
        assert_is_default_all_unauthenticated!(config);
        assert_protocol_detect!(config);

        // Create a server that selects the pod's proxy admin server and ensure
        // that the update now uses this server, which has no authorizations
        // and no routes.
        let _server = create(&client, mk_admin_server(&ns, "linkerd-admin")).await;
        let config = rx
            .next()
            .await
            .expect("watch must not fail")
            .expect("watch must return an updated config");
        tracing::trace!(?config);
        assert_eq!(
            config.protocol,
            Some(grpc::inbound::ProxyProtocol {
                kind: Some(grpc::inbound::proxy_protocol::Kind::Http1(
                    grpc::inbound::proxy_protocol::Http1::default()
                )),
            }),
        );
        assert_eq!(config.authorizations, vec![]);
        assert_eq!(
            config.labels,
            convert_args!(hashmap!(
                "group" => "policy.linkerd.io",
                "kind" => "server",
                "name" => "linkerd-admin"
            )),
        );

        // Create an http route that refers to the `linkerd-admin` server (by
        // name) and ensure that the update now reflects this route.
        let route = create(
            &client,
            k8s_gateway_api::HttpRoute {
                metadata: kube::api::ObjectMeta {
                    namespace: Some(ns.clone()),
                    name: Some("metrics-route".to_string()),
                    ..Default::default()
                },
                spec: k8s_gateway_api::HttpRouteSpec {
                    inner: k8s_gateway_api::CommonRouteSpec {
                        parent_refs: Some(vec![k8s_gateway_api::ParentReference {
                            group: Some("policy.linkerd.io".to_string()),
                            kind: Some("Server".to_string()),
                            namespace: None,
                            name: "linkerd-admin".to_string(),
                            section_name: None,
                            port: None,
                        }]),
                    },
                    hostnames: None,
                    rules: Some(vec![k8s_gateway_api::HttpRouteRule {
                        matches: Some(vec![k8s_gateway_api::HttpRouteMatch {
                            path: Some(k8s_gateway_api::HttpPathMatch::Exact {
                                value: "/metrics".to_string(),
                            }),
                            headers: None,
                            query_params: None,
                            method: Some("GET".to_string()),
                        }]),
                        filters: None,
                        backend_refs: None,
>>>>>>> 7e98376f
                    }]),
                },
                hostnames: None,
                rules: Some(vec![k8s_gateway_api::HttpRouteRule {
                    matches: Some(vec![k8s_gateway_api::HttpRouteMatch {
                        path: Some(k8s_gateway_api::HttpPathMatch::Exact {
                            value: "/metrics".to_string(),
                        }),
                        headers: None,
                        query_params: None,
                        method: Some("GET".to_string()),
                    }]),
                    filters: None,
                    backend_refs: None,
                }]),
            },
            status: None,
        };
        test_server_with_http_route(client, ns, route).await
    })
    .await
}

#[tokio::test(flavor = "current_thread")]
async fn server_with_linkerd_http_route() {
    use k8s::policy::httproute as api;

    with_temp_ns(|client, ns| async move {
        let route = api::HttpRoute {
            metadata: kube::api::ObjectMeta {
                namespace: Some(ns.clone()),
                name: Some("metrics-route".to_string()),
                ..Default::default()
            },
            spec: api::HttpRouteSpec {
                inner: api::CommonRouteSpec {
                    parent_refs: Some(vec![api::ParentReference {
                        group: Some("policy.linkerd.io".to_string()),
                        kind: Some("Server".to_string()),
                        namespace: None,
                        name: "linkerd-admin".to_string(),
                        section_name: None,
                        port: None,
                    }]),
                },
                hostnames: None,
                rules: Some(vec![api::HttpRouteRule {
                    matches: Some(vec![api::HttpRouteMatch {
                        path: Some(api::HttpPathMatch::Exact {
                            value: "/metrics".to_string(),
                        }),
                        headers: None,
                        query_params: None,
                        method: Some("GET".to_string()),
                    }]),
                    filters: None,
                }]),
            },
            status: None,
        };
        test_server_with_http_route(client, ns, route).await
    })
    .await
}

async fn test_server_with_http_route<R>(client: kube::Client, ns: String, route: R)
where
    R: kube::Resource + serde::Serialize + serde::de::DeserializeOwned + Clone + std::fmt::Debug,
    R::DynamicType: Default,
{
    // Create a pod that does nothing. It's injected with a proxy, so we can
    // attach policies to its admin server.
    let pod = create_ready_pod(&client, mk_pause(&ns, "pause")).await;
    tracing::trace!(?pod);

    let mut rx = retry_watch_server(&client, &ns, &pod.name_unchecked()).await;
    let config = rx
        .next()
        .await
        .expect("watch must not fail")
        .expect("watch must return an initial config");
    tracing::trace!(?config);
    assert_is_default_all_unauthenticated!(config);
    assert_protocol_detect!(config);

    // Create a server that selects the pod's proxy admin server and ensure
    // that the update now uses this server, which has no authorizations
    // and no routes.
    let _server = create(&client, mk_admin_server(&ns, "linkerd-admin")).await;
    let config = rx
        .next()
        .await
        .expect("watch must not fail")
        .expect("watch must return an updated config");
    tracing::trace!(?config);
    assert_eq!(
        config.protocol,
        Some(grpc::inbound::ProxyProtocol {
            kind: Some(grpc::inbound::proxy_protocol::Kind::Http1(
                grpc::inbound::proxy_protocol::Http1::default()
            )),
        }),
    );
    assert_eq!(config.authorizations, vec![]);
    assert_eq!(
        config.labels,
        convert_args!(hashmap!(
            "group" => "policy.linkerd.io",
            "kind" => "server",
            "name" => "linkerd-admin"
        )),
    );

    // Create an http route that refers to the `linkerd-admin` server (by
    // name) and ensure that the update now reflects this route.
    let route = create(&client, route).await;
    let config = rx
        .next()
        .await
        .expect("watch must not fail")
        .expect("watch must return an updated config");
    tracing::trace!(?config);
    let http1 = if let grpc::inbound::proxy_protocol::Kind::Http1(http1) = config
        .protocol
        .expect("must have proxy protocol")
        .kind
        .expect("must have kind")
    {
        http1
    } else {
        panic!("proxy protocol must be HTTP1")
    };
    let h1_route = http1.routes.first().expect("must have route");
    let rule_match = h1_route
        .rules
        .first()
        .expect("must have rule")
        .matches
        .first()
        .expect("must have match");
    // Route has no authorizations by default.
    assert_eq!(h1_route.authorizations, Vec::default());
    // Route has appropriate metadata.
    assert_eq!(
        h1_route
            .metadata
            .to_owned()
            .expect("route must have metadata"),
        grpc::meta::Metadata {
            kind: Some(grpc::meta::metadata::Kind::Resource(grpc::meta::Resource {
                group: "gateway.networking.k8s.io".to_string(),
                kind: "HTTPRoute".to_string(),
                name: "metrics-route".to_string(),
            }))
        }
    );
    // Route has path match.
    assert_eq!(
        rule_match
            .path
            .to_owned()
            .expect("must have path match")
            .kind
            .expect("must have kind"),
        grpc::http_route::path_match::Kind::Exact("/metrics".to_string()),
    );

    // Create a network authentication and an authorization policy that
    // refers to the `metrics-route` route (by name).
    let all_nets = create(
        &client,
        k8s::policy::NetworkAuthentication {
            metadata: kube::api::ObjectMeta {
                namespace: Some(ns.clone()),
                name: Some("all-admin".to_string()),
                ..Default::default()
            },
            spec: k8s::policy::NetworkAuthenticationSpec {
                networks: vec![
                    k8s::policy::network_authentication::Network {
                        cidr: Ipv4Net::default().into(),
                        except: None,
                    },
                    k8s::policy::network_authentication::Network {
                        cidr: Ipv6Net::default().into(),
                        except: None,
                    },
                ],
            },
        },
    )
    .await;
    create(
        &client,
        k8s::policy::AuthorizationPolicy {
            metadata: kube::api::ObjectMeta {
                namespace: Some(ns.clone()),
                name: Some("all-admin".to_string()),
                ..Default::default()
            },
            spec: k8s::policy::AuthorizationPolicySpec {
                target_ref: k8s::policy::LocalTargetRef::from_resource(&route),
                required_authentication_refs: vec![
                    k8s::policy::NamespacedTargetRef::from_resource(&all_nets),
                ],
            },
        },
    )
    .await;

    let config = rx
        .next()
        .await
        .expect("watch must not fail")
        .expect("watch must return an updated config");
    tracing::trace!(?config);
    let http1 = if let grpc::inbound::proxy_protocol::Kind::Http1(http1) = config
        .protocol
        .expect("must have proxy protocol")
        .kind
        .expect("must have kind")
    {
        http1
    } else {
        panic!("proxy protocol must be HTTP1")
    };
    let h1_route = http1.routes.first().expect("must have route");
    assert_eq!(h1_route.authorizations.len(), 1, "must have authorizations");

    // Delete the `HttpRoute` and ensure that the update reverts to the
    // default.
    kube::Api::<R>::namespaced(client.clone(), &ns)
        .delete("metrics-route", &kube::api::DeleteParams::default())
        .await
        .expect("HttpRoute must be deleted");
    let config = rx
        .next()
        .await
        .expect("watch must not fail")
        .expect("watch must return an updated config");
    tracing::trace!(?config);
    assert_eq!(
        config.protocol,
        Some(grpc::inbound::ProxyProtocol {
            kind: Some(grpc::inbound::proxy_protocol::Kind::Http1(
                grpc::inbound::proxy_protocol::Http1::default()
            )),
        }),
    );
}

fn mk_pause(ns: &str, name: &str) -> k8s::Pod {
    k8s::Pod {
        metadata: k8s::ObjectMeta {
            namespace: Some(ns.to_string()),
            name: Some(name.to_string()),
            annotations: Some(convert_args!(btreemap!(
                "linkerd.io/inject" => "enabled",
            ))),
            ..Default::default()
        },
        spec: Some(k8s::PodSpec {
            containers: vec![k8s::api::core::v1::Container {
                name: "pause".to_string(),
                image: Some("gcr.io/google_containers/pause:3.2".to_string()),
                ..Default::default()
            }],
            ..Default::default()
        }),
        ..k8s::Pod::default()
    }
}

fn mk_admin_server(ns: &str, name: &str) -> k8s::policy::Server {
    k8s::policy::Server {
        metadata: k8s::ObjectMeta {
            namespace: Some(ns.to_string()),
            name: Some(name.to_string()),
            ..Default::default()
        },
        spec: k8s::policy::ServerSpec {
            pod_selector: k8s::labels::Selector::default(),
            port: k8s::policy::server::Port::Number(4191.try_into().unwrap()),
            proxy_protocol: Some(k8s::policy::server::ProxyProtocol::Http1),
        },
    }
}

async fn retry_watch_server(
    client: &kube::Client,
    ns: &str,
    pod_name: &str,
) -> tonic::Streaming<grpc::inbound::Server> {
    // Port-forward to the control plane and start watching the pod's admin
    // server's policy and ensure that the first update uses the default
    // policy.
    let mut policy_api = grpc::PolicyClient::port_forwarded(client).await;
    loop {
        match policy_api.watch_port(ns, pod_name, 4191).await {
            Ok(rx) => return rx,
            Err(error) => {
                tracing::error!(?error, ns, pod_name, "failed to watch policy for port 4191");
                time::sleep(Duration::from_secs(1)).await;
            }
        }
    }
}<|MERGE_RESOLUTION|>--- conflicted
+++ resolved
@@ -287,7 +287,8 @@
 #[tokio::test(flavor = "current_thread")]
 async fn server_with_gateway_http_route() {
     with_temp_ns(|client, ns| async move {
-<<<<<<< HEAD
+        // Create an http route that refers to the `linkerd-admin` server (by
+        // name).
         let route = k8s_gateway_api::HttpRoute {
             metadata: kube::api::ObjectMeta {
                 namespace: Some(ns.clone()),
@@ -303,83 +304,6 @@
                         name: "linkerd-admin".to_string(),
                         section_name: None,
                         port: None,
-=======
-        // Create a pod that does nothing. It's injected with a proxy, so we can
-        // attach policies to its admin server.
-        let pod = create_ready_pod(&client, mk_pause(&ns, "pause")).await;
-
-        let mut rx = retry_watch_server(&client, &ns, &pod.name_unchecked()).await;
-        let config = rx
-            .next()
-            .await
-            .expect("watch must not fail")
-            .expect("watch must return an initial config");
-        tracing::trace!(?config);
-        assert_is_default_all_unauthenticated!(config);
-        assert_protocol_detect!(config);
-
-        // Create a server that selects the pod's proxy admin server and ensure
-        // that the update now uses this server, which has no authorizations
-        // and no routes.
-        let _server = create(&client, mk_admin_server(&ns, "linkerd-admin")).await;
-        let config = rx
-            .next()
-            .await
-            .expect("watch must not fail")
-            .expect("watch must return an updated config");
-        tracing::trace!(?config);
-        assert_eq!(
-            config.protocol,
-            Some(grpc::inbound::ProxyProtocol {
-                kind: Some(grpc::inbound::proxy_protocol::Kind::Http1(
-                    grpc::inbound::proxy_protocol::Http1::default()
-                )),
-            }),
-        );
-        assert_eq!(config.authorizations, vec![]);
-        assert_eq!(
-            config.labels,
-            convert_args!(hashmap!(
-                "group" => "policy.linkerd.io",
-                "kind" => "server",
-                "name" => "linkerd-admin"
-            )),
-        );
-
-        // Create an http route that refers to the `linkerd-admin` server (by
-        // name) and ensure that the update now reflects this route.
-        let route = create(
-            &client,
-            k8s_gateway_api::HttpRoute {
-                metadata: kube::api::ObjectMeta {
-                    namespace: Some(ns.clone()),
-                    name: Some("metrics-route".to_string()),
-                    ..Default::default()
-                },
-                spec: k8s_gateway_api::HttpRouteSpec {
-                    inner: k8s_gateway_api::CommonRouteSpec {
-                        parent_refs: Some(vec![k8s_gateway_api::ParentReference {
-                            group: Some("policy.linkerd.io".to_string()),
-                            kind: Some("Server".to_string()),
-                            namespace: None,
-                            name: "linkerd-admin".to_string(),
-                            section_name: None,
-                            port: None,
-                        }]),
-                    },
-                    hostnames: None,
-                    rules: Some(vec![k8s_gateway_api::HttpRouteRule {
-                        matches: Some(vec![k8s_gateway_api::HttpRouteMatch {
-                            path: Some(k8s_gateway_api::HttpPathMatch::Exact {
-                                value: "/metrics".to_string(),
-                            }),
-                            headers: None,
-                            query_params: None,
-                            method: Some("GET".to_string()),
-                        }]),
-                        filters: None,
-                        backend_refs: None,
->>>>>>> 7e98376f
                     }]),
                 },
                 hostnames: None,
@@ -408,6 +332,8 @@
     use k8s::policy::httproute as api;
 
     with_temp_ns(|client, ns| async move {
+        // Create an http route that refers to the `linkerd-admin` server (by
+        // name).
         let route = api::HttpRoute {
             metadata: kube::api::ObjectMeta {
                 namespace: Some(ns.clone()),
@@ -453,7 +379,6 @@
     // Create a pod that does nothing. It's injected with a proxy, so we can
     // attach policies to its admin server.
     let pod = create_ready_pod(&client, mk_pause(&ns, "pause")).await;
-    tracing::trace!(?pod);
 
     let mut rx = retry_watch_server(&client, &ns, &pod.name_unchecked()).await;
     let config = rx
