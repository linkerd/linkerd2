//! A gRPC client for the inbound policy API.
//!
//! This client currently discovers a destination controller pod via the k8s API and uses port
//! forwarding to connect to a running instance.

use anyhow::Result;
use linkerd2_proxy_api::inbound::inbound_server_policies_client::InboundServerPoliciesClient;
pub use linkerd2_proxy_api::*;
use linkerd_policy_controller_k8s_api::{self as k8s, ResourceExt};
use tokio::io;

#[macro_export]
macro_rules! assert_is_default_all_unauthenticated {
    ($config:expr) => {
        assert_default_all_unauthenticated_labels!($config);
        assert_eq!($config.authorizations.len(), 1);
    };
}

#[macro_export]
macro_rules! assert_default_all_unauthenticated_labels {
    ($config:expr) => {
        assert_eq!(
            $config.labels,
            vec![
                ("group".to_string(), "".to_string()),
                ("kind".to_string(), "default".to_string()),
                ("name".to_string(), "all-unauthenticated".to_string()),
            ]
            .into_iter()
            .collect()
        );
    };
}

#[macro_export]
macro_rules! assert_protocol_detect {
    ($config:expr) => {{
        use linkerd2_proxy_api::inbound;

        assert_eq!(
            $config.protocol,
            Some(inbound::ProxyProtocol {
                kind: Some(inbound::proxy_protocol::Kind::Detect(
                    inbound::proxy_protocol::Detect {
<<<<<<< HEAD
                        timeout: Some(time::Duration::from_secs(10).into()),
                        http_routes: vec![
                            $crate::grpc::defaults::http_route(),
                            $crate::grpc::defaults::probe_route(),
                        ],
=======
                        timeout: Some(time::Duration::from_secs(10).try_into().unwrap()),
                        http_routes: vec![$crate::grpc::defaults::http_route()],
>>>>>>> b15d5bb6
                    }
                )),
            }),
        );
    }};
}

#[derive(Debug)]
pub struct PolicyClient {
    client: InboundServerPoliciesClient<GrpcHttp>,
}

#[derive(Debug)]
struct GrpcHttp {
    tx: hyper::client::conn::SendRequest<tonic::body::BoxBody>,
}

// === impl PolicyClient ===

impl PolicyClient {
    pub async fn port_forwarded(client: &kube::Client) -> Self {
        let pod = Self::get_policy_controller_pod(client)
            .await
            .expect("failed to find a policy controller pod");
        let io = Self::connect_port_forward(client, &pod)
            .await
            .expect("failed to establish a port forward");
        let http = GrpcHttp::handshake(io)
            .await
            .expect("failed to connect to the gRPC server");
        PolicyClient {
            client: InboundServerPoliciesClient::new(http),
        }
    }

    pub async fn get_port(
        &mut self,
        ns: &str,
        pod: &str,
        port: u16,
    ) -> Result<inbound::Server, tonic::Status> {
        let rsp = self
            .client
            .get_port(tonic::Request::new(inbound::PortSpec {
                workload: format!("{}:{}", ns, pod),
                port: port as u32,
            }))
            .await?;
        Ok(rsp.into_inner())
    }

    pub async fn watch_port(
        &mut self,
        ns: &str,
        pod: &str,
        port: u16,
    ) -> Result<tonic::Streaming<inbound::Server>, tonic::Status> {
        let rsp = self
            .client
            .watch_port(tonic::Request::new(inbound::PortSpec {
                workload: format!("{}:{}", ns, pod),
                port: port as u32,
            }))
            .await?;
        Ok(rsp.into_inner())
    }

    async fn get_policy_controller_pod(client: &kube::Client) -> Result<String> {
        let params = kube::api::ListParams::default()
            .labels("linkerd.io/control-plane-component=destination");
        let mut pods = kube::Api::<k8s::Pod>::namespaced(client.clone(), "linkerd")
            .list(&params)
            .await?;
        let pod = pods
            .items
            .pop()
            .ok_or_else(|| anyhow::anyhow!("no destination controller pods found"))?;
        Ok(pod.name_unchecked())
    }

    async fn connect_port_forward(
        client: &kube::Client,
        pod: &str,
    ) -> Result<impl io::AsyncRead + io::AsyncWrite + Unpin> {
        let mut pf = kube::Api::<k8s::Pod>::namespaced(client.clone(), "linkerd")
            .portforward(pod, &[8090])
            .await?;
        let io = pf.take_stream(8090).expect("must have a stream");
        Ok(io)
    }
}

// === impl GrpcHttp ===

impl GrpcHttp {
    async fn handshake<I>(io: I) -> Result<Self>
    where
        I: io::AsyncRead + io::AsyncWrite + Unpin + Send + 'static,
    {
        let (tx, conn) = hyper::client::conn::Builder::new()
            .http2_only(true)
            .handshake(io)
            .await?;
        tokio::spawn(conn);
        Ok(Self { tx })
    }
}

impl hyper::service::Service<hyper::Request<tonic::body::BoxBody>> for GrpcHttp {
    type Response = hyper::Response<hyper::Body>;
    type Error = hyper::Error;
    type Future = hyper::client::conn::ResponseFuture;

    fn poll_ready(
        &mut self,
        cx: &mut std::task::Context<'_>,
    ) -> std::task::Poll<Result<(), Self::Error>> {
        self.tx.poll_ready(cx)
    }

    fn call(&mut self, req: hyper::Request<tonic::body::BoxBody>) -> Self::Future {
        let (mut parts, body) = req.into_parts();

        let mut uri = parts.uri.into_parts();
        uri.scheme = Some(hyper::http::uri::Scheme::HTTP);
        uri.authority = Some(
            "linkerd-destination.linkerd.svc.cluster.local:8090"
                .parse()
                .unwrap(),
        );
        parts.uri = hyper::Uri::from_parts(uri).unwrap();

        self.tx.call(hyper::Request::from_parts(parts, body))
    }
}

pub mod defaults {
    use super::*;
    use std::collections::HashMap;

    pub fn proxy_protocol() -> inbound::ProxyProtocol {
        use inbound::proxy_protocol::{Http1, Kind};
        inbound::ProxyProtocol {
            kind: Some(Kind::Http1(Http1 {
                routes: vec![http_route()],
            })),
        }
    }

    pub fn http_route() -> inbound::HttpRoute {
        use http_route::{path_match, HttpRouteMatch, PathMatch};
        use inbound::{http_route::Rule, HttpRoute};
        use meta::{metadata, Metadata};

        HttpRoute {
            metadata: Some(Metadata {
                kind: Some(metadata::Kind::Default("default".to_owned())),
            }),
            rules: vec![Rule {
                matches: vec![HttpRouteMatch {
                    path: Some(PathMatch {
                        kind: Some(path_match::Kind::Prefix("/".to_owned())),
                    }),
                    ..HttpRouteMatch::default()
                }],
                ..Rule::default()
            }],
            ..HttpRoute::default()
        }
    }

    pub fn probe_route() -> inbound::HttpRoute {
        use http_route::{path_match, HttpRouteMatch, PathMatch};
        use http_types::{http_method, HttpMethod};
        use inbound::{
            authn::{Permit, PermitUnauthenticated},
            http_route::Rule,
            Authn, Authz, HttpRoute, Network,
        };
        use meta::{metadata, Metadata};
        use net::{ip_address, IpAddress, IpNetwork};

        let mut labels = HashMap::default();
        labels.insert("kind".to_string(), "default".to_string());
        labels.insert("name".to_string(), "probe".to_string());
        labels.insert("group".to_string(), "".to_string());

        HttpRoute {
            metadata: Some(Metadata {
                kind: Some(metadata::Kind::Default("probe".to_string())),
            }),
            authorizations: vec![Authz {
                networks: vec![Network {
                    net: Some(IpNetwork {
                        ip: Some(IpAddress {
                            ip: Some(ip_address::Ip::Ipv4(0)),
                        }),
                        prefix_len: 0,
                    }),
                    ..Network::default()
                }],
                authentication: Some(Authn {
                    permit: Some(Permit::Unauthenticated(PermitUnauthenticated {})),
                }),
                labels,
                metadata: Some(Metadata {
                    kind: Some(metadata::Kind::Default("probe".to_string())),
                }),
            }],
            rules: vec![Rule {
                matches: vec![
                    HttpRouteMatch {
                        path: Some(PathMatch {
                            kind: Some(path_match::Kind::Exact("/live".to_string())),
                        }),
                        method: Some(HttpMethod {
                            r#type: Some(http_method::Type::Registered(0)),
                        }),
                        ..HttpRouteMatch::default()
                    },
                    HttpRouteMatch {
                        path: Some(PathMatch {
                            kind: Some(path_match::Kind::Exact("/ready".to_string())),
                        }),
                        method: Some(HttpMethod {
                            r#type: Some(http_method::Type::Registered(0)),
                        }),
                        ..HttpRouteMatch::default()
                    },
                ],
                ..Rule::default()
            }],
            ..HttpRoute::default()
        }
    }
}<|MERGE_RESOLUTION|>--- conflicted
+++ resolved
@@ -43,16 +43,11 @@
             Some(inbound::ProxyProtocol {
                 kind: Some(inbound::proxy_protocol::Kind::Detect(
                     inbound::proxy_protocol::Detect {
-<<<<<<< HEAD
-                        timeout: Some(time::Duration::from_secs(10).into()),
+                        timeout: Some(time::Duration::from_secs(10).try_into().unwrap()),
                         http_routes: vec![
                             $crate::grpc::defaults::http_route(),
                             $crate::grpc::defaults::probe_route(),
                         ],
-=======
-                        timeout: Some(time::Duration::from_secs(10).try_into().unwrap()),
-                        http_routes: vec![$crate::grpc::defaults::http_route()],
->>>>>>> b15d5bb6
                     }
                 )),
             }),
