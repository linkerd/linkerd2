--- conflicted
+++ resolved
@@ -37,11 +37,7 @@
                 kind: Some(inbound::proxy_protocol::Kind::Detect(
                     inbound::proxy_protocol::Detect {
                         timeout: Some(time::Duration::from_secs(10).into()),
-<<<<<<< HEAD
-                        http_routes: Vec::default(),
-=======
                         http_routes: Default::default(),
->>>>>>> 698c0593
                     }
                 )),
             }),
