--- conflicted
+++ resolved
@@ -4,6 +4,7 @@
 //! forwarding to connect to a running instance.
 
 use anyhow::Result;
+use futures::{future, prelude::*};
 pub use linkerd2_proxy_api::*;
 use linkerd2_proxy_api::{
     inbound::inbound_server_policies_client::InboundServerPoliciesClient,
@@ -105,7 +106,7 @@
 
 #[derive(Debug)]
 struct GrpcHttp {
-    tx: hyper::client::conn::SendRequest<tonic::body::BoxBody>,
+    tx: hyper::client::conn::http2::SendRequest<tonic::body::BoxBody>,
 }
 
 async fn get_policy_controller_pod(client: &kube::Client) -> Result<String> {
@@ -322,26 +323,19 @@
     where
         I: io::AsyncRead + io::AsyncWrite + Unpin + Send + 'static,
     {
-        let (tx, conn) = hyper::client::conn::Builder::new()
-            .http2_only(true)
-            .handshake(io)
-            .await?;
+        let (tx, conn) =
+            hyper::client::conn::http2::Builder::new(hyper_util::rt::TokioExecutor::new())
+                .handshake(hyper_util::rt::TokioIo::new(io))
+                .await?;
         tokio::spawn(conn);
         Ok(Self { tx })
     }
 }
 
-<<<<<<< HEAD
-impl hyper::service::Service<hyper::Request<tonic::body::BoxBody>> for GrpcHttp {
-    type Response = hyper::Response<hyper::Body>;
-    type Error = hyper::Error;
-    type Future = hyper::client::conn::ResponseFuture;
-=======
 impl tower::Service<hyper::Request<tonic::body::BoxBody>> for GrpcHttp {
     type Response = hyper::Response<hyper::body::Incoming>;
     type Error = hyper::Error;
     type Future = future::BoxFuture<'static, Result<Self::Response, Self::Error>>;
->>>>>>> 992e2c00
 
     fn poll_ready(
         &mut self,
@@ -362,7 +356,9 @@
         );
         parts.uri = hyper::Uri::from_parts(uri).unwrap();
 
-        self.tx.call(hyper::Request::from_parts(parts, body))
+        self.tx
+            .send_request(hyper::Request::from_parts(parts, body))
+            .boxed()
     }
 }
 
@@ -468,6 +464,7 @@
 
     pub fn probe_route() -> inbound::HttpRoute {
         use http_route::{path_match, HttpRouteMatch, PathMatch};
+        use http_types::HttpMethod;
         use inbound::{
             authn::{Permit, PermitUnauthenticated},
             http_route::Rule,
@@ -510,14 +507,22 @@
                         path: Some(PathMatch {
                             kind: Some(path_match::Kind::Exact("/live".to_string())),
                         }),
-                        method: Some(hyper::Method::GET.into()),
+                        method: Some(HttpMethod {
+                            r#type: Some(http_types::http_method::Type::Registered(
+                                http_types::http_method::Registered::Get.into(),
+                            )),
+                        }),
                         ..HttpRouteMatch::default()
                     },
                     HttpRouteMatch {
                         path: Some(PathMatch {
                             kind: Some(path_match::Kind::Exact("/ready".to_string())),
                         }),
-                        method: Some(hyper::Method::GET.into()),
+                        method: Some(HttpMethod {
+                            r#type: Some(http_types::http_method::Type::Registered(
+                                http_types::http_method::Registered::Get.into(),
+                            )),
+                        }),
                         ..HttpRouteMatch::default()
                     },
                 ],
