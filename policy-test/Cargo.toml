[package]
name = "linkerd-policy-test"
version = "0.1.0"
edition = "2021"
license = "Apache-2.0"
publish = false

[dependencies]
anyhow = "1"
hyper = { version = "0.14", features = ["client", "http2"] }
futures = { version = "0.3", default-features = false }
ipnet = "2"
k8s-gateway-api = "0.11"
k8s-openapi = { version = "0.17", features = ["v1_20"] }
linkerd-policy-controller-core = { path = "../policy-controller/core" }
linkerd-policy-controller-k8s-api = { path = "../policy-controller/k8s/api" }
<<<<<<< HEAD
linkerd2-proxy-api = { version = "0.8", features = ["inbound"] }
=======
>>>>>>> 59a40f58
maplit = "1"
rand = "0.8"
serde = "1"
serde_json = "1"
schemars = "0.8"
tonic = { version = "0.8", default-features = false }
tokio = { version = "1", features = ["macros", "rt"] }
tracing = "0.1"
tracing-subscriber = { version = "0.3", features = ["env-filter"] }

[dependencies.kube]
version = "0.80"
default-features = false
features = ["client", "openssl-tls", "runtime", "ws"]

[dependencies.linkerd2-proxy-api]
version = "0.9"
features = [
    "inbound",
    "outbound",
]

[dev-dependencies]
tokio-test = "0.4"<|MERGE_RESOLUTION|>--- conflicted
+++ resolved
@@ -14,10 +14,6 @@
 k8s-openapi = { version = "0.17", features = ["v1_20"] }
 linkerd-policy-controller-core = { path = "../policy-controller/core" }
 linkerd-policy-controller-k8s-api = { path = "../policy-controller/k8s/api" }
-<<<<<<< HEAD
-linkerd2-proxy-api = { version = "0.8", features = ["inbound"] }
-=======
->>>>>>> 59a40f58
 maplit = "1"
 rand = "0.8"
 serde = "1"
