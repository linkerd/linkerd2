[package]
name = "linkerd-policy-test"
version = "0.1.0"
edition = "2021"
license = "Apache-2.0"
publish = false

[dependencies]
anyhow = "1"
<<<<<<< HEAD
bytes = "1"
http-body-util = "0.1"
hyper = { version = "1", features = ["client", "http2"] }
hyper-util = { version = "0.1" }
=======
hyper = { workspace = true, features = ["client", "http2"] }
>>>>>>> 1c23be12
futures = { version = "0.3", default-features = false }
ipnet = "2"
k8s-gateway-api = { workspace = true }
k8s-openapi = { workspace = true }
linkerd-policy-controller-core = { path = "../policy-controller/core" }
linkerd-policy-controller-k8s-api = { path = "../policy-controller/k8s/api" }
linkerd-policy-controller-grpc = { path = "../policy-controller/grpc" }
maplit = "1"
rand = "0.9"
serde = "1"
serde_json = "1"
schemars = "0.8"
<<<<<<< HEAD
tonic = { version = "0.12", default-features = false }
=======
tonic = { workspace = true }
>>>>>>> 1c23be12
tokio = { version = "1", features = ["macros", "rt"] }
tower = "0.5"
tracing = "0.1"
tracing-subscriber = { version = "0.3", features = ["env-filter"] }

[dependencies.kube]
workspace = true
default-features = false
features = ["client", "openssl-tls", "runtime", "ws"]

[dependencies.linkerd2-proxy-api]
workspace = true
features = ["inbound", "outbound"]

[dev-dependencies]
tokio-test = "0.4"
regex = "1"<|MERGE_RESOLUTION|>--- conflicted
+++ resolved
@@ -7,14 +7,10 @@
 
 [dependencies]
 anyhow = "1"
-<<<<<<< HEAD
 bytes = "1"
 http-body-util = "0.1"
-hyper = { version = "1", features = ["client", "http2"] }
+hyper = { workspace = true, features = ["client", "http2"] }
 hyper-util = { version = "0.1" }
-=======
-hyper = { workspace = true, features = ["client", "http2"] }
->>>>>>> 1c23be12
 futures = { version = "0.3", default-features = false }
 ipnet = "2"
 k8s-gateway-api = { workspace = true }
@@ -27,11 +23,7 @@
 serde = "1"
 serde_json = "1"
 schemars = "0.8"
-<<<<<<< HEAD
-tonic = { version = "0.12", default-features = false }
-=======
 tonic = { workspace = true }
->>>>>>> 1c23be12
 tokio = { version = "1", features = ["macros", "rt"] }
 tower = "0.5"
 tracing = "0.1"
