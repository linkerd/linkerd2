use crate::http_route::{
<<<<<<< HEAD
    GroupKindName, HeaderModifierFilter, HostMatch, HttpRouteMatch, RequestRedirectFilter,
=======
    GroupKindNamespaceName, HostMatch, HttpRouteMatch, RequestHeaderModifierFilter,
    RequestRedirectFilter,
>>>>>>> 7bf6689c
};
use ahash::AHashMap as HashMap;
use anyhow::Result;
use chrono::{offset::Utc, DateTime};
use futures::prelude::*;
use std::{net::IpAddr, num::NonZeroU16, pin::Pin, time};

/// Models outbound policy discovery.
#[async_trait::async_trait]
pub trait DiscoverOutboundPolicy<T> {
    async fn get_outbound_policy(&self, target: T) -> Result<Option<OutboundPolicy>>;

    async fn watch_outbound_policy(&self, target: T) -> Result<Option<OutboundPolicyStream>>;

    fn lookup_ip(&self, addr: IpAddr, port: NonZeroU16, source_namespace: String) -> Option<T>;
}

pub type OutboundPolicyStream = Pin<Box<dyn Stream<Item = OutboundPolicy> + Send + Sync + 'static>>;

pub struct OutboundDiscoverTarget {
    pub service_name: String,
    pub service_namespace: String,
    pub service_port: NonZeroU16,
    pub source_namespace: String,
}

#[derive(Clone, Debug, PartialEq)]
pub struct OutboundPolicy {
    pub http_routes: HashMap<GroupKindNamespaceName, HttpRoute>,
    pub authority: String,
    pub name: String,
    pub namespace: String,
    pub port: NonZeroU16,
    pub opaque: bool,
    pub accrual: Option<FailureAccrual>,
}

#[derive(Clone, Debug, PartialEq, Eq)]
pub struct HttpRoute {
    pub hostnames: Vec<HostMatch>,
    pub rules: Vec<HttpRouteRule>,

    /// This is required for ordering returned `HttpRoute`s by their creation
    /// timestamp.
    pub creation_timestamp: Option<DateTime<Utc>>,
}

#[derive(Clone, Debug, PartialEq, Eq)]
pub struct HttpRouteRule {
    pub matches: Vec<HttpRouteMatch>,
    pub backends: Vec<Backend>,
    pub request_timeout: Option<time::Duration>,
    pub backend_request_timeout: Option<time::Duration>,
    pub filters: Vec<Filter>,
}

#[derive(Clone, Debug, PartialEq, Eq)]
pub enum Backend {
    Addr(WeightedAddr),
    Service(WeightedService),
    Invalid { weight: u32, message: String },
}

#[derive(Clone, Debug, PartialEq, Eq)]
pub struct WeightedAddr {
    pub weight: u32,
    pub addr: IpAddr,
    pub port: NonZeroU16,
}

#[derive(Clone, Debug, PartialEq, Eq)]
pub struct WeightedService {
    pub weight: u32,
    pub authority: String,
    pub name: String,
    pub namespace: String,
    pub port: NonZeroU16,
    pub filters: Vec<Filter>,
}

#[derive(Copy, Clone, Debug, PartialEq)]
pub enum FailureAccrual {
    Consecutive { max_failures: u32, backoff: Backoff },
}

#[derive(Copy, Clone, Debug, PartialEq)]
pub struct Backoff {
    pub min_penalty: time::Duration,
    pub max_penalty: time::Duration,
    pub jitter: f32,
}

#[derive(Clone, Debug, PartialEq, Eq)]
pub enum Filter {
    RequestHeaderModifier(HeaderModifierFilter),
    ResponseHeaderModifier(HeaderModifierFilter),
    RequestRedirect(RequestRedirectFilter),
}<|MERGE_RESOLUTION|>--- conflicted
+++ resolved
@@ -1,10 +1,5 @@
 use crate::http_route::{
-<<<<<<< HEAD
-    GroupKindName, HeaderModifierFilter, HostMatch, HttpRouteMatch, RequestRedirectFilter,
-=======
-    GroupKindNamespaceName, HostMatch, HttpRouteMatch, RequestHeaderModifierFilter,
-    RequestRedirectFilter,
->>>>>>> 7bf6689c
+    GroupKindNamespaceName, HeaderModifierFilter, HostMatch, HttpRouteMatch, RequestRedirectFilter,
 };
 use ahash::AHashMap as HashMap;
 use anyhow::Result;
