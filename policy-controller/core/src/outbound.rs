use crate::routes::{
    FailureInjectorFilter, GroupKindNamespaceName, GrpcRouteMatch, HeaderModifierFilter, HostMatch,
    HttpRouteMatch, RequestRedirectFilter,
};
use ahash::AHashMap as HashMap;
use anyhow::Result;
use chrono::{offset::Utc, DateTime};
use futures::prelude::*;
use std::{net::IpAddr, num::NonZeroU16, pin::Pin, time};

/// Models outbound policy discovery.
#[async_trait::async_trait]
pub trait DiscoverOutboundPolicy<T> {
    async fn get_outbound_policy(&self, target: T) -> Result<Option<OutboundPolicy>>;

    async fn watch_outbound_policy(&self, target: T) -> Result<Option<OutboundPolicyStream>>;

    fn lookup_ip(&self, addr: IpAddr, port: NonZeroU16, source_namespace: String) -> Option<T>;
}

pub type OutboundPolicyStream = Pin<Box<dyn Stream<Item = OutboundPolicy> + Send + Sync + 'static>>;

pub type RouteSet<M> = HashMap<GroupKindNamespaceName, OutboundRoute<M>>;

pub struct OutboundDiscoverTarget {
    pub service_name: String,
    pub service_namespace: String,
    pub service_port: NonZeroU16,
    pub source_namespace: String,
}

#[derive(Clone, Debug, PartialEq)]
pub struct OutboundPolicy {
    pub http_routes: RouteSet<HttpRouteMatch>,
    pub grpc_routes: RouteSet<GrpcRouteMatch>,
    pub authority: String,
    pub name: String,
    pub namespace: String,
    pub port: NonZeroU16,
    pub opaque: bool,
    pub accrual: Option<FailureAccrual>,
}

#[derive(Clone, Debug, PartialEq, Eq)]
pub struct OutboundRoute<M> {
    pub hostnames: Vec<HostMatch>,
    pub rules: Vec<OutboundRouteRule<M>>,

    /// This is required for ordering returned routes
    /// by their creation timestamp.
    pub creation_timestamp: Option<DateTime<Utc>>,
}

#[derive(Clone, Debug, PartialEq, Eq)]
pub struct OutboundRouteRule<M> {
    pub matches: Vec<M>,
    pub backends: Vec<Backend>,
    pub retry: Option<RouteRetry>,
    pub timeouts: RouteTimeouts,
    pub filters: Vec<Filter>,
}

#[derive(Clone, Debug, PartialEq, Eq)]
pub enum Backend {
    Addr(WeightedAddr),
    Service(WeightedService),
    Invalid { weight: u32, message: String },
}

#[derive(Clone, Debug, PartialEq, Eq)]
pub struct WeightedAddr {
    pub weight: u32,
    pub addr: IpAddr,
    pub port: NonZeroU16,
}

#[derive(Clone, Debug, PartialEq, Eq)]
pub struct WeightedService {
    pub weight: u32,
    pub authority: String,
    pub name: String,
    pub namespace: String,
    pub port: NonZeroU16,
    pub filters: Vec<Filter>,
    pub exists: bool,
}

#[derive(Copy, Clone, Debug, PartialEq)]
pub enum FailureAccrual {
    Consecutive { max_failures: u32, backoff: Backoff },
}

#[derive(Copy, Clone, Debug, PartialEq)]
pub struct Backoff {
    pub min_penalty: time::Duration,
    pub max_penalty: time::Duration,
    pub jitter: f32,
}

#[derive(Clone, Debug, PartialEq, Eq)]
pub enum Filter {
    RequestHeaderModifier(HeaderModifierFilter),
    ResponseHeaderModifier(HeaderModifierFilter),
    RequestRedirect(RequestRedirectFilter),
    FailureInjector(FailureInjectorFilter),
<<<<<<< HEAD
}

#[derive(Clone, Debug, PartialEq, Eq)]
pub struct RouteTimeouts {
    pub response: Option<time::Duration>,
    pub request: Option<time::Duration>,
    pub idle: Option<time::Duration>,
}

#[derive(Clone, Debug, PartialEq, Eq)]
pub struct RouteRetry {
    pub limit: u16,
    pub timeout: Option<time::Duration>,
    pub conditions: Option<HttpRetryConditions>,
}

#[derive(Clone, Debug, PartialEq, Eq)]
pub enum HttpRetryConditions {
    ServerError,
    GatewayError,
}

// === impl TypedOutboundRoute ===

impl From<OutboundRoute<HttpRouteMatch>> for TypedOutboundRoute {
    fn from(route: OutboundRoute<HttpRouteMatch>) -> Self {
        Self::Http(route)
    }
}

// === impl OutboundRouteCollection ===

impl OutboundRouteCollection {
    pub fn is_empty(&self) -> bool {
        matches!(self, Self::Empty)
    }

    pub fn remove(&mut self, key: &GroupKindNamespaceName) {
        match self {
            Self::Empty => {}
            Self::Http(routes) => {
                routes.remove(key);
                if routes.is_empty() {
                    *self = Self::Empty;
                }
            }
        }
    }

    pub fn insert<Route: Into<TypedOutboundRoute>>(
        &mut self,
        key: GroupKindNamespaceName,
        route: Route,
    ) -> Result<Option<TypedOutboundRoute>> {
        let route = route.into();

        match (self, route) {
            (this @ Self::Empty, TypedOutboundRoute::Http(route)) => {
                let mut routes = HashMap::default();
                let inserted = routes.insert(key, route).map(Into::into);
                *this = Self::Http(routes);
                Ok(inserted)
            }
            (Self::Http(routes), TypedOutboundRoute::Http(route)) => {
                Ok(routes.insert(key, route).map(Into::into))
            }
        }
    }
=======
>>>>>>> eed39431
}<|MERGE_RESOLUTION|>--- conflicted
+++ resolved
@@ -20,7 +20,9 @@
 
 pub type OutboundPolicyStream = Pin<Box<dyn Stream<Item = OutboundPolicy> + Send + Sync + 'static>>;
 
-pub type RouteSet<M> = HashMap<GroupKindNamespaceName, OutboundRoute<M>>;
+pub type HttpRoute = OutboundRoute<HttpRouteMatch, HttpRetryConditions>;
+pub type GrpcRoute = OutboundRoute<GrpcRouteMatch, GrpcRetryConditions>;
+pub type RouteSet<T> = HashMap<GroupKindNamespaceName, T>;
 
 pub struct OutboundDiscoverTarget {
     pub service_name: String,
@@ -31,8 +33,8 @@
 
 #[derive(Clone, Debug, PartialEq)]
 pub struct OutboundPolicy {
-    pub http_routes: RouteSet<HttpRouteMatch>,
-    pub grpc_routes: RouteSet<GrpcRouteMatch>,
+    pub http_routes: RouteSet<HttpRoute>,
+    pub grpc_routes: RouteSet<GrpcRoute>,
     pub authority: String,
     pub name: String,
     pub namespace: String,
@@ -42,9 +44,9 @@
 }
 
 #[derive(Clone, Debug, PartialEq, Eq)]
-pub struct OutboundRoute<M> {
+pub struct OutboundRoute<M, R> {
     pub hostnames: Vec<HostMatch>,
-    pub rules: Vec<OutboundRouteRule<M>>,
+    pub rules: Vec<OutboundRouteRule<M, R>>,
 
     /// This is required for ordering returned routes
     /// by their creation timestamp.
@@ -52,10 +54,10 @@
 }
 
 #[derive(Clone, Debug, PartialEq, Eq)]
-pub struct OutboundRouteRule<M> {
+pub struct OutboundRouteRule<M, R> {
     pub matches: Vec<M>,
     pub backends: Vec<Backend>,
-    pub retry: Option<RouteRetry>,
+    pub retry: Option<RouteRetry<R>>,
     pub timeouts: RouteTimeouts,
     pub filters: Vec<Filter>,
 }
@@ -103,7 +105,6 @@
     ResponseHeaderModifier(HeaderModifierFilter),
     RequestRedirect(RequestRedirectFilter),
     FailureInjector(FailureInjectorFilter),
-<<<<<<< HEAD
 }
 
 #[derive(Clone, Debug, PartialEq, Eq)]
@@ -114,64 +115,25 @@
 }
 
 #[derive(Clone, Debug, PartialEq, Eq)]
-pub struct RouteRetry {
+pub struct RouteRetry<R> {
     pub limit: u16,
     pub timeout: Option<time::Duration>,
-    pub conditions: Option<HttpRetryConditions>,
+    pub conditions: Option<R>,
 }
 
+// TODO(alex): flesh this out
 #[derive(Clone, Debug, PartialEq, Eq)]
 pub enum HttpRetryConditions {
     ServerError,
     GatewayError,
 }
 
-// === impl TypedOutboundRoute ===
-
-impl From<OutboundRoute<HttpRouteMatch>> for TypedOutboundRoute {
-    fn from(route: OutboundRoute<HttpRouteMatch>) -> Self {
-        Self::Http(route)
-    }
-}
-
-// === impl OutboundRouteCollection ===
-
-impl OutboundRouteCollection {
-    pub fn is_empty(&self) -> bool {
-        matches!(self, Self::Empty)
-    }
-
-    pub fn remove(&mut self, key: &GroupKindNamespaceName) {
-        match self {
-            Self::Empty => {}
-            Self::Http(routes) => {
-                routes.remove(key);
-                if routes.is_empty() {
-                    *self = Self::Empty;
-                }
-            }
-        }
-    }
-
-    pub fn insert<Route: Into<TypedOutboundRoute>>(
-        &mut self,
-        key: GroupKindNamespaceName,
-        route: Route,
-    ) -> Result<Option<TypedOutboundRoute>> {
-        let route = route.into();
-
-        match (self, route) {
-            (this @ Self::Empty, TypedOutboundRoute::Http(route)) => {
-                let mut routes = HashMap::default();
-                let inserted = routes.insert(key, route).map(Into::into);
-                *this = Self::Http(routes);
-                Ok(inserted)
-            }
-            (Self::Http(routes), TypedOutboundRoute::Http(route)) => {
-                Ok(routes.insert(key, route).map(Into::into))
-            }
-        }
-    }
-=======
->>>>>>> eed39431
+// TODO(alex): flesh this out
+#[derive(Clone, Debug, PartialEq, Eq)]
+pub enum GrpcRetryConditions {
+    Cancelled,
+    DeadlineExceeded,
+    ResourceExhausted,
+    Internal,
+    Unavailable,
 }