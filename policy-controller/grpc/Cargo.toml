[package]
name = "linkerd-policy-controller-grpc"
version = "0.1.0"
edition = "2021"
license = "Apache-2.0"
publish = false

[dependencies]
async-stream = "0.3"
async-trait = "0.1"
<<<<<<< HEAD
http = "1"
drain = "0.1"
futures = { version = "0.3", default-features = false }
hyper = { version = "1", features = ["http2", "server"] }
=======
http = { workspace = true }
drain = "0.1"
futures = { version = "0.3", default-features = false }
hyper = { workspace = true, features = ["http2", "server", "tcp"] }
>>>>>>> 1c23be12
linkerd-policy-controller-core = { path = "../core" }
maplit = "1"
prost-types = "0.13"
tokio = { version = "1", features = ["macros"] }
<<<<<<< HEAD
tonic = { version = "0.12", default-features = false }
=======
tonic = { workspace = true }
>>>>>>> 1c23be12
tracing = "0.1"
serde = { version = "1", features = ["derive"] }
serde_json = "1"

[dependencies.linkerd2-proxy-api]
workspace = true
features = ["inbound", "outbound"]<|MERGE_RESOLUTION|>--- conflicted
+++ resolved
@@ -8,26 +8,15 @@
 [dependencies]
 async-stream = "0.3"
 async-trait = "0.1"
-<<<<<<< HEAD
-http = "1"
-drain = "0.1"
-futures = { version = "0.3", default-features = false }
-hyper = { version = "1", features = ["http2", "server"] }
-=======
 http = { workspace = true }
 drain = "0.1"
 futures = { version = "0.3", default-features = false }
-hyper = { workspace = true, features = ["http2", "server", "tcp"] }
->>>>>>> 1c23be12
+hyper = { workspace = true, features = ["http2", "server"] }
 linkerd-policy-controller-core = { path = "../core" }
 maplit = "1"
 prost-types = "0.13"
 tokio = { version = "1", features = ["macros"] }
-<<<<<<< HEAD
-tonic = { version = "0.12", default-features = false }
-=======
 tonic = { workspace = true }
->>>>>>> 1c23be12
 tracing = "0.1"
 serde = { version = "1", features = ["derive"] }
 serde_json = "1"
