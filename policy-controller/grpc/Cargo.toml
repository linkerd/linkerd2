[package]
name = "linkerd-policy-controller-grpc"
version = "0.1.0"
edition = "2021"
license = "Apache-2.0"
publish = false

[dependencies]
async-stream = "0.3"
async-trait = "0.1"
http = "0.2"
drain = "0.1"
hyper = { version = "0.14", features = ["http2", "server", "tcp"] }
futures = { version = "0.3", default-features = false }
<<<<<<< HEAD
linkerd2-proxy-api = { features = [
    "inbound",
    "outbound",
], git = "https://github.com/linkerd/linkerd2-proxy-api", rev = "afd13fc7d5a592acd31b4ba822f854e5590e9600" }
=======
>>>>>>> 48485cad
linkerd-policy-controller-core = { path = "../core" }
maplit = "1"
tokio = { version = "1", features = ["macros"] }
tonic = { version = "0.8", default-features = false }
tracing = "0.1"

[dependencies.linkerd2-proxy-api]
version = "0.8"
features = [
    "inbound",
    "outbound",
]<|MERGE_RESOLUTION|>--- conflicted
+++ resolved
@@ -12,13 +12,6 @@
 drain = "0.1"
 hyper = { version = "0.14", features = ["http2", "server", "tcp"] }
 futures = { version = "0.3", default-features = false }
-<<<<<<< HEAD
-linkerd2-proxy-api = { features = [
-    "inbound",
-    "outbound",
-], git = "https://github.com/linkerd/linkerd2-proxy-api", rev = "afd13fc7d5a592acd31b4ba822f854e5590e9600" }
-=======
->>>>>>> 48485cad
 linkerd-policy-controller-core = { path = "../core" }
 maplit = "1"
 tokio = { version = "1", features = ["macros"] }
