--- conflicted
+++ resolved
@@ -180,15 +180,11 @@
             ProxyProtocol::Detect { timeout } => Some(proto::proxy_protocol::Kind::Detect(
                 proto::proxy_protocol::Detect {
                     timeout: Some(timeout.into()),
-<<<<<<< HEAD
                     http_routes: srv
                         .http_routes
                         .iter()
                         .map(|(name, route)| to_http_route(name, route.clone()))
                         .collect(),
-=======
-                    http_routes: Default::default(),
->>>>>>> 698c0593
                 },
             )),
             ProxyProtocol::Http1 => Some(proto::proxy_protocol::Kind::Http1(
@@ -367,11 +363,10 @@
     };
 
     proto::Authz {
+        metadata: Some(meta),
+        labels,
         networks,
-        labels,
         authentication: Some(authn),
-<<<<<<< HEAD
-        metadata: None, // TODO fill
     }
 }
 
@@ -425,8 +420,5 @@
                 Kind::Redirect(http_route::convert_redirect_filter(f))
             }
         }),
-=======
-        metadata: Some(meta),
->>>>>>> 698c0593
     }
 }