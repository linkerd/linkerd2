--- conflicted
+++ resolved
@@ -14,14 +14,6 @@
 };
 use linkerd_policy_controller_core::{
     outbound::{
-<<<<<<< HEAD
-        Backend, DiscoverOutboundPolicy, Filter, OutboundDiscoverTarget, OutboundPolicy,
-        OutboundPolicyStream, OutboundRoute, OutboundRouteRule,
-    },
-    routes::{FailureInjectorFilter, GroupKindNamespaceName, GrpcRouteMatch, HttpRouteMatch},
-};
-use std::{iter, net::SocketAddr, num::NonZeroU16, str::FromStr, sync::Arc, time};
-=======
         DiscoverOutboundPolicy, OutboundDiscoverTarget, OutboundPolicy, OutboundPolicyStream,
         OutboundRoute,
     },
@@ -31,7 +23,6 @@
 
 mod grpc;
 mod http;
->>>>>>> a51d7a64
 
 #[derive(Clone, Debug)]
 pub struct OutboundPolicyServer<T> {
@@ -240,31 +231,6 @@
             }),
         });
 
-<<<<<<< HEAD
-        let mut http_routes = outbound
-            .http_routes
-            .into_iter()
-            .sorted_by(timestamp_then_name)
-            .peekable();
-
-        let mut grpc_routes = outbound
-            .grpc_routes
-            .into_iter()
-            .sorted_by(timestamp_then_name)
-            .peekable();
-
-        match (http_routes.peek(), grpc_routes.peek()) {
-            (Some(http), Some(grpc)) => {
-                if timestamp_then_name(http, grpc).is_gt() {
-                    grpc_protocol(backend, grpc_routes, accrual)
-                } else {
-                    http_protocol(backend, http_routes, accrual)
-                }
-            }
-            (Some((_, _http)), None) => http_protocol(backend, http_routes, accrual),
-            (None, Some((_, _grpc))) => grpc_protocol(backend, grpc_routes, accrual),
-            (None, None) => http_protocol(backend, iter::empty(), accrual),
-=======
         let mut http_routes = outbound.http_routes.into_iter().collect::<Vec<_>>();
         http_routes.sort_by(timestamp_then_name);
         let mut http_routes = http_routes.into_iter().peekable();
@@ -285,7 +251,6 @@
             (Some((_, _http)), None) => http::protocol(backend, http_routes, accrual),
             (None, Some((_, _grpc))) => grpc::protocol(backend, grpc_routes, accrual),
             (None, None) => http::protocol(backend, iter::empty(), accrual),
->>>>>>> a51d7a64
         }
     };
 
@@ -306,56 +271,6 @@
     }
 }
 
-<<<<<<< HEAD
-fn http_protocol(
-    default_backend: outbound::Backend,
-    routes: impl Iterator<Item = (GroupKindNamespaceName, OutboundRoute<HttpRouteMatch>)>,
-    accrual: Option<FailureAccrual>,
-) -> outbound::proxy_protocol::Kind {
-    let opaque_route = default_outbound_opaq_route(default_backend.clone());
-    let mut routes = routes
-        .map(|(gknn, route)| convert_outbound_http_route(gknn, route, default_backend.clone()))
-        .collect::<Vec<_>>();
-    if routes.is_empty() {
-        routes.push(default_outbound_http_route(default_backend));
-    }
-    outbound::proxy_protocol::Kind::Detect(outbound::proxy_protocol::Detect {
-        timeout: Some(
-            time::Duration::from_secs(10)
-                .try_into()
-                .expect("failed to convert detect timeout to protobuf"),
-        ),
-
-        opaque: Some(outbound::proxy_protocol::Opaque {
-            routes: vec![opaque_route],
-        }),
-        http1: Some(outbound::proxy_protocol::Http1 {
-            routes: routes.clone(),
-            failure_accrual: accrual.clone(),
-        }),
-        http2: Some(outbound::proxy_protocol::Http2 {
-            routes,
-            failure_accrual: accrual,
-        }),
-    })
-}
-
-fn grpc_protocol(
-    default_backend: outbound::Backend,
-    routes: impl Iterator<Item = (GroupKindNamespaceName, OutboundRoute<GrpcRouteMatch>)>,
-    accrual: Option<FailureAccrual>,
-) -> outbound::proxy_protocol::Kind {
-    let routes = routes
-        .map(|(gknn, route)| convert_outbound_grpc_route(gknn, route, default_backend.clone()))
-        .collect::<Vec<_>>();
-    outbound::proxy_protocol::Kind::Grpc(outbound::proxy_protocol::Grpc {
-        routes,
-        failure_accrual: accrual,
-    })
-}
-
-=======
->>>>>>> a51d7a64
 fn timestamp_then_name<LeftMatchType, RightMatchType>(
     (left_id, left_route): &(GroupKindNamespaceName, OutboundRoute<LeftMatchType>),
     (right_id, right_route): &(GroupKindNamespaceName, OutboundRoute<RightMatchType>),
@@ -374,391 +289,6 @@
     by_ts.then_with(|| left_id.name.cmp(&right_id.name))
 }
 
-<<<<<<< HEAD
-fn convert_outbound_http_route(
-    gknn: GroupKindNamespaceName,
-    OutboundRoute {
-        hostnames,
-        rules,
-        creation_timestamp: _,
-    }: OutboundRoute<HttpRouteMatch>,
-    backend: outbound::Backend,
-) -> outbound::HttpRoute {
-    let metadata = Some(Metadata {
-        kind: Some(metadata::Kind::Resource(api::meta::Resource {
-            group: gknn.group.to_string(),
-            kind: gknn.kind.to_string(),
-            namespace: gknn.namespace.to_string(),
-            name: gknn.name.to_string(),
-            ..Default::default()
-        })),
-    });
-
-    let hosts = hostnames
-        .into_iter()
-        .map(routes::convert_host_match)
-        .collect();
-
-    let rules = rules
-        .into_iter()
-        .map(
-            |OutboundRouteRule {
-                 matches,
-                 backends,
-                 request_timeout,
-                 backend_request_timeout,
-                 filters,
-             }| {
-                let backend_request_timeout = backend_request_timeout
-                    .and_then(|d| convert_duration("backend request_timeout", d));
-                let backends = backends
-                    .into_iter()
-                    .map(|backend| convert_http_backend(backend_request_timeout.clone(), backend))
-                    .collect::<Vec<_>>();
-                let dist = if backends.is_empty() {
-                    outbound::http_route::distribution::Kind::FirstAvailable(
-                        outbound::http_route::distribution::FirstAvailable {
-                            backends: vec![outbound::http_route::RouteBackend {
-                                backend: Some(backend.clone()),
-                                filters: vec![],
-                                request_timeout: backend_request_timeout,
-                            }],
-                        },
-                    )
-                } else {
-                    outbound::http_route::distribution::Kind::RandomAvailable(
-                        outbound::http_route::distribution::RandomAvailable { backends },
-                    )
-                };
-                outbound::http_route::Rule {
-                    matches: matches
-                        .into_iter()
-                        .map(routes::http::convert_match)
-                        .collect(),
-                    backends: Some(outbound::http_route::Distribution { kind: Some(dist) }),
-                    filters: filters.into_iter().map(convert_to_http_filter).collect(),
-                    request_timeout: request_timeout
-                        .and_then(|d| convert_duration("request timeout", d)),
-                }
-            },
-        )
-        .collect();
-
-    outbound::HttpRoute {
-        metadata,
-        hosts,
-        rules,
-    }
-}
-
-fn convert_http_backend(
-    request_timeout: Option<prost_types::Duration>,
-    backend: Backend,
-) -> outbound::http_route::WeightedRouteBackend {
-    match backend {
-        Backend::Addr(addr) => {
-            let socket_addr = SocketAddr::new(addr.addr, addr.port.get());
-            outbound::http_route::WeightedRouteBackend {
-                weight: addr.weight,
-                backend: Some(outbound::http_route::RouteBackend {
-                    backend: Some(outbound::Backend {
-                        metadata: None,
-                        queue: Some(default_queue_config()),
-                        kind: Some(outbound::backend::Kind::Forward(
-                            destination::WeightedAddr {
-                                addr: Some(socket_addr.into()),
-                                weight: addr.weight,
-                                ..Default::default()
-                            },
-                        )),
-                    }),
-                    filters: Default::default(),
-                    request_timeout,
-                }),
-            }
-        }
-        Backend::Service(svc) => {
-            if svc.exists {
-                let filters = svc
-                    .filters
-                    .into_iter()
-                    .map(convert_to_http_filter)
-                    .collect();
-                outbound::http_route::WeightedRouteBackend {
-                    weight: svc.weight,
-                    backend: Some(outbound::http_route::RouteBackend {
-                        backend: Some(outbound::Backend {
-                            metadata: Some(Metadata {
-                                kind: Some(metadata::Kind::Resource(api::meta::Resource {
-                                    group: "core".to_string(),
-                                    kind: "Service".to_string(),
-                                    name: svc.name,
-                                    namespace: svc.namespace,
-                                    section: Default::default(),
-                                    port: u16::from(svc.port).into(),
-                                })),
-                            }),
-                            queue: Some(default_queue_config()),
-                            kind: Some(outbound::backend::Kind::Balancer(
-                                outbound::backend::BalanceP2c {
-                                    discovery: Some(outbound::backend::EndpointDiscovery {
-                                        kind: Some(outbound::backend::endpoint_discovery::Kind::Dst(
-                                            outbound::backend::endpoint_discovery::DestinationGet {
-                                                path: svc.authority,
-                                            },
-                                        )),
-                                    }),
-                                    load: Some(default_balancer_config()),
-                                },
-                            )),
-                        }),
-                        filters,
-                        request_timeout,
-                    }),
-                }
-            } else {
-                outbound::http_route::WeightedRouteBackend {
-                    weight: svc.weight,
-                    backend: Some(outbound::http_route::RouteBackend {
-                        backend: Some(outbound::Backend {
-                            metadata: Some(Metadata {
-                                kind: Some(metadata::Kind::Default("invalid".to_string())),
-                            }),
-                            queue: Some(default_queue_config()),
-                            kind: None,
-                        }),
-                        filters: vec![outbound::http_route::Filter {
-                            kind: Some(outbound::http_route::filter::Kind::FailureInjector(
-                                api::http_route::HttpFailureInjector {
-                                    status: 500,
-                                    message: format!("Service not found {}", svc.name),
-                                    ratio: None,
-                                },
-                            )),
-                        }],
-                        request_timeout,
-                    }),
-                }
-            }
-        }
-        Backend::Invalid { weight, message } => outbound::http_route::WeightedRouteBackend {
-            weight,
-            backend: Some(outbound::http_route::RouteBackend {
-                backend: Some(outbound::Backend {
-                    metadata: Some(Metadata {
-                        kind: Some(metadata::Kind::Default("invalid".to_string())),
-                    }),
-                    queue: Some(default_queue_config()),
-                    kind: None,
-                }),
-                filters: vec![outbound::http_route::Filter {
-                    kind: Some(outbound::http_route::filter::Kind::FailureInjector(
-                        api::http_route::HttpFailureInjector {
-                            status: 500,
-                            message,
-                            ratio: None,
-                        },
-                    )),
-                }],
-                request_timeout,
-            }),
-        },
-    }
-}
-
-fn convert_outbound_grpc_route(
-    gknn: GroupKindNamespaceName,
-    OutboundRoute {
-        hostnames,
-        rules,
-        creation_timestamp: _,
-    }: OutboundRoute<GrpcRouteMatch>,
-    backend: outbound::Backend,
-) -> outbound::GrpcRoute {
-    let metadata = Some(Metadata {
-        kind: Some(metadata::Kind::Resource(api::meta::Resource {
-            group: gknn.group.to_string(),
-            kind: gknn.kind.to_string(),
-            namespace: gknn.namespace.to_string(),
-            name: gknn.name.to_string(),
-            ..Default::default()
-        })),
-    });
-
-    let hosts = hostnames
-        .into_iter()
-        .map(routes::convert_host_match)
-        .collect();
-
-    let rules = rules
-        .into_iter()
-        .map(
-            |OutboundRouteRule {
-                 matches,
-                 backends,
-                 request_timeout,
-                 backend_request_timeout,
-                 filters,
-             }| {
-                let backend_request_timeout = backend_request_timeout
-                    .and_then(|d| convert_duration("backend request_timeout", d));
-                let backends = backends
-                    .into_iter()
-                    .map(|backend| convert_grpc_backend(backend_request_timeout.clone(), backend))
-                    .collect::<Vec<_>>();
-                let dist = if backends.is_empty() {
-                    outbound::grpc_route::distribution::Kind::FirstAvailable(
-                        outbound::grpc_route::distribution::FirstAvailable {
-                            backends: vec![outbound::grpc_route::RouteBackend {
-                                backend: Some(backend.clone()),
-                                filters: vec![],
-                                request_timeout: backend_request_timeout,
-                            }],
-                        },
-                    )
-                } else {
-                    outbound::grpc_route::distribution::Kind::RandomAvailable(
-                        outbound::grpc_route::distribution::RandomAvailable { backends },
-                    )
-                };
-                outbound::grpc_route::Rule {
-                    matches: matches
-                        .into_iter()
-                        .map(routes::grpc::convert_match)
-                        .collect(),
-                    backends: Some(outbound::grpc_route::Distribution { kind: Some(dist) }),
-                    filters: filters.into_iter().map(convert_to_grpc_filter).collect(),
-                    request_timeout: request_timeout
-                        .and_then(|d| convert_duration("request timeout", d)),
-                }
-            },
-        )
-        .collect();
-
-    outbound::GrpcRoute {
-        metadata,
-        hosts,
-        rules,
-    }
-}
-
-fn convert_grpc_backend(
-    request_timeout: Option<prost_types::Duration>,
-    backend: Backend,
-) -> outbound::grpc_route::WeightedRouteBackend {
-    match backend {
-        Backend::Addr(addr) => {
-            let socket_addr = SocketAddr::new(addr.addr, addr.port.get());
-            outbound::grpc_route::WeightedRouteBackend {
-                weight: addr.weight,
-                backend: Some(outbound::grpc_route::RouteBackend {
-                    backend: Some(outbound::Backend {
-                        metadata: None,
-                        queue: Some(default_queue_config()),
-                        kind: Some(outbound::backend::Kind::Forward(
-                            destination::WeightedAddr {
-                                addr: Some(socket_addr.into()),
-                                weight: addr.weight,
-                                ..Default::default()
-                            },
-                        )),
-                    }),
-                    filters: Default::default(),
-                    request_timeout,
-                }),
-            }
-        }
-        Backend::Service(svc) => {
-            if svc.exists {
-                let filters = svc
-                    .filters
-                    .into_iter()
-                    .map(convert_to_grpc_filter)
-                    .collect();
-                outbound::grpc_route::WeightedRouteBackend {
-                    weight: svc.weight,
-                    backend: Some(outbound::grpc_route::RouteBackend {
-                        backend: Some(outbound::Backend {
-                            metadata: Some(Metadata {
-                                kind: Some(metadata::Kind::Resource(api::meta::Resource {
-                                    group: "core".to_string(),
-                                    kind: "Service".to_string(),
-                                    name: svc.name,
-                                    namespace: svc.namespace,
-                                    section: Default::default(),
-                                    port: u16::from(svc.port).into(),
-                                })),
-                            }),
-                            queue: Some(default_queue_config()),
-                            kind: Some(outbound::backend::Kind::Balancer(
-                                outbound::backend::BalanceP2c {
-                                    discovery: Some(outbound::backend::EndpointDiscovery {
-                                        kind: Some(outbound::backend::endpoint_discovery::Kind::Dst(
-                                            outbound::backend::endpoint_discovery::DestinationGet {
-                                                path: svc.authority,
-                                            },
-                                        )),
-                                    }),
-                                    load: Some(default_balancer_config()),
-                                },
-                            )),
-                        }),
-                        filters,
-                        request_timeout,
-                    }),
-                }
-            } else {
-                outbound::grpc_route::WeightedRouteBackend {
-                    weight: svc.weight,
-                    backend: Some(outbound::grpc_route::RouteBackend {
-                        backend: Some(outbound::Backend {
-                            metadata: Some(Metadata {
-                                kind: Some(metadata::Kind::Default("invalid".to_string())),
-                            }),
-                            queue: Some(default_queue_config()),
-                            kind: None,
-                        }),
-                        filters: vec![outbound::grpc_route::Filter {
-                            kind: Some(outbound::grpc_route::filter::Kind::FailureInjector(
-                                api::grpc_route::GrpcFailureInjector {
-                                    code: 500,
-                                    message: format!("Service not found {}", svc.name),
-                                    ratio: None,
-                                },
-                            )),
-                        }],
-                        request_timeout,
-                    }),
-                }
-            }
-        }
-        Backend::Invalid { weight, message } => outbound::grpc_route::WeightedRouteBackend {
-            weight,
-            backend: Some(outbound::grpc_route::RouteBackend {
-                backend: Some(outbound::Backend {
-                    metadata: Some(Metadata {
-                        kind: Some(metadata::Kind::Default("invalid".to_string())),
-                    }),
-                    queue: Some(default_queue_config()),
-                    kind: None,
-                }),
-                filters: vec![outbound::grpc_route::Filter {
-                    kind: Some(outbound::grpc_route::filter::Kind::FailureInjector(
-                        api::grpc_route::GrpcFailureInjector {
-                            code: 500,
-                            message,
-                            ratio: None,
-                        },
-                    )),
-                }],
-                request_timeout,
-            }),
-        },
-    }
-}
-
-=======
->>>>>>> a51d7a64
 fn default_backend(outbound: &OutboundPolicy) -> outbound::Backend {
     outbound::Backend {
         metadata: Some(Metadata {
@@ -841,60 +371,4 @@
             tracing::error!(%error, "Invalid {name} duration");
         })
         .ok()
-<<<<<<< HEAD
-}
-
-fn convert_to_http_filter(filter: Filter) -> outbound::http_route::Filter {
-    use outbound::http_route::filter::Kind;
-
-    outbound::http_route::Filter {
-        kind: Some(match filter {
-            Filter::RequestHeaderModifier(f) => {
-                Kind::RequestHeaderModifier(routes::convert_request_header_modifier_filter(f))
-            }
-            Filter::ResponseHeaderModifier(f) => {
-                Kind::ResponseHeaderModifier(routes::convert_response_header_modifier_filter(f))
-            }
-            Filter::RequestRedirect(f) => Kind::Redirect(routes::convert_redirect_filter(f)),
-            Filter::FailureInjector(f) => {
-                Kind::FailureInjector(routes::http::convert_failure_injector_filter(f))
-            }
-        }),
-    }
-}
-
-fn convert_to_grpc_filter(filter: Filter) -> outbound::grpc_route::Filter {
-    use outbound::grpc_route::filter::Kind as GrpcFilterKind;
-
-    outbound::grpc_route::Filter {
-        kind: match filter {
-            Filter::FailureInjector(FailureInjectorFilter {
-                status,
-                message,
-                ratio,
-            }) => Some(GrpcFilterKind::FailureInjector(
-                api::grpc_route::GrpcFailureInjector {
-                    code: u32::from(status.as_u16()),
-                    message,
-                    ratio: Some(api::http_route::Ratio {
-                        numerator: ratio.numerator,
-                        denominator: ratio.denominator,
-                    }),
-                },
-            )),
-            Filter::RequestHeaderModifier(filter) => Some(GrpcFilterKind::RequestHeaderModifier(
-                routes::convert_request_header_modifier_filter(filter),
-            )),
-            Filter::RequestRedirect(filter) => {
-                tracing::warn!(filter = ?filter, "declining to convert invalid filter type for GrpcRoute");
-                None
-            }
-            Filter::ResponseHeaderModifier(filter) => {
-                tracing::warn!(filter = ?filter, "declining to convert invalid filter type for GrpcRoute");
-                None
-            }
-        },
-    }
-=======
->>>>>>> a51d7a64
 }