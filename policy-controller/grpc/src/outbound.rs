--- conflicted
+++ resolved
@@ -214,12 +214,8 @@
         &self,
         req: tonic::Request<outbound::TrafficSpec>,
     ) -> Result<tonic::Response<BoxWatchStream>, tonic::Status> {
-<<<<<<< HEAD
+        let metrics = self.watch_metrics.start();
         tracing::debug!(?req, "watching outbound policy");
-        let target = self.lookup(req.into_inner())?;
-        let drain = self.drain.clone();
-=======
-        let metrics = self.watch_metrics.start();
         let target = match self.lookup(req.into_inner()) {
             Ok(target) => target,
             Err(status) => {
@@ -227,7 +223,6 @@
                 return Err(status);
             }
         };
->>>>>>> b1416dd6
 
         let drain = self.drain.clone();
         match target {
