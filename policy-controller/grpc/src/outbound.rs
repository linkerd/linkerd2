use crate::{routes, workload};
use futures::prelude::*;
use itertools::Itertools;
use linkerd2_proxy_api::{
    self as api, destination,
    meta::{metadata, Metadata},
    outbound::{
        self,
        outbound_policies_server::{OutboundPolicies, OutboundPoliciesServer},
    },
};
use linkerd_policy_controller_core::routes::{
    FailureInjectorFilter, GrpcRouteMatch, HttpRouteMatch,
};
use linkerd_policy_controller_core::{
    outbound::{
        Backend, DiscoverOutboundPolicy, Filter, OutboundDiscoverTarget, OutboundPolicy,
        OutboundPolicyStream, OutboundRoute, OutboundRouteCollection, OutboundRouteRule,
    },
    routes::GroupKindNamespaceName,
};
use std::{net::SocketAddr, num::NonZeroU16, str::FromStr, sync::Arc, time};

#[derive(Clone, Debug)]
pub struct OutboundPolicyServer<T> {
    index: T,
    // Used to parse named addresses into <svc>.<ns>.svc.<cluster-domain>.
    cluster_domain: Arc<str>,
    drain: drain::Watch,
}

impl<T> OutboundPolicyServer<T>
where
    T: DiscoverOutboundPolicy<OutboundDiscoverTarget> + Send + Sync + 'static,
{
    pub fn new(discover: T, cluster_domain: impl Into<Arc<str>>, drain: drain::Watch) -> Self {
        Self {
            index: discover,
            cluster_domain: cluster_domain.into(),
            drain,
        }
    }

    pub fn svc(self) -> OutboundPoliciesServer<Self> {
        OutboundPoliciesServer::new(self)
    }

    fn lookup(&self, spec: outbound::TrafficSpec) -> Result<OutboundDiscoverTarget, tonic::Status> {
        let target = spec
            .target
            .ok_or_else(|| tonic::Status::invalid_argument("target is required"))?;
        let source_namespace = workload::Workload::from_str(&spec.source_workload)?.namespace;
        let target = match target {
            outbound::traffic_spec::Target::Addr(target) => target,
            outbound::traffic_spec::Target::Authority(auth) => {
                return self.lookup_authority(&auth).map(
                    |(service_namespace, service_name, service_port)| OutboundDiscoverTarget {
                        service_name,
                        service_namespace,
                        service_port,
                        source_namespace,
                    },
                )
            }
        };

        let port = target
            .port
            .try_into()
            .map_err(|_| tonic::Status::invalid_argument("port outside valid range"))?;
        let port = NonZeroU16::new(port)
            .ok_or_else(|| tonic::Status::invalid_argument("port cannot be zero"))?;

        let addr = target
            .ip
            .ok_or_else(|| tonic::Status::invalid_argument("traffic target must have an IP"))?
            .try_into()
            .map_err(|error| {
                tonic::Status::invalid_argument(format!("failed to parse target addr: {error}"))
            })?;

        self.index
            .lookup_ip(addr, port, source_namespace)
            .ok_or_else(|| tonic::Status::not_found("No such service"))
    }

    fn lookup_authority(
        &self,
        authority: &str,
    ) -> Result<(String, String, NonZeroU16), tonic::Status> {
        let auth = authority
            .parse::<http::uri::Authority>()
            .map_err(|_| tonic::Status::invalid_argument("invalid authority"))?;

        let mut host = auth.host();
        if host.is_empty() {
            return Err(tonic::Status::invalid_argument(
                "authority must have a host",
            ));
        }

        host = host
            .trim_end_matches('.')
            .trim_end_matches(&*self.cluster_domain);

        let mut parts = host.split('.');
        let invalid = {
            let domain = &self.cluster_domain;
            move || {
                tonic::Status::not_found(format!(
                    "authority must be of the form <name>.<namespace>.svc.{domain}",
                ))
            }
        };
        let name = parts.next().ok_or_else(invalid)?;
        let namespace = parts.next().ok_or_else(invalid)?;
        if parts.next() != Some("svc") {
            return Err(invalid());
        };

        let port = auth
            .port_u16()
            .and_then(|p| NonZeroU16::try_from(p).ok())
            .unwrap_or_else(|| 80.try_into().unwrap());

        Ok((namespace.to_string(), name.to_string(), port))
    }
}

#[async_trait::async_trait]
impl<T> OutboundPolicies for OutboundPolicyServer<T>
where
    T: DiscoverOutboundPolicy<OutboundDiscoverTarget> + Send + Sync + 'static,
{
    async fn get(
        &self,
        req: tonic::Request<outbound::TrafficSpec>,
    ) -> Result<tonic::Response<outbound::OutboundPolicy>, tonic::Status> {
        let service = self.lookup(req.into_inner())?;

        let policy = self
            .index
            .get_outbound_policy(service)
            .await
            .map_err(|error| {
                tonic::Status::internal(format!("failed to get outbound policy: {error}"))
            })?;

        if let Some(policy) = policy {
            Ok(tonic::Response::new(to_service(policy)))
        } else {
            Err(tonic::Status::not_found("No such policy"))
        }
    }

    type WatchStream = BoxWatchStream;

    async fn watch(
        &self,
        req: tonic::Request<outbound::TrafficSpec>,
    ) -> Result<tonic::Response<BoxWatchStream>, tonic::Status> {
        let service = self.lookup(req.into_inner())?;
        let drain = self.drain.clone();

        let rx = self
            .index
            .watch_outbound_policy(service)
            .await
            .map_err(|e| tonic::Status::internal(format!("lookup failed: {e}")))?
            .ok_or_else(|| tonic::Status::not_found("unknown server"))?;
        Ok(tonic::Response::new(response_stream(drain, rx)))
    }
}

type BoxWatchStream = std::pin::Pin<
    Box<dyn Stream<Item = Result<outbound::OutboundPolicy, tonic::Status>> + Send + Sync>,
>;

fn response_stream(drain: drain::Watch, mut rx: OutboundPolicyStream) -> BoxWatchStream {
    Box::pin(async_stream::try_stream! {
        tokio::pin! {
            let shutdown = drain.signaled();
        }

        loop {
            tokio::select! {
                // When the port is updated with a new server, update the server watch.
                res = rx.next() => match res {
                    Some(policy) => {
                        yield to_service(policy);
                    }
                    None => return,
                },

                // If the server starts shutting down, close the stream so that it doesn't hold the
                // server open.
                _ = &mut shutdown => {
                    return;
                }
            }
        }
    })
}

fn to_service(outbound: OutboundPolicy) -> outbound::OutboundPolicy {
    let backend = default_backend(&outbound);

    let kind = if outbound.opaque {
        outbound::proxy_protocol::Kind::Opaque(outbound::proxy_protocol::Opaque {
            routes: vec![default_outbound_opaq_route(backend)],
        })
    } else {
        let accrual = outbound.accrual.map(|accrual| outbound::FailureAccrual {
            kind: Some(match accrual {
                linkerd_policy_controller_core::outbound::FailureAccrual::Consecutive {
                    max_failures,
                    backoff,
                } => outbound::failure_accrual::Kind::ConsecutiveFailures(
                    outbound::failure_accrual::ConsecutiveFailures {
                        max_failures,
                        backoff: Some(outbound::ExponentialBackoff {
                            min_backoff: convert_duration("min_backoff", backoff.min_penalty),
                            max_backoff: convert_duration("max_backoff", backoff.max_penalty),
                            jitter_ratio: backoff.jitter,
                        }),
                    },
                ),
            }),
        });

        match outbound.routes {
            None => {
                let routes = vec![default_outbound_http_route(backend.clone())];

                outbound::proxy_protocol::Kind::Detect(outbound::proxy_protocol::Detect {
                    timeout: Some(
                        time::Duration::from_secs(10)
                            .try_into()
                            .expect("failed to convert detect timeout to protobuf"),
                    ),
                    opaque: Some(outbound::proxy_protocol::Opaque {
                        routes: vec![default_outbound_opaq_route(backend)],
                    }),
                    http1: Some(outbound::proxy_protocol::Http1 {
                        routes: routes.clone(),
                        failure_accrual: accrual.clone(),
                    }),
                    http2: Some(outbound::proxy_protocol::Http2 {
                        routes,
                        failure_accrual: accrual,
                    }),
                })
            }
            Some(OutboundRouteCollection::Grpc(routes)) => {
                let routes = routes
                    .into_iter()
                    .sorted_by(timestamp_then_name)
                    .map(|(gknn, route)| convert_outbound_grpc_route(gknn, route, backend.clone()))
                    .collect::<Vec<_>>();

                outbound::proxy_protocol::Kind::Grpc(outbound::proxy_protocol::Grpc {
                    routes,
                    failure_accrual: accrual,
                })
            }
            Some(OutboundRouteCollection::Http(routes)) => {
                let mut routes = routes
                    .into_iter()
                    .sorted_by(timestamp_then_name)
                    .map(|(gknn, route)| convert_outbound_http_route(gknn, route, backend.clone()))
                    .collect::<Vec<_>>();

                if routes.is_empty() {
                    routes = vec![default_outbound_http_route(backend.clone())];
                }

                // TODO(the-wondersmith): determine what (if any) contracts
                //  would need to be updated if we return `Kind::Http` here
                outbound::proxy_protocol::Kind::Detect(outbound::proxy_protocol::Detect {
                    timeout: Some(
                        time::Duration::from_secs(10)
                            .try_into()
                            .expect("failed to convert detect timeout to protobuf"),
                    ),
                    opaque: Some(outbound::proxy_protocol::Opaque {
                        routes: vec![default_outbound_opaq_route(backend)],
                    }),
                    http1: Some(outbound::proxy_protocol::Http1 {
                        routes: routes.clone(),
                        failure_accrual: accrual.clone(),
                    }),
                    http2: Some(outbound::proxy_protocol::Http2 {
                        routes,
                        failure_accrual: accrual.clone(),
                    }),
                })
            }
        }
    };

    let metadata = Metadata {
        kind: Some(metadata::Kind::Resource(api::meta::Resource {
            group: "core".to_string(),
            kind: "Service".to_string(),
            namespace: outbound.namespace,
            name: outbound.name,
            port: u16::from(outbound.port).into(),
            ..Default::default()
        })),
    };

    outbound::OutboundPolicy {
        metadata: Some(metadata),
        protocol: Some(outbound::ProxyProtocol { kind: Some(kind) }),
    }
}

fn timestamp_then_name<RouteType>(
    (left_id, left_route): &(GroupKindNamespaceName, OutboundRoute<RouteType>),
    (right_id, right_route): &(GroupKindNamespaceName, OutboundRoute<RouteType>),
) -> std::cmp::Ordering {
    let by_ts = match (
        &left_route.creation_timestamp,
        &right_route.creation_timestamp,
    ) {
        (Some(left_ts), Some(right_ts)) => left_ts.cmp(right_ts),
        (None, None) => std::cmp::Ordering::Equal,
        // Routes with timestamps are preferred over routes without.
        (Some(_), None) => return std::cmp::Ordering::Less,
        (None, Some(_)) => return std::cmp::Ordering::Greater,
    };

    by_ts.then_with(|| left_id.name.cmp(&right_id.name))
}

fn convert_outbound_http_route(
    gknn: GroupKindNamespaceName,
    OutboundRoute {
        hostnames,
        rules,
        creation_timestamp: _,
    }: OutboundRoute<HttpRouteMatch>,
    backend: outbound::Backend,
) -> outbound::HttpRoute {
    let metadata = Some(Metadata {
        kind: Some(metadata::Kind::Resource(api::meta::Resource {
            group: gknn.group.to_string(),
            kind: gknn.kind.to_string(),
            namespace: gknn.namespace.to_string(),
            name: gknn.name.to_string(),
            ..Default::default()
        })),
    });

    let hosts = hostnames
        .into_iter()
        .map(routes::convert_host_match)
        .collect();

    let rules = rules
        .into_iter()
        .map(
            |OutboundRouteRule {
                 matches,
                 backends,
                 request_timeout,
                 backend_request_timeout,
                 filters,
             }| {
                let backend_request_timeout = backend_request_timeout
                    .and_then(|d| convert_duration("backend request_timeout", d));
                let backends = backends
                    .into_iter()
                    .map(|backend| convert_http_backend(backend_request_timeout.clone(), backend))
                    .collect::<Vec<_>>();
                let dist = if backends.is_empty() {
                    outbound::http_route::distribution::Kind::FirstAvailable(
                        outbound::http_route::distribution::FirstAvailable {
                            backends: vec![outbound::http_route::RouteBackend {
                                backend: Some(backend.clone()),
                                filters: vec![],
                                request_timeout: backend_request_timeout,
                            }],
                        },
                    )
                } else {
                    outbound::http_route::distribution::Kind::RandomAvailable(
                        outbound::http_route::distribution::RandomAvailable { backends },
                    )
                };
                outbound::http_route::Rule {
                    matches: matches
                        .into_iter()
                        .map(routes::http::convert_match)
                        .collect(),
                    backends: Some(outbound::http_route::Distribution { kind: Some(dist) }),
                    filters: filters.into_iter().map(convert_to_http_filter).collect(),
                    request_timeout: request_timeout
                        .and_then(|d| convert_duration("request timeout", d)),
                }
            },
        )
        .collect();

    outbound::HttpRoute {
        metadata,
        hosts,
        rules,
    }
}

fn convert_outbound_grpc_route(
    gknn: GroupKindNamespaceName,
    OutboundRoute {
        hostnames,
        rules,
        creation_timestamp: _,
    }: OutboundRoute<GrpcRouteMatch>,
    backend: outbound::Backend,
) -> outbound::GrpcRoute {
    let metadata = Some(Metadata {
        kind: Some(metadata::Kind::Resource(api::meta::Resource {
            group: gknn.group.to_string(),
            kind: gknn.kind.to_string(),
            namespace: gknn.namespace.to_string(),
            name: gknn.name.to_string(),
            ..Default::default()
        })),
    });

    let hosts = hostnames
        .into_iter()
        .map(routes::convert_host_match)
        .collect();

    let rules = rules
        .into_iter()
        .map(
            |OutboundRouteRule {
                 matches,
                 backends,
                 request_timeout,
                 backend_request_timeout,
                 filters,
             }| {
                let backend_request_timeout = backend_request_timeout
                    .and_then(|d| convert_duration("backend request_timeout", d));
                let backends = backends
                    .into_iter()
                    .map(|backend| convert_grpc_backend(backend_request_timeout.clone(), backend))
                    .collect::<Vec<_>>();
                let dist = if backends.is_empty() {
                    outbound::grpc_route::distribution::Kind::FirstAvailable(
                        outbound::grpc_route::distribution::FirstAvailable {
                            backends: vec![outbound::grpc_route::RouteBackend {
                                backend: Some(backend.clone()),
                                filters: vec![],
                                request_timeout: backend_request_timeout,
                            }],
                        },
                    )
                } else {
                    outbound::grpc_route::distribution::Kind::RandomAvailable(
                        outbound::grpc_route::distribution::RandomAvailable { backends },
                    )
                };
                outbound::grpc_route::Rule {
                    matches: matches
                        .into_iter()
                        .map(routes::grpc::convert_match)
                        .collect(),
                    backends: Some(outbound::grpc_route::Distribution { kind: Some(dist) }),
                    filters: filters.into_iter().map(convert_to_grpc_filter).collect(),
                    request_timeout: request_timeout
                        .and_then(|d| convert_duration("request timeout", d)),
                }
            },
        )
        .collect();

    outbound::GrpcRoute {
        metadata,
        hosts,
        rules,
    }
}

fn convert_http_backend(
    request_timeout: Option<prost_types::Duration>,
    backend: Backend,
) -> outbound::http_route::WeightedRouteBackend {
    match backend {
        Backend::Addr(addr) => {
            let socket_addr = SocketAddr::new(addr.addr, addr.port.get());
            outbound::http_route::WeightedRouteBackend {
                weight: addr.weight,
                backend: Some(outbound::http_route::RouteBackend {
                    backend: Some(outbound::Backend {
                        metadata: None,
                        queue: Some(default_queue_config()),
                        kind: Some(outbound::backend::Kind::Forward(
                            destination::WeightedAddr {
                                addr: Some(socket_addr.into()),
                                weight: addr.weight,
                                ..Default::default()
                            },
                        )),
                    }),
                    filters: Default::default(),
                    request_timeout,
                }),
            }
        }
        Backend::Service(svc) => {
<<<<<<< HEAD
            let filters = svc
                .filters
                .into_iter()
                .map(convert_to_http_filter)
                .collect();
            outbound::http_route::WeightedRouteBackend {
                weight: svc.weight,
                backend: Some(outbound::http_route::RouteBackend {
                    backend: Some(outbound::Backend {
                        metadata: Some(Metadata {
                            kind: Some(metadata::Kind::Resource(api::meta::Resource {
                                group: "core".to_string(),
                                kind: "Service".to_string(),
                                name: svc.name,
                                namespace: svc.namespace,
                                section: Default::default(),
                                port: u16::from(svc.port).into(),
                            })),
=======
            if svc.exists {
                let filters = svc.filters.into_iter().map(convert_filter).collect();
                outbound::http_route::WeightedRouteBackend {
                    weight: svc.weight,
                    backend: Some(outbound::http_route::RouteBackend {
                        backend: Some(outbound::Backend {
                            metadata: Some(Metadata {
                                kind: Some(metadata::Kind::Resource(api::meta::Resource {
                                    group: "core".to_string(),
                                    kind: "Service".to_string(),
                                    name: svc.name,
                                    namespace: svc.namespace,
                                    section: Default::default(),
                                    port: u16::from(svc.port).into(),
                                })),
                            }),
                            queue: Some(default_queue_config()),
                            kind: Some(outbound::backend::Kind::Balancer(
                                outbound::backend::BalanceP2c {
                                    discovery: Some(outbound::backend::EndpointDiscovery {
                                        kind: Some(outbound::backend::endpoint_discovery::Kind::Dst(
                                            outbound::backend::endpoint_discovery::DestinationGet {
                                                path: svc.authority,
                                            },
                                        )),
                                    }),
                                    load: Some(default_balancer_config()),
                                },
                            )),
>>>>>>> 5ed8a7c5
                        }),
                        filters,
                        request_timeout,
                    }),
                }
            } else {
                outbound::http_route::WeightedRouteBackend {
                    weight: svc.weight,
                    backend: Some(outbound::http_route::RouteBackend {
                        backend: Some(outbound::Backend {
                            metadata: Some(Metadata {
                                kind: Some(metadata::Kind::Default("invalid".to_string())),
                            }),
                            queue: Some(default_queue_config()),
                            kind: None,
                        }),
                        filters: vec![outbound::http_route::Filter {
                            kind: Some(outbound::http_route::filter::Kind::FailureInjector(
                                api::http_route::HttpFailureInjector {
                                    status: 500,
                                    message: format!("Service not found {}", svc.name),
                                    ratio: None,
                                },
                            )),
                        }],
                        request_timeout,
                    }),
                }
            }
        }
        Backend::Invalid { weight, message } => outbound::http_route::WeightedRouteBackend {
            weight,
            backend: Some(outbound::http_route::RouteBackend {
                backend: Some(outbound::Backend {
                    metadata: Some(Metadata {
                        kind: Some(metadata::Kind::Default("invalid".to_string())),
                    }),
                    queue: Some(default_queue_config()),
                    kind: None,
                }),
                filters: vec![outbound::http_route::Filter {
                    kind: Some(outbound::http_route::filter::Kind::FailureInjector(
                        api::http_route::HttpFailureInjector {
                            status: 500,
                            message,
                            ratio: None,
                        },
                    )),
                }],
                request_timeout,
            }),
        },
    }
}

fn convert_grpc_backend(
    request_timeout: Option<prost_types::Duration>,
    backend: Backend,
) -> outbound::grpc_route::WeightedRouteBackend {
    match backend {
        Backend::Addr(addr) => {
            let socket_addr = SocketAddr::new(addr.addr, addr.port.get());
            outbound::grpc_route::WeightedRouteBackend {
                weight: addr.weight,
                backend: Some(outbound::grpc_route::RouteBackend {
                    backend: Some(outbound::Backend {
                        metadata: None,
                        queue: Some(default_queue_config()),
                        kind: Some(outbound::backend::Kind::Forward(
                            destination::WeightedAddr {
                                addr: Some(socket_addr.into()),
                                weight: addr.weight,
                                ..Default::default()
                            },
                        )),
                    }),
                    filters: Default::default(),
                    request_timeout,
                }),
            }
        }
        Backend::Service(svc) => {
            let filters = svc
                .filters
                .into_iter()
                .map(convert_to_grpc_filter)
                .collect();
            outbound::grpc_route::WeightedRouteBackend {
                weight: svc.weight,
                backend: Some(outbound::grpc_route::RouteBackend {
                    backend: Some(outbound::Backend {
                        metadata: Some(Metadata {
                            kind: Some(metadata::Kind::Resource(api::meta::Resource {
                                group: "core".to_string(),
                                kind: "Service".to_string(),
                                name: svc.name,
                                namespace: svc.namespace,
                                section: Default::default(),
                                port: u16::from(svc.port).into(),
                            })),
                        }),
                        queue: Some(default_queue_config()),
                        kind: Some(outbound::backend::Kind::Balancer(
                            outbound::backend::BalanceP2c {
                                discovery: Some(outbound::backend::EndpointDiscovery {
                                    kind: Some(outbound::backend::endpoint_discovery::Kind::Dst(
                                        outbound::backend::endpoint_discovery::DestinationGet {
                                            path: svc.authority,
                                        },
                                    )),
                                }),
                                load: Some(default_balancer_config()),
                            },
                        )),
                    }),
                    filters,
                    request_timeout,
                }),
            }
        }
        Backend::Invalid { weight, message } => outbound::grpc_route::WeightedRouteBackend {
            weight,
            backend: Some(outbound::grpc_route::RouteBackend {
                backend: Some(outbound::Backend {
                    metadata: Some(Metadata {
                        kind: Some(metadata::Kind::Default("invalid".to_string())),
                    }),
                    queue: Some(default_queue_config()),
                    kind: None,
                }),
                filters: vec![outbound::grpc_route::Filter {
                    kind: Some(outbound::grpc_route::filter::Kind::FailureInjector(
                        api::grpc_route::GrpcFailureInjector {
                            code: 500,
                            message,
                            ratio: None,
                        },
                    )),
                }],
                request_timeout,
            }),
        },
    }
}

fn default_backend(outbound: &OutboundPolicy) -> outbound::Backend {
    outbound::Backend {
        metadata: Some(Metadata {
            kind: Some(metadata::Kind::Resource(api::meta::Resource {
                group: "core".to_string(),
                kind: "Service".to_string(),
                name: outbound.name.clone(),
                namespace: outbound.namespace.clone(),
                section: Default::default(),
                port: u16::from(outbound.port).into(),
            })),
        }),
        queue: Some(default_queue_config()),
        kind: Some(outbound::backend::Kind::Balancer(
            outbound::backend::BalanceP2c {
                discovery: Some(outbound::backend::EndpointDiscovery {
                    kind: Some(outbound::backend::endpoint_discovery::Kind::Dst(
                        outbound::backend::endpoint_discovery::DestinationGet {
                            path: outbound.authority.clone(),
                        },
                    )),
                }),
                load: Some(default_balancer_config()),
            },
        )),
    }
}

fn default_outbound_http_route(backend: outbound::Backend) -> outbound::HttpRoute {
    let metadata = Some(Metadata {
        kind: Some(metadata::Kind::Default("http".to_string())),
    });
    let rules = vec![outbound::http_route::Rule {
        matches: vec![api::http_route::HttpRouteMatch {
            path: Some(api::http_route::PathMatch {
                kind: Some(api::http_route::path_match::Kind::Prefix("/".to_string())),
            }),
            ..Default::default()
        }],
        backends: Some(outbound::http_route::Distribution {
            kind: Some(outbound::http_route::distribution::Kind::FirstAvailable(
                outbound::http_route::distribution::FirstAvailable {
                    backends: vec![outbound::http_route::RouteBackend {
                        backend: Some(backend),
                        filters: vec![],
                        request_timeout: None,
                    }],
                },
            )),
        }),
        filters: Default::default(),
        request_timeout: None,
    }];
    outbound::HttpRoute {
        metadata,
        rules,
        ..Default::default()
    }
}

fn default_outbound_opaq_route(backend: outbound::Backend) -> outbound::OpaqueRoute {
    let metadata = Some(Metadata {
        kind: Some(metadata::Kind::Default("opaq".to_string())),
    });
    let rules = vec![outbound::opaque_route::Rule {
        backends: Some(outbound::opaque_route::Distribution {
            kind: Some(outbound::opaque_route::distribution::Kind::FirstAvailable(
                outbound::opaque_route::distribution::FirstAvailable {
                    backends: vec![outbound::opaque_route::RouteBackend {
                        backend: Some(backend),
                    }],
                },
            )),
        }),
    }];
    outbound::OpaqueRoute { metadata, rules }
}

fn default_balancer_config() -> outbound::backend::balance_p2c::Load {
    outbound::backend::balance_p2c::Load::PeakEwma(outbound::backend::balance_p2c::PeakEwma {
        default_rtt: Some(
            time::Duration::from_millis(30)
                .try_into()
                .expect("failed to convert ewma default_rtt to protobuf"),
        ),
        decay: Some(
            time::Duration::from_secs(10)
                .try_into()
                .expect("failed to convert ewma decay to protobuf"),
        ),
    })
}

fn default_queue_config() -> outbound::Queue {
    outbound::Queue {
        capacity: 100,
        failfast_timeout: Some(
            time::Duration::from_secs(3)
                .try_into()
                .expect("failed to convert failfast_timeout to protobuf"),
        ),
    }
}

fn convert_duration(name: &'static str, duration: time::Duration) -> Option<prost_types::Duration> {
    duration
        .try_into()
        .map_err(|error| {
            tracing::error!(%error, "Invalid {name} duration");
        })
        .ok()
}

fn convert_to_http_filter(filter: Filter) -> outbound::http_route::Filter {
    use outbound::http_route::filter::Kind;

    outbound::http_route::Filter {
        kind: Some(match filter {
            Filter::RequestHeaderModifier(f) => {
                Kind::RequestHeaderModifier(routes::convert_request_header_modifier_filter(f))
            }
            Filter::ResponseHeaderModifier(f) => {
                Kind::ResponseHeaderModifier(routes::convert_response_header_modifier_filter(f))
            }
            Filter::RequestRedirect(f) => Kind::Redirect(routes::convert_redirect_filter(f)),
            Filter::FailureInjector(f) => {
                Kind::FailureInjector(routes::convert_failure_injector_filter(f))
            }
        }),
    }
}

fn convert_to_grpc_filter(filter: Filter) -> outbound::grpc_route::Filter {
    use outbound::grpc_route::filter::Kind as GrpcFilterKind;

    outbound::grpc_route::Filter {
        kind: match filter {
            Filter::FailureInjector(FailureInjectorFilter {
                status,
                message,
                ratio,
            }) => Some(GrpcFilterKind::FailureInjector(
                api::grpc_route::GrpcFailureInjector {
                    code: u32::from(status.as_u16()),
                    message,
                    ratio: Some(api::http_route::Ratio {
                        numerator: ratio.numerator,
                        denominator: ratio.denominator,
                    }),
                },
            )),
            Filter::RequestHeaderModifier(filter) => Some(GrpcFilterKind::RequestHeaderModifier(
                routes::convert_request_header_modifier_filter(filter),
            )),
            Filter::RequestRedirect(filter) => {
                tracing::warn!(filter = ?filter, "declining to convert invalid filter type for GrpcRoute");
                None
            }
            Filter::ResponseHeaderModifier(filter) => {
                tracing::warn!(filter = ?filter, "declining to convert invalid filter type for GrpcRoute");
                None
            }
        },
    }
}<|MERGE_RESOLUTION|>--- conflicted
+++ resolved
@@ -512,28 +512,12 @@
             }
         }
         Backend::Service(svc) => {
-<<<<<<< HEAD
-            let filters = svc
-                .filters
-                .into_iter()
-                .map(convert_to_http_filter)
-                .collect();
-            outbound::http_route::WeightedRouteBackend {
-                weight: svc.weight,
-                backend: Some(outbound::http_route::RouteBackend {
-                    backend: Some(outbound::Backend {
-                        metadata: Some(Metadata {
-                            kind: Some(metadata::Kind::Resource(api::meta::Resource {
-                                group: "core".to_string(),
-                                kind: "Service".to_string(),
-                                name: svc.name,
-                                namespace: svc.namespace,
-                                section: Default::default(),
-                                port: u16::from(svc.port).into(),
-                            })),
-=======
             if svc.exists {
-                let filters = svc.filters.into_iter().map(convert_filter).collect();
+                let filters = svc
+                    .filters
+                    .into_iter()
+                    .map(convert_to_http_filter)
+                    .collect();
                 outbound::http_route::WeightedRouteBackend {
                     weight: svc.weight,
                     backend: Some(outbound::http_route::RouteBackend {
@@ -561,7 +545,6 @@
                                     load: Some(default_balancer_config()),
                                 },
                             )),
->>>>>>> 5ed8a7c5
                         }),
                         filters,
                         request_timeout,
