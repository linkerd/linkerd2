use crate::http_route;
use futures::prelude::*;
use linkerd2_proxy_api::{
    self as api, destination,
    meta::{metadata, Metadata},
    outbound::{
        self,
        outbound_policies_server::{OutboundPolicies, OutboundPoliciesServer},
    },
};
use linkerd_policy_controller_core::outbound::{
    Backend, DiscoverOutboundPolicy, HttpRoute, HttpRouteRule, OutboundPolicy, OutboundPolicyStream,
};
use std::{net::SocketAddr, num::NonZeroU16, sync::Arc, time};

#[derive(Clone, Debug)]
pub struct OutboundPolicyServer<T> {
    index: T,
    // Used to parse named addresses into <svc>.<ns>.svc.<cluster-domain>.
    cluster_domain: Arc<str>,
    drain: drain::Watch,
}

impl<T> OutboundPolicyServer<T>
where
    T: DiscoverOutboundPolicy<(String, String, NonZeroU16)> + Send + Sync + 'static,
{
    pub fn new(discover: T, cluster_domain: impl Into<Arc<str>>, drain: drain::Watch) -> Self {
        Self {
            index: discover,
            cluster_domain: cluster_domain.into(),
            drain,
        }
    }

    pub fn svc(self) -> OutboundPoliciesServer<Self> {
        OutboundPoliciesServer::new(self)
    }

    fn lookup(
        &self,
        spec: outbound::TrafficSpec,
    ) -> Result<(String, String, NonZeroU16), tonic::Status> {
        let target = spec
            .target
            .ok_or_else(|| tonic::Status::invalid_argument("target is required"))?;
        let target = match target {
            outbound::traffic_spec::Target::Addr(target) => target,
            outbound::traffic_spec::Target::Authority(auth) => {
                return self.lookup_authority(&*auth)
            }
        };

        let port = target
            .port
            .try_into()
            .map_err(|_| tonic::Status::invalid_argument("port outside valid range"))?;
        let port = NonZeroU16::new(port)
            .ok_or_else(|| tonic::Status::invalid_argument("port cannot be zero"))?;

        let addr = target
            .ip
            .ok_or_else(|| tonic::Status::invalid_argument("traffic target must have an IP"))?
            .try_into()
            .map_err(|error| {
                tonic::Status::invalid_argument(format!("failed to parse target addr: {error}"))
            })?;

        self.index
            .lookup_ip(addr, port)
            .ok_or_else(|| tonic::Status::not_found("No such service"))
    }

    fn lookup_authority(
        &self,
        authority: &str,
    ) -> Result<(String, String, NonZeroU16), tonic::Status> {
        let auth = authority
            .parse::<http::uri::Authority>()
            .map_err(|_| tonic::Status::invalid_argument("invalid authority"))?;

        let mut host = auth.host();
        if host.is_empty() {
            return Err(tonic::Status::invalid_argument(
                "authority must have a host",
            ));
        }

        host = host
            .trim_end_matches('.')
            .trim_end_matches(&*self.cluster_domain);

        let mut parts = host.split('.');
        let invalid = {
            let domain = &self.cluster_domain;
            move || {
                tonic::Status::not_found(format!(
                    "authority must be of the form <name>.<namespace>.svc.{domain}",
                ))
            }
        };
        let name = parts.next().ok_or_else(invalid)?;
        let namespace = parts.next().ok_or_else(invalid)?;
        if parts.next() != Some("svc") {
            return Err(invalid());
        };

        let port = auth
            .port_u16()
            .and_then(|p| NonZeroU16::try_from(p).ok())
            .unwrap_or_else(|| 80.try_into().unwrap());

        Ok((namespace.to_string(), name.to_string(), port))
    }
}

#[async_trait::async_trait]
impl<T> OutboundPolicies for OutboundPolicyServer<T>
where
    T: DiscoverOutboundPolicy<(String, String, NonZeroU16)> + Send + Sync + 'static,
{
    async fn get(
        &self,
        req: tonic::Request<outbound::TrafficSpec>,
    ) -> Result<tonic::Response<outbound::OutboundPolicy>, tonic::Status> {
        let service = self.lookup(req.into_inner())?;

        let policy = self
            .index
            .get_outbound_policy(service)
            .await
            .map_err(|error| {
                tonic::Status::internal(format!("failed to get outbound policy: {error}"))
            })?;

        if let Some(policy) = policy {
            Ok(tonic::Response::new(to_service(policy)))
        } else {
            Err(tonic::Status::not_found("No such policy"))
        }
    }

    type WatchStream = BoxWatchStream;

    async fn watch(
        &self,
        req: tonic::Request<outbound::TrafficSpec>,
    ) -> Result<tonic::Response<BoxWatchStream>, tonic::Status> {
        let service = self.lookup(req.into_inner())?;
        let drain = self.drain.clone();

        let rx = self
            .index
            .watch_outbound_policy(service)
            .await
            .map_err(|e| tonic::Status::internal(format!("lookup failed: {e}")))?
            .ok_or_else(|| tonic::Status::not_found("unknown server"))?;
        Ok(tonic::Response::new(response_stream(drain, rx)))
    }
}

type BoxWatchStream = std::pin::Pin<
    Box<dyn Stream<Item = Result<outbound::OutboundPolicy, tonic::Status>> + Send + Sync>,
>;

fn response_stream(drain: drain::Watch, mut rx: OutboundPolicyStream) -> BoxWatchStream {
    Box::pin(async_stream::try_stream! {
        tokio::pin! {
            let shutdown = drain.signaled();
        }

        loop {
            tokio::select! {
                // When the port is updated with a new server, update the server watch.
                res = rx.next() => match res {
                    Some(policy) => {
                        yield to_service(policy);
                    }
                    None => return,
                },

                // If the server starts shutting down, close the stream so that it doesn't hold the
                // server open.
                _ = (&mut shutdown) => {
                    return;
                }
            }
        }
    })
}

fn to_service(outbound: OutboundPolicy) -> outbound::OutboundPolicy {
    let backend = default_backend(&outbound);

    let kind = if outbound.opaque {
        linkerd2_proxy_api::outbound::proxy_protocol::Kind::Opaque(
            outbound::proxy_protocol::Opaque {
                routes: vec![default_outbound_opaq_route(backend)],
            },
        )
    } else {
        let mut http_routes = outbound.http_routes.into_iter().collect::<Vec<_>>();
        http_routes.sort_by(|(a_name, a_route), (b_name, b_route)| {
            let by_ts = match (&a_route.creation_timestamp, &b_route.creation_timestamp) {
                (Some(a_ts), Some(b_ts)) => a_ts.cmp(b_ts),
                (None, None) => std::cmp::Ordering::Equal,
                // Routes with timestamps are preferred over routes without.
                (Some(_), None) => return std::cmp::Ordering::Less,
                (None, Some(_)) => return std::cmp::Ordering::Greater,
            };
            by_ts.then_with(|| a_name.cmp(b_name))
        });

        let mut http_routes: Vec<_> = http_routes
            .into_iter()
            .map(|(name, route)| {
                convert_outbound_http_route(
                    outbound.namespace.clone(),
                    name,
                    route,
                    backend.clone(),
                )
            })
            .collect();

        if http_routes.is_empty() {
            http_routes = vec![default_outbound_http_route(backend.clone())];
        }

        let accrual =
            outbound
                .accrual
                .map(|accrual| linkerd2_proxy_api::outbound::FailureAccrual {
                    kind: Some(match accrual {
                        linkerd_policy_controller_core::outbound::FailureAccrual::Consecutive {
                            max_failures,
                            backoff,
                        } => outbound::failure_accrual::Kind::ConsecutiveFailures(
                            outbound::failure_accrual::ConsecutiveFailures {
                                max_failures,
                                backoff: Some(outbound::ExponentialBackoff {
                                    min_backoff: backoff
                                        .min_penalty
                                        .try_into()
                                        .map_err(|error| {
                                            tracing::error!(?error, "invalid min_backoff")
                                        })
                                        .ok(),
                                    max_backoff: backoff
                                        .max_penalty
                                        .try_into()
                                        .map_err(|error| {
                                            tracing::error!(?error, "invalid max_backoff")
                                        })
                                        .ok(),
                                    jitter_ratio: backoff.jitter,
                                }),
                            },
                        ),
                    }),
                });

        linkerd2_proxy_api::outbound::proxy_protocol::Kind::Detect(
            outbound::proxy_protocol::Detect {
                timeout: Some(
                    time::Duration::from_secs(10)
                        .try_into()
                        .expect("failed to convert detect timeout to protobuf"),
                ),
                opaque: Some(outbound::proxy_protocol::Opaque {
                    routes: vec![default_outbound_opaq_route(backend)],
                }),
                http1: Some(outbound::proxy_protocol::Http1 {
                    routes: http_routes.clone(),
<<<<<<< HEAD
                    failure_accrual: accrual.clone(),
                }),
                http2: Some(outbound::proxy_protocol::Http2 {
                    routes: http_routes,
                    failure_accrual: accrual,
=======
                    failure_accrual: None,
                }),
                http2: Some(outbound::proxy_protocol::Http2 {
                    routes: http_routes,
                    failure_accrual: None,
>>>>>>> 48485cad
                }),
            },
        )
    };

    let metadata = Metadata {
        kind: Some(metadata::Kind::Resource(api::meta::Resource {
            group: "core".to_string(),
            kind: "Service".to_string(),
            namespace: outbound.namespace,
            name: outbound.name,
            ..Default::default()
        })),
    };

    outbound::OutboundPolicy {
        metadata: Some(metadata),
        protocol: Some(outbound::ProxyProtocol { kind: Some(kind) }),
    }
}

fn convert_outbound_http_route(
    namespace: String,
    name: String,
    HttpRoute {
        hostnames,
        rules,
        creation_timestamp: _,
    }: HttpRoute,
    backend: outbound::Backend,
) -> outbound::HttpRoute {
    let metadata = Some(Metadata {
        kind: Some(metadata::Kind::Resource(api::meta::Resource {
            group: "policy.linkerd.io".to_string(),
            kind: "HTTPRoute".to_string(),
            namespace,
            name,
            ..Default::default()
        })),
    });

    let hosts = hostnames
        .into_iter()
        .map(http_route::convert_host_match)
        .collect();

    let rules = rules
        .into_iter()
        .map(|HttpRouteRule { matches, backends }| {
            let backends = backends
                .into_iter()
                .map(convert_http_backend)
                .collect::<Vec<_>>();
            let dist = if backends.is_empty() {
                outbound::http_route::distribution::Kind::FirstAvailable(
                    outbound::http_route::distribution::FirstAvailable {
                        backends: vec![outbound::http_route::RouteBackend {
                            backend: Some(backend.clone()),
                            filters: vec![],
                        }],
                    },
                )
            } else {
                outbound::http_route::distribution::Kind::RandomAvailable(
                    outbound::http_route::distribution::RandomAvailable { backends },
                )
            };
            outbound::http_route::Rule {
                matches: matches.into_iter().map(http_route::convert_match).collect(),
                backends: Some(outbound::http_route::Distribution { kind: Some(dist) }),
                filters: Default::default(),
            }
        })
        .collect();

    outbound::HttpRoute {
        metadata,
        hosts,
        rules,
    }
}

fn convert_http_backend(backend: Backend) -> outbound::http_route::WeightedRouteBackend {
    match backend {
        Backend::Addr(addr) => {
            let socket_addr = SocketAddr::new(addr.addr, addr.port.get());
            outbound::http_route::WeightedRouteBackend {
                weight: addr.weight,
                backend: Some(outbound::http_route::RouteBackend {
                    backend: Some(outbound::Backend {
                        metadata: None,
                        queue: Some(default_queue_config()),
                        kind: Some(outbound::backend::Kind::Forward(
                            destination::WeightedAddr {
                                addr: Some(socket_addr.into()),
                                weight: addr.weight,
                                ..Default::default()
                            },
                        )),
                    }),
                    filters: Default::default(),
                }),
            }
        }
        Backend::Service(svc) => outbound::http_route::WeightedRouteBackend {
            weight: svc.weight,
            backend: Some(outbound::http_route::RouteBackend {
                backend: Some(outbound::Backend {
                    metadata: Some(Metadata {
                        kind: Some(metadata::Kind::Resource(api::meta::Resource {
                            group: "core".to_string(),
                            kind: "Service".to_string(),
                            name: svc.name,
                            namespace: svc.namespace,
                            section: Default::default(),
                        })),
                    }),
                    queue: Some(default_queue_config()),
                    kind: Some(outbound::backend::Kind::Balancer(
                        outbound::backend::BalanceP2c {
                            discovery: Some(outbound::backend::EndpointDiscovery {
                                kind: Some(outbound::backend::endpoint_discovery::Kind::Dst(
                                    outbound::backend::endpoint_discovery::DestinationGet {
                                        path: svc.authority,
                                    },
                                )),
                            }),
                            load: Some(default_balancer_config()),
                        },
                    )),
                }),
                filters: Default::default(),
            }),
        },
        Backend::Invalid { weight, message } => outbound::http_route::WeightedRouteBackend {
            weight,
            backend: Some(outbound::http_route::RouteBackend {
                backend: Some(outbound::Backend {
                    metadata: Some(Metadata {
                        kind: Some(metadata::Kind::Default("invalid".to_string())),
                    }),
                    queue: Some(default_queue_config()),
                    kind: None,
                }),
                filters: vec![outbound::http_route::Filter {
                    kind: Some(outbound::http_route::filter::Kind::FailureInjector(
                        api::http_route::HttpFailureInjector {
                            status: 500,
                            message,
                            ratio: None,
                        },
                    )),
                }],
            }),
        },
    }
}

fn default_backend(outbound: &OutboundPolicy) -> outbound::Backend {
    outbound::Backend {
        metadata: Some(Metadata {
            kind: Some(metadata::Kind::Default("service".to_string())),
        }),
        queue: Some(default_queue_config()),
        kind: Some(outbound::backend::Kind::Balancer(
            outbound::backend::BalanceP2c {
                discovery: Some(outbound::backend::EndpointDiscovery {
                    kind: Some(outbound::backend::endpoint_discovery::Kind::Dst(
                        outbound::backend::endpoint_discovery::DestinationGet {
                            path: outbound.authority.clone(),
                        },
                    )),
                }),
                load: Some(default_balancer_config()),
            },
        )),
    }
}

fn default_outbound_http_route(backend: outbound::Backend) -> outbound::HttpRoute {
    let metadata = Some(Metadata {
        kind: Some(metadata::Kind::Default("http".to_string())),
    });
    let rules = vec![outbound::http_route::Rule {
        matches: vec![api::http_route::HttpRouteMatch {
            path: Some(api::http_route::PathMatch {
                kind: Some(api::http_route::path_match::Kind::Prefix("/".to_string())),
            }),
            ..Default::default()
        }],
        backends: Some(outbound::http_route::Distribution {
            kind: Some(outbound::http_route::distribution::Kind::FirstAvailable(
                outbound::http_route::distribution::FirstAvailable {
                    backends: vec![outbound::http_route::RouteBackend {
                        backend: Some(backend),
                        filters: vec![],
                    }],
                },
            )),
        }),
        filters: Default::default(),
    }];
    outbound::HttpRoute {
        metadata,
        rules,
        ..Default::default()
    }
}

fn default_outbound_opaq_route(backend: outbound::Backend) -> outbound::OpaqueRoute {
    let metadata = Some(Metadata {
        kind: Some(metadata::Kind::Default("opaq".to_string())),
    });
    let rules = vec![outbound::opaque_route::Rule {
        backends: Some(outbound::opaque_route::Distribution {
            kind: Some(outbound::opaque_route::distribution::Kind::FirstAvailable(
                outbound::opaque_route::distribution::FirstAvailable {
                    backends: vec![outbound::opaque_route::RouteBackend {
                        backend: Some(backend),
                    }],
                },
            )),
        }),
    }];
    outbound::OpaqueRoute { metadata, rules }
}

fn default_balancer_config() -> outbound::backend::balance_p2c::Load {
    outbound::backend::balance_p2c::Load::PeakEwma(outbound::backend::balance_p2c::PeakEwma {
        default_rtt: Some(
            time::Duration::from_millis(30)
                .try_into()
                .expect("failed to convert ewma default_rtt to protobuf"),
        ),
        decay: Some(
            time::Duration::from_secs(10)
                .try_into()
                .expect("failed to convert ewma decay to protobuf"),
        ),
    })
}

fn default_queue_config() -> outbound::Queue {
    outbound::Queue {
        capacity: 100,
        failfast_timeout: Some(
            time::Duration::from_secs(3)
                .try_into()
                .expect("failed to convert failfast_timeout to protobuf"),
        ),
    }
}<|MERGE_RESOLUTION|>--- conflicted
+++ resolved
@@ -272,19 +272,11 @@
                 }),
                 http1: Some(outbound::proxy_protocol::Http1 {
                     routes: http_routes.clone(),
-<<<<<<< HEAD
                     failure_accrual: accrual.clone(),
                 }),
                 http2: Some(outbound::proxy_protocol::Http2 {
                     routes: http_routes,
                     failure_accrual: accrual,
-=======
-                    failure_accrual: None,
-                }),
-                http2: Some(outbound::proxy_protocol::Http2 {
-                    routes: http_routes,
-                    failure_accrual: None,
->>>>>>> 48485cad
                 }),
             },
         )
