--- conflicted
+++ resolved
@@ -125,22 +125,11 @@
         Some(server)
     };
 
-<<<<<<< HEAD
-=======
     let mut prom = <Registry>::default();
     let resource_status = prom.sub_registry_with_prefix("resource_status");
     let status_metrics = status::ControllerMetrics::register(resource_status);
     let status_index_metrcs = status::IndexMetrics::register(resource_status);
 
-    let mut runtime = kubert::Runtime::builder()
-        .with_log(log_level, log_format)
-        .with_admin(admin.into_builder().with_prometheus(prom))
-        .with_client(client)
-        .with_optional_server(server)
-        .build()
-        .await?;
-
->>>>>>> cbf2a910
     let probe_networks = probe_networks.map(|IpNets(nets)| nets).unwrap_or_default();
 
     let default_opaque_ports = parse_portset(&default_opaque_ports)?;
@@ -154,12 +143,6 @@
         default_opaque_ports,
         probe_networks,
     });
-
-    let mut prom = <Registry>::default();
-    let status_metrics =
-        status::ControllerMetrics::register(prom.sub_registry_with_prefix("resource_status"));
-    let status_index_metrcs =
-        status::IndexMetrics::register(prom.sub_registry_with_prefix("resource_status"));
 
     // Build the API index data structures which will maintain information
     // necessary for serving the inbound policy and outbound policy gRPC APIs.
