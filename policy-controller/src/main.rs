#![deny(warnings, rust_2018_idioms)]
#![forbid(unsafe_code)]

use anyhow::{bail, Result};
use clap::Parser;
use futures::prelude::*;
use kube::api::ListParams;
use linkerd_policy_controller::{
    grpc, inbound, index_list::IndexList, k8s, outbound, Admission, ClusterInfo, DefaultPolicy,
    InboundDiscover, IpNet, OutboundDiscover,
};
use linkerd_policy_controller_k8s_index::ports::parse_portset;
use linkerd_policy_controller_k8s_status::{self as status};
use std::{net::SocketAddr, sync::Arc};
use tokio::{sync::mpsc, time::Duration};
use tonic::transport::Server;
use tracing::{info, info_span, instrument, Instrument};

#[cfg(all(target_os = "linux", target_arch = "x86_64", target_env = "gnu"))]
#[global_allocator]
static GLOBAL: jemallocator::Jemalloc = jemallocator::Jemalloc;

const DETECT_TIMEOUT: Duration = Duration::from_secs(10);
const LEASE_DURATION: Duration = Duration::from_secs(30);
const LEASE_NAME: &str = "policy-controller-write";
const RENEW_GRACE_PERIOD: Duration = Duration::from_secs(1);

#[derive(Debug, Parser)]
#[clap(name = "policy", about = "A policy resource prototype")]
struct Args {
    #[clap(
        long,
        default_value = "linkerd=info,warn",
        env = "LINKERD_POLICY_CONTROLLER_LOG"
    )]
    log_level: kubert::LogFilter,

    #[clap(long, default_value = "plain")]
    log_format: kubert::LogFormat,

    #[clap(flatten)]
    client: kubert::ClientArgs,

    #[clap(flatten)]
    server: kubert::ServerArgs,

    #[clap(flatten)]
    admin: kubert::AdminArgs,

    /// Disables the admission controller server.
    #[clap(long)]
    admission_controller_disabled: bool,

    #[clap(long, default_value = "0.0.0.0:8090")]
    grpc_addr: SocketAddr,

    /// Network CIDRs of pod IPs.
    ///
    /// The default includes all private networks.
    #[clap(
        long,
        default_value = "10.0.0.0/8,100.64.0.0/10,172.16.0.0/12,192.168.0.0/16"
    )]
    cluster_networks: IpNets,

    #[clap(long, default_value = "cluster.local")]
    identity_domain: String,

    #[clap(long, default_value = "cluster.local")]
    cluster_domain: String,

    #[clap(long, default_value = "all-unauthenticated")]
    default_policy: DefaultPolicy,

    #[clap(long, default_value = "linkerd")]
    control_plane_namespace: String,

    /// Network CIDRs of all expected probes.
    #[clap(long)]
    probe_networks: Option<IpNets>,

    #[clap(long)]
    default_opaque_ports: String,
}

#[tokio::main]
async fn main() -> Result<()> {
    let Args {
        admin,
        client,
        log_level,
        log_format,
        server,
        grpc_addr,
        admission_controller_disabled,
        identity_domain,
        cluster_domain,
        cluster_networks: IpNets(cluster_networks),
        default_policy,
        control_plane_namespace,
        probe_networks,
        default_opaque_ports,
    } = Args::parse();

    let server = if admission_controller_disabled {
        None
    } else {
        Some(server)
    };

    let mut runtime = kubert::Runtime::builder()
        .with_log(log_level, log_format)
        .with_admin(admin)
        .with_client(client)
        .with_optional_server(server)
        .build()
        .await?;

    let probe_networks = probe_networks.map(|IpNets(nets)| nets).unwrap_or_default();

    let default_opaque_ports = parse_portset(&default_opaque_ports)?;
    let cluster_info = Arc::new(ClusterInfo {
        networks: cluster_networks.clone(),
        identity_domain,
        control_plane_ns: control_plane_namespace.clone(),
        dns_domain: cluster_domain.clone(),
        default_policy,
        default_detect_timeout: DETECT_TIMEOUT,
        default_opaque_ports,
        probe_networks,
    });

    // Create the lease manager used for trying to claim the policy
    // controller write lease.
    let api = k8s::Api::namespaced(runtime.client(), &control_plane_namespace);
    // todo: Do we need to use LeaseManager::field_manager here?
    let lease = kubert::lease::LeaseManager::init(api, LEASE_NAME).await?;
    let hostname =
        std::env::var("HOSTNAME").expect("Failed to fetch `HOSTNAME` environment variable");
    let params = kubert::lease::ClaimParams {
        lease_duration: LEASE_DURATION,
        renew_grace_period: RENEW_GRACE_PERIOD,
    };
    let (claims, _task) = lease.spawn(hostname.clone(), params).await?;

    // Build the API index data structures which will maintain information
    // necessary for serving the inbound policy and outbound policy gRPC APIs.
    let inbound_index = inbound::Index::shared(cluster_info.clone());
    let outbound_index = outbound::Index::shared(cluster_info);

    // Build the status index which will maintain information necessary for
    // updating the status field of policy resources.
    let (updates_tx, updates_rx) = mpsc::unbounded_channel();
    let status_index = status::Index::shared(hostname.clone(), claims.clone(), updates_tx);

    // Spawn resource watches.

    let pods =
        runtime.watch_all::<k8s::Pod>(ListParams::default().labels("linkerd.io/control-plane-ns"));
    tokio::spawn(
        kubert::index::namespaced(inbound_index.clone(), pods).instrument(info_span!("pods")),
    );

    let servers = runtime.watch_all::<k8s::policy::Server>(ListParams::default());
    let servers_indexes = IndexList::new(inbound_index.clone())
        .push(status_index.clone())
        .shared();
    tokio::spawn(
        kubert::index::namespaced(servers_indexes, servers).instrument(info_span!("servers")),
    );

    let server_authzs =
        runtime.watch_all::<k8s::policy::ServerAuthorization>(ListParams::default());
    tokio::spawn(
        kubert::index::namespaced(inbound_index.clone(), server_authzs)
            .instrument(info_span!("serverauthorizations")),
    );

    let authz_policies =
        runtime.watch_all::<k8s::policy::AuthorizationPolicy>(ListParams::default());
    tokio::spawn(
        kubert::index::namespaced(inbound_index.clone(), authz_policies)
            .instrument(info_span!("authorizationpolicies")),
    );

    let mtls_authns =
        runtime.watch_all::<k8s::policy::MeshTLSAuthentication>(ListParams::default());
    tokio::spawn(
        kubert::index::namespaced(inbound_index.clone(), mtls_authns)
            .instrument(info_span!("meshtlsauthentications")),
    );

    let network_authns =
        runtime.watch_all::<k8s::policy::NetworkAuthentication>(ListParams::default());
    tokio::spawn(
        kubert::index::namespaced(inbound_index.clone(), network_authns)
            .instrument(info_span!("networkauthentications")),
    );

    let http_routes = runtime.watch_all::<k8s::policy::HttpRoute>(ListParams::default());
    let http_routes_indexes = IndexList::new(inbound_index.clone())
        .push(outbound_index.clone())
        .push(status_index.clone())
        .shared();
    tokio::spawn(
        kubert::index::namespaced(http_routes_indexes, http_routes)
            .instrument(info_span!("httproutes")),
    );

    let services = runtime.watch_all::<k8s::Service>(ListParams::default());
    tokio::spawn(
        kubert::index::namespaced(outbound_index.clone(), services)
            .instrument(info_span!("services")),
    );

    // Spawn the status Controller reconciliation.
    tokio::spawn(status::Index::run(status_index.clone()).instrument(info_span!("status::Index")));

<<<<<<< HEAD
    // Spawn resource indexers that update the status Index.
    let http_routes = runtime.watch_all::<k8s::policy::HttpRoute>(ListParams::default());
    tokio::spawn(
        kubert::index::namespaced(status_index.clone(), http_routes)
            .instrument(info_span!("httproutes")),
    );

    let servers = runtime.watch_all::<k8s::policy::Server>(ListParams::default());
    tokio::spawn(
        kubert::index::namespaced(status_index.clone(), servers).instrument(info_span!("servers")),
    );
    // TODO: We have several duplicated watches that we need to dedupe.
    let services = runtime.watch_all::<k8s::Service>(ListParams::default());
    tokio::spawn(
        kubert::index::namespaced(status_index.clone(), services)
            .instrument(info_span!("services")),
    );

=======
>>>>>>> 221e233f
    // Run the gRPC server, serving results by looking up against the index handle.
    tokio::spawn(grpc(
        grpc_addr,
        cluster_domain,
        cluster_networks,
        inbound_index,
        outbound_index,
        runtime.shutdown_handle(),
    ));

    let client = runtime.client();
    let status_controller = status::Controller::new(claims, client, hostname, updates_rx);
    tokio::spawn(
        status_controller
            .run()
            .instrument(info_span!("status::Controller")),
    );

    let client = runtime.client();
    let runtime = runtime.spawn_server(|| Admission::new(client));

    // Block the main thread on the shutdown signal. Once it fires, wait for the background tasks to
    // complete before exiting.
    if runtime.run().await.is_err() {
        bail!("Aborted");
    }

    Ok(())
}

#[derive(Clone, Debug)]
struct IpNets(Vec<IpNet>);

impl std::str::FromStr for IpNets {
    type Err = anyhow::Error;
    fn from_str(s: &str) -> Result<Self> {
        s.split(',')
            .map(|n| n.parse().map_err(Into::into))
            .collect::<Result<Vec<IpNet>>>()
            .map(Self)
    }
}

#[instrument(skip_all, fields(port = %addr.port()))]
async fn grpc(
    addr: SocketAddr,
    cluster_domain: String,
    cluster_networks: Vec<IpNet>,
    inbound_index: inbound::SharedIndex,
    outbound_index: outbound::SharedIndex,
    drain: drain::Watch,
) -> Result<()> {
    let inbound_discover = InboundDiscover::new(inbound_index);
    let inbound_svc =
        grpc::inbound::InboundPolicyServer::new(inbound_discover, cluster_networks, drain.clone())
            .svc();

    let outbound_discover = OutboundDiscover::new(outbound_index);
    let outbound_svc =
        grpc::outbound::OutboundPolicyServer::new(outbound_discover, cluster_domain, drain.clone())
            .svc();

    let (close_tx, close_rx) = tokio::sync::oneshot::channel();
    tokio::pin! {
        let srv = Server::builder().add_service(inbound_svc).add_service(outbound_svc).serve_with_shutdown(addr, close_rx.map(|_| {}));
    }

    info!(%addr, "policy gRPC server listening");
    tokio::select! {
        res = (&mut srv) => res?,
        handle = drain.signaled() => {
            let _ = close_tx.send(());
            handle.release_after(srv).await?
        }
    }
    Ok(())
}<|MERGE_RESOLUTION|>--- conflicted
+++ resolved
@@ -168,6 +168,12 @@
     tokio::spawn(
         kubert::index::namespaced(servers_indexes, servers).instrument(info_span!("servers")),
     );
+    // TODO: We have several duplicated watches that we need to dedupe.
+    let services = runtime.watch_all::<k8s::Service>(ListParams::default());
+    tokio::spawn(
+        kubert::index::namespaced(status_index.clone(), services)
+            .instrument(info_span!("services")),
+    );
 
     let server_authzs =
         runtime.watch_all::<k8s::policy::ServerAuthorization>(ListParams::default());
@@ -216,27 +222,6 @@
     // Spawn the status Controller reconciliation.
     tokio::spawn(status::Index::run(status_index.clone()).instrument(info_span!("status::Index")));
 
-<<<<<<< HEAD
-    // Spawn resource indexers that update the status Index.
-    let http_routes = runtime.watch_all::<k8s::policy::HttpRoute>(ListParams::default());
-    tokio::spawn(
-        kubert::index::namespaced(status_index.clone(), http_routes)
-            .instrument(info_span!("httproutes")),
-    );
-
-    let servers = runtime.watch_all::<k8s::policy::Server>(ListParams::default());
-    tokio::spawn(
-        kubert::index::namespaced(status_index.clone(), servers).instrument(info_span!("servers")),
-    );
-    // TODO: We have several duplicated watches that we need to dedupe.
-    let services = runtime.watch_all::<k8s::Service>(ListParams::default());
-    tokio::spawn(
-        kubert::index::namespaced(status_index.clone(), services)
-            .instrument(info_span!("services")),
-    );
-
-=======
->>>>>>> 221e233f
     // Run the gRPC server, serving results by looking up against the index handle.
     tokio::spawn(grpc(
         grpc_addr,
