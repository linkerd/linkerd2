--- conflicted
+++ resolved
@@ -1,22 +1,15 @@
 use crate::api::{
     labels,
-<<<<<<< HEAD
     policy::{
         AuthorizationPolicy, AuthorizationPolicySpec, MeshTLSAuthentication,
         MeshTLSAuthenticationSpec, NetworkAuthentication, NetworkAuthenticationSpec, Server,
-        ServerSpec,
+        ServerAuthorization, ServerAuthorizationSpec, ServerSpec,
     },
-=======
-    policy::{Server, ServerAuthorization, ServerAuthorizationSpec, ServerSpec},
->>>>>>> c78b4259
 };
 use anyhow::{anyhow, bail, Result};
 use futures::future;
 use hyper::{body::Buf, http, Body, Request, Response};
-<<<<<<< HEAD
 use k8s_openapi::api::core::v1::ServiceAccount;
-=======
->>>>>>> c78b4259
 use kube::{core::DynamicObject, Resource, ResourceExt};
 use serde::de::DeserializeOwned;
 use std::task;
@@ -103,7 +96,6 @@
     }
 
     async fn admit(self, req: AdmissionRequest) -> AdmissionResponse {
-<<<<<<< HEAD
         if is_kind::<AuthorizationPolicy>(&req) {
             return self.admit_spec::<AuthorizationPolicySpec>(req).await;
         }
@@ -116,19 +108,14 @@
             return self.admit_spec::<NetworkAuthenticationSpec>(req).await;
         }
 
-=======
->>>>>>> c78b4259
         if is_kind::<Server>(&req) {
             return self.admit_spec::<ServerSpec>(req).await;
         };
 
-<<<<<<< HEAD
-=======
         if is_kind::<ServerAuthorization>(&req) {
             return self.admit_spec::<ServerAuthorizationSpec>(req).await;
         };
 
->>>>>>> c78b4259
         AdmissionResponse::invalid(format_args!(
             "unsupported resource type: {}.{}.{}",
             req.kind.group, req.kind.version, req.kind.kind
@@ -211,6 +198,53 @@
     };
 
     Ok((ns, name, spec))
+}
+
+#[async_trait::async_trait]
+impl Validate<AuthorizationPolicySpec> for Admission {
+    async fn validate(self, _ns: &str, _name: &str, spec: AuthorizationPolicySpec) -> Result<()> {
+        // TODO support namespace references?
+        if !spec.target_ref.targets_kind::<Server>() {
+            bail!("invalid targetRef kind");
+        }
+        assert!(
+            spec.target_ref.namespace.is_none(),
+            "authorization policy targetRef namespace cannot be set (in the CRD)"
+        );
+
+        if spec.required_authentication_refs.is_empty() {
+            bail!("at least one authentication reference is required");
+        }
+        for authn in spec.required_authentication_refs.iter() {
+            if !authn.targets_kind::<MeshTLSAuthentication>()
+                && !authn.targets_kind::<NetworkAuthentication>()
+            {
+                bail!("unsupported authentication kind");
+            }
+        }
+
+        Ok(())
+    }
+}
+
+#[async_trait::async_trait]
+impl Validate<MeshTLSAuthenticationSpec> for Admission {
+    async fn validate(self, _ns: &str, _name: &str, spec: MeshTLSAuthenticationSpec) -> Result<()> {
+        // The CRD validates identity strings, but does not validate identity references.
+
+        for id in spec.identity_refs.iter().flatten() {
+            // TODO support namespace references?
+            if !id.targets_kind::<ServiceAccount>() {
+                bail!(
+                    "invalid identity target kind {}/{}",
+                    id.group.as_deref().unwrap_or("core"),
+                    id.kind
+                );
+            }
+        }
+
+        Ok(())
+    }
 }
 
 #[async_trait::async_trait]
@@ -240,62 +274,9 @@
 }
 
 #[async_trait::async_trait]
-<<<<<<< HEAD
-impl Validate<AuthorizationPolicySpec> for Admission {
-    async fn validate(self, _ns: &str, _name: &str, spec: AuthorizationPolicySpec) -> Result<()> {
-        // TODO support namespace references?
-        if !spec.target_ref.targets_kind::<Server>() {
-            bail!("invalid targetRef kind");
-        }
-        assert!(
-            spec.target_ref.namespace.is_none(),
-            "authorization policy targetRef namespace cannot be set (in the CRD)"
-        );
-
-        if spec.required_authentication_refs.is_empty() {
-            bail!("at least one authentication reference is required");
-        }
-        for authn in spec.required_authentication_refs.iter() {
-            if !authn.targets_kind::<MeshTLSAuthentication>()
-                && !authn.targets_kind::<NetworkAuthentication>()
-            {
-                bail!("unsupported authentication kind");
-            }
-        }
-
-        Ok(())
-    }
-}
-
-#[async_trait::async_trait]
-impl Validate<MeshTLSAuthenticationSpec> for Admission {
-    async fn validate(self, _ns: &str, _name: &str, spec: MeshTLSAuthenticationSpec) -> Result<()> {
-        // The CRD validates identity strings, but does not validate identity references.
-
-        for id in spec.identity_refs.iter().flatten() {
-            // TODO support namespace references?
-            if !id.targets_kind::<ServiceAccount>() {
-                bail!(
-                    "invalid identity target kind {}/{}",
-                    id.group.as_deref().unwrap_or("core"),
-                    id.kind
-                );
-            }
-        }
-
-        Ok(())
-    }
-}
-
-#[async_trait::async_trait]
 impl Validate<NetworkAuthenticationSpec> for Admission {
     async fn validate(self, _ns: &str, _name: &str, spec: NetworkAuthenticationSpec) -> Result<()> {
         for net in spec.networks.into_iter() {
-=======
-impl Validate<ServerAuthorizationSpec> for Admission {
-    async fn validate(self, _ns: &str, _name: &str, spec: ServerAuthorizationSpec) -> Result<()> {
-        for net in spec.client.networks.into_iter().flatten() {
->>>>>>> c78b4259
             for except in net.except.into_iter().flatten() {
                 if except.contains(&net.cidr) {
                     bail!(
@@ -304,11 +285,7 @@
                         except
                     );
                 }
-<<<<<<< HEAD
                 if !except.contained_by(&net.cidr) {
-=======
-                if !net.cidr.contains(&except) {
->>>>>>> c78b4259
                     bail!(
                         "cidr '{}' does not include exception '{}'",
                         net.cidr,
@@ -320,4 +297,30 @@
 
         Ok(())
     }
+}
+
+#[async_trait::async_trait]
+impl Validate<ServerAuthorizationSpec> for Admission {
+    async fn validate(self, _ns: &str, _name: &str, spec: ServerAuthorizationSpec) -> Result<()> {
+        for net in spec.client.networks.into_iter().flatten() {
+            for except in net.except.into_iter().flatten() {
+                if except.contains(&net.cidr) {
+                    bail!(
+                        "cidr '{}' is completely negated by exception '{}'",
+                        net.cidr,
+                        except
+                    );
+                }
+                if !net.cidr.contains(&except) {
+                    bail!(
+                        "cidr '{}' does not include exception '{}'",
+                        net.cidr,
+                        except
+                    );
+                }
+            }
+        }
+
+        Ok(())
+    }
 }