[package]
name = "linkerd-policy-controller"
version = "0.1.0"
edition = "2021"
license = "Apache-2.0"
publish = false
rust-version = "1.59"

[features]
default = ["native-tls"]
native-tls = ["kube/native-tls"]
rustls-tls = ["kube/rustls-tls"]

[dependencies]
anyhow = "1"
async-trait = "0.1"
clap = { version = "3", default-features = false, features = [
    "derive",
    "env",
    "std",
] }
drain = "0.1"
futures = { version = "0.3", default-features = false }
<<<<<<< HEAD
k8s-gateway-api = "0.5.0"
=======
k8s-gateway-api = "0.6"
>>>>>>> 8014b53b
k8s-openapi = { version = "0.15", features = ["v1_20"] }
hyper = { version = "0.14", features = ["http1", "http2", "runtime", "server"] }
ipnet = { version = "2", default-features = false }
linkerd-policy-controller-core = { path = "./core" }
linkerd-policy-controller-grpc = { path = "./grpc" }
linkerd-policy-controller-k8s-index = { path = "./k8s/index" }
linkerd-policy-controller-k8s-api = { path = "./k8s/api" }
parking_lot = "0.12"
serde = "1"
serde_json = "1"
thiserror = "1"
tokio-stream = { version = "0.1", features = ["sync"] }
tracing = "0.1"

[dependencies.kube]
version = "0.74"
default-features = false
features = ["admission", "derive"]

[dependencies.kubert]
version = "0.9"
default-features = false
features = ["clap", "index", "runtime", "server"]

[dependencies.tokio]
version = "1"
features = ["macros", "parking_lot", "rt", "rt-multi-thread", "signal"]

[target.x86_64-unknown-linux-gnu.dependencies]
jemallocator = "0.5"<|MERGE_RESOLUTION|>--- conflicted
+++ resolved
@@ -21,11 +21,7 @@
 ] }
 drain = "0.1"
 futures = { version = "0.3", default-features = false }
-<<<<<<< HEAD
-k8s-gateway-api = "0.5.0"
-=======
 k8s-gateway-api = "0.6"
->>>>>>> 8014b53b
 k8s-openapi = { version = "0.15", features = ["v1_20"] }
 hyper = { version = "0.14", features = ["http1", "http2", "runtime", "server"] }
 ipnet = { version = "2", default-features = false }
