[package]
name = "linkerd-policy-controller"
version = "0.1.0"
edition = "2021"
license = "Apache-2.0"
publish = false

[features]
default = ["openssl-tls", "openssl-vendored"]
openssl-tls = ["kube/openssl-tls"]
# Vendor openssl to statically link lib
openssl-vendored = ["openssl/vendored"]
rustls-tls = ["kube/rustls-tls"]

[dependencies]
anyhow = "1"
async-trait = "0.1"
drain = "0.1"
futures = { version = "0.3", default-features = false }
k8s-gateway-api = "0.8"
k8s-openapi = { version = "0.16", features = ["v1_20"] }
hyper = { version = "0.14", features = ["http1", "http2", "runtime", "server"] }
ipnet = { version = "2", default-features = false }
linkerd-policy-controller-core = { path = "./core" }
linkerd-policy-controller-grpc = { path = "./grpc" }
linkerd-policy-controller-k8s-api = { path = "./k8s/api" }
<<<<<<< HEAD
openssl = { version = "0.10.45", optional = true }
=======
linkerd-policy-controller-k8s-index = { path = "./k8s/index" }
linkerd-policy-controller-k8s-status = { path = "./k8s/status" }
>>>>>>> 24171e4e
parking_lot = "0.12"
serde = "1"
serde_json = "1"
thiserror = "1"
tokio-stream = { version = "0.1", features = ["sync"] }
tracing = "0.1"

[dependencies.clap]
version = "4"
default-features = false
features = ["derive", "env", "std"]

[dependencies.kube]
version = "0.76"
default-features = false
features = ["admission", "derive"]

[dependencies.kubert]
version = "0.12"
default-features = false
features = ["clap", "index", "runtime", "server"]

[dependencies.tokio]
version = "1"
features = ["macros", "parking_lot", "rt", "rt-multi-thread", "signal"]

[target.x86_64-unknown-linux-gnu.dependencies]
jemallocator = "0.5"<|MERGE_RESOLUTION|>--- conflicted
+++ resolved
@@ -24,12 +24,9 @@
 linkerd-policy-controller-core = { path = "./core" }
 linkerd-policy-controller-grpc = { path = "./grpc" }
 linkerd-policy-controller-k8s-api = { path = "./k8s/api" }
-<<<<<<< HEAD
 openssl = { version = "0.10.45", optional = true }
-=======
 linkerd-policy-controller-k8s-index = { path = "./k8s/index" }
 linkerd-policy-controller-k8s-status = { path = "./k8s/status" }
->>>>>>> 24171e4e
 parking_lot = "0.12"
 serde = "1"
 serde_json = "1"
