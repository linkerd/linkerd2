--- conflicted
+++ resolved
@@ -15,11 +15,7 @@
 drain = "0.1"
 futures = "0.3"
 hyper = { version = "0.14", features = ["http1", "http2", "runtime", "server"] }
-<<<<<<< HEAD
-kube = { version = "0.59", default-features = false, features = ["client", "derive"] }
-=======
-kube = { version = "0.59", default-features = false, features = ["client", "derive", "native-tls"] }
->>>>>>> 75774b91
+kube = { version = "0.59", default-features = false, features = ["client"] }
 linkerd-policy-controller-core = { path = "./core" }
 linkerd-policy-controller-grpc = { path = "./grpc" }
 linkerd-policy-controller-k8s-index = { path = "./k8s/index" }
