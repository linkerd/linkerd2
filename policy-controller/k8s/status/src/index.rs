use crate::{
    http_route::{self, ParentReference},
    resource_id::ResourceId,
};
use ahash::{AHashMap as HashMap, AHashSet as HashSet};
use chrono::offset::Utc;
use chrono::DateTime;
use kubert::lease::Claim;
use linkerd_policy_controller_core::POLICY_CONTROLLER_NAME;
use linkerd_policy_controller_k8s_api::{self as k8s, gateway, ResourceExt};
use parking_lot::RwLock;
use std::{collections::hash_map::Entry, sync::Arc};
use tokio::{
    sync::{
        mpsc::{UnboundedReceiver, UnboundedSender},
        watch::Receiver,
    },
    time::{self, Duration},
};

pub(crate) const POLICY_API_GROUP: &str = "policy.linkerd.io";
const POLICY_API_VERSION: &str = "policy.linkerd.io/v1alpha1";

pub type SharedIndex = Arc<RwLock<Index>>;

pub struct Controller {
    claims: Receiver<Arc<Claim>>,
    client: k8s::Client,
    name: String,
    updates: UnboundedReceiver<Update>,

    /// True if this policy controller is the leader — false otherwise.
    leader: bool,
}

pub struct Index {
    /// Used to compare against the current claim's claimant to determine if
    /// this policy controller is the leader.
    name: String,

    /// Used in the IndexNamespacedResource trait methods to check who the
    /// current leader is and if updates should be sent to the Controller.
    claims: Receiver<Arc<Claim>>,
    updates: UnboundedSender<Update>,

    /// Maps HttpRoute ids to a list of their parent refs, regardless of if
    /// those parents have accepted the route.
    http_route_parent_refs: HashMap<ResourceId, Vec<ParentReference>>,
    servers: HashSet<ResourceId>,
    services: HashSet<ResourceId>,
}

#[derive(Debug, PartialEq)]
pub struct Update {
    pub id: ResourceId,
    pub patch: k8s::Patch<serde_json::Value>,
}

impl Controller {
    pub fn new(
        claims: Receiver<Arc<Claim>>,
        client: k8s::Client,
        name: String,
        updates: UnboundedReceiver<Update>,
    ) -> Self {
        Self {
            claims,
            client,
            name,
            updates,
            leader: false,
        }
    }

    /// Process updates received from the index; each update is a patch that
    /// should be applied to update the status of an HTTPRoute. A patch should
    /// only be applied if we are the holder of the write lease.
    pub async fn run(mut self) {
        let patch_params = k8s::PatchParams::apply(POLICY_API_GROUP);

        // Select between the write lease claim changing and receiving updates
        // from the index. If the lease claim changes, then check if we are
        // now the leader. If so, we should apply the patches received;
        // otherwise, we should drain the updates queue but not apply any
        // patches since another policy controller is responsible for that.
        loop {
            tokio::select! {
                biased;
                res = self.claims.changed() => {
                    res.expect("Claims watch must not be dropped");
                    tracing::debug!("Lease holder has changed");
                    let claim = self.claims.borrow_and_update();
                    self.leader = claim.is_current_for(&self.name);
                }
                // If this policy controller is not the leader, it should
                // process through the updates queue but not actually patch
                // any resources.
                Some(Update { id, patch}) = self.updates.recv(), if self.leader => {
                    let api = k8s::Api::<k8s::policy::HttpRoute>::namespaced(self.client.clone(), &id.namespace);
                    if let Err(error) = api.patch_status(&id.name, &patch_params, &patch).await {
                        tracing::error!(namespace = %id.namespace, name = %id.name, %error, "Failed to patch HTTPRoute");
                    }
                }
            }
        }
    }
}

impl Index {
    pub fn shared(
        name: impl ToString,
        claims: Receiver<Arc<Claim>>,
        updates: UnboundedSender<Update>,
    ) -> SharedIndex {
        Arc::new(RwLock::new(Self {
            name: name.to_string(),
            claims,
            updates,
            http_route_parent_refs: HashMap::new(),
            servers: HashSet::new(),
            services: HashSet::new(),
        }))
    }

    /// When the write lease holder changes or a time duration has elapsed,
    /// the index reconciles the statuses for all HTTPRoutes on the cluster.
    ///
    /// This reconciliation loop ensures that if errors occur when the
    /// Controller applies patches or the write lease holder changes, all
    /// HTTPRoutes have an up-to-date status.
    pub async fn run(index: Arc<RwLock<Self>>) {
        // Clone the claims watch out of the index. This will immediately
        // drop the read lock on the index so that it is not held for the
        // lifetime of this function.
        let mut claims = index.read().claims.clone();

        loop {
            tokio::select! {
                res = claims.changed() => {
                    res.expect("Claims watch must not be dropped");
                    tracing::debug!("Lease holder has changed");
                }
                _ = time::sleep(Duration::from_secs(10)) => {}
            }

            // The claimant has changed, or we should attempt to reconcile all
            // HTTPRoutes to account for any errors. In either case, we should
            // only proceed if we are the current leader.
            let claims = claims.borrow_and_update();
            let index = index.read();
            if !claims.is_current_for(&index.name) {
                continue;
            }
            tracing::debug!(%index.name, "Lease holder reconciling cluster");
            index.reconcile();
        }
    }

    // If the route is new or its parents have changed, return true so that a
    // patch is generated; otherwise return false.
    fn update_http_route(&mut self, id: ResourceId, parents: Vec<ParentReference>) -> bool {
        match self.http_route_parent_refs.entry(id) {
            Entry::Vacant(entry) => {
                entry.insert(parents);
            }
            Entry::Occupied(mut entry) => {
                if *entry.get() == parents {
                    return false;
                }
                entry.insert(parents);
            }
        }
        true
    }

<<<<<<< HEAD
    fn parent_status(&self, parent_ref: &ParentReference) -> Option<gateway::RouteParentStatus> {
        match parent_ref {
            ParentReference::Server(server) => {
                let condition = if self.servers.contains(server) {
                    accepted()
=======
    fn make_http_route_patch(
        &self,
        id: &ResourceId,
        parents: &[ParentReference],
    ) -> k8s::Patch<serde_json::Value> {
        let parent_statuses = parents
            .iter()
            .map(|parent| {
                let ParentReference::Server(parent_reference_id) = parent;

                #[cfg(not(test))]
                let timestamp = Utc::now();
                #[cfg(test)]
                let timestamp = chrono::DateTime::<chrono::Utc>::MIN_UTC;

                // Is this parent in the list of parents which accept
                // the route?
                let accepted = self.servers.contains(parent_reference_id);
                let condition = if accepted {
                    k8s::Condition {
                        last_transition_time: k8s::Time(timestamp),
                        message: "".to_string(),
                        observed_generation: None,
                        reason: "Accepted".to_string(),
                        status: "True".to_string(),
                        type_: "Accepted".to_string(),
                    }
>>>>>>> 76d59ba9
                } else {
                    no_matching_parent()
                };
                Some(gateway::RouteParentStatus {
                    parent_ref: gateway::ParentReference {
                        group: Some(POLICY_API_GROUP.to_string()),
                        kind: Some("Server".to_string()),
                        namespace: Some(server.namespace.clone()),
                        name: server.name.clone(),
                        section_name: None,
                        port: None,
                    },
                    controller_name: POLICY_CONTROLLER_NAME.to_string(),
                    conditions: vec![condition],
                })
            }
            ParentReference::Service(service, port) => {
                let condition = if self.services.contains(service) {
                    accepted()
                } else {
                    no_matching_parent()
                };
                Some(gateway::RouteParentStatus {
                    parent_ref: gateway::ParentReference {
                        group: None,
                        kind: Some("Service".to_string()),
                        namespace: Some(service.namespace.clone()),
                        name: service.name.clone(),
                        section_name: None,
                        port: *port,
                    },
                    controller_name: POLICY_CONTROLLER_NAME.to_string(),
                    conditions: vec![condition],
                })
            }
            ParentReference::UnknownKind => None,
        }
    }

    fn make_http_route_patch(
        &self,
        id: &ResourceId,
        parents: &[ParentReference],
    ) -> k8s::Patch<serde_json::Value> {
        let parent_statuses = parents
            .iter()
            .filter_map(|parent_ref| self.parent_status(parent_ref))
            .collect();
        let status = gateway::HttpRouteStatus {
            inner: gateway::RouteStatus {
                parents: parent_statuses,
            },
        };
        make_patch(&id.name, status)
    }

    fn reconcile(&self) {
        for (id, parents) in self.http_route_parent_refs.iter() {
            let patch = self.make_http_route_patch(id, parents);
            if let Err(error) = self.updates.send(Update {
                id: id.clone(),
                patch,
            }) {
                tracing::error!(%id.namespace, %id.name, %error, "Failed to send HTTPRoute patch")
            }
        }
    }
}

impl kubert::index::IndexNamespacedResource<k8s::policy::HttpRoute> for Index {
    fn apply(&mut self, resource: k8s::policy::HttpRoute) {
        let namespace = resource
            .namespace()
            .expect("HTTPRoute must have a namespace");
        let name = resource.name_unchecked();
        let id = ResourceId::new(namespace, name);

        // Create the route parents and insert it into the index. If the
        // HTTPRoute is already in the index and it hasn't changed, skip
        // creating a patch.
        let parents = http_route::make_parents(resource);
        if !self.update_http_route(id.clone(), parents.clone()) {
            return;
        }

        // If we're not the leader, skip creating a patch and sending an
        // update to the Controller.
        if !self.claims.borrow().is_current_for(&self.name) {
            tracing::debug!(%self.name, "Lease non-holder skipping controller update");
            return;
        }

        // Create a patch for the HTTPRoute and send it to the Controller so
        // that it is applied.
        let patch = self.make_http_route_patch(&id, &parents);
        if let Err(error) = self.updates.send(Update {
            id: id.clone(),
            patch,
        }) {
            tracing::error!(%id.namespace, %id.name, %error, "Failed to send HTTPRoute patch")
        }
    }

    fn delete(&mut self, namespace: String, name: String) {
        let id = ResourceId::new(namespace, name);
        self.http_route_parent_refs.remove(&id);
    }

    // Since apply only reindexes a single HTTPRoute at a time, there's no need
    // to handle resets specially.
}

impl kubert::index::IndexNamespacedResource<k8s::policy::Server> for Index {
    fn apply(&mut self, resource: k8s::policy::Server) {
        let namespace = resource.namespace().expect("Server must have a namespace");
        let name = resource.name_unchecked();
        let id = ResourceId::new(namespace, name);

        self.servers.insert(id);

        // If we're not the leader, skip reconciling the cluster.
        if !self.claims.borrow().is_current_for(&self.name) {
            tracing::debug!(%self.name, "Lease non-holder skipping controller update");
            return;
        }
        self.reconcile();
    }

    fn delete(&mut self, namespace: String, name: String) {
        let id = ResourceId::new(namespace, name);

        self.servers.remove(&id);

        // If we're not the leader, skip reconciling the cluster.
        if !self.claims.borrow().is_current_for(&self.name) {
            tracing::debug!(%self.name, "Lease non-holder skipping controller update");
            return;
        }
        self.reconcile();
    }

    // Since apply only reindexes a single Server at a time, there's no need
    // to handle resets specially.
}

impl kubert::index::IndexNamespacedResource<k8s::Service> for Index {
    fn apply(&mut self, resource: k8s::Service) {
        let namespace = resource.namespace().expect("Service must have a namespace");
        let name = resource.name_unchecked();
        let id = ResourceId::new(namespace, name);

        self.services.insert(id);

        // If we're not the leader, skip reconciling the cluster.
        if !self.claims.borrow().is_current_for(&self.name) {
            tracing::debug!(%self.name, "Lease non-holder skipping controller update");
            return;
        }
        self.reconcile();
    }

    fn delete(&mut self, namespace: String, name: String) {
        let id = ResourceId::new(namespace, name);

        self.services.remove(&id);

        // If we're not the leader, skip reconciling the cluster.
        if !self.claims.borrow().is_current_for(&self.name) {
            tracing::debug!(%self.name, "Lease non-holder skipping controller update");
            return;
        }
        self.reconcile();
    }

    // Since apply only reindexes a single Service at a time, there's no need
    // to handle resets specially.
}

pub(crate) fn make_patch(
    name: &str,
    status: gateway::HttpRouteStatus,
) -> k8s::Patch<serde_json::Value> {
    let value = serde_json::json!({
        "apiVersion": POLICY_API_VERSION,
            "kind": "HTTPRoute",
            "name": name,
            "status": status,
    });
    k8s::Patch::Merge(value)
}

fn now() -> DateTime<Utc> {
    #[cfg(not(test))]
    let now = Utc::now();
    #[cfg(test)]
    let now = DateTime::<Utc>::MIN_UTC;
    now
}

fn no_matching_parent() -> k8s::Condition {
    k8s::Condition {
        last_transition_time: k8s::Time(now()),
        message: "".to_string(),
        observed_generation: None,
        reason: "NoMatchingParent".to_string(),
        status: "False".to_string(),
        type_: "Accepted".to_string(),
    }
}

fn accepted() -> k8s::Condition {
    k8s::Condition {
        last_transition_time: k8s::Time(now()),
        message: "".to_string(),
        observed_generation: None,
        reason: "Accepted".to_string(),
        status: "True".to_string(),
        type_: "Accepted".to_string(),
    }
}<|MERGE_RESOLUTION|>--- conflicted
+++ resolved
@@ -173,41 +173,11 @@
         true
     }
 
-<<<<<<< HEAD
     fn parent_status(&self, parent_ref: &ParentReference) -> Option<gateway::RouteParentStatus> {
         match parent_ref {
             ParentReference::Server(server) => {
                 let condition = if self.servers.contains(server) {
                     accepted()
-=======
-    fn make_http_route_patch(
-        &self,
-        id: &ResourceId,
-        parents: &[ParentReference],
-    ) -> k8s::Patch<serde_json::Value> {
-        let parent_statuses = parents
-            .iter()
-            .map(|parent| {
-                let ParentReference::Server(parent_reference_id) = parent;
-
-                #[cfg(not(test))]
-                let timestamp = Utc::now();
-                #[cfg(test)]
-                let timestamp = chrono::DateTime::<chrono::Utc>::MIN_UTC;
-
-                // Is this parent in the list of parents which accept
-                // the route?
-                let accepted = self.servers.contains(parent_reference_id);
-                let condition = if accepted {
-                    k8s::Condition {
-                        last_transition_time: k8s::Time(timestamp),
-                        message: "".to_string(),
-                        observed_generation: None,
-                        reason: "Accepted".to_string(),
-                        status: "True".to_string(),
-                        type_: "Accepted".to_string(),
-                    }
->>>>>>> 76d59ba9
                 } else {
                     no_matching_parent()
                 };
