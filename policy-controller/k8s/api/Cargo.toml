--- conflicted
+++ resolved
@@ -7,15 +7,9 @@
 
 [dependencies]
 futures = { version = "0.3", default-features = false }
-<<<<<<< HEAD
-k8s-openapi = { version = "0.12.0", default-features = false, features = ["v1_20"] }
-kube = { version = "0.58.1", default-features = false, features = ["client", "derive"] }
-kube-runtime = { version = "0.58.1", default-features = false }
-=======
 k8s-openapi = { version = "0.13", default-features = false, features = ["v1_16"] }
-kube = { version = "0.59", default-features = false, features = ["client", "derive", "native-tls"] }
+kube = { version = "0.59", default-features = false, features = ["derive"] }
 kube-runtime = { version = "0.59", default-features = false }
->>>>>>> 5c28f0ea
 schemars = "0.8"
 serde = { version = "1", features = ["derive"] }
 serde_json = "1"
