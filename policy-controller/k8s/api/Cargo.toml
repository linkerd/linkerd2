--- conflicted
+++ resolved
@@ -9,11 +9,7 @@
 k8s-openapi = { version = "0.20", default-features = false, features = [
     "v1_22",
 ] }
-<<<<<<< HEAD
-k8s-gateway-api = { version = "0.15", features = ["experimental"] }
-=======
 k8s-gateway-api = { version = "0.16", features = ["experimental"] }
->>>>>>> 010f15f7
 kube = { version = "0.87.1", default-features = false, features = [
     "client",
     "derive",
