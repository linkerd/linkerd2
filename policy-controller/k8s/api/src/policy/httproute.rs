--- conflicted
+++ resolved
@@ -127,8 +127,6 @@
     /// Support: Core
     pub filters: Option<Vec<HttpRouteFilter>>,
 
-<<<<<<< HEAD
-=======
     /// BackendRefs defines the backend(s) where matching requests should be
     /// sent.
     ///
@@ -155,7 +153,6 @@
     /// Support: Custom for any other resource
     ///
     /// Support for weight: Core
->>>>>>> d5620208
     pub backend_refs: Option<Vec<HttpBackendRef>>,
 }
 
