<<<<<<< HEAD
use crate::{index::PodSettings, DefaultPolicy, Index};
use ahash::{AHashMap as HashMap, AHashSet as HashSet};
use anyhow::{bail, Context, Result};
use linkerd_policy_controller_k8s_api::{self as k8s, ResourceExt};

impl kubert::index::IndexNamespacedResource<k8s::Pod> for Index {
    fn apply(&mut self, pod: k8s::Pod) {
        let namespace = pod.namespace().unwrap();
        let name = pod.name();
        let settings = pod_settings(&pod.metadata);

        if let Err(error) = self.apply_pod(
            namespace,
            name,
            pod.metadata.labels.into(),
            tcp_port_names(pod.spec),
            settings,
        ) {
            tracing::error!(%error, "Illegal pod update");
        }
    }

    fn delete(&mut self, namespace: String, name: String) {
        self.delete_pod(namespace, &name);
    }
}

/// Gets the set of named TCP ports from a pod spec.
fn tcp_port_names(spec: Option<k8s::PodSpec>) -> HashMap<String, HashSet<u16>> {
=======
use crate::DefaultPolicy;
use ahash::{AHashMap as HashMap, AHashSet as HashSet};
use anyhow::{bail, Context, Result};
use linkerd_policy_controller_k8s_api as k8s;

/// Holds pod metadata/config that can change.
#[derive(Debug, PartialEq)]
pub(crate) struct Meta {
    /// The pod's labels. Used by `Server` pod selectors.
    pub labels: k8s::Labels,

    // Pod-specific settings (i.e., derived from annotations).
    pub settings: Settings,
}

/// Per-pod settings, as configured by the pod's annotations.
#[derive(Debug, Default, PartialEq)]
pub(crate) struct Settings {
    pub require_id_ports: HashSet<u16>,
    pub opaque_ports: HashSet<u16>,
    pub default_policy: Option<DefaultPolicy>,
}

/// Gets the set of named TCP ports from a pod spec.
pub(crate) fn tcp_port_names(spec: Option<k8s::PodSpec>) -> HashMap<String, HashSet<u16>> {
>>>>>>> bea2dfc1
    let mut port_names = HashMap::default();
    if let Some(spec) = spec {
        for container in spec.containers.into_iter() {
            if let Some(ports) = container.ports {
                for port in ports.into_iter() {
                    if let None | Some("TCP") = port.protocol.as_deref() {
                        if let Some(name) = port.name {
                            port_names
                                .entry(name)
                                .or_insert_with(HashSet::new)
                                .insert(port.container_port as u16);
                        }
                    }
                }
            }
        }
    }
    port_names
}

<<<<<<< HEAD
/// Reads pod settings from the pod metadata including:
///
/// - Opaque ports
/// - Ports that require identity
/// - The pod's default policy
fn pod_settings(meta: &k8s::ObjectMeta) -> PodSettings {
    let anns = match meta.annotations.as_ref() {
        None => return PodSettings::default(),
        Some(anns) => anns,
    };

    let default_policy = default_policy(anns).unwrap_or_else(|error| {
        tracing::warn!(%error, "invalid default policy annotation value");
        None
    });

    let opaque_ports = ports_annotation(anns, "config.linkerd.io/opaque-ports");
    let require_id_ports = ports_annotation(
        anns,
        "config.linkerd.io/proxy-require-identity-inbound-ports",
    );

    PodSettings {
        default_policy,
        opaque_ports,
        require_id_ports,
    }
}

/// Attempts to read a default policy override from an annotation map.
fn default_policy(
    ann: &std::collections::BTreeMap<String, String>,
) -> Result<Option<DefaultPolicy>> {
    if let Some(v) = ann.get("config.linkerd.io/default-inbound-policy") {
        let mode = v.parse()?;
        return Ok(Some(mode));
    }

    Ok(None)
}

/// Reads `annotation` from the provided set of annotations, parsing it as a port set.  If the
/// annotation is not set or is invalid, the empty set is returned.
fn ports_annotation(
    annotations: &std::collections::BTreeMap<String, String>,
    annotation: &str,
) -> HashSet<u16> {
    annotations
        .get(annotation)
        .map(|spec| {
            parse_portset(spec).unwrap_or_else(|error| {
                tracing::info!(%spec, %error, %annotation, "Invalid ports list");
                Default::default()
            })
        })
        .unwrap_or_default()
}

=======
impl Meta {
    pub(crate) fn from_metadata(meta: k8s::ObjectMeta) -> Self {
        let settings = Settings::from_metadata(&meta);
        tracing::trace!(?settings);
        Self {
            settings,
            labels: meta.labels.into(),
        }
    }
}

impl Settings {
    /// Reads pod settings from the pod metadata including:
    ///
    /// - Opaque ports
    /// - Ports that require identity
    /// - The pod's default policy
    pub(crate) fn from_metadata(meta: &k8s::ObjectMeta) -> Self {
        let anns = match meta.annotations.as_ref() {
            None => return Self::default(),
            Some(anns) => anns,
        };

        let default_policy = default_policy(anns).unwrap_or_else(|error| {
            tracing::warn!(%error, "invalid default policy annotation value");
            None
        });

        let opaque_ports = ports_annotation(anns, "config.linkerd.io/opaque-ports");
        let require_id_ports = ports_annotation(
            anns,
            "config.linkerd.io/proxy-require-identity-inbound-ports",
        );

        Self {
            default_policy,
            opaque_ports,
            require_id_ports,
        }
    }
}

/// Attempts to read a default policy override from an annotation map.
fn default_policy(
    ann: &std::collections::BTreeMap<String, String>,
) -> Result<Option<DefaultPolicy>> {
    if let Some(v) = ann.get("config.linkerd.io/default-inbound-policy") {
        let mode = v.parse()?;
        return Ok(Some(mode));
    }

    Ok(None)
}

/// Reads `annotation` from the provided set of annotations, parsing it as a port set.  If the
/// annotation is not set or is invalid, the empty set is returned.
fn ports_annotation(
    annotations: &std::collections::BTreeMap<String, String>,
    annotation: &str,
) -> HashSet<u16> {
    annotations
        .get(annotation)
        .map(|spec| {
            parse_portset(spec).unwrap_or_else(|error| {
                tracing::info!(%spec, %error, %annotation, "Invalid ports list");
                Default::default()
            })
        })
        .unwrap_or_default()
}

>>>>>>> bea2dfc1
/// Read a comma-separated of ports or port ranges from the given string.
fn parse_portset(s: &str) -> Result<HashSet<u16>> {
    let mut ports = HashSet::new();

    for spec in s.split(',') {
        match spec.split_once('-') {
            None => {
                if !spec.trim().is_empty() {
                    let port = spec.trim().parse().context("parsing port")?;
                    if port == 0 {
                        bail!("port must not be 0")
                    }
                    ports.insert(port);
                }
            }
            Some((floor, ceil)) => {
                let floor = floor.trim().parse::<u16>().context("parsing port")?;
                let ceil = ceil.trim().parse::<u16>().context("parsing port")?;
                if floor == 0 {
                    bail!("port must not be 0")
                }
                if floor > ceil {
                    bail!("Port range must be increasing");
                }
                ports.extend(floor..=ceil);
            }
        }
    }

    Ok(ports)
}

#[cfg(test)]
mod tests {
    #[test]
    fn parse_portset() {
        use super::parse_portset;

        assert!(parse_portset("").unwrap().is_empty(), "empty");
        assert!(parse_portset("0").is_err(), "0");
        assert_eq!(
            parse_portset("1").unwrap(),
            vec![1].into_iter().collect(),
            "1"
        );
        assert_eq!(
            parse_portset("1-2").unwrap(),
            vec![1, 2].into_iter().collect(),
            "1-2"
        );
        assert_eq!(
            parse_portset("4,1-2").unwrap(),
            vec![1, 2, 4].into_iter().collect(),
            "4,1-2"
        );
        assert!(parse_portset("2-1").is_err(), "2-1");
        assert!(parse_portset("2-").is_err(), "2-");
        assert!(parse_portset("65537").is_err(), "65537");
    }
}<|MERGE_RESOLUTION|>--- conflicted
+++ resolved
@@ -1,34 +1,3 @@
-<<<<<<< HEAD
-use crate::{index::PodSettings, DefaultPolicy, Index};
-use ahash::{AHashMap as HashMap, AHashSet as HashSet};
-use anyhow::{bail, Context, Result};
-use linkerd_policy_controller_k8s_api::{self as k8s, ResourceExt};
-
-impl kubert::index::IndexNamespacedResource<k8s::Pod> for Index {
-    fn apply(&mut self, pod: k8s::Pod) {
-        let namespace = pod.namespace().unwrap();
-        let name = pod.name();
-        let settings = pod_settings(&pod.metadata);
-
-        if let Err(error) = self.apply_pod(
-            namespace,
-            name,
-            pod.metadata.labels.into(),
-            tcp_port_names(pod.spec),
-            settings,
-        ) {
-            tracing::error!(%error, "Illegal pod update");
-        }
-    }
-
-    fn delete(&mut self, namespace: String, name: String) {
-        self.delete_pod(namespace, &name);
-    }
-}
-
-/// Gets the set of named TCP ports from a pod spec.
-fn tcp_port_names(spec: Option<k8s::PodSpec>) -> HashMap<String, HashSet<u16>> {
-=======
 use crate::DefaultPolicy;
 use ahash::{AHashMap as HashMap, AHashSet as HashSet};
 use anyhow::{bail, Context, Result};
@@ -54,7 +23,6 @@
 
 /// Gets the set of named TCP ports from a pod spec.
 pub(crate) fn tcp_port_names(spec: Option<k8s::PodSpec>) -> HashMap<String, HashSet<u16>> {
->>>>>>> bea2dfc1
     let mut port_names = HashMap::default();
     if let Some(spec) = spec {
         for container in spec.containers.into_iter() {
@@ -75,66 +43,6 @@
     port_names
 }
 
-<<<<<<< HEAD
-/// Reads pod settings from the pod metadata including:
-///
-/// - Opaque ports
-/// - Ports that require identity
-/// - The pod's default policy
-fn pod_settings(meta: &k8s::ObjectMeta) -> PodSettings {
-    let anns = match meta.annotations.as_ref() {
-        None => return PodSettings::default(),
-        Some(anns) => anns,
-    };
-
-    let default_policy = default_policy(anns).unwrap_or_else(|error| {
-        tracing::warn!(%error, "invalid default policy annotation value");
-        None
-    });
-
-    let opaque_ports = ports_annotation(anns, "config.linkerd.io/opaque-ports");
-    let require_id_ports = ports_annotation(
-        anns,
-        "config.linkerd.io/proxy-require-identity-inbound-ports",
-    );
-
-    PodSettings {
-        default_policy,
-        opaque_ports,
-        require_id_ports,
-    }
-}
-
-/// Attempts to read a default policy override from an annotation map.
-fn default_policy(
-    ann: &std::collections::BTreeMap<String, String>,
-) -> Result<Option<DefaultPolicy>> {
-    if let Some(v) = ann.get("config.linkerd.io/default-inbound-policy") {
-        let mode = v.parse()?;
-        return Ok(Some(mode));
-    }
-
-    Ok(None)
-}
-
-/// Reads `annotation` from the provided set of annotations, parsing it as a port set.  If the
-/// annotation is not set or is invalid, the empty set is returned.
-fn ports_annotation(
-    annotations: &std::collections::BTreeMap<String, String>,
-    annotation: &str,
-) -> HashSet<u16> {
-    annotations
-        .get(annotation)
-        .map(|spec| {
-            parse_portset(spec).unwrap_or_else(|error| {
-                tracing::info!(%spec, %error, %annotation, "Invalid ports list");
-                Default::default()
-            })
-        })
-        .unwrap_or_default()
-}
-
-=======
 impl Meta {
     pub(crate) fn from_metadata(meta: k8s::ObjectMeta) -> Self {
         let settings = Settings::from_metadata(&meta);
@@ -206,7 +114,6 @@
         .unwrap_or_default()
 }
 
->>>>>>> bea2dfc1
 /// Read a comma-separated of ports or port ranges from the given string.
 fn parse_portset(s: &str) -> Result<HashSet<u16>> {
     let mut ports = HashSet::new();
