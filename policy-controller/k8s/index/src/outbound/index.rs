--- conflicted
+++ resolved
@@ -777,11 +777,7 @@
 
         tracing::debug!(?outbound_route);
 
-<<<<<<< HEAD
         for parent_ref in route.spec.parent_refs.iter().flatten() {
-=======
-        for parent_ref in route.spec.inner.parent_refs.iter().flatten() {
->>>>>>> 992e2c00
             let parent_kind = if is_parent_service(&parent_ref.kind, &parent_ref.group) {
                 ResourceKind::Service
             } else if is_parent_egress_network(&parent_ref.kind, &parent_ref.group) {
@@ -880,11 +876,7 @@
             .namespaced(route.namespace().expect("Route must have namespace"));
         let status = route.status.as_ref();
 
-<<<<<<< HEAD
         for parent_ref in route.spec.parent_refs.iter().flatten() {
-=======
-        for parent_ref in route.spec.inner.parent_refs.iter().flatten() {
->>>>>>> 992e2c00
             let parent_kind = if is_parent_service(&parent_ref.kind, &parent_ref.group) {
                 ResourceKind::Service
             } else if is_parent_egress_network(&parent_ref.kind, &parent_ref.group) {
@@ -983,11 +975,7 @@
             .namespaced(route.namespace().expect("Route must have namespace"));
         let status = route.status.as_ref();
 
-<<<<<<< HEAD
         for parent_ref in route.spec.parent_refs.iter().flatten() {
-=======
-        for parent_ref in route.spec.inner.parent_refs.iter().flatten() {
->>>>>>> 992e2c00
             let parent_kind = if is_parent_service(&parent_ref.kind, &parent_ref.group) {
                 ResourceKind::Service
             } else if is_parent_egress_network(&parent_ref.kind, &parent_ref.group) {
