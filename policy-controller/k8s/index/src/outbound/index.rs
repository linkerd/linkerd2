use crate::{
    ports::{ports_annotation, PortSet},
    routes::{self, ExplicitGKN, RouteResource},
    ClusterInfo,
};
use ahash::AHashMap as HashMap;
use anyhow::{bail, ensure, Result};
use linkerd_policy_controller_core::{
    outbound::{
        Backend, Backoff, FailureAccrual, Filter, OutboundPolicy, OutboundRoute,
        OutboundRouteCollection, OutboundRouteRule, TypedOutboundRoute, WeightedService,
    },
    routes::{GroupKindNamespaceName, HttpRouteMatch},
};
use linkerd_policy_controller_k8s_api::{
    gateway::{self as k8s_gateway_api, BackendObjectReference, HttpBackendRef, ParentReference},
    policy as linkerd_k8s_api, ResourceExt, Service, Time,
};
use parking_lot::RwLock;
use std::{hash::Hash, net::IpAddr, num::NonZeroU16, sync::Arc, time};
use tokio::sync::watch;

#[derive(Debug)]
pub struct Index {
    namespaces: NamespaceIndex,
    services_by_ip: HashMap<IpAddr, ServiceRef>,
    service_info: HashMap<ServiceRef, ServiceInfo>,
}

pub mod metrics;

pub type SharedIndex = Arc<RwLock<Index>>;

#[derive(Debug, Clone, Hash, PartialEq, Eq)]
pub struct ServiceRef {
    pub name: String,
    pub namespace: String,
}

/// Holds all `Pod`, `Server`, and `ServerAuthorization` indices by-namespace.
#[derive(Debug)]
struct NamespaceIndex {
    cluster_info: Arc<ClusterInfo>,
    by_ns: HashMap<String, Namespace>,
}

#[derive(Debug)]
struct Namespace {
    /// Stores an observable handle for each known service:port,
    /// as well as any route resources in the cluster that specify
    /// a port.
    service_port_routes: HashMap<ServicePort, ServiceRoutes>,
    /// Stores the route resources (by service name) that do not
    /// explicitly target a port.
    service_routes: HashMap<String, OutboundRouteCollection>,
    namespace: Arc<String>,
}

#[derive(Debug, Default)]
struct ServiceInfo {
    opaque_ports: PortSet,
    accrual: Option<FailureAccrual>,
}

#[derive(Clone, Debug, PartialEq, Eq, Hash)]
struct ServicePort {
    service: String,
    port: NonZeroU16,
}

#[derive(Debug)]
struct ServiceRoutes {
    namespace: Arc<String>,
    name: String,
    port: NonZeroU16,
    authority: String,
    watches_by_ns: HashMap<String, RoutesWatch>,
    opaque: bool,
    accrual: Option<FailureAccrual>,
}

#[derive(Debug)]
struct RoutesWatch {
    opaque: bool,
    accrual: Option<FailureAccrual>,
    routes: OutboundRouteCollection,
    watch: watch::Sender<OutboundPolicy>,
}

<<<<<<< HEAD
impl kubert::index::IndexNamespacedResource<api::HttpRoute> for Index {
    fn apply(&mut self, route: api::HttpRoute) {
=======
impl kubert::index::IndexNamespacedResource<linkerd_k8s_api::HttpRoute> for Index {
    fn apply(&mut self, route: linkerd_k8s_api::HttpRoute) {
>>>>>>> 8f9256a3
        self.apply(RouteResource::LinkerdHttp(route))
    }

    fn delete(&mut self, namespace: String, name: String) {
<<<<<<< HEAD
        let gknn = name.gkn::<api::HttpRoute>().namespaced(namespace);
=======
        let gknn = name
            .gkn::<linkerd_k8s_api::HttpRoute>()
            .namespaced(namespace);
>>>>>>> 8f9256a3
        tracing::debug!(?gknn, "deleting route");
        for ns_index in self.namespaces.by_ns.values_mut() {
            ns_index.delete(&gknn);
        }
    }
}

impl kubert::index::IndexNamespacedResource<k8s_gateway_api::HttpRoute> for Index {
    fn apply(&mut self, route: k8s_gateway_api::HttpRoute) {
        self.apply(RouteResource::GatewayHttp(route))
    }

    fn delete(&mut self, namespace: String, name: String) {
        let gknn = name
            .gkn::<k8s_gateway_api::HttpRoute>()
            .namespaced(namespace);
<<<<<<< HEAD
        tracing::debug!(?gknn, "deleting route");
=======
>>>>>>> 8f9256a3
        for ns_index in self.namespaces.by_ns.values_mut() {
            ns_index.delete(&gknn);
        }
    }
}

impl kubert::index::IndexNamespacedResource<Service> for Index {
    fn apply(&mut self, service: Service) {
        let name = service.name_unchecked();
        let ns = service.namespace().expect("Service must have a namespace");
        tracing::debug!(name, ns, "indexing service");
        let accrual = parse_accrual_config(service.annotations())
            .map_err(|error| tracing::error!(%error, service=name, namespace=ns, "failed to parse accrual config"))
            .unwrap_or_default();
        let opaque_ports =
            ports_annotation(service.annotations(), "config.linkerd.io/opaque-ports")
                .unwrap_or_else(|| self.namespaces.cluster_info.default_opaque_ports.clone());

        if let Some(cluster_ips) = service
            .spec
            .as_ref()
            .and_then(|spec| spec.cluster_ips.as_deref())
        {
            for cluster_ip in cluster_ips {
                if cluster_ip == "None" {
                    continue;
                }
                match cluster_ip.parse() {
                    Ok(addr) => {
                        let service_ref = ServiceRef {
                            name: name.clone(),
                            namespace: ns.clone(),
                        };
                        self.services_by_ip.insert(addr, service_ref);
                    }
                    Err(error) => {
                        tracing::error!(%error, service=name, cluster_ip, "invalid cluster ip");
                    }
                }
            }
        }

        let service_info = ServiceInfo {
            opaque_ports,
            accrual,
        };

        self.namespaces
            .by_ns
            .entry(ns.clone())
            .or_insert_with(|| Namespace {
                service_routes: Default::default(),
                service_port_routes: Default::default(),
                namespace: Arc::new(ns),
            })
            .update_service(service.name_unchecked(), &service_info);

        self.service_info.insert(
            ServiceRef {
                name: service.name_unchecked(),
                namespace: service.namespace().expect("Service must have Namespace"),
            },
            service_info,
        );

        self.reindex_services()
    }

    fn delete(&mut self, namespace: String, name: String) {
        tracing::debug!(name, namespace, "deleting service");
        let service_ref = ServiceRef { name, namespace };
        self.service_info.remove(&service_ref);
        self.services_by_ip.retain(|_, v| *v != service_ref);

        self.reindex_services()
    }
}

impl Index {
    pub fn shared(cluster_info: Arc<ClusterInfo>) -> SharedIndex {
        Arc::new(RwLock::new(Self {
            namespaces: NamespaceIndex {
                by_ns: HashMap::default(),
                cluster_info,
            },
            services_by_ip: HashMap::default(),
            service_info: HashMap::default(),
        }))
    }

    pub fn outbound_policy_rx(
        &mut self,
        service_name: String,
        service_namespace: String,
        service_port: NonZeroU16,
        source_namespace: String,
    ) -> Result<watch::Receiver<OutboundPolicy>> {
        let ns = self
            .namespaces
            .by_ns
            .entry(service_namespace.clone())
            .or_insert_with(|| Namespace {
                namespace: Arc::new(service_namespace.to_string()),
                service_routes: Default::default(),
                service_port_routes: Default::default(),
            });

        let key = ServicePort {
            service: service_name,
            port: service_port,
        };

        tracing::debug!(?key, "subscribing to service port");

        let routes =
            ns.service_routes_or_default(key, &self.namespaces.cluster_info, &self.service_info);

        let watch = routes.watch_for_ns_or_default(source_namespace);

        Ok(watch.watch.subscribe())
    }

    pub fn lookup_service(&self, addr: IpAddr) -> Option<ServiceRef> {
        self.services_by_ip.get(&addr).cloned()
    }

    fn apply(&mut self, route: RouteResource) {
        tracing::debug!(name = route.name(), "indexing route");

        for parent_ref in route.inner().parent_refs.iter().flatten() {
            if !is_parent_service(parent_ref) {
                continue;
            }

            if !route_accepted_by_service(route.status(), &parent_ref.name) {
                continue;
            }

            let ns = parent_ref
                .namespace
                .clone()
                .unwrap_or_else(|| route.namespace());

            self.namespaces
                .by_ns
                .entry(ns.clone())
                .or_insert_with(|| Namespace {
                    namespace: Arc::new(ns),
                    service_routes: Default::default(),
                    service_port_routes: Default::default(),
                })
                .apply(
                    route.clone(),
                    parent_ref,
                    &self.namespaces.cluster_info,
                    &self.service_info,
                );
        }
    }

    fn reindex_services(&mut self) {
        for ns in self.namespaces.by_ns.values_mut() {
            ns.reindex_services(&self.service_info);
        }
    }
}

impl Namespace {
    fn apply(
        &mut self,
        route: RouteResource,
        parent_ref: &ParentReference,
        cluster_info: &ClusterInfo,
        service_info: &HashMap<ServiceRef, ServiceInfo>,
    ) {
        tracing::debug!(?route);

        let outbound_route = match self.convert_route(route.clone(), cluster_info, service_info) {
            Ok(route) => route,
            Err(error) => {
                tracing::error!(%error, "failed to convert route");
                return;
            }
        };

        tracing::debug!(?outbound_route);

        let port = parent_ref.port.and_then(NonZeroU16::new);

        if let Some(port) = port {
            let service_port = ServicePort {
                port,
                service: parent_ref.name.clone(),
            };

            tracing::debug!(
                ?service_port,
                route = route.name(),
                "inserting route for service"
            );

            let service_routes =
                self.service_routes_or_default(service_port, cluster_info, service_info);

            service_routes.apply(route.gknn(), outbound_route);
        } else {
            // If the parent_ref doesn't include a port, apply this route
            // to all ServiceRoutes which match the Service name.
            self.service_port_routes.iter_mut().for_each(
                |(ServicePort { service, port: _ }, routes)| {
                    if service == &parent_ref.name {
                        routes.apply(route.gknn(), outbound_route.clone());
                    }
                },
            );

            // Also add the route to the list of routes that target the
            // Service without specifying a port.
            self.service_routes
                .entry(parent_ref.name.clone())
                .or_default()
                .insert(route.gknn(), outbound_route)
                .map_err(|error| tracing::warn!(?error))
                .transpose();
        }
    }

    fn reindex_services(&mut self, service_info: &HashMap<ServiceRef, ServiceInfo>) {
        let update_service = |backend: &mut Backend| {
            if let Backend::Service(svc) = backend {
                let service_ref = ServiceRef {
                    name: svc.name.clone(),
                    namespace: svc.namespace.clone(),
                };
                svc.exists = service_info.contains_key(&service_ref);
            }
        };

        for routes in self.service_port_routes.values_mut() {
            for watch in routes.watches_by_ns.values_mut() {
                match &mut watch.routes {
                    OutboundRouteCollection::Empty => {}
                    OutboundRouteCollection::Http(routes) => {
                        routes
                            .values_mut()
                            .flat_map(|route| route.rules.iter_mut())
                            .flat_map(|rule| rule.backends.iter_mut())
                            .for_each(update_service);
                    }
                }
                watch.send_if_modified();
            }
        }
    }

    fn update_service(&mut self, name: String, service: &ServiceInfo) {
        tracing::debug!(?name, ?service, "updating service");

        for (svc_port, svc_routes) in self.service_port_routes.iter_mut() {
            if svc_port.service != name {
                continue;
            }

            let opaque = service.opaque_ports.contains(&svc_port.port);

            svc_routes.update_service(opaque, service.accrual);
        }
    }

    fn delete(&mut self, gknn: &GroupKindNamespaceName) {
        for service in self.service_port_routes.values_mut() {
            service.delete(gknn);
        }

        self.service_routes.retain(|_, routes| {
            routes.remove(gknn);
            !routes.is_empty()
        });
    }

    fn service_routes_or_default(
        &mut self,
        sp: ServicePort,
        cluster: &ClusterInfo,
        service_info: &HashMap<ServiceRef, ServiceInfo>,
    ) -> &mut ServiceRoutes {
        self.service_port_routes
            .entry(sp.clone())
            .or_insert_with(|| {
                let authority =
                    cluster.service_dns_authority(&self.namespace, &sp.service, sp.port);

                let service_ref = ServiceRef {
                    name: sp.service.clone(),
                    namespace: self.namespace.to_string(),
                };

                let (opaque, accrual) = match service_info.get(&service_ref) {
                    Some(svc) => (svc.opaque_ports.contains(&sp.port), svc.accrual),
                    None => (false, None),
                };

<<<<<<< HEAD
                // The HttpRoutes which target this Service but don't specify
                // a port apply to all ports. Therefore, we include them.
                let routes = self
                    .service_routes
                    .get(&sp.service)
                    .cloned()
                    .unwrap_or_default();
=======
                // The routes which target this Service but don't specify
                // a port apply to all ports. Therefore, we include them.
                let routes = self.service_routes.get(&sp.service).cloned();
>>>>>>> 8f9256a3

                let mut service_routes = ServiceRoutes {
                    opaque,
                    accrual,
                    authority,
                    port: sp.port,
                    name: sp.service,
                    namespace: self.namespace.clone(),
                    watches_by_ns: Default::default(),
                };

                match routes {
                    None | Some(OutboundRouteCollection::Empty) => {}
                    Some(OutboundRouteCollection::Http(routes)) => {
                        service_routes
                            .insert_producer_and_consumer_routes(routes, self.namespace.as_str());
                    }
                };

                service_routes
            })
    }

    fn convert_route(
        &self,
        route: RouteResource,
        cluster: &ClusterInfo,
        service_info: &HashMap<ServiceRef, ServiceInfo>,
    ) -> Result<TypedOutboundRoute> {
        match route {
            RouteResource::LinkerdHttp(route) => {
                let hostnames = route
                    .spec
                    .hostnames
                    .into_iter()
                    .flatten()
                    .map(routes::http::host_match)
                    .collect();

                let rules = route
                    .spec
                    .rules
                    .into_iter()
                    .flatten()
                    .map(|r| self.convert_linkerd_rule(r, cluster, service_info))
                    .collect::<Result<_>>()?;

                let creation_timestamp = route.metadata.creation_timestamp.map(|Time(t)| t);

                Ok(TypedOutboundRoute::Http(OutboundRoute {
                    hostnames,
                    rules,
                    creation_timestamp,
                }))
            }
            RouteResource::GatewayHttp(route) => {
                let hostnames = route
                    .spec
                    .hostnames
                    .into_iter()
                    .flatten()
                    .map(routes::http::host_match)
                    .collect();

                let rules = route
                    .spec
                    .rules
                    .into_iter()
                    .flatten()
                    .map(|r| self.convert_gateway_http_rule(r, cluster, service_info))
                    .collect::<Result<_>>()?;

                let creation_timestamp = route.metadata.creation_timestamp.map(|Time(t)| t);

                Ok(TypedOutboundRoute::Http(OutboundRoute {
                    hostnames,
                    rules,
                    creation_timestamp,
                }))
            }
        }
    }

    fn convert_linkerd_rule(
        &self,
        rule: linkerd_k8s_api::httproute::HttpRouteRule,
        cluster: &ClusterInfo,
        service_info: &HashMap<ServiceRef, ServiceInfo>,
    ) -> Result<OutboundRouteRule<HttpRouteMatch>> {
        let matches = rule
            .matches
            .into_iter()
            .flatten()
            .map(routes::http::try_match)
            .collect::<Result<_>>()?;

        let backends = rule
            .backend_refs
            .into_iter()
            .flatten()
            .filter_map(|b| convert_backend(&self.namespace, b, cluster, service_info))
            .collect();

        let filters = rule
            .filters
            .into_iter()
            .flatten()
            .map(convert_linkerd_filter)
            .collect::<Result<_>>()?;

        let request_timeout = rule.timeouts.as_ref().and_then(|timeouts| {
            let timeout = time::Duration::from(timeouts.request?);

            // zero means "no timeout", per GEP-1742
            if timeout == time::Duration::from_nanos(0) {
                return None;
            }

            Some(timeout)
        });

        let backend_request_timeout = rule.timeouts.as_ref().and_then(
            |timeouts: &linkerd_k8s_api::httproute::HttpRouteTimeouts| {
                let timeout = time::Duration::from(timeouts.backend_request?);

                // zero means "no timeout", per GEP-1742
                if timeout == time::Duration::from_nanos(0) {
                    return None;
                }

                Some(timeout)
            },
        );

        Ok(OutboundRouteRule {
            matches,
            backends,
            request_timeout,
            backend_request_timeout,
            filters,
        })
    }

    fn convert_gateway_http_rule(
        &self,
        rule: k8s_gateway_api::HttpRouteRule,
        cluster: &ClusterInfo,
        service_info: &HashMap<ServiceRef, ServiceInfo>,
    ) -> Result<OutboundRouteRule<HttpRouteMatch>> {
        let matches = rule
            .matches
            .into_iter()
            .flatten()
            .map(routes::http::try_match)
            .collect::<Result<_>>()?;

        let backends = rule
            .backend_refs
            .into_iter()
            .flatten()
            .filter_map(|b| convert_backend(&self.namespace, b, cluster, service_info))
            .collect();

        let filters = rule
            .filters
            .into_iter()
            .flatten()
            .map(convert_gateway_filter)
            .collect::<Result<_>>()?;

        Ok(OutboundRouteRule {
            matches,
            backends,
            request_timeout: None,
            backend_request_timeout: None,
            filters,
        })
    }
}

fn convert_backend<BackendRef: Into<HttpBackendRef>>(
    ns: &str,
    backend: BackendRef,
    cluster: &ClusterInfo,
    services: &HashMap<ServiceRef, ServiceInfo>,
) -> Option<Backend> {
    let backend = backend.into();
    let filters = backend.filters;
    let backend = backend.backend_ref?;
    if !is_backend_service(&backend.inner) {
        return Some(Backend::Invalid {
            weight: backend.weight.unwrap_or(1).into(),
            message: format!(
                "unsupported backend type {group} {kind}",
                group = backend.inner.group.as_deref().unwrap_or("core"),
                kind = backend.inner.kind.as_deref().unwrap_or("<empty>"),
            ),
        });
    }

    let name = backend.inner.name;
    let weight = backend.weight.unwrap_or(1);

    // The gateway API dictates:
    //
    // Port is required when the referent is a Kubernetes Service.
    let port = match backend
        .inner
        .port
        .and_then(|p| NonZeroU16::try_from(p).ok())
    {
        Some(port) => port,
        None => {
            return Some(Backend::Invalid {
                weight: weight.into(),
                message: format!("missing port for backend Service {name}"),
            })
        }
    };
    let service_ref = ServiceRef {
        name: name.clone(),
        namespace: backend.inner.namespace.unwrap_or_else(|| ns.to_string()),
    };

    let filters = match filters
        .into_iter()
        .flatten()
        .map(convert_gateway_filter)
        .collect::<Result<_>>()
    {
        Ok(filters) => filters,
        Err(error) => {
            return Some(Backend::Invalid {
                weight: backend.weight.unwrap_or(1).into(),
                message: format!("unsupported backend filter: {error}", error = error),
            });
        }
    };

    Some(Backend::Service(WeightedService {
        weight: weight.into(),
        authority: cluster.service_dns_authority(&service_ref.namespace, &name, port),
        name,
        namespace: service_ref.namespace.to_string(),
        port,
        filters,
        exists: services.contains_key(&service_ref),
    }))
}

fn convert_linkerd_filter(filter: linkerd_k8s_api::httproute::HttpRouteFilter) -> Result<Filter> {
    let filter = match filter {
        linkerd_k8s_api::httproute::HttpRouteFilter::RequestHeaderModifier {
            request_header_modifier,
        } => {
            let filter = routes::http::header_modifier(request_header_modifier)?;
            Filter::RequestHeaderModifier(filter)
        }

        linkerd_k8s_api::httproute::HttpRouteFilter::ResponseHeaderModifier {
            response_header_modifier,
        } => {
            let filter = routes::http::header_modifier(response_header_modifier)?;
            Filter::RequestHeaderModifier(filter)
        }

<<<<<<< HEAD
        api::httproute::HttpRouteFilter::RequestRedirect { request_redirect } => {
=======
        linkerd_k8s_api::httproute::HttpRouteFilter::RequestRedirect { request_redirect } => {
>>>>>>> 8f9256a3
            let filter = routes::http::req_redirect(request_redirect)?;
            Filter::RequestRedirect(filter)
        }
    };
    Ok(filter)
}

fn convert_gateway_filter<RouteFilter: Into<k8s_gateway_api::HttpRouteFilter>>(
    filter: RouteFilter,
) -> Result<Filter> {
    let filter = filter.into();
    let filter = match filter {
        k8s_gateway_api::HttpRouteFilter::RequestHeaderModifier {
            request_header_modifier,
        } => {
            let filter = routes::http::header_modifier(request_header_modifier)?;
            Filter::RequestHeaderModifier(filter)
        }

        k8s_gateway_api::HttpRouteFilter::ResponseHeaderModifier {
            response_header_modifier,
        } => {
            let filter = routes::http::header_modifier(response_header_modifier)?;
            Filter::ResponseHeaderModifier(filter)
        }

        k8s_gateway_api::HttpRouteFilter::RequestRedirect { request_redirect } => {
            let filter = routes::http::req_redirect(request_redirect)?;
            Filter::RequestRedirect(filter)
        }
        k8s_gateway_api::HttpRouteFilter::RequestMirror { .. } => {
            bail!("RequestMirror filter is not supported")
        }
        k8s_gateway_api::HttpRouteFilter::URLRewrite { .. } => {
            bail!("URLRewrite filter is not supported")
        }
        k8s_gateway_api::HttpRouteFilter::ExtensionRef { .. } => {
            bail!("ExtensionRef filter is not supported")
        }
    };
    Ok(filter)
}

#[inline]
fn is_parent_service(parent: &ParentReference) -> bool {
    parent
        .kind
        .as_deref()
        .map(|k| is_service(parent.group.as_deref(), k))
        // Parent refs require a `kind`.
        .unwrap_or(false)
}

#[inline]
fn route_accepted_by_service(
    route_status: Option<&k8s_gateway_api::RouteStatus>,
    service: &str,
) -> bool {
    route_status
        .as_ref()
        .map(|status| status.parents.as_slice())
        .unwrap_or_default()
        .iter()
        .any(|parent_status| {
            parent_status.parent_ref.name == service
                && parent_status
                    .conditions
                    .iter()
                    .any(|condition| condition.type_ == "Accepted" && condition.status == "True")
        })
}

#[inline]
fn is_backend_service(backend: &BackendObjectReference) -> bool {
    is_service(
        backend.group.as_deref(),
        // Backends default to `Service` if no kind is specified.
        backend.kind.as_deref().unwrap_or("Service"),
    )
}

#[inline]
fn is_service(group: Option<&str>, kind: &str) -> bool {
    // If the group is not specified or empty, assume it's 'core'.
    group
        .map(|g| g.eq_ignore_ascii_case("core") || g.is_empty())
        .unwrap_or(true)
        && kind.eq_ignore_ascii_case("Service")
}

impl ServiceRoutes {
    fn watch_for_ns_or_default(&mut self, namespace: String) -> &mut RoutesWatch {
        // The routes from the producer namespace apply to watches in all
        // namespaces, so we copy them.
        let routes = self
            .watches_by_ns
            .get(self.namespace.as_ref())
            .map(|watch| watch.routes.clone())
            .unwrap_or_default();

        self.watches_by_ns.entry(namespace).or_insert_with(|| {
            let (sender, _) = watch::channel(OutboundPolicy {
                port: self.port,
                opaque: self.opaque,
                accrual: self.accrual,
                routes: routes.clone(),
                name: self.name.to_string(),
                authority: self.authority.clone(),
                namespace: self.namespace.to_string(),
            });

            RoutesWatch {
                routes,
                watch: sender,
                opaque: self.opaque,
                accrual: self.accrual,
            }
        })
    }

    fn apply(&mut self, gknn: GroupKindNamespaceName, route: TypedOutboundRoute) {
        if *gknn.namespace == *self.namespace {
            // This is a producer namespace route.
            let watch = self.watch_for_ns_or_default(gknn.namespace.to_string());

            watch.insert_route(gknn.clone(), route.clone());

            // Producer routes apply to clients in all namespaces, so
            // apply it to watches for all other namespaces too.
            for (ns, ns_watch) in self.watches_by_ns.iter_mut() {
                if ns != &gknn.namespace {
                    ns_watch.insert_route(gknn.clone(), route.clone());
                }
            }
        } else {
            // This is a consumer namespace route and should only apply to
            // watches from that namespace.
            let watch = self.watch_for_ns_or_default(gknn.namespace.to_string());
            watch.insert_route(gknn, route);
        }
    }

    fn update_service(&mut self, opaque: bool, accrual: Option<FailureAccrual>) {
        self.opaque = opaque;
        self.accrual = accrual;
        for watch in self.watches_by_ns.values_mut() {
            watch.opaque = opaque;
            watch.accrual = accrual;
            watch.send_if_modified();
        }
    }

    fn delete(&mut self, gknn: &GroupKindNamespaceName) {
        for watch in self.watches_by_ns.values_mut() {
            watch.remove_route(gknn);
        }
    }

    fn insert_producer_and_consumer_routes<Route: Clone + Into<TypedOutboundRoute>>(
        &mut self,
        routes: HashMap<GroupKindNamespaceName, Route>,
        namespace: &str,
    ) {
        // Producer routes are routes in the same namespace as
        // their parent service. Consumer routes are routes in
        // other namespaces.
        let (producer_routes, consumer_routes): (Vec<_>, Vec<_>) = routes
            .into_iter()
            .partition(|(gknn, _)| gknn.namespace.as_ref() == namespace);

        for (consumer_gknn, consumer_route) in consumer_routes {
            // Consumer routes should only apply to watches from the
            // consumer namespace.
            let consumer_watch = self.watch_for_ns_or_default(consumer_gknn.namespace.to_string());

            consumer_watch.insert_route(consumer_gknn.clone(), consumer_route.clone());
        }

        for (producer_gknn, producer_route) in producer_routes {
            // Insert the route into the producer namespace.
            let producer_watch = self.watch_for_ns_or_default(producer_gknn.namespace.to_string());

            producer_watch.insert_route(producer_gknn.clone(), producer_route.clone());

            // Producer routes apply to clients in all namespaces, so
            // apply it to watches for all other namespaces too.
            self.watches_by_ns
                .iter_mut()
                .filter(|(namespace, _)| namespace.as_str() != producer_gknn.namespace.as_ref())
                .for_each(|(_, watch)| {
                    watch.insert_route(producer_gknn.clone(), producer_route.clone())
                });
        }
    }
}

impl RoutesWatch {
    fn send_if_modified(&mut self) {
        self.watch.send_if_modified(|policy| {
            let mut modified = false;

            if self.routes != policy.routes {
                policy.routes = self.routes.clone();
                modified = true;
            }

            if self.opaque != policy.opaque {
                policy.opaque = self.opaque;
                modified = true;
            }

            if self.accrual != policy.accrual {
                policy.accrual = self.accrual;
                modified = true;
            }

            modified
        });
    }

    fn insert_route<Route: Into<TypedOutboundRoute>>(
        &mut self,
        gknn: GroupKindNamespaceName,
        route: Route,
    ) {
        self.routes
            .insert(gknn, route)
            .map_err(|error| tracing::warn!(?error))
            .transpose();

        self.send_if_modified();
    }

    fn remove_route(&mut self, gknn: &GroupKindNamespaceName) {
        self.routes.remove(gknn);
        self.send_if_modified();
    }
}

fn parse_accrual_config(
    annotations: &std::collections::BTreeMap<String, String>,
) -> Result<Option<FailureAccrual>> {
    annotations
        .get("balancer.linkerd.io/failure-accrual")
        .map(|mode| {
            if mode == "consecutive" {
                let max_failures = annotations
                    .get("balancer.linkerd.io/failure-accrual-consecutive-max-failures")
                    .map(|s| s.parse::<u32>())
                    .transpose()?
                    .unwrap_or(7);

                let max_penalty = annotations
                    .get("balancer.linkerd.io/failure-accrual-consecutive-max-penalty")
                    .map(|s| parse_duration(s))
                    .transpose()?
                    .unwrap_or_else(|| time::Duration::from_secs(60));

                let min_penalty = annotations
                    .get("balancer.linkerd.io/failure-accrual-consecutive-min-penalty")
                    .map(|s| parse_duration(s))
                    .transpose()?
                    .unwrap_or_else(|| time::Duration::from_secs(1));
                let jitter = annotations
                    .get("balancer.linkerd.io/failure-accrual-consecutive-jitter-ratio")
                    .map(|s| s.parse::<f32>())
                    .transpose()?
                    .unwrap_or(0.5);
                ensure!(
                    min_penalty <= max_penalty,
                    "min_penalty ({min_penalty:?}) cannot exceed max_penalty ({max_penalty:?})"
                );
                ensure!(
                    max_penalty > time::Duration::from_millis(0),
                    "max_penalty cannot be zero"
                );
                ensure!(jitter >= 0.0, "jitter cannot be negative");
                ensure!(jitter <= 100.0, "jitter cannot be greater than 100");

                Ok(FailureAccrual::Consecutive {
                    max_failures,
                    backoff: Backoff {
                        min_penalty,
                        max_penalty,
                        jitter,
                    },
                })
            } else {
                bail!("unsupported failure accrual mode: {mode}");
            }
        })
        .transpose()
}

fn parse_duration(s: &str) -> Result<time::Duration> {
    let s = s.trim();
    let offset = s
        .rfind(|c: char| c.is_ascii_digit())
        .ok_or_else(|| anyhow::anyhow!("{} does not contain a timeout duration value", s))?;
    let (magnitude, unit) = s.split_at(offset + 1);
    let magnitude = magnitude.parse::<u64>()?;

    let mul = match unit {
        "" if magnitude == 0 => 0,
        "ms" => 1,
        "s" => 1000,
        "m" => 1000 * 60,
        "h" => 1000 * 60 * 60,
        "d" => 1000 * 60 * 60 * 24,
        _ => bail!(
            "invalid duration unit {} (expected one of 'ms', 's', 'm', 'h', or 'd')",
            unit
        ),
    };

    let ms = magnitude
        .checked_mul(mul)
        .ok_or_else(|| anyhow::anyhow!("Timeout value {} overflows when converted to 'ms'", s))?;
    Ok(time::Duration::from_millis(ms))
}<|MERGE_RESOLUTION|>--- conflicted
+++ resolved
@@ -87,24 +87,15 @@
     watch: watch::Sender<OutboundPolicy>,
 }
 
-<<<<<<< HEAD
-impl kubert::index::IndexNamespacedResource<api::HttpRoute> for Index {
-    fn apply(&mut self, route: api::HttpRoute) {
-=======
 impl kubert::index::IndexNamespacedResource<linkerd_k8s_api::HttpRoute> for Index {
     fn apply(&mut self, route: linkerd_k8s_api::HttpRoute) {
->>>>>>> 8f9256a3
         self.apply(RouteResource::LinkerdHttp(route))
     }
 
     fn delete(&mut self, namespace: String, name: String) {
-<<<<<<< HEAD
-        let gknn = name.gkn::<api::HttpRoute>().namespaced(namespace);
-=======
         let gknn = name
             .gkn::<linkerd_k8s_api::HttpRoute>()
             .namespaced(namespace);
->>>>>>> 8f9256a3
         tracing::debug!(?gknn, "deleting route");
         for ns_index in self.namespaces.by_ns.values_mut() {
             ns_index.delete(&gknn);
@@ -121,10 +112,7 @@
         let gknn = name
             .gkn::<k8s_gateway_api::HttpRoute>()
             .namespaced(namespace);
-<<<<<<< HEAD
         tracing::debug!(?gknn, "deleting route");
-=======
->>>>>>> 8f9256a3
         for ns_index in self.namespaces.by_ns.values_mut() {
             ns_index.delete(&gknn);
         }
@@ -427,19 +415,9 @@
                     None => (false, None),
                 };
 
-<<<<<<< HEAD
-                // The HttpRoutes which target this Service but don't specify
-                // a port apply to all ports. Therefore, we include them.
-                let routes = self
-                    .service_routes
-                    .get(&sp.service)
-                    .cloned()
-                    .unwrap_or_default();
-=======
                 // The routes which target this Service but don't specify
                 // a port apply to all ports. Therefore, we include them.
                 let routes = self.service_routes.get(&sp.service).cloned();
->>>>>>> 8f9256a3
 
                 let mut service_routes = ServiceRoutes {
                     opaque,
@@ -706,11 +684,7 @@
             Filter::RequestHeaderModifier(filter)
         }
 
-<<<<<<< HEAD
-        api::httproute::HttpRouteFilter::RequestRedirect { request_redirect } => {
-=======
         linkerd_k8s_api::httproute::HttpRouteFilter::RequestRedirect { request_redirect } => {
->>>>>>> 8f9256a3
             let filter = routes::http::req_redirect(request_redirect)?;
             Filter::RequestRedirect(filter)
         }
