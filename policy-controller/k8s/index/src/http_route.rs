use ahash::AHashMap as HashMap;
use anyhow::{anyhow, bail, Error, Result};
use k8s_gateway_api as api;
use linkerd_policy_controller_core::http_route;
use linkerd_policy_controller_k8s_api::{
    self as k8s,
    policy::{httproute as policy, Server},
};
use std::num::NonZeroU16;

#[derive(Clone, Debug, Eq, PartialEq)]
pub struct InboundRouteBinding {
    pub parents: Vec<InboundParentRef>,
    pub route: http_route::InboundHttpRoute,
}

#[derive(Clone, Debug, Eq, PartialEq)]
pub enum InboundParentRef {
    Server(String),
}

#[derive(Clone, Debug, thiserror::Error)]
pub enum InvalidParentRef {
    #[error("HTTPRoute resource does not reference a Server resource")]
    DoesNotSelectServer,

    #[error("HTTPRoute resource may not reference a parent Server in an other namespace")]
    ServerInAnotherNamespace,

    #[error("HTTPRoute resource may not reference a parent by port")]
    SpecifiesPort,

    #[error("HTTPRoute resource may not reference a parent by section name")]
    SpecifiesSection,
}

impl TryFrom<api::HttpRoute> for InboundRouteBinding {
    type Error = Error;

    fn try_from(route: api::HttpRoute) -> Result<Self, Self::Error> {
        let route_ns = route.metadata.namespace.as_deref();
        let creation_timestamp = route.metadata.creation_timestamp.map(|k8s::Time(t)| t);
        let parents = InboundParentRef::collect_from(route_ns, route.spec.inner.parent_refs)?;
        let hostnames = route
            .spec
            .hostnames
            .into_iter()
            .flatten()
            .map(convert::host_match)
            .collect();

        let rules = route
            .spec
            .rules
            .into_iter()
            .flatten()
            .map(
                |api::HttpRouteRule {
                     matches,
                     filters,
                     backend_refs: _,
                 }| Self::try_rule(matches, filters, Self::try_gateway_filter),
            )
            .collect::<Result<_>>()?;

        Ok(InboundRouteBinding {
            parents,
            route: http_route::InboundHttpRoute {
                hostnames,
                rules,
                authorizations: HashMap::default(),
                creation_timestamp,
            },
        })
    }
}

impl TryFrom<policy::HttpRoute> for InboundRouteBinding {
    type Error = Error;

    fn try_from(route: policy::HttpRoute) -> Result<Self, Self::Error> {
        let route_ns = route.metadata.namespace.as_deref();
        let creation_timestamp = route.metadata.creation_timestamp.map(|k8s::Time(t)| t);
        let parents = InboundParentRef::collect_from(route_ns, route.spec.inner.parent_refs)?;
        let hostnames = route
            .spec
            .hostnames
            .into_iter()
            .flatten()
            .map(convert::host_match)
            .collect();

        let rules = route
            .spec
            .rules
            .into_iter()
            .flatten()
            .map(
                |policy::HttpRouteRule {
<<<<<<< HEAD
                     matches,
                     filters,
                     backend_refs: _,
=======
                     matches, filters, ..
>>>>>>> d5620208
                 }| { Self::try_rule(matches, filters, Self::try_policy_filter) },
            )
            .collect::<Result<_>>()?;

        Ok(InboundRouteBinding {
            parents,
            route: http_route::InboundHttpRoute {
                hostnames,
                rules,
                authorizations: HashMap::default(),
                creation_timestamp,
            },
        })
    }
}

impl InboundRouteBinding {
    #[inline]
    pub fn selects_server(&self, name: &str) -> bool {
        self.parents
            .iter()
            .any(|p| matches!(p, InboundParentRef::Server(n) if n == name))
    }

    pub fn try_match(
        api::HttpRouteMatch {
            path,
            headers,
            query_params,
            method,
        }: api::HttpRouteMatch,
    ) -> Result<http_route::HttpRouteMatch> {
        let path = path.map(convert::path_match).transpose()?;

        let headers = headers
            .into_iter()
            .flatten()
            .map(convert::header_match)
            .collect::<Result<_>>()?;

        let query_params = query_params
            .into_iter()
            .flatten()
            .map(convert::query_param_match)
            .collect::<Result<_>>()?;

        let method = method
            .as_deref()
            .map(http_route::Method::try_from)
            .transpose()?;

        Ok(http_route::HttpRouteMatch {
            path,
            headers,
            query_params,
            method,
        })
    }

    fn try_rule<F>(
        matches: Option<Vec<api::HttpRouteMatch>>,
        filters: Option<Vec<F>>,
        try_filter: impl Fn(F) -> Result<http_route::InboundFilter>,
    ) -> Result<http_route::InboundHttpRouteRule> {
        let matches = matches
            .into_iter()
            .flatten()
            .map(Self::try_match)
            .collect::<Result<_>>()?;

        let filters = filters
            .into_iter()
            .flatten()
            .map(try_filter)
            .collect::<Result<_>>()?;

        Ok(http_route::InboundHttpRouteRule { matches, filters })
    }

    fn try_gateway_filter(filter: api::HttpRouteFilter) -> Result<http_route::InboundFilter> {
        let filter = match filter {
            api::HttpRouteFilter::RequestHeaderModifier {
                request_header_modifier,
            } => {
                let filter = convert::req_header_modifier(request_header_modifier)?;
                http_route::InboundFilter::RequestHeaderModifier(filter)
            }

            api::HttpRouteFilter::RequestRedirect { request_redirect } => {
                let filter = convert::req_redirect(request_redirect)?;
                http_route::InboundFilter::RequestRedirect(filter)
            }

            api::HttpRouteFilter::RequestMirror { .. } => {
                bail!("RequestMirror filter is not supported")
            }
            api::HttpRouteFilter::URLRewrite { .. } => {
                bail!("URLRewrite filter is not supported")
            }
            api::HttpRouteFilter::ExtensionRef { .. } => {
                bail!("ExtensionRef filter is not supported")
            }
        };
        Ok(filter)
    }

    fn try_policy_filter(filter: policy::HttpRouteFilter) -> Result<http_route::InboundFilter> {
        let filter = match filter {
            policy::HttpRouteFilter::RequestHeaderModifier {
                request_header_modifier,
            } => {
                let filter = convert::req_header_modifier(request_header_modifier)?;
                http_route::InboundFilter::RequestHeaderModifier(filter)
            }

            policy::HttpRouteFilter::RequestRedirect { request_redirect } => {
                let filter = convert::req_redirect(request_redirect)?;
                http_route::InboundFilter::RequestRedirect(filter)
            }
        };
        Ok(filter)
    }
}

impl InboundParentRef {
    fn collect_from(
        route_ns: Option<&str>,
        parent_refs: Option<Vec<api::ParentReference>>,
    ) -> Result<Vec<Self>, InvalidParentRef> {
        let parents = parent_refs
            .into_iter()
            .flatten()
            .filter_map(|parent_ref| Self::from_parent_ref(route_ns, parent_ref))
            .collect::<Result<Vec<_>, InvalidParentRef>>()?;

        // If there are no valid parents, then the route is invalid.
        if parents.is_empty() {
            return Err(InvalidParentRef::DoesNotSelectServer);
        }

        Ok(parents)
    }

    fn from_parent_ref(
        route_ns: Option<&str>,
        parent_ref: api::ParentReference,
    ) -> Option<Result<Self, InvalidParentRef>> {
        // Skip parent refs that don't target a `Server` resource.
        if !policy::parent_ref_targets_kind::<Server>(&parent_ref) || parent_ref.name.is_empty() {
            return None;
        }

        let api::ParentReference {
            group: _,
            kind: _,
            namespace,
            name,
            section_name,
            port,
        } = parent_ref;

        if namespace.is_some() && namespace.as_deref() != route_ns {
            return Some(Err(InvalidParentRef::ServerInAnotherNamespace));
        }
        if port.is_some() {
            return Some(Err(InvalidParentRef::SpecifiesPort));
        }
        if section_name.is_some() {
            return Some(Err(InvalidParentRef::SpecifiesSection));
        }

        Some(Ok(InboundParentRef::Server(name)))
    }
}

pub mod convert {
    use super::*;

    pub fn path_match(path_match: api::HttpPathMatch) -> Result<http_route::PathMatch> {
        match path_match {
            api::HttpPathMatch::Exact { value } | api::HttpPathMatch::PathPrefix { value }
                if !value.starts_with('/') =>
            {
                Err(anyhow!("HttpPathMatch paths must be absolute (begin with `/`); {value:?} is not an absolute path"))
            }
            api::HttpPathMatch::Exact { value } => Ok(http_route::PathMatch::Exact(value)),
            api::HttpPathMatch::PathPrefix { value } => Ok(http_route::PathMatch::Prefix(value)),
            api::HttpPathMatch::RegularExpression { value } => value
                .parse()
                .map(http_route::PathMatch::Regex)
                .map_err(Into::into),
        }
    }

    pub fn host_match(hostname: api::Hostname) -> http_route::HostMatch {
        if hostname.starts_with("*.") {
            let mut reverse_labels = hostname
                .split('.')
                .skip(1)
                .map(|label| label.to_string())
                .collect::<Vec<String>>();
            reverse_labels.reverse();
            http_route::HostMatch::Suffix { reverse_labels }
        } else {
            http_route::HostMatch::Exact(hostname)
        }
    }

    pub fn header_match(header_match: api::HttpHeaderMatch) -> Result<http_route::HeaderMatch> {
        match header_match {
            api::HttpHeaderMatch::Exact { name, value } => Ok(http_route::HeaderMatch::Exact(
                name.parse()?,
                value.parse()?,
            )),
            api::HttpHeaderMatch::RegularExpression { name, value } => Ok(
                http_route::HeaderMatch::Regex(name.parse()?, value.parse()?),
            ),
        }
    }

    pub fn query_param_match(
        query_match: api::HttpQueryParamMatch,
    ) -> Result<http_route::QueryParamMatch> {
        match query_match {
            api::HttpQueryParamMatch::Exact { name, value } => {
                Ok(http_route::QueryParamMatch::Exact(name, value))
            }
            api::HttpQueryParamMatch::RegularExpression { name, value } => {
                Ok(http_route::QueryParamMatch::Regex(name, value.parse()?))
            }
        }
    }

    pub fn req_header_modifier(
        api::HttpRequestHeaderFilter { set, add, remove }: api::HttpRequestHeaderFilter,
    ) -> Result<http_route::RequestHeaderModifierFilter> {
        Ok(http_route::RequestHeaderModifierFilter {
            add: add
                .into_iter()
                .flatten()
                .map(|api::HttpHeader { name, value }| Ok((name.parse()?, value.parse()?)))
                .collect::<Result<Vec<_>>>()?,
            set: set
                .into_iter()
                .flatten()
                .map(|api::HttpHeader { name, value }| Ok((name.parse()?, value.parse()?)))
                .collect::<Result<Vec<_>>>()?,
            remove: remove
                .into_iter()
                .flatten()
                .map(http_route::HeaderName::try_from)
                .collect::<Result<_, _>>()?,
        })
    }

    pub fn req_redirect(
        api::HttpRequestRedirectFilter {
            scheme,
            hostname,
            path,
            port,
            status_code,
        }: api::HttpRequestRedirectFilter,
    ) -> Result<http_route::RequestRedirectFilter> {
        Ok(http_route::RequestRedirectFilter {
            scheme: scheme.as_deref().map(TryInto::try_into).transpose()?,
            host: hostname,
            path: path.map(path_modifier).transpose()?,
            port: port.and_then(|p| NonZeroU16::try_from(p).ok()),
            status: status_code
                .map(http_route::StatusCode::try_from)
                .transpose()?,
        })
    }

    fn path_modifier(path_modifier: api::HttpPathModifier) -> Result<http_route::PathModifier> {
        use api::HttpPathModifier::*;
        match path_modifier {
            ReplaceFullPath {
                replace_full_path: path,
            }
            | ReplacePrefixMatch {
                replace_prefix_match: path,
            } if !path.starts_with('/') => {
                bail!(
                    "RequestRedirect filters may only contain absolute paths \
                    (starting with '/'); {path:?} is not an absolute path"
                )
            }
            ReplaceFullPath { replace_full_path } => {
                Ok(http_route::PathModifier::Full(replace_full_path))
            }
            ReplacePrefixMatch {
                replace_prefix_match,
            } => Ok(http_route::PathModifier::Prefix(replace_prefix_match)),
        }
    }
}<|MERGE_RESOLUTION|>--- conflicted
+++ resolved
@@ -97,13 +97,7 @@
             .flatten()
             .map(
                 |policy::HttpRouteRule {
-<<<<<<< HEAD
-                     matches,
-                     filters,
-                     backend_refs: _,
-=======
                      matches, filters, ..
->>>>>>> d5620208
                  }| { Self::try_rule(matches, filters, Self::try_policy_filter) },
             )
             .collect::<Result<_>>()?;
