--- conflicted
+++ resolved
@@ -160,12 +160,7 @@
             .entry(namespace.clone())
             .or_insert_with(|| Namespace {
                 service_routes: Default::default(),
-<<<<<<< HEAD
-                namespace: Arc::new(namespace),
-                cluster_domain: self.namespaces.cluster_domain.clone(),
-=======
                 namespace: Arc::new(namespace.to_string()),
->>>>>>> 6e9244f4
                 services: Default::default(),
             });
         let key = ServicePort { service, port };
@@ -244,43 +239,29 @@
         }
     }
 
-<<<<<<< HEAD
-    fn service_routes_or_default(&mut self, service_port: ServicePort) -> &mut ServiceRoutes {
-=======
     fn service_routes_or_default(
         &mut self,
-        service_port: ServicePort,
+        sp: ServicePort,
         cluster: &ClusterInfo,
     ) -> &mut ServiceRoutes {
-        let authority = cluster.service_dns_authority(
-            &self.namespace,
-            &service_port.service,
-            service_port.port,
-        );
->>>>>>> 6e9244f4
-        self.service_routes
-            .entry(service_port.clone())
-            .or_insert_with(|| {
-                let authority = format!(
-                    "{}.{}.svc.{}:{}",
-                    service_port.service, self.namespace, self.cluster_domain, service_port.port
-                );
-                let opaque = match self.services.get(&service_port.service) {
-                    Some(svc) => svc.opaque_ports.contains(&service_port.port),
-                    None => false,
-                };
-                let (sender, _) = watch::channel(OutboundPolicy {
-                    http_routes: Default::default(),
-                    authority,
-                    namespace: self.namespace.to_string(),
-                    opaque,
-                });
-                ServiceRoutes {
-                    routes: Default::default(),
-                    watch: sender,
-                    opaque,
-                }
-            })
+        self.service_routes.entry(sp.clone()).or_insert_with(|| {
+            let authority = cluster.service_dns_authority(&self.namespace, &sp.service, sp.port);
+            let opaque = match self.services.get(&sp.service) {
+                Some(svc) => svc.opaque_ports.contains(&sp.port),
+                None => false,
+            };
+            let (sender, _) = watch::channel(OutboundPolicy {
+                http_routes: Default::default(),
+                authority,
+                namespace: self.namespace.to_string(),
+                opaque,
+            });
+            ServiceRoutes {
+                routes: Default::default(),
+                watch: sender,
+                opaque,
+            }
+        })
     }
 
     fn convert_route(&self, route: HttpRoute, cluster: &ClusterInfo) -> Result<OutboundHttpRoute> {
