<<<<<<< HEAD
use crate::{
    index::{Index, ServerSelector},
    ClusterInfo,
};
=======
use crate::ClusterInfo;
>>>>>>> bea2dfc1
use anyhow::Result;
use linkerd_policy_controller_core::{
    ClientAuthentication, ClientAuthorization, IdentityMatch, NetworkMatch,
};
<<<<<<< HEAD
use linkerd_policy_controller_k8s_api::{
    self as k8s, policy::server_authorization::MeshTls, ResourceExt,
};

impl kubert::index::IndexNamespacedResource<k8s::policy::ServerAuthorization> for Index {
    fn apply(&mut self, saz: k8s::policy::ServerAuthorization) {
        let namespace = saz.namespace().unwrap();
        let name = saz.name();

        let authz = match client_authz(saz.spec.client, &namespace, self.cluster_info()) {
            Ok(ca) => ca,
            Err(error) => {
                tracing::warn!(%error, %namespace, saz = %name, "invalid authorization");
                return;
            }
        };

        self.apply_server_authorization(namespace, name, server_selector(saz.spec.server), authz)
    }

    fn delete(&mut self, namespace: String, name: String) {
        self.delete_server_authorization(namespace, &name);
    }
}

fn server_selector(s: k8s::policy::server_authorization::Server) -> ServerSelector {
    s.name
        .map(ServerSelector::Name)
        .unwrap_or_else(|| ServerSelector::Selector(s.selector.unwrap_or_default()))
}

=======
use linkerd_policy_controller_k8s_api::{self as k8s, policy::server_authorization::MeshTls};

/// The parts of a `ServerAuthorization` resource that can chagne.
#[derive(Debug, PartialEq)]
pub(crate) struct Meta {
    pub authz: ClientAuthorization,
    pub server_selector: ServerSelector,
}

/// Selects `Server`s for a `ServerAuthoriation`
#[derive(Clone, Debug, PartialEq)]
pub(crate) enum ServerSelector {
    Name(String),
    Selector(k8s::labels::Selector),
}

impl Meta {
    pub(crate) fn from_resource(
        saz: k8s::policy::ServerAuthorization,
        cluster: &ClusterInfo,
    ) -> Result<Self> {
        let authz = {
            let namespace = saz
                .metadata
                .namespace
                .as_deref()
                .expect("resource must be namespaced");
            client_authz(saz.spec.client, namespace, cluster)?
        };
        let server_selector = saz.spec.server.into();
        Ok(Self {
            authz,
            server_selector,
        })
    }
}

// === impl ServerSelector ===

impl From<k8s::policy::server_authorization::Server> for ServerSelector {
    fn from(s: k8s::policy::server_authorization::Server) -> Self {
        s.name
            .map(Self::Name)
            .unwrap_or_else(|| Self::Selector(s.selector.unwrap_or_default()))
    }
}

impl ServerSelector {
    pub(crate) fn selects(&self, name: &str, labels: &k8s::Labels) -> bool {
        match self {
            Self::Name(n) => *n == name,
            Self::Selector(selector) => selector.matches(labels),
        }
    }
}

>>>>>>> bea2dfc1
fn client_authz(
    client: k8s::policy::server_authorization::Client,
    namespace: &str,
    cluster: &ClusterInfo,
) -> Result<ClientAuthorization> {
    let networks = client
        .networks
        .into_iter()
        .flatten()
        .map(|net| NetworkMatch {
            net: net.cidr,
            except: net.except.unwrap_or_default(),
        })
        .collect();

    let authentication = if client.unauthenticated {
        ClientAuthentication::Unauthenticated
    } else if let Some(mtls) = client.mesh_tls {
        client_mtls_authn(mtls, namespace, cluster)?
    } else {
        anyhow::bail!("no client authentication configured");
    };

    Ok(ClientAuthorization {
        networks,
        authentication,
    })
}

fn client_mtls_authn(
    mtls: MeshTls,
    namespace: &str,
    cluster: &ClusterInfo,
) -> Result<ClientAuthentication> {
    if mtls.unauthenticated_tls {
        return Ok(ClientAuthentication::TlsUnauthenticated);
    }

    let ids = mtls
        .identities
        .into_iter()
        .flatten()
<<<<<<< HEAD
        .map(|s| match s.parse::<IdentityMatch>() {
=======
        .map(|id| match id.parse() {
>>>>>>> bea2dfc1
            Ok(id) => id,
            Err(e) => match e {},
        });

<<<<<<< HEAD
    let sa_ids = mtls.service_accounts.into_iter().flatten().map(|sa| {
=======
    let sas = mtls.service_accounts.into_iter().flatten().map(|sa| {
>>>>>>> bea2dfc1
        let ns = sa.namespace.as_deref().unwrap_or(namespace);
        IdentityMatch::Exact(cluster.service_account_identity(ns, &sa.name))
    });

<<<<<<< HEAD
    let identities = ids.chain(sa_ids).collect::<Vec<_>>();
=======
    let identities = ids.chain(sas).collect::<Vec<_>>();
>>>>>>> bea2dfc1
    if identities.is_empty() {
        anyhow::bail!("authorization authorizes no clients");
    }

    Ok(ClientAuthentication::TlsAuthenticated(identities))
}<|MERGE_RESOLUTION|>--- conflicted
+++ resolved
@@ -1,48 +1,8 @@
-<<<<<<< HEAD
-use crate::{
-    index::{Index, ServerSelector},
-    ClusterInfo,
-};
-=======
 use crate::ClusterInfo;
->>>>>>> bea2dfc1
 use anyhow::Result;
 use linkerd_policy_controller_core::{
     ClientAuthentication, ClientAuthorization, IdentityMatch, NetworkMatch,
 };
-<<<<<<< HEAD
-use linkerd_policy_controller_k8s_api::{
-    self as k8s, policy::server_authorization::MeshTls, ResourceExt,
-};
-
-impl kubert::index::IndexNamespacedResource<k8s::policy::ServerAuthorization> for Index {
-    fn apply(&mut self, saz: k8s::policy::ServerAuthorization) {
-        let namespace = saz.namespace().unwrap();
-        let name = saz.name();
-
-        let authz = match client_authz(saz.spec.client, &namespace, self.cluster_info()) {
-            Ok(ca) => ca,
-            Err(error) => {
-                tracing::warn!(%error, %namespace, saz = %name, "invalid authorization");
-                return;
-            }
-        };
-
-        self.apply_server_authorization(namespace, name, server_selector(saz.spec.server), authz)
-    }
-
-    fn delete(&mut self, namespace: String, name: String) {
-        self.delete_server_authorization(namespace, &name);
-    }
-}
-
-fn server_selector(s: k8s::policy::server_authorization::Server) -> ServerSelector {
-    s.name
-        .map(ServerSelector::Name)
-        .unwrap_or_else(|| ServerSelector::Selector(s.selector.unwrap_or_default()))
-}
-
-=======
 use linkerd_policy_controller_k8s_api::{self as k8s, policy::server_authorization::MeshTls};
 
 /// The parts of a `ServerAuthorization` resource that can chagne.
@@ -99,7 +59,6 @@
     }
 }
 
->>>>>>> bea2dfc1
 fn client_authz(
     client: k8s::policy::server_authorization::Client,
     namespace: &str,
@@ -142,29 +101,17 @@
         .identities
         .into_iter()
         .flatten()
-<<<<<<< HEAD
-        .map(|s| match s.parse::<IdentityMatch>() {
-=======
         .map(|id| match id.parse() {
->>>>>>> bea2dfc1
             Ok(id) => id,
             Err(e) => match e {},
         });
 
-<<<<<<< HEAD
-    let sa_ids = mtls.service_accounts.into_iter().flatten().map(|sa| {
-=======
     let sas = mtls.service_accounts.into_iter().flatten().map(|sa| {
->>>>>>> bea2dfc1
         let ns = sa.namespace.as_deref().unwrap_or(namespace);
         IdentityMatch::Exact(cluster.service_account_identity(ns, &sa.name))
     });
 
-<<<<<<< HEAD
-    let identities = ids.chain(sa_ids).collect::<Vec<_>>();
-=======
     let identities = ids.chain(sas).collect::<Vec<_>>();
->>>>>>> bea2dfc1
     if identities.is_empty() {
         anyhow::bail!("authorization authorizes no clients");
     }
