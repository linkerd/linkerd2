--- conflicted
+++ resolved
@@ -1,12 +1,8 @@
 use super::*;
-<<<<<<< HEAD
 use linkerd_policy_controller_core::{
     http_route::{HttpRouteMatch, InboundHttpRouteRule, Method, PathMatch},
-    RouteRef,
+    InboundHttpRouteRef,
 };
-=======
-use linkerd_policy_controller_core::InboundHttpRouteRef;
->>>>>>> 75bbbb91
 
 const POLICY_API_GROUP: &str = "policy.linkerd.io";
 
@@ -58,11 +54,7 @@
     assert!(rx
         .borrow_and_update()
         .http_routes
-<<<<<<< HEAD
-        .contains_key(&RouteRef::HttpRoute("route-foo".to_string())));
-=======
         .contains_key(&InboundHttpRouteRef::Linkerd("route-foo".to_string())));
->>>>>>> 75bbbb91
 
     // Create authz policy.
     test.index.write().apply(mk_authorization_policy(
@@ -79,17 +71,12 @@
 
     assert!(rx.has_changed().unwrap());
     assert!(
-<<<<<<< HEAD
-        rx.borrow().http_routes[&RouteRef::HttpRoute("route-foo".to_string())]
-=======
         rx.borrow().http_routes[&InboundHttpRouteRef::Linkerd("route-foo".to_string())]
->>>>>>> 75bbbb91
             .authorizations
             .contains_key(&AuthorizationRef::AuthorizationPolicy(
                 "authz-foo".to_string()
             ))
     );
-<<<<<<< HEAD
 }
 
 #[test]
@@ -134,7 +121,7 @@
 
     let mut expected_authorizations = HashMap::default();
     expected_authorizations.insert(
-        AuthorizationRef::Default("probe".to_string()),
+        AuthorizationRef::Default("probe"),
         ClientAuthorization {
             networks: vec!["10.0.0.1/24".parse::<IpNet>().unwrap().into()],
             authentication: ClientAuthentication::Unauthenticated,
@@ -157,7 +144,7 @@
     let update = rx.borrow_and_update();
     let liveness = update
         .http_routes
-        .get(&RouteRef::Probe("/liveness-container-1".to_string()))
+        .get(&InboundHttpRouteRef::Default("/liveness"))
         .unwrap();
     assert_eq!(
         liveness.rules,
@@ -166,7 +153,7 @@
     assert_eq!(liveness.authorizations, expected_authorizations);
     let readiness = update
         .http_routes
-        .get(&RouteRef::Probe("/ready-container-1".to_string()))
+        .get(&InboundHttpRouteRef::Default("/ready"))
         .unwrap();
     assert_eq!(
         readiness.rules,
@@ -191,21 +178,15 @@
     let update = rx.borrow_and_update();
     let liveness = update
         .http_routes
-        .get(&RouteRef::Probe("/liveness-container-1".to_string()))
-        .unwrap();
-    assert_eq!(
-        liveness.rules,
-        expected_rules("/liveness-container-1".to_string())
-    );
+        .get(&InboundHttpRouteRef::Default("/liveness"))
+        .unwrap();
+    assert_eq!(liveness.rules, expected_rules("/liveness".to_string()));
     assert_eq!(liveness.authorizations, expected_authorizations);
     let readiness = update
         .http_routes
-        .get(&RouteRef::Probe("/ready-container-1".to_string()))
-        .unwrap();
-    assert_eq!(
-        readiness.rules,
-        expected_rules("/ready-container-1".to_string())
-    );
+        .get(&InboundHttpRouteRef::Default("/ready"))
+        .unwrap();
+    assert_eq!(readiness.rules, expected_rules("/ready".to_string()));
     assert_eq!(readiness.authorizations, expected_authorizations);
     drop(update);
 
@@ -220,13 +201,11 @@
     assert!(!rx
         .borrow()
         .http_routes
-        .contains_key(&RouteRef::Probe("/liveness-container-1".to_string())));
+        .contains_key(&InboundHttpRouteRef::Default("/liveness")));
     assert!(!rx
         .borrow_and_update()
         .http_routes
-        .contains_key(&RouteRef::Probe("/ready-container-1".to_string())));
-=======
->>>>>>> 75bbbb91
+        .contains_key(&InboundHttpRouteRef::Default("/ready")));
 }
 
 fn mk_route(
