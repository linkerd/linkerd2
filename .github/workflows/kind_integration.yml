name: KinD integration
on:
  pull_request: {}
  push:
    paths-ignore:
    - '*.md'
    - '**/*.md'
    branches:
    - master
env:
  GH_ANNOTATION: true
jobs:
  docker_build:
    name: Docker build
    runs-on: ubuntu-18.04
    steps:
    - name: Checkout code
      # actions/checkout@v2
      uses: actions/checkout@722adc6
    - name: Set environment variables from scripts
      run: |
        . bin/_tag.sh
        echo ::set-env name=TAG::$(CI_FORCE_CLEAN=1 bin/root-tag)

        . bin/_docker.sh
        echo ::set-env name=DOCKER_REGISTRY::$DOCKER_REGISTRY
    - name: Setup SSH config for Packet
      if: github.event_name == 'push' || !github.event.pull_request.head.repo.fork
      run: |
        mkdir -p ~/.ssh/
        touch ~/.ssh/id && chmod 600 ~/.ssh/id
        echo "${{ secrets.DOCKER_SSH_CONFIG }}"  > ~/.ssh/config
        echo "${{ secrets.DOCKER_PRIVATE_KEY }}" > ~/.ssh/id
        echo "${{ secrets.DOCKER_KNOWN_HOSTS }}" > ~/.ssh/known_hosts
        ssh linkerd-docker docker version
        echo ::set-env name=DOCKER_HOST::ssh://linkerd-docker
    - name: Build docker images
      env:
        DOCKER_TRACE: 1
      run: |
        export PATH="`pwd`/bin:$PATH"
        bin/docker-build
    - name: Create artifact with CLI and image archives
      env:
        ARCHIVES: /home/runner/archives
      run: |
        mkdir -p $ARCHIVES

        for image in proxy controller web cni-plugin debug cli-bin grafana; do
          docker save "$DOCKER_REGISTRY/$image:$TAG" > $ARCHIVES/$image.tar || tee save_fail &
        done

        # Wait for `docker save` background processes to complete. Exit early
        # if any job failed.
        wait < <(jobs -p)
        test -f save_fail && exit 1 || true
    # `with.path` values do not support environment variables yet, so an
    # absolute path is used here.
    #
    # https://github.com/actions/upload-artifact/issues/8
    - name: Upload artifact
      # actions/upload-artifact@v1
      uses: actions/upload-artifact@3446296
      with:
        name: image-archives
        path: /home/runner/archives
  # todo: Keep in sync with `release.yml`
  kind_integration_tests:
    strategy:
      matrix:
<<<<<<< HEAD
        integration_test: [deep, upgrade, helm, helm-upgrade, uninstall, cluster-domain, external-issuer]
=======
        integration_test: [deep, upgrade_stable, upgrade_edge, helm, helm_upgrade, uninstall, custom_domain, external_issuer]
>>>>>>> bb01b94e
    needs: [docker_build]
    name: Integration tests (${{ matrix.integration_test }})
    runs-on: ubuntu-18.04
    steps:
    - name: Checkout code
      # actions/checkout@v2
      uses: actions/checkout@722adc6
    - name: Try to load cached Go modules
      # actions/cache@v1.1.2
      uses: actions/cache@70655ec
      with:
        path: ~/go/pkg/mod
        key: ${{ runner.os }}-go-${{ hashFiles('**/go.sum') }}
        restore-keys: |
          ${{ runner.os }}-go-
    - name: Set environment variables from scripts
      run: |
        . bin/_tag.sh
        echo ::set-env name=TAG::$(CI_FORCE_CLEAN=1 bin/root-tag)

        . bin/_docker.sh
        echo ::set-env name=DOCKER_REGISTRY::$DOCKER_REGISTRY
    - name: Setup SSH config for Packet
      if: github.event_name == 'push' || !github.event.pull_request.head.repo.fork
      run: |
        mkdir -p ~/.ssh/
        touch ~/.ssh/id && chmod 600 ~/.ssh/id
        echo "${{ secrets.DOCKER_SSH_CONFIG }}"  > ~/.ssh/config
        echo "${{ secrets.DOCKER_PRIVATE_KEY }}" > ~/.ssh/id
        echo "${{ secrets.DOCKER_KNOWN_HOSTS }}" > ~/.ssh/known_hosts
    - name: Download image archives (Forked repositories)
      if: github.event_name == 'pull_request' && github.event.pull_request.head.repo.fork
      # actions/download-artifact@v1
      uses: actions/download-artifact@18f0f59
      with:
        name: image-archives
    - name: Load cli-bin image into local docker images
      if: github.event_name == 'push' || !github.event.pull_request.head.repo.fork
      run: |
        # `docker load` only accepts input from STDIN, so pipe the image
        # archive into the command.
        #
        # In order to pipe the image archive, set `DOCKER_HOST` for a single
        # command and `docker save` the CLI image from the Packet host.
        DOCKER_HOST=ssh://linkerd-docker docker save "$DOCKER_REGISTRY/cli-bin:$TAG" | docker load
    - name: Load cli-bin image into local docker images (Forked repositories)
      if: github.event_name == 'pull_request' && github.event.pull_request.head.repo.fork
      run: docker load < image-archives/cli-bin.tar
    - name: Install CLI
      run: |
        # Copy the CLI out of the local cli-bin container.
        container_id=$(docker create "$DOCKER_REGISTRY/cli-bin:$TAG")
        docker cp $container_id:/out/linkerd-linux "$HOME/.linkerd"

        # Validate the CLI version matches the current build tag.
        [[ "$TAG" == "$($HOME/.linkerd version --short --client)" ]]
    - name: Run integration tests
      if: github.event_name == 'push' || !github.event.pull_request.head.repo.fork
      run: |
        bin/tests --images --images-host ssh://linkerd-docker --name ${{ matrix.integration_test }} "$HOME/.linkerd"
    - name: Run integration tests (Forked repositories)
      if: github.event_name == 'pull_request' && github.event.pull_request.head.repo.fork
      run: |
        bin/tests --images --name ${{ matrix.integration_test }} "$HOME/.linkerd"<|MERGE_RESOLUTION|>--- conflicted
+++ resolved
@@ -68,11 +68,7 @@
   kind_integration_tests:
     strategy:
       matrix:
-<<<<<<< HEAD
-        integration_test: [deep, upgrade, helm, helm-upgrade, uninstall, cluster-domain, external-issuer]
-=======
-        integration_test: [deep, upgrade_stable, upgrade_edge, helm, helm_upgrade, uninstall, custom_domain, external_issuer]
->>>>>>> bb01b94e
+        integration_test: [custom-domain, deep, external-issuer, helm, helm-upgrade, uninstall, upgrade-edge, upgrade-stable]
     needs: [docker_build]
     name: Integration tests (${{ matrix.integration_test }})
     runs-on: ubuntu-18.04
