--- conflicted
+++ resolved
@@ -147,17 +147,10 @@
           docker image ls | grep -F -e bitnami/kubectl -e curlimages/curl -e nginx -e ghcr.io/linkerd
           tag="$(CI_FORCE_CLEAN=1 bin/root-tag)"
           # Image loading is flakey in CI, so retry!
-<<<<<<< HEAD
           until k3d image import -m direct \
-                  docker.io/bitnami/kubectl:latest \
-                  docker.io/curlimages/curl:latest \
-                  docker.io/library/nginx:latest \
-=======
-          until k3d image import \
                   bitnami/kubectl:latest \
                   curlimages/curl:latest \
                   nginx:latest \
->>>>>>> f2351e9b
                   ghcr.io/linkerd/controller:$tag \
                   ghcr.io/linkerd/policy-controller:$tag \
                   ghcr.io/linkerd/proxy:$tag \
