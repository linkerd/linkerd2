name: Release

on:
  push:
    tags:
    - "edge-*"
    - "stable-*"

permissions:
  contents: read

env:
  GH_ANNOTATION: true
  DOCKER_REGISTRY: ghcr.io/linkerd

jobs:

  docker_build:
    runs-on: ubuntu-20.04
    permissions:
      id-token: write # needed for signing the images with GitHub OIDC Token
    strategy:
      matrix:
        component:
        - cli-bin
        - cni-plugin
        - controller
        - debug
        - jaeger-webhook
        - metrics-api
        - proxy
        - tap
        - web
    name: Docker build (${{ matrix.component }})
    timeout-minutes: 30
    steps:
    - name: Checkout code
      uses: actions/checkout@2541b1294d2704b0964813337f33b291d3f8596b
    - uses: ./.github/actions/docker-build
      with:
        docker-target: multi-arch
        docker-push: 1
        docker-ghcr-username: ${{ secrets.DOCKER_GHCR_USERNAME }}
        docker-ghcr-pat: ${{ secrets.DOCKER_GHCR_PAT }}
        component: ${{ matrix.component }}
    - name: Install Cosign
      uses: sigstore/cosign-installer@main
    - name: Sign the images with Cosign
      env:
        COSIGN_EXPERIMENTAL: 1
      run: cosign sign $DOCKER_REGISTRY/${{ matrix.component }}:$TAG
    - name: Create artifact with CLI
      # windows_static_cli_tests below needs this because it can't create linux containers
      # inside windows
      if: matrix.component == 'cli-bin'
      env:
        ARCHIVES: /home/runner/archives
        DOCKER_TARGET: windows
      run: |
        bin/docker-pull-binaries $TAG
        mkdir -p $ARCHIVES
        cp -r $PWD/target/release/linkerd2-cli-$TAG-windows.exe $ARCHIVES/linkerd-windows.exe
    # `with.path` values do not support environment variables yet, so an
    # absolute path is used here.
    # https://github.com/actions/upload-artifact/issues/8
    - name: Upload artifact
      if: matrix.component == 'cli-bin'
      uses: actions/upload-artifact@3cea5372237819ed00197afe530f5a7ea3e805c8
      with:
        name: image-archives
        path: /home/runner/archives

  policy_controller_build:
    runs-on: ubuntu-20.04
    permissions:
      id-token: write # needed for signing the images with GitHub OIDC Token
    timeout-minutes: 30
    strategy:
      matrix:
        arch:
        - amd64
        - arm
        - arm64
    name: Policy controller build (${{ matrix.arch }})
    steps:
    - name: Checkout code
      uses: actions/checkout@2541b1294d2704b0964813337f33b291d3f8596b
    - name: Set tag
      run: |
        . bin/_tag.sh
        echo "TAG=$(CI_FORCE_CLEAN=1 bin/root-tag)" >> $GITHUB_ENV
<<<<<<< HEAD
    - uses: ./.github/actions/rust-docker-build
=======
        echo "DOCKER_BUILDKIT_CACHE=${{ runner.temp }}/.buildx-cache" >> $GITHUB_ENV
    - name: Cache docker layers
      uses: actions/cache@c3f1317a9e7b1ef106c153ac8c0f00fed3ddbc0d
>>>>>>> 59124277
      with:
        docker-ghcr-username: ${{ secrets.DOCKER_GHCR_USERNAME }}
        docker-ghcr-pat: ${{ secrets.DOCKER_GHCR_PAT }}
        component: policy-controller
        component-path: ./policy-controller
        arch: ${{ matrix.arch }}
        tag: ${{ env.TAG }}
    - name: Install Cosign
      uses: sigstore/cosign-installer@main
    - name: Sign the image with Cosign
      env:
        COSIGN_EXPERIMENTAL: 1
      run: cosign sign $DOCKER_REGISTRY/policy-controller:$TAG-${{ matrix.arch }}
    - name: Prune docker layers cache
      # changes generate new images while the existing ones don't get removed
      # so we manually do that to avoid bloating the cache
      shell: bash
      run: bin/docker-cache-prune

  policy_controller_manifest:
    runs-on: ubuntu-20.04
    timeout-minutes: 30
    needs: [policy_controller_build]
    name: Policy controller manifest
    steps:
    - name: Checkout code
      uses: actions/checkout@2541b1294d2704b0964813337f33b291d3f8596b
    - name: Set tag
      run: |
        . bin/_tag.sh
        echo "TAG=$(CI_FORCE_CLEAN=1 bin/root-tag)" >> $GITHUB_ENV
    - uses: ./.github/actions/rust-docker-manifest
      with:
        docker-ghcr-username: ${{ secrets.DOCKER_GHCR_USERNAME }}
        docker-ghcr-pat: ${{ secrets.DOCKER_GHCR_PATH }}
        component: policy-controller
        tag: ${{ env.TAG }}

  windows_static_cli_tests:
    name: Static CLI tests (windows)
    timeout-minutes: 30
    runs-on: windows-latest
    needs: [docker_build]
    steps:
    - name: Checkout code
      uses: actions/checkout@2541b1294d2704b0964813337f33b291d3f8596b
    - uses: actions/setup-go@b22fbbc2921299758641fab08929b4ac52b32923
      with:
        go-version: '1.17'
    - name: Download image archives
      uses: actions/download-artifact@fb598a63ae348fa914e94cd0ff38f362e927b741
      with:
        name: image-archives
        path: image-archives
    - name: Run CLI Integration tests
      run: go test --failfast --mod=readonly ".\test\cli" --linkerd=$PWD\image-archives\linkerd-windows.exe --cli-tests -v

  integration_tests:
    strategy:
      matrix:
        integration_test:
        - cluster-domain
        - cni-calico-deep
        - deep
        - viz
        - default-policy-deny
        - external
        # Skipping Helm upgrade test given chart in 2.11 is backwards-incompatible
        #- helm-upgrade
        - uninstall
        - upgrade-edge
        - upgrade-stable
    needs: [docker_build, policy_controller_manifest]
    name: Integration tests (${{ matrix.integration_test }})
    timeout-minutes: 60
    runs-on: ubuntu-20.04
    steps:
    - name: Checkout code
      uses: actions/checkout@2541b1294d2704b0964813337f33b291d3f8596b
    - uses: actions/setup-go@b22fbbc2921299758641fab08929b4ac52b32923
      with:
        go-version: '1.17'
    - name: Set environment variables from scripts
      run: |
        TAG="$(CI_FORCE_CLEAN=1 bin/root-tag)"
        CMD="$PWD/target/release/linkerd2-cli-$TAG-linux-amd64"
        echo "CMD=$CMD" >> $GITHUB_ENV
        echo "TAG=$TAG" >> $GITHUB_ENV
    - name: Run integration tests
      env:
        LINKERD_DOCKER_REGISTRY: ${{ env.DOCKER_REGISTRY }}
      run: |
        bin/docker-pull-binaries $TAG
        # Validate the CLI version matches the current build tag.
        [[ "$TAG" == "$($CMD version --short --client)" ]]
        bin/tests --images preload --name ${{ matrix.integration_test }} "$CMD"

  arm64_integration_tests:
    name: ARM64 integration tests
    timeout-minutes: 60
    runs-on: ubuntu-20.04
    needs: [docker_build, policy_controller_manifest]
    steps:
    - name: Checkout code
      uses: actions/checkout@2541b1294d2704b0964813337f33b291d3f8596b
    - uses: actions/setup-go@b22fbbc2921299758641fab08929b4ac52b32923
      with:
        go-version: '1.17'
    - name: Install linkerd CLI
      run: |
        TAG="$(CI_FORCE_CLEAN=1 bin/root-tag)"
        CMD="$PWD/target/release/linkerd2-cli-$TAG-linux-amd64"
        bin/docker-pull-binaries $TAG
        $CMD version --client
        # validate CLI version matches the repo
        [[ "$TAG" == "$($CMD version --short --client)" ]]
        echo "Installed Linkerd CLI version: $TAG"
        echo "CMD=$CMD" >> $GITHUB_ENV
    - name: Set KUBECONFIG environment variables
      run: |
        mkdir -p $HOME/.kube
        echo "${{ secrets.ARM64_KUBECONFIG }}" > $HOME/.kube/config
        echo "KUBECONFIG=$HOME/.kube/config" >> $GITHUB_ENV
        kubectl cluster-info
    - name: Run integration tests
      env:
        RUN_ARM_TEST: 1
        LINKERD_DOCKER_REGISTRY: ${{ env.DOCKER_REGISTRY }}
      run: bin/tests --name deep --images preload --skip-cluster-create "$CMD"
    - name: CNI tests
      run: |
        export TAG="$($CMD version --client --short)"
        go test -cover -race -v -mod=readonly ./cni-plugin/test -integration-tests
    - name: Test cleanup
      if: ${{ always() }}
      # will fail if other steps didn't run, so ignore error
      run: bin/test-cleanup "$CMD" || true

  choco_pack:
    # only runs for stable tags. The conditionals are at each step level instead of the job level
    # otherwise the jobs below that depend on this one won't run
    name: Pack Chocolatey release
    timeout-minutes: 30
    needs: [integration_tests]
    runs-on: windows-2019
    steps:
    - name: Checkout code
      if: startsWith(github.ref, 'refs/tags/stable')
      uses: actions/checkout@2541b1294d2704b0964813337f33b291d3f8596b
    - name: Chocolatey - update nuspec
      if: startsWith(github.ref, 'refs/tags/stable')
      run: |
        $LINKERD_VERSION=$env:GITHUB_REF.Substring(17)
        (Get-Content bin\win\linkerd.nuspec).replace('LINKERD_VERSION', $LINKERD_VERSION) | Set-Content bin\win\linkerd.nuspec
    - name: Chocolatey - pack
      if: startsWith(github.ref, 'refs/tags/stable')
      uses: crazy-max/ghaction-chocolatey@b59ffdb6594d2e2c36d9e1174e15ac799dd0a8f1
      with:
        args: pack bin/win/linkerd.nuspec
    - name: Chocolatey - upload package
      if: startsWith(github.ref, 'refs/tags/stable')
      uses: actions/upload-artifact@3cea5372237819ed00197afe530f5a7ea3e805c8
      with:
        name: choco
        path: ./linkerd.*.nupkg

  gh_release:
    name: Create GH release
    timeout-minutes: 30
    if: startsWith(github.ref, 'refs/tags/stable') || startsWith(github.ref, 'refs/tags/edge')
    runs-on: ubuntu-20.04
    needs: [choco_pack]
    permissions:
      contents: write
    steps:
    - name: Checkout code
      uses: actions/checkout@2541b1294d2704b0964813337f33b291d3f8596b
    - name: Set environment variables from scripts
      run: |
        . bin/_tag.sh
        . bin/_release.sh
        echo "TAG=$(CI_FORCE_CLEAN=1 bin/root-tag)" >> $GITHUB_ENV
        extract_release_notes NOTES.md
    - name: Download choco package
      if: startsWith(github.ref, 'refs/tags/stable')
      uses: actions/download-artifact@fb598a63ae348fa914e94cd0ff38f362e927b741
      with:
        name: choco
        path: choco
    - name: Pull CLI binaries
      env:
        DOCKER_TARGET: multi-arch
      run : |
        bin/docker-pull-binaries $TAG
        VERSION=${TAG#"stable-"}
        mv choco/linkerd.*.nupkg target/release/linkerd2-cli-stable-$VERSION.nupkg || true
    - name: Create release
      id: create_release
      uses: softprops/action-gh-release@fb0163a75bee697a9cfec2c931801de7c7f10042
      with:
        draft: false
        prerelease: false
        body_path: NOTES.md
        files: |
          ./target/release/linkerd2-cli-*-darwin*
          ./target/release/linkerd2-cli-*-linux-*
          ./target/release/linkerd2-cli-*-windows.*
          ./target/release/linkerd2-cli-*.nupkg

  website_publish:
    name: Linkerd website publish
    timeout-minutes: 30
    if: startsWith(github.ref, 'refs/tags/stable') || startsWith(github.ref, 'refs/tags/edge')
    runs-on: ubuntu-20.04
    needs: [gh_release]
    permissions:
      contents: write
    steps:
    - name: Create linkerd/website repository dispatch event
      uses: peter-evans/repository-dispatch@11ba7d3f32dc7cc919d1c43f1fec1c05260c26b5
      with:
        token: ${{ secrets.RELEASE_TOKEN }}
        repository: linkerd/website
        event-type: release

  website_publish_check:
    name: Linkerd website publish check
    timeout-minutes: 30
    if: startsWith(github.ref, 'refs/tags/stable') || startsWith(github.ref, 'refs/tags/edge')
    runs-on: ubuntu-20.04
    needs: [website_publish]
    steps:
    - name: Checkout code
      uses: actions/checkout@2541b1294d2704b0964813337f33b291d3f8596b
    - name: Set environment variables from scripts
      run: |
        . bin/_tag.sh
        echo "TAG=$(CI_FORCE_CLEAN=1 bin/root-tag)" >> $GITHUB_ENV
    - name: Set install target for stable
      if: startsWith(github.ref, 'refs/tags/stable')
      run: echo "INSTALL=install" >> $GITHUB_ENV
    - name: Set install target for edge
      if: startsWith(github.ref, 'refs/tags/edge')
      run: echo "INSTALL=install-edge" >> $GITHUB_ENV
    - name: Check published version
      run: |
        until RES=$(bin/scurl https://run.linkerd.io/$INSTALL | grep "LINKERD2_VERSION=\${LINKERD2_VERSION:-$TAG}") \
          || (( count++ >= 10 ))
        do
          sleep 30
        done
        if [[ -z $RES ]]; then
          echo "::error::The version '$TAG' was NOT found published in the website"
          exit 1
        fi

  chart_deploy:
    name: Helm chart deploy
    timeout-minutes: 30
    runs-on: ubuntu-20.04
    needs: [gh_release]
    steps:
    - name: Checkout code
      uses: actions/checkout@2541b1294d2704b0964813337f33b291d3f8596b
    - name: Log into GCP
      uses: 'google-github-actions/auth@ceee102ec2387dd9e844e01b530ccd4ec87ce955'
      with:
        credentials_json: ${{ secrets.LINKERD_SITE_TOKEN }}
    - name: Edge Helm chart creation and upload
      if: startsWith(github.ref, 'refs/tags/edge')
      uses: ./.github/actions/helm-publish
      with:
        branch: edge
    - name: Stable Helm chart creation and upload
      if: startsWith(github.ref, 'refs/tags/stable')
      uses: ./.github/actions/helm-publish
      with:
        branch: stable<|MERGE_RESOLUTION|>--- conflicted
+++ resolved
@@ -89,13 +89,7 @@
       run: |
         . bin/_tag.sh
         echo "TAG=$(CI_FORCE_CLEAN=1 bin/root-tag)" >> $GITHUB_ENV
-<<<<<<< HEAD
     - uses: ./.github/actions/rust-docker-build
-=======
-        echo "DOCKER_BUILDKIT_CACHE=${{ runner.temp }}/.buildx-cache" >> $GITHUB_ENV
-    - name: Cache docker layers
-      uses: actions/cache@c3f1317a9e7b1ef106c153ac8c0f00fed3ddbc0d
->>>>>>> 59124277
       with:
         docker-ghcr-username: ${{ secrets.DOCKER_GHCR_USERNAME }}
         docker-ghcr-pat: ${{ secrets.DOCKER_GHCR_PAT }}
