name: Release
on:
  push:
    tags:
    - "*"
permissions:
  contents: read
env:
  GH_ANNOTATION: true
  DOCKER_REGISTRY: ghcr.io/linkerd
jobs:

  docker_build:
    runs-on: ubuntu-20.04
    strategy:
      matrix:
        component: [proxy, controller, metrics-api, web, cni-plugin, debug, cli-bin, grafana, jaeger-webhook, tap]
    name: Docker build (${{ matrix.component }})
    timeout-minutes: 30
    steps:
    - name: Checkout code
      uses: actions/checkout@ec3a7ce113134d7a93b817d10a8272cb61118579
    - uses: ./.github/actions/docker-build
      with:
        docker-registry: ${{ env.DOCKER_REGISTRY }}
        docker-target: multi-arch
        docker-push: 1
        docker-ghcr-username: ${{ secrets.DOCKER_GHCR_USERNAME }}
        docker-ghcr-pat: ${{ secrets.DOCKER_GHCR_PAT }}
        component: ${{ matrix.component }}
    - name: Create artifact with CLI
      # windows_static_cli_tests below needs this because it can't create linux containers
      # inside windows
      if: matrix.component == 'cli-bin'
      env:
        ARCHIVES: /home/runner/archives
        DOCKER_TARGET: windows
      run: |
        bin/docker-pull-binaries $TAG
        mkdir -p $ARCHIVES
        cp -r $PWD/target/release/linkerd2-cli-$TAG-windows.exe $ARCHIVES/linkerd-windows.exe
    # `with.path` values do not support environment variables yet, so an
    # absolute path is used here.
    # https://github.com/actions/upload-artifact/issues/8
    - name: Upload artifact
      if: matrix.component == 'cli-bin'
      uses: actions/upload-artifact@27121b0bdffd731efa15d66772be8dc71245d074
      with:
        name: image-archives
        path: /home/runner/archives

  policy_controller_build:
    runs-on: ubuntu-20.04
    timeout-minutes: 30
    strategy:
      matrix:
        arch: [amd64, arm64, arm]
    name: Policy controller build (${{ matrix.arch }})
    steps:
    - name: Set up Docker Buildx
      uses: docker/setup-buildx-action@94ab11c41e45d028884a99163086648e898eed25
    - name: Checkout code
      uses: actions/checkout@ec3a7ce113134d7a93b817d10a8272cb61118579
    - run: |
        . bin/_tag.sh
        echo "TAG=$(CI_FORCE_CLEAN=1 bin/root-tag)" >> $GITHUB_ENV
        echo "DOCKER_BUILDKIT_CACHE=${{ runner.temp }}/.buildx-cache" >> $GITHUB_ENV
    - name: Cache docker layers
      uses: actions/cache@c64c572235d810460d0d6876e9c705ad5002b353
      with:
        path: ${{ env.DOCKER_BUILDKIT_CACHE }}
        key: policy-controller-${{ matrix.arch }}-${{ env.TAG }}
        restore-keys: policy-controller-
    - name: Build ${{ matrix.arch }}
      run: |
        echo "${{ secrets.DOCKER_GHCR_PAT }}" | docker login ghcr.io -u "${{ secrets.DOCKER_GHCR_USERNAME }}" --password-stdin
        docker buildx build --push . \
          -f ./policy-controller/${{ matrix.arch }}.dockerfile \
          -t $DOCKER_REGISTRY/policy-controller:$TAG-${{ matrix.arch }} \
          --cache-from type=local,src=${DOCKER_BUILDKIT_CACHE} \
          --cache-to type=local,dest=${DOCKER_BUILDKIT_CACHE},mode=max
    - name: Prune docker layers cache
      # changes generate new images while the existing ones don't get removed
      # so we manually do that to avoid bloating the cache
      shell: bash
      run: bin/docker-cache-prune

  policy_controller_manifest:
    runs-on: ubuntu-20.04
    timeout-minutes: 30
    needs: [policy_controller_build]
    name: Policy controller manifest
    steps:
    - name: Checkout code
      uses: actions/checkout@ec3a7ce113134d7a93b817d10a8272cb61118579
    - run: |
        . bin/_tag.sh
        echo "TAG=$(CI_FORCE_CLEAN=1 bin/root-tag)" >> $GITHUB_ENV
    - name: Create multiarch manifest
      run: |
        docker manifest create $DOCKER_REGISTRY/policy-controller:$TAG \
            $DOCKER_REGISTRY/policy-controller:$TAG-amd64 \
            $DOCKER_REGISTRY/policy-controller:$TAG-arm64 \
            $DOCKER_REGISTRY/policy-controller:$TAG-arm
    - name: Annotate multiarch manifest
      run: |
        docker manifest annotate $DOCKER_REGISTRY/policy-controller:$TAG \
            $DOCKER_REGISTRY/policy-controller:${TAG}-amd64 --os=linux --arch=amd64
        docker manifest annotate $DOCKER_REGISTRY/policy-controller:$TAG \
            $DOCKER_REGISTRY/policy-controller:${TAG}-arm64 --os=linux --arch=arm64
        docker manifest annotate $DOCKER_REGISTRY/policy-controller:$TAG \
            $DOCKER_REGISTRY/policy-controller:${TAG}-arm --os=linux --arch=arm
    - name: Push multiarch manifest
      run: |
        echo "${{ secrets.DOCKER_GHCR_PAT }}" | docker login ghcr.io -u "${{ secrets.DOCKER_GHCR_USERNAME }}" --password-stdin
        docker manifest push $DOCKER_REGISTRY/policy-controller:$TAG

  windows_static_cli_tests:
    name: Static CLI tests (windows)
    timeout-minutes: 30
    runs-on: windows-latest
    needs: [docker_build]
    steps:
    - name: Checkout code
<<<<<<< HEAD
      uses: actions/checkout@1e204e9a9253d643386038d443f96446fa156a97
    - uses: actions/setup-go@331ce1d993939866bb63c32c6cbbfd48fa76fc57
      with:
        go-version: '1.16'
=======
      uses: actions/checkout@ec3a7ce113134d7a93b817d10a8272cb61118579
>>>>>>> b51969f2
    - name: Download image archives
      uses: actions/download-artifact@3be87be14a055c47b01d3bd88f8fe02320a9bb60
      with:
        name: image-archives
        path: image-archives
    - name: Run CLI Integration tests
      run: go test --failfast --mod=readonly ".\test\cli" --linkerd=$PWD\image-archives\linkerd-windows.exe --cli-tests -v

  integration_tests:
    strategy:
      matrix:
        integration_test:
        - cluster-domain
        - deep
        - external-issuer
        - external-prometheus-deep
        - external-resources
        - helm-deep
        - helm-upgrade
        - uninstall
        - upgrade-edge
        - upgrade-stable
        - cni-calico-deep
        - default-policy-deny
    needs: [docker_build, policy_controller_manifest]
    name: Integration tests (${{ matrix.integration_test }})
    timeout-minutes: 60
    runs-on: ubuntu-20.04
    steps:
    - name: Checkout code
<<<<<<< HEAD
      uses: actions/checkout@1e204e9a9253d643386038d443f96446fa156a97
    - uses: actions/setup-go@331ce1d993939866bb63c32c6cbbfd48fa76fc57
      with:
        go-version: '1.16'
=======
      uses: actions/checkout@ec3a7ce113134d7a93b817d10a8272cb61118579
>>>>>>> b51969f2
    - name: Set environment variables from scripts
      run: |
        TAG="$(CI_FORCE_CLEAN=1 bin/root-tag)"
        CMD="$PWD/target/release/linkerd2-cli-$TAG-linux-amd64"
        echo "CMD=$CMD" >> $GITHUB_ENV
        echo "TAG=$TAG" >> $GITHUB_ENV
    - name: Run integration tests
      env:
        LINKERD_DOCKER_REGISTRY: ${{ env.DOCKER_REGISTRY }}
      run: |
        bin/docker-pull-binaries $TAG
        # Validate the CLI version matches the current build tag.
        [[ "$TAG" == "$($CMD version --short --client)" ]]
        bin/tests --images preload --name ${{ matrix.integration_test }} "$CMD"

  arm64_integration_tests:
    name: ARM64 integration tests
    timeout-minutes: 60
    runs-on: ubuntu-20.04
    needs: [docker_build, policy_controller_manifest]
    steps:
    - name: Checkout code
<<<<<<< HEAD
      uses: actions/checkout@1e204e9a9253d643386038d443f96446fa156a97
    - uses: actions/setup-go@331ce1d993939866bb63c32c6cbbfd48fa76fc57
      with:
        go-version: '1.16'
=======
      uses: actions/checkout@ec3a7ce113134d7a93b817d10a8272cb61118579
>>>>>>> b51969f2
    - name: Install linkerd CLI
      run: |
        TAG="$(CI_FORCE_CLEAN=1 bin/root-tag)"
        CMD="$PWD/target/release/linkerd2-cli-$TAG-linux-amd64"
        bin/docker-pull-binaries $TAG
        $CMD version --client
        # validate CLI version matches the repo
        [[ "$TAG" == "$($CMD version --short --client)" ]]
        echo "Installed Linkerd CLI version: $TAG"
        echo "CMD=$CMD" >> $GITHUB_ENV
    - name: Set KUBECONFIG environment variables
      run: |
        mkdir -p $HOME/.kube
        echo "${{ secrets.ARM64_KUBECONFIG }}" > $HOME/.kube/config
        echo "KUBECONFIG=$HOME/.kube/config" >> $GITHUB_ENV
        kubectl cluster-info
    - name: Run integration tests
      env:
        RUN_ARM_TEST: 1
        LINKERD_DOCKER_REGISTRY: ${{ env.DOCKER_REGISTRY }}
      run: bin/tests --name deep --images preload --skip-cluster-create "$CMD"
    - name: CNI tests
      run: |
        export TAG="$($CMD version --client --short)"
        go test -cover -race -v -mod=readonly ./cni-plugin/test -integration-tests
    - name: Test cleanup
      if: ${{ always() }}
      # will fail if other steps didn't run, so ignore error
      run: bin/test-cleanup "$CMD" || true

  choco_pack:
    # only runs for stable tags. The conditionals are at each step level instead of the job level
    # otherwise the jobs below that depend on this one won't run
    name: Pack Chocolatey release
    timeout-minutes: 30
    needs: [integration_tests]
    runs-on: windows-2019
    steps:
    - name: Checkout code
      if: startsWith(github.ref, 'refs/tags/stable')
      uses: actions/checkout@ec3a7ce113134d7a93b817d10a8272cb61118579
    - name: Chocolatey - update nuspec
      if: startsWith(github.ref, 'refs/tags/stable')
      run: |
        $LINKERD_VERSION=$env:GITHUB_REF.Substring(17)
        (Get-Content bin\win\linkerd.nuspec).replace('LINKERD_VERSION', $LINKERD_VERSION) | Set-Content bin\win\linkerd.nuspec
    - name: Chocolatey - pack
      if: startsWith(github.ref, 'refs/tags/stable')
      uses: crazy-max/ghaction-chocolatey@87d06bbbd2cfb1835f1820042d356aef4875fb5f
      with:
        args: pack bin/win/linkerd.nuspec
    - name: Chocolatey - upload package
      if: startsWith(github.ref, 'refs/tags/stable')
      uses: actions/upload-artifact@27121b0bdffd731efa15d66772be8dc71245d074
      with:
        name: choco
        path: ./linkerd.*.nupkg

  gh_release:
    name: Create GH release
    timeout-minutes: 30
    if: startsWith(github.ref, 'refs/tags/stable') || startsWith(github.ref, 'refs/tags/edge')
    runs-on: ubuntu-20.04
    needs: [choco_pack]
    permissions:
      contents: write
    steps:
    - name: Checkout code
      uses: actions/checkout@ec3a7ce113134d7a93b817d10a8272cb61118579
    - name: Set environment variables from scripts
      run: |
        . bin/_tag.sh
        . bin/_release.sh
        echo "TAG=$(CI_FORCE_CLEAN=1 bin/root-tag)" >> $GITHUB_ENV
        extract_release_notes NOTES.md
    - name: Download choco package
      if: startsWith(github.ref, 'refs/tags/stable')
      uses: actions/download-artifact@3be87be14a055c47b01d3bd88f8fe02320a9bb60
      with:
        name: choco
        path: choco
    - name: Pull CLI binaries
      env:
        DOCKER_TARGET: multi-arch
      run : |
        bin/docker-pull-binaries $TAG
        VERSION=${TAG#"stable-"}
        mv choco/linkerd.*.nupkg target/release/linkerd2-cli-stable-$VERSION.nupkg || true
    - name: Create release
      id: create_release
      uses: softprops/action-gh-release@fb0163a75bee697a9cfec2c931801de7c7f10042
      with:
        draft: false
        prerelease: false
        body_path: NOTES.md
        files: |
          ./target/release/linkerd2-cli-*-darwin*
          ./target/release/linkerd2-cli-*-linux-*
          ./target/release/linkerd2-cli-*-windows.*
          ./target/release/linkerd2-cli-*.nupkg

  website_publish:
    name: Linkerd website publish
    timeout-minutes: 30
    if: startsWith(github.ref, 'refs/tags/stable') || startsWith(github.ref, 'refs/tags/edge')
    runs-on: ubuntu-20.04
    needs: [gh_release]
    permissions:
      contents: write
    steps:
    - name: Create linkerd/website repository dispatch event
      uses: peter-evans/repository-dispatch@ce5485de42c9b2622d2ed064be479e8ed65e76f4
      with:
        token: ${{ secrets.RELEASE_TOKEN }}
        repository: linkerd/website
        event-type: release

  website_publish_check:
    name: Linkerd website publish check
    timeout-minutes: 30
    if: startsWith(github.ref, 'refs/tags/stable') || startsWith(github.ref, 'refs/tags/edge')
    runs-on: ubuntu-20.04
    needs: [website_publish]
    steps:
    - name: Checkout code
      uses: actions/checkout@ec3a7ce113134d7a93b817d10a8272cb61118579
    - name: Set environment variables from scripts
      run: |
        . bin/_tag.sh
        echo "TAG=$(CI_FORCE_CLEAN=1 bin/root-tag)" >> $GITHUB_ENV
    - name: Set install target for stable
      if: startsWith(github.ref, 'refs/tags/stable')
      run: echo "INSTALL=install" >> $GITHUB_ENV
    - name: Set install target for edge
      if: startsWith(github.ref, 'refs/tags/edge')
      run: echo "INSTALL=install-edge" >> $GITHUB_ENV
    - name: Check published version
      run: |
        until RES=$(curl -sL https://run.linkerd.io/$INSTALL | grep "LINKERD2_VERSION=\${LINKERD2_VERSION:-$TAG}") \
          || (( count++ >= 10 ))
        do
          sleep 30
        done
        if [[ -z $RES ]]; then
          echo "::error::The version '$TAG' was NOT found published in the website"
          exit 1
        fi

  chart_deploy:
    name: Helm chart deploy
    timeout-minutes: 30
    runs-on: ubuntu-20.04
    needs: [gh_release]
    steps:
    - name: Checkout code
      uses: actions/checkout@ec3a7ce113134d7a93b817d10a8272cb61118579
    - name: Configure gsutils
      uses: linkerd/linkerd2-action-gcloud@f01c9de238d33e87029fddb7f2f9a1fb93903b8f
      with:
        cloud_sdk_service_account_key: ${{ secrets.LINKERD_SITE_TOKEN }}
        gcp_project: ${{ secrets.LINKERD_SITE_PROJECT }}
        gcp_zone: ${{ secrets.LINKERD_SITE_ZONE }}
    - name: Edge Helm chart creation and upload
      if: startsWith(github.ref, 'refs/tags/edge')
      uses: ./.github/actions/helm-publish
      with:
        branch: edge
    - name: Stable Helm chart creation and upload
      if: startsWith(github.ref, 'refs/tags/stable')
      uses: ./.github/actions/helm-publish
      with:
        branch: stable<|MERGE_RESOLUTION|>--- conflicted
+++ resolved
@@ -122,14 +122,10 @@
     needs: [docker_build]
     steps:
     - name: Checkout code
-<<<<<<< HEAD
-      uses: actions/checkout@1e204e9a9253d643386038d443f96446fa156a97
+      uses: actions/checkout@ec3a7ce113134d7a93b817d10a8272cb61118579
     - uses: actions/setup-go@331ce1d993939866bb63c32c6cbbfd48fa76fc57
       with:
         go-version: '1.16'
-=======
-      uses: actions/checkout@ec3a7ce113134d7a93b817d10a8272cb61118579
->>>>>>> b51969f2
     - name: Download image archives
       uses: actions/download-artifact@3be87be14a055c47b01d3bd88f8fe02320a9bb60
       with:
@@ -160,14 +156,10 @@
     runs-on: ubuntu-20.04
     steps:
     - name: Checkout code
-<<<<<<< HEAD
-      uses: actions/checkout@1e204e9a9253d643386038d443f96446fa156a97
+      uses: actions/checkout@ec3a7ce113134d7a93b817d10a8272cb61118579
     - uses: actions/setup-go@331ce1d993939866bb63c32c6cbbfd48fa76fc57
       with:
         go-version: '1.16'
-=======
-      uses: actions/checkout@ec3a7ce113134d7a93b817d10a8272cb61118579
->>>>>>> b51969f2
     - name: Set environment variables from scripts
       run: |
         TAG="$(CI_FORCE_CLEAN=1 bin/root-tag)"
@@ -190,14 +182,10 @@
     needs: [docker_build, policy_controller_manifest]
     steps:
     - name: Checkout code
-<<<<<<< HEAD
-      uses: actions/checkout@1e204e9a9253d643386038d443f96446fa156a97
+      uses: actions/checkout@ec3a7ce113134d7a93b817d10a8272cb61118579
     - uses: actions/setup-go@331ce1d993939866bb63c32c6cbbfd48fa76fc57
       with:
         go-version: '1.16'
-=======
-      uses: actions/checkout@ec3a7ce113134d7a93b817d10a8272cb61118579
->>>>>>> b51969f2
     - name: Install linkerd CLI
       run: |
         TAG="$(CI_FORCE_CLEAN=1 bin/root-tag)"
