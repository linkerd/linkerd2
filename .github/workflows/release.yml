--- conflicted
+++ resolved
@@ -22,33 +22,12 @@
       uses: actions/checkout@5a4ac9002d0be2fb38bd78e4b4dbde5606d7042f
     - uses: ./.github/actions/docker-build
       with:
-<<<<<<< HEAD
         docker-registry: ${{ env.DOCKER_REGISTRY }}
         docker-target: multi-arch
         docker-push: 1
         docker-ghcr-username: ${{ secrets.DOCKER_GHCR_USERNAME }}
         docker-ghcr-pat: ${{ secrets.DOCKER_GHCR_PAT }}
         component: ${{ matrix.component }}
-=======
-        path: ${{ env.DOCKER_BUILDKIT_CACHE }}
-        key: ${{ runner.os }}-buildx-${{ matrix.target }}-${{ env.TAG }}
-        restore-keys: ${{ runner.os }}-buildx-${{ matrix.target }}-
-    - name: Set up QEMU
-      uses: docker/setup-qemu-action@27d0a4f181a40b142cce983c5393082c365d1480
-    - name: Set up Docker Buildx
-      uses: docker/setup-buildx-action@94ab11c41e45d028884a99163086648e898eed25
-    - name: Build & Push Multi Arch Images
-      env:
-        DOCKER_TARGET: multi-arch
-        DOCKER_PUSH: 1
-      run: |
-        echo "${{ secrets.DOCKER_GHCR_PAT }}" | docker login ghcr.io -u "${{ secrets.DOCKER_GHCR_USERNAME }}" --password-stdin
-        bin/docker-build-${{ matrix.target }}
-    - name: Prune docker layers cache
-      # changes generate new images while the existing ones don't get removed
-      # so we manually do that to avoid bloating the cache
-      run: bin/docker-cache-prune
->>>>>>> 8743eb7b
     - name: Create artifact with CLI
       # windows_static_cli_tests below needs this because it can't create linux containers
       # inside windows
