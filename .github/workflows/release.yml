--- conflicted
+++ resolved
@@ -83,12 +83,7 @@
         key: ${{ runner.os }}-go-${{ hashFiles('**/go.sum') }}
         restore-keys: ${{ runner.os }}-go-
     - name: Download image archives
-<<<<<<< HEAD
-      # actions/download-artifact@v2
       uses: actions/download-artifact@3be87be14a055c47b01d3bd88f8fe02320a9bb60
-=======
-      uses: actions/download-artifact@18f0f591fbc635562c815484d73b6e8e3980482e
->>>>>>> c065f52d
       with:
         name: image-archives
         path: image-archives
@@ -230,12 +225,7 @@
         extract_release_notes NOTES.md
     - name: Download choco package
       if: startsWith(github.ref, 'refs/tags/stable')
-<<<<<<< HEAD
-      # actions/download-artifact@v2
       uses: actions/download-artifact@3be87be14a055c47b01d3bd88f8fe02320a9bb60
-=======
-      uses: actions/download-artifact@18f0f591fbc635562c815484d73b6e8e3980482e
->>>>>>> c065f52d
       with:
         name: choco
         path: choco
