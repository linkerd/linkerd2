name: Unit tests
on:
  pull_request: {}
  push:
    paths-ignore:
    - '*.md'
    - '**/*.md'
    branches:
    - main
permissions:
  contents: read
jobs:
  go_unit_tests:
    name: Go unit tests
    timeout-minutes: 30
    runs-on: ubuntu-20.04
    container:
      image: golang:1.16.4
    steps:
    - name: Checkout code
      uses: actions/checkout@5a4ac9002d0be2fb38bd78e4b4dbde5606d7042f
    - name: Go unit tests
      run: |
        go get gotest.tools/gotestsum@v0.4.2
        # TODO: validate bin/protoc-go.sh does not dirty the repo
<<<<<<< HEAD
        LINKERD_TEST_PRETTY_DIFF=1 gotestsum -- -cover -coverprofile=coverage.out -race -v -mod=readonly ./...
    - name: Upload coverage to Codecov
      uses: codecov/codecov-action@51d810878be5422784e86451c0e7c14e5860ec47
      with:
        files: ./coverage.out
        flags: unittests,golang
=======
        gotestsum -- -race -v -mod=readonly ./...
>>>>>>> 744e0251
  js_unit_tests:
    name: JS unit tests
    timeout-minutes: 30
    runs-on: ubuntu-20.04
    container:
      image: node:14-stretch
    steps:
    - name: Checkout code
      uses: actions/checkout@5a4ac9002d0be2fb38bd78e4b4dbde5606d7042f
    - name: Yarn setup
      run: curl -o- -L https://yarnpkg.com/install.sh | bash -s -- --version 1.21.1 --network-concurrency 1
    - name: JS unit tests
      run: |
        export PATH="$HOME/.yarn/bin:$PATH"
        export NODE_ENV=test
        bin/web --frozen-lockfile
        bin/web test --reporters="jest-progress-bar-reporter" --reporters="./gh_ann_reporter.js"<|MERGE_RESOLUTION|>--- conflicted
+++ resolved
@@ -23,16 +23,7 @@
       run: |
         go get gotest.tools/gotestsum@v0.4.2
         # TODO: validate bin/protoc-go.sh does not dirty the repo
-<<<<<<< HEAD
-        LINKERD_TEST_PRETTY_DIFF=1 gotestsum -- -cover -coverprofile=coverage.out -race -v -mod=readonly ./...
-    - name: Upload coverage to Codecov
-      uses: codecov/codecov-action@51d810878be5422784e86451c0e7c14e5860ec47
-      with:
-        files: ./coverage.out
-        flags: unittests,golang
-=======
-        gotestsum -- -race -v -mod=readonly ./...
->>>>>>> 744e0251
+        LINKERD_TEST_PRETTY_DIFF=1 gotestsum -- -race -v -mod=readonly ./...
   js_unit_tests:
     name: JS unit tests
     timeout-minutes: 30
