name: Go

on:
  pull_request:
    paths:
      - .github/workflows/go.yml
      - go.sum
      - '**/*.go'
      - '**/*.golden'
      - '**/charts/**'

permissions:
  contents: read

jobs:
  go-lint:
    timeout-minutes: 10
    runs-on: ubuntu-20.04
    container: ghcr.io/linkerd/dev:v40-go
    steps:
      - uses: actions/checkout@3df4ab11eba7bda6032a0b82a6bb43b11571feac
      - run: git config --global --add safe.directory "$PWD" # actions/runner#2033
      - run: just go-lint --verbose --timeout=10m

  go-format:
    timeout-minutes: 10
    runs-on: ubuntu-20.04
    container: ghcr.io/linkerd/dev:v40-go
    steps:
<<<<<<< HEAD
      - uses: actions/checkout@c85c95e3d7251135ab7dc9ce3241c5835cc595a9
      - run: git config --global --add safe.directory "$PWD" # actions/runner#2033
=======
      - uses: actions/checkout@3df4ab11eba7bda6032a0b82a6bb43b11571feac
>>>>>>> 92a1b49a
      - run: just go-fmt

  go-test:
    timeout-minutes: 10
    runs-on: ubuntu-20.04
    container: ghcr.io/linkerd/dev:v40-go
    steps:
<<<<<<< HEAD
      - uses: actions/checkout@c85c95e3d7251135ab7dc9ce3241c5835cc595a9
      - run: git config --global --add safe.directory "$PWD" # actions/runner#2033
=======
      - uses: actions/checkout@3df4ab11eba7bda6032a0b82a6bb43b11571feac
>>>>>>> 92a1b49a
      - run: just go-fetch
      - run: just go-test
<|MERGE_RESOLUTION|>--- conflicted
+++ resolved
@@ -27,12 +27,8 @@
     runs-on: ubuntu-20.04
     container: ghcr.io/linkerd/dev:v40-go
     steps:
-<<<<<<< HEAD
-      - uses: actions/checkout@c85c95e3d7251135ab7dc9ce3241c5835cc595a9
+      - uses: actions/checkout@3df4ab11eba7bda6032a0b82a6bb43b11571feac
       - run: git config --global --add safe.directory "$PWD" # actions/runner#2033
-=======
-      - uses: actions/checkout@3df4ab11eba7bda6032a0b82a6bb43b11571feac
->>>>>>> 92a1b49a
       - run: just go-fmt
 
   go-test:
@@ -40,11 +36,7 @@
     runs-on: ubuntu-20.04
     container: ghcr.io/linkerd/dev:v40-go
     steps:
-<<<<<<< HEAD
-      - uses: actions/checkout@c85c95e3d7251135ab7dc9ce3241c5835cc595a9
+      - uses: actions/checkout@3df4ab11eba7bda6032a0b82a6bb43b11571feac
       - run: git config --global --add safe.directory "$PWD" # actions/runner#2033
-=======
-      - uses: actions/checkout@3df4ab11eba7bda6032a0b82a6bb43b11571feac
->>>>>>> 92a1b49a
       - run: just go-fetch
       - run: just go-test
