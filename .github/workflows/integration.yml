name: Integration tests

on:
  pull_request:
    paths:
      - .github/workflows/integration.yml
      - .proxy-version
      - '**/*.go'
      - '**/Dockerfile*'
      - Cargo.lock
      - charts/**
      - go.sum
      - justfile
      - multicluser/**
      - policy-controller/**
      - policy-test/**
      - viz/**
      - '!.devcontainer/**'

permissions:
  contents: read

env:
  CARGO_INCREMENTAL: 0
  CARGO_NET_RETRY: 10
  DOCKER_REGISTRY: ghcr.io/linkerd
  GH_ANNOTATION: true
  K3D_VERSION: v5.4.4
  RUST_BACKTRACE: short
  RUSTUP_MAX_RETRIES: 10
  YQ_VERSION: v4.25.1

jobs:
  cleanup:
    runs-on: ubuntu-20.04
    permissions:
      actions: write
    steps:
      - uses: styfle/cancel-workflow-action@9f10b1b9fa56e99e4c5d12c2a085c8a0c37ab0ac
        with:
          all_but_latest: true
          access_token: ${{ github.token }}

  tag:
    needs: [cleanup]
    runs-on: ubuntu-20.04
    steps:
      - uses: actions/checkout@93ea575cb5d8a053eaa0ac8fa3b40d7e05a33cc8
      - run: echo "::set-output name=tag::$(CI_FORCE_CLEAN=1 bin/root-tag)"
        id: tag
    outputs:
      tag: ${{ steps.tag.outputs.tag }}

  build-cli:
    needs: [tag]
    runs-on: ubuntu-20.04
    timeout-minutes: 15
    steps:
      - uses: actions/checkout@93ea575cb5d8a053eaa0ac8fa3b40d7e05a33cc8
      - uses: ./.github/actions/docker-build
        id: build
        with:
          docker-registry: ${{ env.DOCKER_REGISTRY }}
          docker-target: linux-amd64
          component: cli-bin
          tag: ${{ needs.tag.outputs.tag }}
      - name: Extract CLI binary
        run: |
          mkdir -p /home/runner/archives
          id=$(docker create '${{ steps.build.outputs.image }}')
          docker cp "$id:/out/linkerd-linux-amd64" /home/runner/archives/linkerd
          v=$(/home/runner/archives/linkerd version --short --client)
          [[ "$v" == '${{ needs.tag.outputs.tag }}' ]] || exit 1
      - uses: actions/upload-artifact@3cea5372237819ed00197afe530f5a7ea3e805c8
        with:
          name: image-archives
          path: /home/runner/archives

  ##
  ## Core: Test the core control plane
  ##
  ## TODO(ver) CNI configurations should be tested separately.
  ##

  build-core:
    needs: [tag]
    runs-on: ubuntu-20.04
    strategy:
      matrix:
        component:
          - cni-plugin
          - controller
          - policy-controller
          - proxy
    timeout-minutes: 15
    steps:
      - uses: actions/checkout@93ea575cb5d8a053eaa0ac8fa3b40d7e05a33cc8
      - uses: ./.github/actions/docker-build
        id: build
        with:
          docker-registry: ${{ env.DOCKER_REGISTRY }}
          docker-target: linux-amd64
          component: ${{ matrix.component }}
          tag: ${{ needs.tag.outputs.tag }}
      - name: Run docker save
        run: |
          mkdir -p /home/runner/archives
          docker save '${{ steps.build.outputs.image }}' >'/home/runner/archives/${{ matrix.component }}.tar'
      - uses: actions/upload-artifact@3cea5372237819ed00197afe530f5a7ea3e805c8
        with:
          name: image-archives
          path: /home/runner/archives

  test-core:
    needs: [tag, build-cli, build-core]
    strategy:
      matrix:
        test:
          - cni-calico-deep
          - deep
    continue-on-error: true
    runs-on: ubuntu-20.04
    timeout-minutes: 15
    steps:
      - uses: actions/setup-go@268d8c0ca0432bb2cf416faae41297df9d262d7f
        with:
<<<<<<< HEAD
          go-version: '1.18'
      - uses: actions/checkout@2541b1294d2704b0964813337f33b291d3f8596b
=======
          go-version: '1.17'
      - uses: actions/checkout@93ea575cb5d8a053eaa0ac8fa3b40d7e05a33cc8
>>>>>>> 1ddcbde4
      - uses: actions/download-artifact@fb598a63ae348fa914e94cd0ff38f362e927b741
        with:
          name: image-archives
          path: image-archives
      - run: cp image-archives/linkerd "$HOME" && chmod 755 "$HOME/linkerd"
      - run: find image-archives -ls
      - run: bin/tests --images archive --cleanup-docker --name ${{ matrix.test }} "$HOME/linkerd"
        env:
          LINKERD_DOCKER_REGISTRY: ${{ env.DOCKER_REGISTRY }}
          TAG: ${{ needs.tag.outputs.tag }}

  ##
  ## Policy: Only run policy tests when the policy controller or proxy changes
  ##

  changed-policy:
    needs: [cleanup]
    runs-on: ubuntu-20.04
    timeout-minutes: 5
    steps:
      - uses: actions/checkout@93ea575cb5d8a053eaa0ac8fa3b40d7e05a33cc8
      - uses: tj-actions/changed-files@270645280afddc7e2cf3f4867089522c8f2f8f9a
        id: changed
        with:
          files: |
            .github/workflows/integration.yml
            .proxy-version
            Cargo.lock
            charts/linkerd-control-plane/**
            charts/linkerd-crds/templates/policy/**
            justfile
            policy-controller/**
            policy-test/**
    outputs:
      modified: ${{ steps.changed.outputs.any_modified }}

  test-policy:
    needs: [tag, changed-policy, build-cli, build-core]
    if: needs.changed-policy.outputs.modified == 'true'
    runs-on: ubuntu-20.04
    timeout-minutes: 20
    strategy:
      matrix:
        k8s:
          - v1.21
          - v1.24
    steps:
      - uses: extractions/setup-just@aa5d15c144db4585980a44ebfdd2cf337c4f14cb
      - uses: olix0r/cargo-action-fmt@ed3530f0739c46ffa0dd983f8746b8c4a3d0a01c
      - uses: actions/checkout@93ea575cb5d8a053eaa0ac8fa3b40d7e05a33cc8
      - uses: actions/download-artifact@fb598a63ae348fa914e94cd0ff38f362e927b741
        with:
          name: image-archives
          path: image-archives
      - run: find image-archives -ls
      - run: cp image-archives/linkerd "$HOME" && chmod 755 "$HOME/linkerd"
      - name: Setup deps
        run: |
          rm -rf "$HOME/.cargo"
          bin/scurl -v https://sh.rustup.rs | sh -s -- -y --default-toolchain "$(cat rust-toolchain)"
          # shellcheck disable=SC1090
          source ~/.cargo/env
          echo "PATH=$PATH" >> "$GITHUB_ENV"
          bin/scurl -v "https://raw.githubusercontent.com/k3d-io/k3d/${K3D_VERSION}/install.sh" | bash
          bin/scurl -vo /usr/local/bin/yq "https://github.com/mikefarah/yq/releases/download/${YQ_VERSION}/yq_linux_amd64" && chmod +x /usr/local/bin/yq
      - run: just policy-test-build
      - run: just k3d-k8s='${{ matrix.k8s }}' k3d-create
      - run: docker load <image-archives/controller.tar
      - run: docker load <image-archives/policy-controller.tar
      - run: docker load <image-archives/proxy.tar
      - run: docker image ls
      - run: just linkerd-tag='${{ needs.tag.outputs.tag }}' linkerd-exec="$HOME/linkerd" linkerd-install
      - name: Load images
        run: |
          # Image loading is flakey in CI, so retry!
          for _ in {1..6} ; do
            if just linkerd-tag='${{ needs.tag.outputs.tag }}' policy-test-deps-load ; then exit 0 ; fi
            sleep 10
            echo retrying...
          done
          exit 1
      - run: just policy-test-run --jobs=1

  ##
  ## Ext: Run tests that require non-core components.
  ##

  build-ext:
    needs: [tag]
    runs-on: ubuntu-20.04
    strategy:
      matrix:
        component:
          - jaeger-webhook
          - metrics-api
          - tap
          - web
    timeout-minutes: 15
    steps:
      - uses: actions/checkout@93ea575cb5d8a053eaa0ac8fa3b40d7e05a33cc8
      - uses: ./.github/actions/docker-build
        id: build
        with:
          docker-registry: ${{ env.DOCKER_REGISTRY }}
          docker-target: linux-amd64
          component: ${{ matrix.component }}
          tag: ${{ needs.tag.outputs.tag }}
      - name: Run docker save
        run: |
          mkdir -p /home/runner/archives
          docker save '${{ steps.build.outputs.image }}' >'/home/runner/archives/${{ matrix.component }}.tar'
      - uses: actions/upload-artifact@3cea5372237819ed00197afe530f5a7ea3e805c8
        with:
          name: image-archives
          path: /home/runner/archives

  # These tests exercise core functionality, but need the viz extension.
  test-ext:
    needs: [tag, build-cli, build-core, build-ext]
    strategy:
      matrix:
        integration_test:
          - cluster-domain
          - default-policy-deny
          - external
          - rsa-ca
          # Skipping Helm upgrade test given chart in 2.11 is backwards-incompatible
          #- helm-upgrade
          - uninstall
          - upgrade-edge
          - upgrade-stable
    continue-on-error: true
    runs-on: ubuntu-20.04
    timeout-minutes: 15
    steps:
      - uses: actions/setup-go@268d8c0ca0432bb2cf416faae41297df9d262d7f
        with:
<<<<<<< HEAD
          go-version: '1.18'
      - uses: actions/checkout@2541b1294d2704b0964813337f33b291d3f8596b
=======
          go-version: '1.17'
      - uses: actions/checkout@93ea575cb5d8a053eaa0ac8fa3b40d7e05a33cc8
>>>>>>> 1ddcbde4
      - uses: actions/download-artifact@fb598a63ae348fa914e94cd0ff38f362e927b741
        with:
          name: image-archives
          path: image-archives
      - run: cp image-archives/linkerd "$HOME" && chmod 755 "$HOME/linkerd"
      - run: ls -l image-archives/linkerd
      - run: bin/tests --images archive --cleanup-docker --name '${{ matrix.integration_test }}' "$HOME/linkerd"
        env:
          LINKERD_DOCKER_REGISTRY: ${{ env.DOCKER_REGISTRY }}

  ##
  ## Viz: Run the (flakey) `viz` suite only when the `viz` extension is updated.
  ##

  changed-viz:
    needs: [cleanup]
    runs-on: ubuntu-20.04
    timeout-minutes: 5
    steps:
      - uses: actions/checkout@93ea575cb5d8a053eaa0ac8fa3b40d7e05a33cc8
      - uses: tj-actions/changed-files@270645280afddc7e2cf3f4867089522c8f2f8f9a
        id: changed
        with:
          files: |
            .github/workflows/integration.yml
            .proxy-version
            viz/**
            test/integration/viz/**
    outputs:
      modified: ${{ steps.changed.outputs.any_modified }}

  test-viz:
    needs: [tag, changed-viz, build-cli, build-core, build-ext]
    if: needs.changed-viz.outputs.modified == 'true'
    continue-on-error: true
    runs-on: ubuntu-20.04
    timeout-minutes: 15
    steps:
      - uses: actions/setup-go@268d8c0ca0432bb2cf416faae41297df9d262d7f
        with:
<<<<<<< HEAD
          go-version: '1.18'
      - uses: actions/checkout@2541b1294d2704b0964813337f33b291d3f8596b
=======
          go-version: '1.17'
      - uses: actions/checkout@93ea575cb5d8a053eaa0ac8fa3b40d7e05a33cc8
>>>>>>> 1ddcbde4
      - uses: actions/download-artifact@fb598a63ae348fa914e94cd0ff38f362e927b741
        with:
          name: image-archives
          path: image-archives
      - run: cp image-archives/linkerd "$HOME" && chmod 755 "$HOME/linkerd"
      - run: ls -l image-archives/linkerd
      - run: bin/tests --images archive --cleanup-docker --name viz "$HOME/linkerd"
        env:
          LINKERD_DOCKER_REGISTRY: ${{ env.DOCKER_REGISTRY }}

  ##
  ## Multicluster: Run 'multicluster' suite only when the 'multicluster' extension is updated.
  ##               Tests are run on min and max k8s versions
  ##

  changed-multicluster:
    needs: [cleanup]
    runs-on: ubuntu-20.04
    timeout-minutes: 5
    steps:
      - uses: actions/checkout@2541b1294d2704b0964813337f33b291d3f8596b
      - uses: tj-actions/changed-files@df4dacaa89cace34cd60d5e9580f041a041e5233
        id: changed
        with:
          files: |
            .github/workflows/integration.yml
            .proxy-version
            multicluster/**
            test/integration/multicluster/**
    outputs:
      modified: ${{ steps.changed.outputs.any_modified }}

  test-multicluster:
    needs: [tag, changed-multicluster, build-cli, build-core, build-ext]
    if: needs.changed-multicluster.outputs.modified == 'true'
    runs-on: ubuntu-20.04
    timeout-minutes: 20
    strategy:
      matrix:
        k8s:
          - v1.21
          - v1.24
    steps:
      - uses: extractions/setup-just@aa5d15c144db4585980a44ebfdd2cf337c4f14cb
      - uses: actions/setup-go@268d8c0ca0432bb2cf416faae41297df9d262d7f
        with:
          go-version: '1.18'
      - uses: actions/checkout@2541b1294d2704b0964813337f33b291d3f8596b
      - uses: actions/download-artifact@fb598a63ae348fa914e94cd0ff38f362e927b741
        with:
          name: image-archives
          path: image-archives
      - run: cp image-archives/linkerd "$HOME" && chmod 755 "$HOME/linkerd"
      - run: ls -l image-archives/linkerd
      - name: Setup deps
        run: |
          echo "PATH=$PATH" >> "$GITHUB_ENV"
          bin/scurl -v "https://raw.githubusercontent.com/k3d-io/k3d/${K3D_VERSION}/install.sh" | bash
      - name: Load docker images
        run: |
          for img in controller policy-controller proxy web metrics-api tap jaeger-webhook; do
            docker load <"image-archives/${img}.tar"
          done
      - run: docker image ls
      - run: just linkerd-tag='${{ needs.tag.outputs.tag }}' k3d-name='mc-${{ matrix.k8s }}' k3d-k8s='${{ matrix.k8s }}' mc-test
        env:
          LINKERD_DOCKER_REGISTRY: ${{ env.DOCKER_REGISTRY }}
<|MERGE_RESOLUTION|>--- conflicted
+++ resolved
@@ -124,13 +124,8 @@
     steps:
       - uses: actions/setup-go@268d8c0ca0432bb2cf416faae41297df9d262d7f
         with:
-<<<<<<< HEAD
           go-version: '1.18'
-      - uses: actions/checkout@2541b1294d2704b0964813337f33b291d3f8596b
-=======
-          go-version: '1.17'
-      - uses: actions/checkout@93ea575cb5d8a053eaa0ac8fa3b40d7e05a33cc8
->>>>>>> 1ddcbde4
+      - uses: actions/checkout@93ea575cb5d8a053eaa0ac8fa3b40d7e05a33cc8
       - uses: actions/download-artifact@fb598a63ae348fa914e94cd0ff38f362e927b741
         with:
           name: image-archives
@@ -268,13 +263,8 @@
     steps:
       - uses: actions/setup-go@268d8c0ca0432bb2cf416faae41297df9d262d7f
         with:
-<<<<<<< HEAD
           go-version: '1.18'
-      - uses: actions/checkout@2541b1294d2704b0964813337f33b291d3f8596b
-=======
-          go-version: '1.17'
-      - uses: actions/checkout@93ea575cb5d8a053eaa0ac8fa3b40d7e05a33cc8
->>>>>>> 1ddcbde4
+      - uses: actions/checkout@93ea575cb5d8a053eaa0ac8fa3b40d7e05a33cc8
       - uses: actions/download-artifact@fb598a63ae348fa914e94cd0ff38f362e927b741
         with:
           name: image-archives
@@ -315,13 +305,8 @@
     steps:
       - uses: actions/setup-go@268d8c0ca0432bb2cf416faae41297df9d262d7f
         with:
-<<<<<<< HEAD
           go-version: '1.18'
-      - uses: actions/checkout@2541b1294d2704b0964813337f33b291d3f8596b
-=======
-          go-version: '1.17'
-      - uses: actions/checkout@93ea575cb5d8a053eaa0ac8fa3b40d7e05a33cc8
->>>>>>> 1ddcbde4
+      - uses: actions/checkout@93ea575cb5d8a053eaa0ac8fa3b40d7e05a33cc8
       - uses: actions/download-artifact@fb598a63ae348fa914e94cd0ff38f362e927b741
         with:
           name: image-archives
