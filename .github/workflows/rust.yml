name: Rust

on:
  pull_request:
    paths:
      - .github/workflows/rust.yml
      - Cargo.lock
      - '**/Cargo.toml'
      - justfile
      - deny.toml
      - '**/*.rs'
      - policy-*/Dockerfile
      - rust-toolchain

permissions:
  contents: read

env:
  CARGO_INCREMENTAL: 0
  CARGO_NET_RETRY: 10
  PROTOC_NO_VENDOR: 1
  RUST_BACKTRACE: short
  RUSTUP_MAX_RETRIES: 10

jobs:
  audit:
    timeout-minutes: 10
    runs-on: ubuntu-latest
    strategy:
      matrix:
        checks:
          - advisories
          - bans licenses sources
    # Prevent sudden announcement of a new advisory from failing Ci.
    continue-on-error: ${{ matrix.checks == 'advisories' }}
    steps:
    - uses: actions/checkout@b4ffde65f46336ab88eb53be808477a3936bae11
    - uses: EmbarkStudios/cargo-deny-action@1e59595bed8fc55c969333d08d7817b36888f0c5
      with:
        command: check ${{ matrix.checks }}

  fmt:
    timeout-minutes: 5
    runs-on: ubuntu-latest
    container: ghcr.io/linkerd/dev:v40-rust
    steps:
      - uses: actions/checkout@b4ffde65f46336ab88eb53be808477a3936bae11
      - run: git config --global --add safe.directory "$PWD" # actions/runner#2033
      - run: just rs-check-fmt

  clippy:
    timeout-minutes: 10
    runs-on: ubuntu-latest
    container: ghcr.io/linkerd/dev:v40-rust
    steps:
      - uses: actions/checkout@b4ffde65f46336ab88eb53be808477a3936bae11
      - run: git config --global --add safe.directory "$PWD" # actions/runner#2033
      - run: just rs-fetch
      - run: just rs-clippy
      - run: just rs-doc --no-deps

  check:
    timeout-minutes: 20
    runs-on: ubuntu-latest
    container: ghcr.io/linkerd/dev:v40-rust
    steps:
      - uses: actions/checkout@b4ffde65f46336ab88eb53be808477a3936bae11
      - run: just rs-fetch
      - run: just rs-check-dirs

  test:
    name: test
    runs-on: ubuntu-latest
    timeout-minutes: 15
    container: ghcr.io/linkerd/dev:v40-rust
    steps:
      - uses: actions/checkout@b4ffde65f46336ab88eb53be808477a3936bae11
      - run: just rs-fetch
      - run: just rs-test-build
      - run: just rs-test

  rust-toolchain:
    name: rust toolchain
    runs-on: ubuntu-latest
    timeout-minutes: 2
    steps:
<<<<<<< HEAD
      - uses: actions/checkout@8ade135a41bc03ea155e62e844d188df1ea18608
      - shell: bash
        run: |
          # Extract current Rust version from the toolchain file.
          version_regex='channel = "([0-9]+\.[0-9]+\.[0-9]+)"'
          toolchain=$(cat rust-toolchain.toml)
          if [[ $toolchain =~ $version_regex ]]; then
            toolchain_version=${BASH_REMATCH[1]}
          else
            echo "::error file=rust-toolchain.toml::failed to parse rust-toolchain.toml"
            exit 1
          fi
=======
      - uses: actions/checkout@b4ffde65f46336ab88eb53be808477a3936bae11
      - run: |
          ex=0
>>>>>>> f6db5ab5

          ex=0
          # Check this workflow against the version in rust-toolchain.
          versions=$(sed -nE 's|.*docker://(.*/)?rust:([^ #]+).*|\2|p' .github/workflows/*)
          for mismatch in $(echo "$versions" | grep -vF "$toolchain_version" || true) ; do
            echo "::error file=.github/workflows/rust.yml::Workflow uses incorrect rust version(s): $mismatch (expected '$toolchain_version)')"
            ex=$((ex + 1))
          done

          exit $ex<|MERGE_RESOLUTION|>--- conflicted
+++ resolved
@@ -84,8 +84,7 @@
     runs-on: ubuntu-latest
     timeout-minutes: 2
     steps:
-<<<<<<< HEAD
-      - uses: actions/checkout@8ade135a41bc03ea155e62e844d188df1ea18608
+      - uses: actions/checkout@b4ffde65f46336ab88eb53be808477a3936bae11
       - shell: bash
         run: |
           # Extract current Rust version from the toolchain file.
@@ -97,11 +96,6 @@
             echo "::error file=rust-toolchain.toml::failed to parse rust-toolchain.toml"
             exit 1
           fi
-=======
-      - uses: actions/checkout@b4ffde65f46336ab88eb53be808477a3936bae11
-      - run: |
-          ex=0
->>>>>>> f6db5ab5
 
           ex=0
           # Check this workflow against the version in rust-toolchain.
