--- conflicted
+++ resolved
@@ -746,13 +746,6 @@
 		values.Global.Proxy.RequireIdentityOnInboundPorts = override
 	}
 
-<<<<<<< HEAD
-=======
-	if override, ok := annotations[k8s.ProxyDestinationGetNetworks]; ok {
-		values.Global.ClusterNetworks = override
-	}
-
->>>>>>> d0ee8c9b
 	if override, ok := annotations[k8s.ProxyOutboundConnectTimeout]; ok {
 		duration, err := time.ParseDuration(override)
 		if err != nil {
