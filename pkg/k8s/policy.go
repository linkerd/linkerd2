package k8s

import (
	"context"
	"fmt"
	"os"
	"strings"

	"k8s.io/apimachinery/pkg/labels"

	serverv1beta1 "github.com/linkerd/linkerd2/controller/gen/apis/server/v1beta1"
	serverauthorizationv1beta1 "github.com/linkerd/linkerd2/controller/gen/apis/serverauthorization/v1beta1"
	corev1 "k8s.io/api/core/v1"
	metav1 "k8s.io/apimachinery/pkg/apis/meta/v1"
	"k8s.io/client-go/kubernetes"
)

// Authorization holds the names of the resources involved in an authorization.
type Authorization struct {
	Route               string
	Server              string
	ServerAuthorization string
	AuthorizationPolicy string
}

// SazGVR is the GroupVersionResource for the ServerAuthorization resource.
var SazGVR = serverauthorizationv1beta1.SchemeGroupVersion.WithResource("serverauthorizations")

// ServerGVR is the GroupVersionResource for the Server resource.
var ServerGVR = serverv1beta1.SchemeGroupVersion.WithResource("servers")

// AuthorizationsForResource returns a list of ServerAuthorizations and
// AuthorizationPolicies which apply to any Server or HttpRoute which select
// pods belonging to the given resource.
func AuthorizationsForResource(ctx context.Context, k8sAPI *KubernetesAPI, namespace string, resource string) ([]Authorization, error) {
	pods, err := getPodsForResourceOrKind(ctx, k8sAPI, namespace, resource, "")
	if err != nil {
		return nil, err
	}

	results := make([]Authorization, 0)

	sazs, err := k8sAPI.L5dCrdClient.ServerauthorizationV1beta1().ServerAuthorizations(namespace).List(ctx, metav1.ListOptions{})
	if err != nil {
		fmt.Fprintf(os.Stderr, "Failed to get serverauthorization resources: %s\n", err)
		os.Exit(1)
	}

	for _, saz := range sazs.Items {
		var servers []serverv1beta1.Server

		if saz.Spec.Server.Name != "" {
			server, err := k8sAPI.L5dCrdClient.ServerV1beta1().Servers(saz.GetNamespace()).Get(ctx, saz.Spec.Server.Name, metav1.GetOptions{})
			if err != nil {
<<<<<<< HEAD
				fmt.Fprintf(os.Stderr, "ServerAuthorization/%s targets Server/%s but we failed get it: %s\n", saz.Name, saz.Spec.Server.Name, err)
=======
				fmt.Fprintf(os.Stderr, "ServerAuthorization/%s targets Server/%s but we failed to get it: %s\n", saz.Name, saz.Spec.Server.Name, err)
>>>>>>> 9e99985b
				continue
			}
			servers = []serverv1beta1.Server{*server}
		} else if saz.Spec.Server.Selector != nil {
			selector, err := metav1.LabelSelectorAsSelector(saz.Spec.Server.Selector)
			if err != nil {
				fmt.Fprintf(os.Stderr, "Failed to parse Server selector for ServerAuthorization/%s: %s\n", saz.Name, err)
				continue
			}
			serverList, err := k8sAPI.L5dCrdClient.ServerV1beta1().Servers(saz.GetNamespace()).List(ctx, metav1.ListOptions{LabelSelector: selector.String()})
			if err != nil {
				fmt.Fprintf(os.Stderr, "Failed to get Servers for ServerAuthorization/%s: %s\n", saz.Name, err)
				continue
			}
			servers = serverList.Items
		}

		for _, server := range servers {
			if serverIncludesPod(server, pods) {
				results = append(results, Authorization{
					Route:               "",
					Server:              server.GetName(),
					ServerAuthorization: saz.GetName(),
					AuthorizationPolicy: "",
				})
			}
		}
	}

	policies, err := k8sAPI.L5dCrdClient.PolicyV1alpha1().AuthorizationPolicies(namespace).List(ctx, metav1.ListOptions{})
	if err != nil {
		fmt.Fprintf(os.Stderr, "Failed to get AuthorizationPolicy resources: %s\n", err)
		os.Exit(1)
	}

	for _, p := range policies.Items {
		target := p.Spec.TargetRef
		if target.Kind == ServerKind && target.Group == PolicyAPIGroup {
			server, err := k8sAPI.L5dCrdClient.ServerV1beta1().Servers(p.Namespace).Get(ctx, string(target.Name), metav1.GetOptions{})
			if err != nil {
<<<<<<< HEAD
				fmt.Fprintf(os.Stderr, "AuthorizationPolicy/%s targets Server/%s but we failed get it: %s\n", p.Name, target.Name, err)
=======
				fmt.Fprintf(os.Stderr, "AuthorizationPolicy/%s targets Server/%s but we failed to get it: %s\n", p.Name, target.Name, err)
>>>>>>> 9e99985b
				continue
			}
			if serverIncludesPod(*server, pods) {
				results = append(results, Authorization{
					Route:               "",
					Server:              server.GetName(),
					ServerAuthorization: "",
					AuthorizationPolicy: p.GetName(),
				})
			}
		} else if target.Kind == HTTPRouteKind && target.Group == PolicyAPIGroup {
			route, err := k8sAPI.L5dCrdClient.PolicyV1alpha1().HTTPRoutes(p.Namespace).Get(ctx, string(target.Name), metav1.GetOptions{})
			if err != nil {
<<<<<<< HEAD
				fmt.Fprintf(os.Stderr, "AuthorizationPolicy/%s targets HTTPRoute/%s but we failed get it: %s\n", p.Name, target.Name, err)
=======
				fmt.Fprintf(os.Stderr, "AuthorizationPolicy/%s targets HTTPRoute/%s but we failed to get it: %s\n", p.Name, target.Name, err)
>>>>>>> 9e99985b
				continue
			}
			for _, parent := range route.Spec.ParentRefs {
				if parent.Kind != nil && *parent.Kind == ServerKind &&
					parent.Group != nil && *parent.Group == PolicyAPIGroup {
					server, err := k8sAPI.L5dCrdClient.ServerV1beta1().Servers(p.Namespace).Get(ctx, string(parent.Name), metav1.GetOptions{})
					if err != nil {
<<<<<<< HEAD
						fmt.Fprintf(os.Stderr, "HTTPRoute/%s belongs to Server/%s but we failed get it: %s\n", target.Name, parent.Name, err)
=======
						fmt.Fprintf(os.Stderr, "HTTPRoute/%s belongs to Server/%s but we failed to get it: %s\n", target.Name, parent.Name, err)
>>>>>>> 9e99985b
						continue
					}
					if serverIncludesPod(*server, pods) {
						results = append(results, Authorization{
							Route:               route.GetName(),
							Server:              server.GetName(),
							ServerAuthorization: "",
							AuthorizationPolicy: p.GetName(),
						})
					}
				}
			}
		}
	}

	return results, nil
}

// ServersForResource returns a list of Server names of Servers which select pods
// belonging to the given resource.
func ServersForResource(ctx context.Context, k8sAPI *KubernetesAPI, namespace string, resource string, labelSelector string) ([]string, error) {
	pods, err := getPodsForResourceOrKind(ctx, k8sAPI, namespace, resource, labelSelector)
	if err != nil {
		return nil, err
	}

	results := make([]string, 0)

	servers, err := k8sAPI.L5dCrdClient.ServerV1beta1().Servers(namespace).List(ctx, metav1.ListOptions{})
	if err != nil {
		fmt.Fprintf(os.Stderr, "Failed to get serverauthorization resources: %s\n", err)
		os.Exit(1)
	}

	for _, server := range servers.Items {
		if serverIncludesPod(server, pods) {
			results = append(results, server.GetName())
		}
	}
	return results, nil
}

// ServerAuthorizationsForServer returns a list of ServerAuthorization names of
// ServerAuthorizations which select the given Server.
func ServerAuthorizationsForServer(ctx context.Context, k8sAPI *KubernetesAPI, namespace string, server string) ([]string, error) {
	results := make([]string, 0)

	sazs, err := k8sAPI.L5dCrdClient.ServerauthorizationV1beta1().ServerAuthorizations(namespace).List(ctx, metav1.ListOptions{})
	if err != nil {
		fmt.Fprintf(os.Stderr, "Failed to get serverauthorization resources: %s\n", err)
		os.Exit(1)
	}

	for _, saz := range sazs.Items {
		if saz.Spec.Server.Name != "" {
			s, err := k8sAPI.DynamicClient.Resource(ServerGVR).Namespace(saz.GetNamespace()).Get(ctx, saz.Spec.Server.Name, metav1.GetOptions{})
			if err != nil {
				fmt.Fprintf(os.Stderr, "Failed to get server %s: %s\n", saz.Spec.Server.Name, err)
				os.Exit(1)
			}
			if s.GetName() == server {
				results = append(results, saz.GetName())
			}
		} else if saz.Spec.Server.Selector != nil {
			selector, err := metav1.LabelSelectorAsSelector(saz.Spec.Server.Selector)
			if err != nil {
				fmt.Fprintf(os.Stderr, "Failed to get servers: %s\n", err)
				os.Exit(1)
			}
			serverList, err := k8sAPI.L5dCrdClient.ServerV1beta1().Servers(saz.GetNamespace()).List(ctx, metav1.ListOptions{LabelSelector: selector.String()})
			if err != nil {
				fmt.Fprintf(os.Stderr, "Failed to get servers: %s\n", err)
				os.Exit(1)
			}
			for _, s := range serverList.Items {
				if s.GetName() == server {
					results = append(results, saz.GetName())
					break
				}
			}
		}
	}
	return results, nil
}

// serverIncludesPod returns true the given server selects any of the given pods
// and that pod uses the server's port.
func serverIncludesPod(server serverv1beta1.Server, pods []corev1.Pod) bool {
	if server.Spec.PodSelector == nil {
		return false
	}

	selector, err := metav1.LabelSelectorAsSelector(server.Spec.PodSelector)
	if err != nil {
<<<<<<< HEAD
		fmt.Fprintf(os.Stderr, "Failed to create selector: %s\n", err)
		os.Exit(1)
=======
		fmt.Fprintf(os.Stderr, "Failed to parse PodSelector of Server/%s: %s\n", server.Name, err)
		return false
>>>>>>> 9e99985b
	}

	for _, pod := range pods {
		if selector.Matches(labels.Set(pod.Labels)) {
			for _, container := range pod.Spec.Containers {
				for _, p := range container.Ports {
					if server.Spec.Port.IntVal == p.ContainerPort || server.Spec.Port.StrVal == p.Name {
						return true
					}
				}
			}
		}
	}
	return false
}

// getPodsForResourceOrKind is similar to getPodsForResource, but also supports
// querying for all resources of a given kind (i.e. when resource name is unspecified).
func getPodsForResourceOrKind(ctx context.Context, k8sAPI kubernetes.Interface, namespace string, resource string, labelSelector string) ([]corev1.Pod, error) {

	elems := strings.Split(resource, "/")
	if len(elems) > 2 {
		return nil, fmt.Errorf("invalid resource: %s", resource)
	}
	if len(elems) == 2 {
		pods, err := GetPodsFor(ctx, k8sAPI, namespace, resource)
		if err != nil {
			fmt.Fprintf(os.Stderr, "failed to get pods: %s", err)
			os.Exit(1)
		}
		return pods, nil
	}
	pods := []corev1.Pod{}

	typ, err := CanonicalResourceNameFromFriendlyName(elems[0])
	if err != nil {
		return nil, fmt.Errorf("invalid resource: %s", resource)
	}

	selector := metav1.ListOptions{
		LabelSelector: labelSelector,
	}

	switch typ {
	case Pod:
		ps, err := k8sAPI.CoreV1().Pods(namespace).List(ctx, selector)
		if err != nil {
			fmt.Fprintf(os.Stderr, "failed to get pods: %s", err)
			os.Exit(1)
		}
		pods = append(pods, ps.Items...)

	case CronJob:
		jobs, err := k8sAPI.BatchV1().CronJobs(namespace).List(ctx, selector)
		if err != nil {
			fmt.Fprintf(os.Stderr, "failed to get cronjobs: %s", err)
			os.Exit(1)
		}
		for _, job := range jobs.Items {
			ps, err := GetPodsFor(ctx, k8sAPI, namespace, fmt.Sprintf("%s/%s", CronJob, job.Name))
			if err != nil {
				fmt.Fprintf(os.Stderr, "failed to get pods: %s", err)
				os.Exit(1)
			}
			pods = append(pods, ps...)
		}

	case DaemonSet:
		dss, err := k8sAPI.AppsV1().DaemonSets(namespace).List(ctx, selector)
		if err != nil {
			fmt.Fprintf(os.Stderr, "failed to get demonsets: %s", err)
			os.Exit(1)
		}
		for _, ds := range dss.Items {
			ps, err := GetPodsFor(ctx, k8sAPI, namespace, fmt.Sprintf("%s/%s", DaemonSet, ds.Name))
			if err != nil {
				fmt.Fprintf(os.Stderr, "failed to get pods: %s", err)
				os.Exit(1)
			}
			pods = append(pods, ps...)
		}

	case Deployment:
		deploys, err := k8sAPI.AppsV1().Deployments(namespace).List(ctx, selector)
		if err != nil {
			fmt.Fprintf(os.Stderr, "failed to get deployments: %s", err)
			os.Exit(1)
		}
		for _, deploy := range deploys.Items {
			ps, err := GetPodsFor(ctx, k8sAPI, namespace, fmt.Sprintf("%s/%s", Deployment, deploy.Name))
			if err != nil {
				fmt.Fprintf(os.Stderr, "failed to get pods: %s", err)
				os.Exit(1)
			}
			pods = append(pods, ps...)
		}

	case Job:
		jobs, err := k8sAPI.BatchV1().Jobs(namespace).List(ctx, selector)
		if err != nil {
			fmt.Fprintf(os.Stderr, "failed to get jobs: %s", err)
			os.Exit(1)
		}
		for _, job := range jobs.Items {
			ps, err := GetPodsFor(ctx, k8sAPI, namespace, fmt.Sprintf("%s/%s", Job, job.Name))
			if err != nil {
				fmt.Fprintf(os.Stderr, "failed to get pods: %s", err)
				os.Exit(1)
			}
			pods = append(pods, ps...)
		}

	case ReplicaSet:
		rss, err := k8sAPI.AppsV1().ReplicaSets(namespace).List(ctx, selector)
		if err != nil {
			fmt.Fprintf(os.Stderr, "failed to get replicasets: %s", err)
			os.Exit(1)
		}
		for _, rs := range rss.Items {
			ps, err := GetPodsFor(ctx, k8sAPI, namespace, fmt.Sprintf("%s/%s", ReplicaSet, rs.Name))
			if err != nil {
				fmt.Fprintf(os.Stderr, "failed to get pods: %s", err)
				os.Exit(1)
			}
			pods = append(pods, ps...)
		}

	case ReplicationController:
		rcs, err := k8sAPI.CoreV1().ReplicationControllers(namespace).List(ctx, selector)
		if err != nil {
			fmt.Fprintf(os.Stderr, "failed to get replicationcontrollers: %s", err)
			os.Exit(1)
		}
		for _, rc := range rcs.Items {
			ps, err := GetPodsFor(ctx, k8sAPI, namespace, fmt.Sprintf("%s/%s", ReplicationController, rc.Name))
			if err != nil {
				fmt.Fprintf(os.Stderr, "failed to get pods: %s", err)
				os.Exit(1)
			}
			pods = append(pods, ps...)
		}

	case StatefulSet:
		sss, err := k8sAPI.AppsV1().StatefulSets(namespace).List(ctx, selector)
		if err != nil {
			fmt.Fprintf(os.Stderr, "failed to get statefulsets: %s", err)
			os.Exit(1)
		}
		for _, ss := range sss.Items {
			ps, err := GetPodsFor(ctx, k8sAPI, namespace, fmt.Sprintf("%s/%s", StatefulSet, ss.Name))
			if err != nil {
				fmt.Fprintf(os.Stderr, "failed to get pods: %s", err)
				os.Exit(1)
			}
			pods = append(pods, ps...)
		}

	default:
		return nil, fmt.Errorf("unsupported resource type: %s", typ)
	}
	return pods, nil
}<|MERGE_RESOLUTION|>--- conflicted
+++ resolved
@@ -52,11 +52,7 @@
 		if saz.Spec.Server.Name != "" {
 			server, err := k8sAPI.L5dCrdClient.ServerV1beta1().Servers(saz.GetNamespace()).Get(ctx, saz.Spec.Server.Name, metav1.GetOptions{})
 			if err != nil {
-<<<<<<< HEAD
-				fmt.Fprintf(os.Stderr, "ServerAuthorization/%s targets Server/%s but we failed get it: %s\n", saz.Name, saz.Spec.Server.Name, err)
-=======
 				fmt.Fprintf(os.Stderr, "ServerAuthorization/%s targets Server/%s but we failed to get it: %s\n", saz.Name, saz.Spec.Server.Name, err)
->>>>>>> 9e99985b
 				continue
 			}
 			servers = []serverv1beta1.Server{*server}
@@ -97,11 +93,7 @@
 		if target.Kind == ServerKind && target.Group == PolicyAPIGroup {
 			server, err := k8sAPI.L5dCrdClient.ServerV1beta1().Servers(p.Namespace).Get(ctx, string(target.Name), metav1.GetOptions{})
 			if err != nil {
-<<<<<<< HEAD
-				fmt.Fprintf(os.Stderr, "AuthorizationPolicy/%s targets Server/%s but we failed get it: %s\n", p.Name, target.Name, err)
-=======
 				fmt.Fprintf(os.Stderr, "AuthorizationPolicy/%s targets Server/%s but we failed to get it: %s\n", p.Name, target.Name, err)
->>>>>>> 9e99985b
 				continue
 			}
 			if serverIncludesPod(*server, pods) {
@@ -115,11 +107,7 @@
 		} else if target.Kind == HTTPRouteKind && target.Group == PolicyAPIGroup {
 			route, err := k8sAPI.L5dCrdClient.PolicyV1alpha1().HTTPRoutes(p.Namespace).Get(ctx, string(target.Name), metav1.GetOptions{})
 			if err != nil {
-<<<<<<< HEAD
-				fmt.Fprintf(os.Stderr, "AuthorizationPolicy/%s targets HTTPRoute/%s but we failed get it: %s\n", p.Name, target.Name, err)
-=======
 				fmt.Fprintf(os.Stderr, "AuthorizationPolicy/%s targets HTTPRoute/%s but we failed to get it: %s\n", p.Name, target.Name, err)
->>>>>>> 9e99985b
 				continue
 			}
 			for _, parent := range route.Spec.ParentRefs {
@@ -127,11 +115,7 @@
 					parent.Group != nil && *parent.Group == PolicyAPIGroup {
 					server, err := k8sAPI.L5dCrdClient.ServerV1beta1().Servers(p.Namespace).Get(ctx, string(parent.Name), metav1.GetOptions{})
 					if err != nil {
-<<<<<<< HEAD
-						fmt.Fprintf(os.Stderr, "HTTPRoute/%s belongs to Server/%s but we failed get it: %s\n", target.Name, parent.Name, err)
-=======
 						fmt.Fprintf(os.Stderr, "HTTPRoute/%s belongs to Server/%s but we failed to get it: %s\n", target.Name, parent.Name, err)
->>>>>>> 9e99985b
 						continue
 					}
 					if serverIncludesPod(*server, pods) {
@@ -226,13 +210,8 @@
 
 	selector, err := metav1.LabelSelectorAsSelector(server.Spec.PodSelector)
 	if err != nil {
-<<<<<<< HEAD
-		fmt.Fprintf(os.Stderr, "Failed to create selector: %s\n", err)
-		os.Exit(1)
-=======
 		fmt.Fprintf(os.Stderr, "Failed to parse PodSelector of Server/%s: %s\n", server.Name, err)
 		return false
->>>>>>> 9e99985b
 	}
 
 	for _, pod := range pods {
