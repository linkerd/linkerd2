/*
Kubernetes labels and annotations used in Linkerd's control plane and data plane
Kubernetes configs.
*/

package k8s

import (
	"fmt"

	ewv1beta1 "github.com/linkerd/linkerd2/controller/gen/apis/externalworkload/v1beta1"
	"github.com/linkerd/linkerd2/pkg/version"
	appsv1 "k8s.io/api/apps/v1"
	corev1 "k8s.io/api/core/v1"
)

const (
	/*
	 * Labels
	 */

	// Prefix is the prefix common to all labels and annotations injected by Linkerd
	Prefix = "linkerd.io"

	// LinkerdExtensionLabel is a label that helps identifying the namespace
	// that contain a Linkerd Extension
	LinkerdExtensionLabel = Prefix + "/extension"

	// ControllerComponentLabel identifies this object as a component of Linkerd's
	// control plane (e.g. web, controller).
	ControllerComponentLabel = Prefix + "/control-plane-component"

	// ExtensionAPIServerAuthenticationConfigMapName is the name of the ConfigMap where
	// authentication data for extension API servers is placed.
	ExtensionAPIServerAuthenticationConfigMapName = "extension-apiserver-authentication"

	// ExtensionAPIServerAuthenticationRequestHeaderClientCAFileKey is the key that
	// contains the value of the "--requestheader-client-ca-file" flag.
	ExtensionAPIServerAuthenticationRequestHeaderClientCAFileKey = "requestheader-client-ca-file"

	// RequireIDHeader signals to the proxy that a certain identity should be expected
	// of the remote peer
	RequireIDHeader = "l5d-require-id"

	// ControllerNSLabel is injected into mesh-enabled apps, identifying the
	// namespace of the Linkerd control plane.
	ControllerNSLabel = Prefix + "/control-plane-ns"

	// ProxyRootParentLabel is injected into mesh-enabled apps, identifying the
	// root owner that this proxy belongs to.
	ProxyRootParentLabel = Prefix + "/proxy-root-parent"
	// ProxyRootParentKindLabel is injected into mesh-enabled apps,
	// identifying the root owner kind that this proxy belongs to.
	ProxyRootParentKindLabel = Prefix + "/proxy-root-parent-kind"
	// ProxyRootParentGroupLabel is injected into mesh-enabled apps,
<<<<<<< HEAD
	// identifying the root owner grpu[ that this proxy belongs to.
=======
	// identifying the root owner group that this proxy belongs to.
>>>>>>> f2989ea1
	ProxyRootParentGroupLabel = Prefix + "/proxy-root-parent-group"

	// ProxyDeploymentLabel is injected into mesh-enabled apps, identifying the
	// deployment that this proxy belongs to.
	ProxyDeploymentLabel = Prefix + "/proxy-deployment"

	// ProxyReplicationControllerLabel is injected into mesh-enabled apps,
	// identifying the ReplicationController that this proxy belongs to.
	ProxyReplicationControllerLabel = Prefix + "/proxy-replicationcontroller"

	// ProxyReplicaSetLabel is injected into mesh-enabled apps, identifying the
	// ReplicaSet that this proxy belongs to.
	ProxyReplicaSetLabel = Prefix + "/proxy-replicaset"

	// ProxyJobLabel is injected into mesh-enabled apps, identifying the Job that
	// this proxy belongs to.
	ProxyJobLabel = Prefix + "/proxy-job"

	// ProxyDaemonSetLabel is injected into mesh-enabled apps, identifying the
	// DaemonSet that this proxy belongs to.
	ProxyDaemonSetLabel = Prefix + "/proxy-daemonset"

	// ProxyStatefulSetLabel is injected into mesh-enabled apps, identifying the
	// StatefulSet that this proxy belongs to.
	ProxyStatefulSetLabel = Prefix + "/proxy-statefulset"

	// ProxyCronJobLabel is injected into mesh-enabled apps, identifying the
	// CronJob that this proxy belongs to.
	ProxyCronJobLabel = Prefix + "/proxy-cronjob"

	// WorkloadNamespaceLabel is injected into mesh-enabled apps, identifying the
	// Namespace that this proxy belongs to.
	WorkloadNamespaceLabel = Prefix + "/workload-ns"

	// Enabled is used by annotations whose valid values include "enabled".
	Enabled = "enabled"

	// Disabled is used by annotations whose valid values include "disabled".
	Disabled = "disabled"

	/*
	 * Annotations
	 */

	// CreatedByAnnotation indicates the source of the injected data plane
	// (e.g. linkerd/cli v2.0.0).
	CreatedByAnnotation = Prefix + "/created-by"

	// ProxyVersionAnnotation indicates the version of the injected data plane
	// (e.g. v0.1.3).
	ProxyVersionAnnotation = Prefix + "/proxy-version"

	// ProxyInjectAnnotation controls whether or not a pod should be injected
	// when set on a pod spec. When set on a namespace spec, it applies to all
	// pods in the namespace. Supported values are Enabled or Disabled
	ProxyInjectAnnotation = Prefix + "/inject"

	// ProxyInjectEnabled is assigned to the ProxyInjectAnnotation annotation to
	// enable injection for a pod or namespace.
	ProxyInjectEnabled = Enabled

	// ProxyInjectIngress is assigned to the ProxyInjectAnnotation annotation to
	// enable injection in ingress mode for a pod.
	ProxyInjectIngress = "ingress"

	// ProxyInjectDisabled is assigned to the ProxyInjectAnnotation annotation to
	// disable injection for a pod or namespace.
	ProxyInjectDisabled = Disabled

	// ProxyTrustRootSHA indicates the cert bundle configured on the injected
	// workload.
	ProxyTrustRootSHA = Prefix + "/trust-root-sha256"

	/*
	 * Proxy config annotations
	 */

	// ProxyConfigAnnotationsPrefix is the prefix of all config-related annotations
	ProxyConfigAnnotationsPrefix = "config.linkerd.io"

	// ProxyConfigAnnotationsPrefixAlpha is the prefix of newly released config-related annotations
	ProxyConfigAnnotationsPrefixAlpha = "config.alpha.linkerd.io"

	// ProxyConfigAnnotationsPrefixBeta is the prefix for config-related annotations more mature than alpha but not yet stable
	ProxyConfigAnnotationsPrefixBeta = "config.beta.linkerd.io"

	// ProxyImageAnnotation can be used to override the proxyImage config.
	ProxyImageAnnotation = ProxyConfigAnnotationsPrefix + "/proxy-image"

	// ProxyImagePullPolicyAnnotation can be used to override the
	// proxyImagePullPolicy and proxyInitImagePullPolicy configs.
	ProxyImagePullPolicyAnnotation = ProxyConfigAnnotationsPrefix + "/image-pull-policy"

	// ProxyInitImageAnnotation can be used to override the proxyInitImage
	// config.
	ProxyInitImageAnnotation = ProxyConfigAnnotationsPrefix + "/init-image"

	// ProxyInitImageVersionAnnotation can be used to override the proxy-init image version
	ProxyInitImageVersionAnnotation = ProxyConfigAnnotationsPrefix + "/init-image-version"

	// DebugImageAnnotation can be used to override the debugImage config.
	DebugImageAnnotation = ProxyConfigAnnotationsPrefix + "/debug-image"

	// DebugImageVersionAnnotation can be used to override the debugImageVersion config.
	DebugImageVersionAnnotation = ProxyConfigAnnotationsPrefix + "/debug-image-version"

	// DebugImagePullPolicyAnnotation can be used to override the debugImagePullPolicy config.
	DebugImagePullPolicyAnnotation = ProxyConfigAnnotationsPrefix + "/debug-image-pull-policy"

	// ProxyControlPortAnnotation can be used to override the controlPort config.
	ProxyControlPortAnnotation = ProxyConfigAnnotationsPrefix + "/control-port"

	// ProxyIgnoreInboundPortsAnnotation can be used to override the
	// ignoreInboundPorts config.
	ProxyIgnoreInboundPortsAnnotation = ProxyConfigAnnotationsPrefix + "/skip-inbound-ports"

	// ProxyOpaquePortsAnnotation can be used to override the opaquePorts
	// config.
	ProxyOpaquePortsAnnotation = ProxyConfigAnnotationsPrefix + "/opaque-ports"

	// ProxyIgnoreOutboundPortsAnnotation can be used to override the
	// ignoreOutboundPorts config.
	ProxyIgnoreOutboundPortsAnnotation = ProxyConfigAnnotationsPrefix + "/skip-outbound-ports"

	// ProxySkipSubnetsAnnotation can be used to override the skipSubnets config
	ProxySkipSubnetsAnnotation = ProxyConfigAnnotationsPrefix + "/skip-subnets"

	// ProxyInboundPortAnnotation can be used to override the inboundPort config.
	ProxyInboundPortAnnotation = ProxyConfigAnnotationsPrefix + "/inbound-port"

	// ProxyAdminPortAnnotation can be used to override the adminPort config.
	ProxyAdminPortAnnotation = ProxyConfigAnnotationsPrefix + "/admin-port"

	// ProxyOutboundPortAnnotation can be used to override the outboundPort
	// config.
	ProxyOutboundPortAnnotation = ProxyConfigAnnotationsPrefix + "/outbound-port"

	// ProxyPodInboundPortsAnnotation can be used to set a comma-separated
	// list of (non-proxy) container ports exposed by the pod spec. Useful
	// when other mutating webhooks inject sidecar containers after the
	// proxy injector has run.
	ProxyPodInboundPortsAnnotation = ProxyConfigAnnotationsPrefix + "/pod-inbound-ports"

	// ProxyCPURequestAnnotation can be used to override the requestCPU config.
	ProxyCPURequestAnnotation = ProxyConfigAnnotationsPrefix + "/proxy-cpu-request"

	// ProxyMemoryRequestAnnotation can be used to override the
	// requestMemoryConfig.
	ProxyMemoryRequestAnnotation = ProxyConfigAnnotationsPrefix + "/proxy-memory-request"

	// ProxyEphemeralStorageRequestAnnotation can be used to override the requestEphemeralStorage config.
	ProxyEphemeralStorageRequestAnnotation = ProxyConfigAnnotationsPrefix + "/proxy-ephemeral-storage-request"

	// ProxyCPULimitAnnotation can be used to override the limitCPU config.
	ProxyCPULimitAnnotation = ProxyConfigAnnotationsPrefix + "/proxy-cpu-limit"

	// ProxyCPURatioLimitAnnotation can be used to configure
	// proxy worker threads as a proportion of the node's available CPUs.
	ProxyCPURatioLimitAnnotation = ProxyConfigAnnotationsPrefix + "/proxy-cpu-ratio-limit"

	// ProxyMemoryLimitAnnotation can be used to override the limitMemory config.
	ProxyMemoryLimitAnnotation = ProxyConfigAnnotationsPrefix + "/proxy-memory-limit"

	// ProxyEphemeralStorageLimitAnnotation can be used to override the limitEphemeralStorage config.
	ProxyEphemeralStorageLimitAnnotation = ProxyConfigAnnotationsPrefix + "/proxy-ephemeral-storage-limit"

	// ProxyUIDAnnotation can be used to override the UID config.
	ProxyUIDAnnotation = ProxyConfigAnnotationsPrefix + "/proxy-uid"

	// ProxyGIDAnnotation can be used to override the GID config.
	ProxyGIDAnnotation = ProxyConfigAnnotationsPrefix + "/proxy-gid"

	// ProxyAdminShutdownAnnotation can be used to override the
	// LINKERD2_PROXY_SHUTDOWN_ENDPOINT_ENABLED config.
	ProxyAdminShutdownAnnotation = ProxyConfigAnnotationsPrefix + "/proxy-admin-shutdown"

	// ProxyLogLevelAnnotation can be used to override the log level config.
	ProxyLogLevelAnnotation = ProxyConfigAnnotationsPrefix + "/proxy-log-level"

	// ProxyLogHTTPHeaders can be used to override if the proxy is permitted to log HTTP headers.
	ProxyLogHTTPHeaders = ProxyConfigAnnotationsPrefix + "/proxy-log-http-headers"

	// ProxyLogFormatAnnotation can be used to override the log format config.
	ProxyLogFormatAnnotation = ProxyConfigAnnotationsPrefix + "/proxy-log-format"

	// ProxyEnableExternalProfilesAnnotation can be used to override the
	// disableExternalProfilesAnnotation config.
	ProxyEnableExternalProfilesAnnotation = ProxyConfigAnnotationsPrefix + "/enable-external-profiles"

	// ProxyVersionOverrideAnnotation can be used to override the proxy version config.
	ProxyVersionOverrideAnnotation = ProxyConfigAnnotationsPrefix + "/proxy-version"

	// ProxyRequireIdentityOnInboundPortsAnnotation can be used to configure the proxy
	// to always require identity on inbound ports
	ProxyRequireIdentityOnInboundPortsAnnotation = ProxyConfigAnnotationsPrefix + "/proxy-require-identity-inbound-ports"

	// ProxyOutboundConnectTimeout can be used to configure the outbound TCP connection
	// timeout in the proxy
	ProxyEnableHostnameLabels = ProxyConfigAnnotationsPrefix + "/proxy-metrics-hostname-labels"

	// ProxyOutboundConnectTimeout can be used to configure the outbound TCP connection
	// timeout in the proxy
	ProxyOutboundConnectTimeout = ProxyConfigAnnotationsPrefix + "/proxy-outbound-connect-timeout"

	// ProxyInboundConnectTimeout can be used to configure the inbound TCP connection
	// timeout in the proxy
	ProxyInboundConnectTimeout = ProxyConfigAnnotationsPrefix + "/proxy-inbound-connect-timeout"

	// ProxyOutboundDiscoveryCacheTimeout can be used to configure the timeout
	// that will evict unused outbound discovery results
	ProxyOutboundDiscoveryCacheUnusedTimeout = ProxyConfigAnnotationsPrefix + "/proxy-outbound-discovery-cache-unused-timeout"

	// ProxyInboundDiscoveryCacheUnusedTimeout can be used to configure the timeout
	// that will evict unused inbound discovery results
	ProxyInboundDiscoveryCacheUnusedTimeout = ProxyConfigAnnotationsPrefix + "/proxy-inbound-discovery-cache-unused-timeout"

	// ProxyDisableOutboundProtocolDetectTimeout can be used to disable protocol
	// detection timeouts for outbound connections by setting them to a very
	// high value.
	ProxyDisableOutboundProtocolDetectTimeout = ProxyConfigAnnotationsPrefix + "/proxy-disable-outbound-protocol-detect-timeout"

	// ProxyDisableInboundProtocolDetectTimeout can be used to disable protocol
	// detection timeouts for inbound connections by setting them to a very
	// high value.
	ProxyDisableInboundProtocolDetectTimeout = ProxyConfigAnnotationsPrefix + "/proxy-disable-inbound-protocol-detect-timeout"

	// ProxyEnableGatewayAnnotation can be used to configure the proxy
	// to operate as a gateway, routing requests that target the inbound router.
	ProxyEnableGatewayAnnotation = ProxyConfigAnnotationsPrefix + "/enable-gateway"

	// ProxyEnableDebugAnnotation is set to true if the debug container is
	// injected.
	ProxyEnableDebugAnnotation = ProxyConfigAnnotationsPrefix + "/enable-debug-sidecar"

	// CloseWaitTimeoutAnnotation configures nf_conntrack_tcp_timeout_close_wait.
	CloseWaitTimeoutAnnotation = ProxyConfigAnnotationsPrefix + "/close-wait-timeout"

	// ProxyWaitBeforeExitSecondsAnnotation makes the proxy container to wait for the given period before exiting
	// after the Pod entered the Terminating state. Must be smaller than terminationGracePeriodSeconds
	// configured for the Pod
	ProxyWaitBeforeExitSecondsAnnotation = ProxyConfigAnnotationsPrefixAlpha + "/proxy-wait-before-exit-seconds"

	// ProxyEnableNativeSidecarAnnotationAlpha enables the new native initContainer sidecar.
	// Deprecated: use ProxyEnableNativeSidecarAnnotationBeta instead.
	ProxyEnableNativeSidecarAnnotationAlpha = ProxyConfigAnnotationsPrefixAlpha + "/proxy-enable-native-sidecar"

	// ProxyEnableNativeSidecarAnnotationBeta enables the new native initContainer sidecar
	ProxyEnableNativeSidecarAnnotationBeta = ProxyConfigAnnotationsPrefixBeta + "/proxy-enable-native-sidecar"

	// ProxyAwait can be used to force the application to wait for the proxy
	// to be ready.
	ProxyAwait = ProxyConfigAnnotationsPrefix + "/proxy-await"

	// ProxyDefaultInboundPolicyAnnotation is used to configure the default
	// inbound policy of the proxy
	ProxyDefaultInboundPolicyAnnotation = ProxyConfigAnnotationsPrefix + "/default-inbound-policy"

	// ProxyAccessLogAnnotation configures whether HTTP access logging is
	// enabled, and what access log format is used.
	ProxyAccessLogAnnotation = ProxyConfigAnnotationsPrefix + "/access-log"

	// AllUnauthenticated allows all unathenticated connections.
	AllUnauthenticated = "all-unauthenticated"

	// AllAuthenticated allows all authenticated connections.
	AllAuthenticated = "all-authenticated"

	// ClusterUnauthenticated allows all unauthenticated connections from
	// within the cluster.
	ClusterUnauthenticated = "cluster-unauthenticated"

	// ClusterAuthenticated allows all authenticated connections from within
	// the cluster.
	ClusterAuthenticated = "cluster-authenticated"

	// Deny denies all connections.
	Deny = "deny"

	// Audit allows all connections, but logs and emits audit metrics whenever
	// the default policy is enacted
	Audit = "audit"

	// ProxyShutdownGracePeriodAnnotation configures the grace period for
	// graceful shutdowns in the proxy.
	ProxyShutdownGracePeriodAnnotation = ProxyConfigAnnotationsPrefix + "/shutdown-grace-period"

	/*
	 * Component Names
	 */

	// ConfigConfigMapName is the name of the ConfigMap containing the linkerd controller configuration.
	ConfigConfigMapName = "linkerd-config"

	// DebugContainerName is the name of the default linkerd debug container
	DebugContainerName = "linkerd-debug"

	// DebugSidecarImage is the image name of the default linkerd debug container
	DebugSidecarImage = "cr.l5d.io/linkerd/debug"

	// InitContainerName is the name assigned to the injected init container.
	InitContainerName = "linkerd-init"

	// InitXtablesLockVolumeMountName is the name of the volumeMount used by proxy-init
	// to handle iptables-legacy
	InitXtablesLockVolumeMountName = "linkerd-proxy-init-xtables-lock"

	// LinkerdTokenVolumeMountName is the name of the volumeMount used for
	// the serviceAccount token
	LinkerdTokenVolumeMountName = "linkerd-identity-token"

	// ProxyContainerName is the name assigned to the injected proxy container.
	ProxyContainerName = "linkerd-proxy"

	// IdentityEndEntityVolumeName is the name assigned the temporary end-entity
	// volume mounted into each proxy to store identity credentials.
	IdentityEndEntityVolumeName = "linkerd-identity-end-entity"

	// IdentityIssuerSecretName is the name of the Secret that stores issuer credentials.
	IdentityIssuerSecretName = "linkerd-identity-issuer"

	// IdentityIssuerSchemeLinkerd is the issuer secret scheme used by linkerd
	IdentityIssuerSchemeLinkerd = "linkerd.io/tls"

	// IdentityIssuerKeyName is the issuer's private key file.
	IdentityIssuerKeyName = "key.pem"

	// IdentityIssuerCrtName is the issuer's certificate file.
	IdentityIssuerCrtName = "crt.pem"

	// IdentityIssuerTrustAnchorsNameExternal is the issuer's certificate file (when using cert-manager).
	IdentityIssuerTrustAnchorsNameExternal = "ca.crt"

	// ProxyPortName is the name of the Linkerd Proxy's proxy port.
	ProxyPortName = "linkerd-proxy"

	// ProxyAdminPortName is the name of the Linkerd Proxy's metrics port.
	ProxyAdminPortName = "linkerd-admin"

	// ProxyInjectorWebhookServiceName is the name of the mutating webhook service
	ProxyInjectorWebhookServiceName = "linkerd-proxy-injector"

	// ProxyInjectorWebhookConfigName is the name of the mutating webhook configuration
	ProxyInjectorWebhookConfigName = ProxyInjectorWebhookServiceName + "-webhook-config"

	// SPValidatorWebhookServiceName is the name of the validating webhook service
	SPValidatorWebhookServiceName = "linkerd-sp-validator"

	// SPValidatorWebhookConfigName is the name of the validating webhook configuration
	SPValidatorWebhookConfigName = SPValidatorWebhookServiceName + "-webhook-config"

	// PolicyValidatorWebhookConfigName is the name of the validating webhook configuration
	PolicyValidatorWebhookConfigName = "linkerd-policy-validator-webhook-config"

	/*
	 * Mount paths
	 */

	// MountPathBase is the base directory of the mount path.
	MountPathBase = "/var/run/linkerd"

	// MountPathTrustRootsBase is the base directory of the trust roots.
	MountPathTrustRootsBase = MountPathBase + "/identity/trust-roots"

	// MountPathTrustRootsPEM is the path at which the trust bundle is mounted.
	MountPathTrustRootsPEM = MountPathTrustRootsBase + "/ca-bundle.crt"

	// MountPathServiceAccount is the default path where Kubernetes stores
	// the service account token
	MountPathServiceAccount = "/var/run/secrets/kubernetes.io/serviceaccount"

	// MountPathValuesConfig is the path at which the values config file is mounted.
	MountPathValuesConfig = MountPathBase + "/config/values"

	// MountPathTLSBase is the path at which the TLS cert and key PEM files are mounted
	MountPathTLSBase = MountPathBase + "/tls"

	// MountPathTLSKeyPEM is the path at which the TLS key PEM file is mounted.
	MountPathTLSKeyPEM = MountPathTLSBase + "/tls.key"

	// MountPathTLSCrtPEM is the path at which the TLS cert PEM file is mounted.
	MountPathTLSCrtPEM = MountPathTLSBase + "/tls.crt"

	/*
	 * Service mirror constants
	 */

	// SvcMirrorPrefix is the prefix common to all labels and annotations
	// and types used by the service mirror component
	SvcMirrorPrefix = "mirror.linkerd.io"

	// MulticlusterPrefix is the prefix common to all labels and annotations
	// used for multicluster services.
	MulticlusterPrefix = "multicluster.linkerd.io"

	// MirrorSecretType is the type of secret that is supposed to contain
	// the access information for remote clusters.
	MirrorSecretType = SvcMirrorPrefix + "/remote-kubeconfig"

	// DefaultExportedServiceSelector is the default label selector for exported
	// services.
	DefaultExportedServiceSelector = SvcMirrorPrefix + "/exported"

	// DefaultFederatedServiceSelector is the default label selector for
	// federated services.
	DefaultFederatedServiceSelector = SvcMirrorPrefix + "/federated"

	// MirroredResourceLabel indicates that this resource is the result
	// of a mirroring operation (can be a namespace or a service)
	MirroredResourceLabel = SvcMirrorPrefix + "/mirrored-service"

	// MirroredGatewayLabel indicates that this is a mirrored gateway
	MirroredGatewayLabel = SvcMirrorPrefix + "/mirrored-gateway"

	// MirroredHeadlessSvcNameLabel indicates the root headless service for
	// mirrored headless hosts.
	MirroredHeadlessSvcNameLabel = SvcMirrorPrefix + "/headless-mirror-svc-name"

	// RemoteClusterNameLabel put on a local mirrored service, it
	// allows us to associate a mirrored service with a remote cluster
	RemoteClusterNameLabel = SvcMirrorPrefix + "/cluster-name"

	// RemoteDiscoveryLabel indicates that this service is a remote discovery
	// service and the value of this label is the name of the remote cluster.
	RemoteDiscoveryLabel = MulticlusterPrefix + "/remote-discovery"

	// RemoteServiceLabel is the name of the service in the remote cluster.
	RemoteServiceLabel = MulticlusterPrefix + "/remote-service"

	// RemoteDiscoveryAnnotation indicates that this service is a remote discovery
	// service and the value of this label is a comma-separated list of remote
	// discovery targets of the form <service>@<cluster>. This can be used in
	// conjunction with LocalDiscoveryAnnotation and the endpoints will be
	// unioned.
	RemoteDiscoveryAnnotation = MulticlusterPrefix + "/remote-discovery"

	// LocalDiscoveryAnnotation indicates that service discovery information for
	// this service should be fetched from another service in the local cluster
	// instead of the target service itself. This can be used in conjunction
	// with RemoteDiscoveryAnnotation and the endpoints will be unioned.
	LocalDiscoveryAnnotation = MulticlusterPrefix + "/local-discovery"

	// RemoteResourceVersionAnnotation is the last observed remote resource
	// version of a mirrored resource. Useful when doing updates
	RemoteResourceVersionAnnotation = SvcMirrorPrefix + "/remote-resource-version"

	// RemoteServiceFqName is the fully qualified name of the mirrored service
	// on the remote cluster
	RemoteServiceFqName = SvcMirrorPrefix + "/remote-svc-fq-name"

	// RemoteGatewayIdentity follows the same kind of logic as RemoteGatewayNameLabel
	RemoteGatewayIdentity = SvcMirrorPrefix + "/remote-gateway-identity"

	// GatewayIdentity can be found on the remote gateway service
	GatewayIdentity = SvcMirrorPrefix + "/gateway-identity"

	// GatewayProbeFailureThreshold is the minimum consecutive failures for the probe to be considered failed
	GatewayProbeFailureThreshold = SvcMirrorPrefix + "/probe-failure-threshold"

	// GatewayProbePeriod the interval at which the health of the gateway should be probed
	GatewayProbePeriod = SvcMirrorPrefix + "/probe-period"

	// GatewayProbePath the path at which the health of the gateway should be probed
	GatewayProbePath = SvcMirrorPrefix + "/probe-path"

	// GatewayProbeTimeout is the probe request timeout
	GatewayProbeTimeout = SvcMirrorPrefix + "/probe-timeout"

	// ConfigKeyName is the key in the secret that stores the kubeconfig needed to connect
	// to a remote cluster
	ConfigKeyName = "kubeconfig"

	// GatewayPortName is the name of the incoming port of the gateway
	GatewayPortName = "mc-gateway"

	// ProbePortName is the name of the probe port of the gateway
	ProbePortName = "mc-probe"

	// TracingNameLabel is a pod label that the trace service name can be populated from
	TracingNameLabel = "app.kubernetes.io/name"
	// TracingInstanceLabel is a pod label that the trace service name can be populated from
	TracingInstanceLabel = "app.kubernetes.io/instance"
	// TracingSemanticConventionPrefix is the prefix for pod annotations that specify custom trace labels
	TracingSemanticConventionPrefix = "resource.opentelemetry.io/"
	// TracingServiceName is the label for the trace service name
	TracingServiceName = "service.name"
)

// CreatedByAnnotationValue returns the value associated with
// CreatedByAnnotation.
func CreatedByAnnotationValue() string {
	return fmt.Sprintf("linkerd/cli %s", version.Version)
}

// GetServiceAccountAndNS returns the pod's serviceaccount and namespace.
func GetServiceAccountAndNS(pod *corev1.Pod) (sa string, ns string) {
	sa = pod.Spec.ServiceAccountName
	if sa == "" {
		sa = "default"
	}

	ns = pod.GetNamespace()
	if ns == "" {
		ns = "default"
	}

	return
}

// GetPodLabels returns the set of prometheus owner labels for a given pod
func GetPodLabels(ownerKind, ownerName string, pod *corev1.Pod) map[string]string {
	labels := map[string]string{"pod": pod.Name}

	l5dLabel := KindToL5DLabel(ownerKind)
	labels[l5dLabel] = ownerName

	labels["serviceaccount"], _ = GetServiceAccountAndNS(pod)

	if controllerNS := pod.Labels[ControllerNSLabel]; controllerNS != "" {
		labels["control_plane_ns"] = controllerNS
	}

	if pth := pod.Labels[appsv1.DefaultDeploymentUniqueLabelKey]; pth != "" {
		labels["pod_template_hash"] = pth
	}

	return labels
}

// GetExternalWorkloadLabels returns the set of prometheus owner labels for a given ExternalWorkload
func GetExternalWorkloadLabels(ownerKind, ownerName string, ew *ewv1beta1.ExternalWorkload) map[string]string {
	labels := map[string]string{"external_workload": ew.Name}

	if ownerKind != "" && ownerName != "" {
		labels[ownerKind] = ownerName
	}
	return labels
}

// IsMeshed returns whether a given Pod is in a given controller's service mesh.
func IsMeshed(pod *corev1.Pod, controllerNS string) bool {
	return pod.Labels[ControllerNSLabel] == controllerNS
}<|MERGE_RESOLUTION|>--- conflicted
+++ resolved
@@ -53,11 +53,7 @@
 	// identifying the root owner kind that this proxy belongs to.
 	ProxyRootParentKindLabel = Prefix + "/proxy-root-parent-kind"
 	// ProxyRootParentGroupLabel is injected into mesh-enabled apps,
-<<<<<<< HEAD
-	// identifying the root owner grpu[ that this proxy belongs to.
-=======
 	// identifying the root owner group that this proxy belongs to.
->>>>>>> f2989ea1
 	ProxyRootParentGroupLabel = Prefix + "/proxy-root-parent-group"
 
 	// ProxyDeploymentLabel is injected into mesh-enabled apps, identifying the
