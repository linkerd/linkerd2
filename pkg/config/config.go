package config

import (
	"context"
	"fmt"
	"io/ioutil"
	"path/filepath"
	"strings"

	"github.com/linkerd/linkerd2/pkg/k8s"
	corev1 "k8s.io/api/core/v1"
	metav1 "k8s.io/apimachinery/pkg/apis/meta/v1"
	"k8s.io/client-go/kubernetes"

	l5dcharts "github.com/linkerd/linkerd2/pkg/charts/linkerd2"
	log "github.com/sirupsen/logrus"
	"sigs.k8s.io/yaml"
)

// Values returns the Value struct from the linkerd-config ConfigMap
func Values(path, prefix string) (*l5dcharts.Values, error) {
	path = filepath.Clean(path)
	if !strings.HasPrefix(path, prefix) {
		return nil, fmt.Errorf("invalid path: %s", path)
	}
	// path has been validated
	//nolint:gosec
	configYaml, err := ioutil.ReadFile(path)
	if err != nil {
		return nil, fmt.Errorf("failed to read config file: %w", err)
	}
	log.Debugf("%s config YAML: %s", path, configYaml)

	values := &l5dcharts.Values{}
	if err = yaml.Unmarshal(configYaml, values); err != nil {
<<<<<<< HEAD
		return nil, fmt.Errorf("failed to unmarshal JSON from: %s: %s", path, err)
=======
		return nil, fmt.Errorf("failed to unmarshal JSON from: %s: %w", filepath, err)
>>>>>>> 8fd1a291
	}
	return values, err
}

// RemoveGlobalFieldIfPresent removes the `global` node and
// attaches the children nodes there.
func RemoveGlobalFieldIfPresent(bytes []byte) ([]byte, error) {
	// Check if Globals is present and remove that node if it has
	var valuesMap map[string]interface{}
	err := yaml.Unmarshal(bytes, &valuesMap)
	if err != nil {
		return nil, err
	}

	if globalValues, ok := valuesMap["global"]; ok {
		// attach those values
		// Check if its a map
		if val, ok := globalValues.(map[string]interface{}); ok {
			for k, v := range val {
				valuesMap[k] = v
			}
		}
		// Remove global now
		delete(valuesMap, "global")
	}

	bytes, err = yaml.Marshal(valuesMap)
	if err != nil {
		return nil, err
	}

	return bytes, nil
}

// FetchLinkerdConfigMap retrieves the `linkerd-config` ConfigMap from
// Kubernetes.
func FetchLinkerdConfigMap(ctx context.Context, k kubernetes.Interface, controlPlaneNamespace string) (*corev1.ConfigMap, error) {
	cm, err := k.CoreV1().ConfigMaps(controlPlaneNamespace).Get(ctx, k8s.ConfigConfigMapName, metav1.GetOptions{})
	if err != nil {
		return nil, err
	}
	return cm, nil
}<|MERGE_RESOLUTION|>--- conflicted
+++ resolved
@@ -33,11 +33,7 @@
 
 	values := &l5dcharts.Values{}
 	if err = yaml.Unmarshal(configYaml, values); err != nil {
-<<<<<<< HEAD
-		return nil, fmt.Errorf("failed to unmarshal JSON from: %s: %s", path, err)
-=======
-		return nil, fmt.Errorf("failed to unmarshal JSON from: %s: %w", filepath, err)
->>>>>>> 8fd1a291
+		return nil, fmt.Errorf("failed to unmarshal JSON from: %s: %w", path, err)
 	}
 	return values, err
 }
