package healthcheck

import (
	"context"
	"fmt"
	"net/http"
	"strings"
	"time"

	"github.com/linkerd/linkerd2/controller/api/public"
	healthcheckPb "github.com/linkerd/linkerd2/controller/gen/common/healthcheck"
	pb "github.com/linkerd/linkerd2/controller/gen/public"
	"github.com/linkerd/linkerd2/pkg/k8s"
	"github.com/linkerd/linkerd2/pkg/version"
	authorizationapi "k8s.io/api/authorization/v1beta1"
	"k8s.io/api/core/v1"
	k8sVersion "k8s.io/apimachinery/pkg/version"
	"k8s.io/client-go/kubernetes"
)

type Checks int

const (
	// KubernetesAPIChecks adds a series of checks to validate that the caller is
	// configured to interact with a working Kubernetes cluster and that the
	// cluster meets the minimum version requirements, unless the
	// ShouldCheckKubeVersion option is false.
	KubernetesAPIChecks Checks = iota

	// LinkerdPreInstallChecks adds a check to validate that the control plane
	// namespace does not already exist. This check only runs as part of the set
	// of pre-install checks.
	// This check is dependent on the output of KubernetesAPIChecks, so those
	// checks must be added first.
	LinkerdPreInstallChecks

	// LinkerdDataPlaneChecks adds a data plane check to validate that the proxy
	// containers are in the ready state.
	// This check is dependent on the output of KubernetesAPIChecks, so those
	// checks must be added first.
	LinkerdDataPlaneChecks

	// LinkerdAPIChecks adds a series of checks to validate that the control plane
	// namespace exists and that it's successfully serving the public API.
	// These checks are dependent on the output of KubernetesAPIChecks, so those
	// checks must be added first.
	LinkerdAPIChecks

	// LinkerdVersionChecks adds a series of checks to validate that the CLI,
	// control plane, and data plane are running the latest available version.
	// These checks are dependent on the output of AddLinkerdAPIChecks, so those
	// checks must be added first, unless the the ShouldCheckControlPlaneVersion
	// and ShouldCheckDataPlaneVersion options are false.
	LinkerdVersionChecks

	KubernetesAPICategory     = "kubernetes-api"
	LinkerdPreInstallCategory = "kubernetes-setup"
	LinkerdDataPlaneCategory  = "linkerd-data-plane"
	LinkerdAPICategory        = "linkerd-api"
	LinkerdVersionCategory    = "linkerd-version"
)

var (
	maxRetries  = 60
	retryWindow = 5 * time.Second
)

type checker struct {
	category    string
	description string
	fatal       bool
	retry       bool
	check       func() error
	checkRPC    func() (*healthcheckPb.SelfCheckResponse, error)
}

type CheckResult struct {
	Category    string
	Description string
	Retry       bool
	Err         error
}

type checkObserver func(*CheckResult)

type HealthCheckOptions struct {
	ControlPlaneNamespace          string
	DataPlaneNamespace             string
	KubeConfig                     string
	APIAddr                        string
	VersionOverride                string
	ShouldRetry                    bool
	ShouldCheckKubeVersion         bool
	ShouldCheckControlPlaneVersion bool
	ShouldCheckDataPlaneVersion    bool
}

type HealthChecker struct {
	checkers []*checker
	*HealthCheckOptions

	// these fields are set in the process of running checks
<<<<<<< HEAD
	kubeAPI       *k8s.KubernetesAPI
	httpClient    *http.Client
	clientset     *kubernetes.Clientset
	kubeVersion   *k8sVersion.Info
	apiClient     pb.ApiClient
	dataPlanePods []v1.Pod
	latestVersion string
=======
	kubeAPI          *k8s.KubernetesAPI
	httpClient       *http.Client
	kubeVersion      *k8sVersion.Info
	controlPlanePods []v1.Pod
	apiClient        pb.ApiClient
	dataPlanePods    []v1.Pod
	latestVersion    string
>>>>>>> 19d24eb8
}

func NewHealthChecker(checks []Checks, options *HealthCheckOptions) *HealthChecker {
	hc := &HealthChecker{
		checkers:           make([]*checker, 0),
		HealthCheckOptions: options,
	}

	for _, check := range checks {
		switch check {
		case KubernetesAPIChecks:
			hc.addKubernetesAPIChecks()
		case LinkerdPreInstallChecks:
			hc.addLinkerdPreInstallChecks()
		case LinkerdDataPlaneChecks:
			hc.addLinkerdDataPlaneChecks()
		case LinkerdAPIChecks:
			hc.addLinkerdAPIChecks()
		case LinkerdVersionChecks:
			hc.addLinkerdVersionChecks()
		}
	}

	return hc
}

func (hc *HealthChecker) addKubernetesAPIChecks() {
	hc.checkers = append(hc.checkers, &checker{
		category:    KubernetesAPICategory,
		description: "can initialize the client",
		fatal:       true,
		check: func() (err error) {
			hc.kubeAPI, err = k8s.NewAPI(hc.KubeConfig)
			return
		},
	})

	hc.checkers = append(hc.checkers, &checker{
		category:    KubernetesAPICategory,
		description: "can query the Kubernetes API",
		fatal:       true,
		check: func() (err error) {
			hc.httpClient, err = hc.kubeAPI.NewClient()
			if err != nil {
				return
			}
			hc.kubeVersion, err = hc.kubeAPI.GetVersionInfo(hc.httpClient)
			return
		},
	})

	if hc.ShouldCheckKubeVersion {
		hc.checkers = append(hc.checkers, &checker{
			category:    KubernetesAPICategory,
			description: "is running the minimum Kubernetes API version",
			fatal:       false,
			check: func() error {
				return hc.kubeAPI.CheckVersion(hc.kubeVersion)
			},
		})
	}
}

func (hc *HealthChecker) addLinkerdPreInstallChecks() {
	hc.checkers = append(hc.checkers, &checker{
		category:    LinkerdPreInstallCategory,
		description: "control plane namespace does not already exist",
		fatal:       false,
		check: func() error {
			exists, err := hc.kubeAPI.NamespaceExists(hc.httpClient, hc.ControlPlaneNamespace)
			if err != nil {
				return err
			}
			if exists {
				return fmt.Errorf("The \"%s\" namespace already exists", hc.ControlPlaneNamespace)
			}
			return nil
		},
	})

	hc.checkers = append(hc.checkers, &checker{
		category:    LinkerdPreInstallCategory,
		description: "can create Namespaces",
		fatal:       true,
		check: func() error {
			return hc.checkCanCreate("", "", "v1", "Namespace")
		},
	})

	hc.checkers = append(hc.checkers, &checker{
		category:    LinkerdPreInstallCategory,
		description: "can create ClusterRoles",
		fatal:       true,
		check: func() error {
			return hc.checkCanCreate("", "rbac.authorization.k8s.io", "v1beta1", "ClusterRole")
		},
	})

	hc.checkers = append(hc.checkers, &checker{
		category:    LinkerdPreInstallCategory,
		description: "can create ClusterRoleBindings",
		fatal:       true,
		check: func() error {
			return hc.checkCanCreate("", "rbac.authorization.k8s.io", "v1beta1", "ClusterRoleBinding")
		},
	})

	hc.checkers = append(hc.checkers, &checker{
		category:    LinkerdPreInstallCategory,
		description: "can create ServiceAccounts",
		fatal:       true,
		check: func() error {
			return hc.checkCanCreate(hc.ControlPlaneNamespace, "", "v1", "ServiceAccount")
		},
	})

	hc.checkers = append(hc.checkers, &checker{
		category:    LinkerdPreInstallCategory,
		description: "can create Services",
		fatal:       true,
		check: func() error {
			return hc.checkCanCreate(hc.ControlPlaneNamespace, "", "v1", "Service")
		},
	})

	hc.checkers = append(hc.checkers, &checker{
		category:    LinkerdPreInstallCategory,
		description: "can create Deployments",
		fatal:       true,
		check: func() error {
			return hc.checkCanCreate(hc.ControlPlaneNamespace, "extensions", "v1beta1", "Deployments")
		},
	})

	hc.checkers = append(hc.checkers, &checker{
		category:    LinkerdPreInstallCategory,
		description: "can create ConfigMaps",
		fatal:       true,
		check: func() error {
			return hc.checkCanCreate(hc.ControlPlaneNamespace, "", "v1", "ConfigMap")
		},
	})
}

func (hc *HealthChecker) addLinkerdAPIChecks() {
	hc.checkers = append(hc.checkers, &checker{
		category:    LinkerdAPICategory,
		description: "control plane namespace exists",
		fatal:       true,
		check: func() error {
			return hc.checkNamespace(hc.ControlPlaneNamespace)
		},
	})

	hc.checkers = append(hc.checkers, &checker{
		category:    LinkerdAPICategory,
		description: "control plane pods are ready",
		retry:       hc.ShouldRetry,
		fatal:       true,
		check: func() error {
			var err error
			hc.controlPlanePods, err = hc.kubeAPI.GetPodsByNamespace(hc.httpClient, hc.ControlPlaneNamespace)
			if err != nil {
				return err
			}
			return validateControlPlanePods(hc.controlPlanePods)
		},
	})

	hc.checkers = append(hc.checkers, &checker{
		category:    LinkerdAPICategory,
		description: "can initialize the client",
		fatal:       true,
		check: func() (err error) {
			if hc.APIAddr != "" {
				hc.apiClient, err = public.NewInternalClient(hc.ControlPlaneNamespace, hc.APIAddr)
			} else {
				hc.apiClient, err = public.NewExternalClient(hc.ControlPlaneNamespace, hc.kubeAPI)
			}
			return
		},
	})

	hc.checkers = append(hc.checkers, &checker{
		category:    LinkerdAPICategory,
		description: "can query the control plane API",
		fatal:       true,
		checkRPC: func() (*healthcheckPb.SelfCheckResponse, error) {
			ctx, cancel := context.WithTimeout(context.Background(), 5*time.Second)
			defer cancel()
			return hc.apiClient.SelfCheck(ctx, &healthcheckPb.SelfCheckRequest{})
		},
	})
}

func (hc *HealthChecker) addLinkerdDataPlaneChecks() {
	if hc.DataPlaneNamespace != "" {
		hc.checkers = append(hc.checkers, &checker{
			category:    LinkerdDataPlaneCategory,
			description: "data plane namespace exists",
			fatal:       true,
			check: func() error {
				return hc.checkNamespace(hc.DataPlaneNamespace)
			},
		})
	}

	hc.checkers = append(hc.checkers, &checker{
		category:    LinkerdDataPlaneCategory,
		description: "data plane proxies are ready",
		retry:       hc.ShouldRetry,
		fatal:       true,
		check: func() error {
			var err error
			hc.dataPlanePods, err = hc.kubeAPI.GetPodsByControllerNamespace(
				hc.httpClient,
				hc.ControlPlaneNamespace,
				hc.DataPlaneNamespace,
			)
			if err != nil {
				return err
			}

			return validateDataPlanePods(hc.dataPlanePods, hc.DataPlaneNamespace)
		},
	})

	hc.checkers = append(hc.checkers, &checker{
		category:    LinkerdDataPlaneCategory,
		description: "data plane proxy metrics are present in Prometheus",
		retry:       hc.ShouldRetry,
		fatal:       false,
		check: func() error {
			req := &pb.ListPodsRequest{}
			if hc.DataPlaneNamespace != "" {
				req.Namespace = hc.DataPlaneNamespace
			}
			// ListPods returns all pods, but we can use the `Added` field to verify
			// which are found in Prometheus
			resp, err := hc.apiClient.ListPods(context.Background(), req)
			if err != nil {
				return err
			}

			return validateDataPlanePodReporting(hc.dataPlanePods, resp.GetPods())
		},
	})
}

func (hc *HealthChecker) addLinkerdVersionChecks() {
	hc.checkers = append(hc.checkers, &checker{
		category:    LinkerdVersionCategory,
		description: "can determine the latest version",
		fatal:       true,
		check: func() (err error) {
			if hc.VersionOverride != "" {
				hc.latestVersion = hc.VersionOverride
			} else {
				// The UUID is only known to the web process. At some point we may want
				// to consider providing it in the Public API.
				uuid := "unknown"
				for _, pod := range hc.controlPlanePods {
					if strings.Split(pod.Name, "-")[0] == "web" {
						for _, container := range pod.Spec.Containers {
							if container.Name == "web" {
								for _, arg := range container.Args {
									if strings.HasPrefix(arg, "-uuid=") {
										uuid = strings.TrimPrefix(arg, "-uuid=")
									}
								}
							}
						}
					}
				}
				hc.latestVersion, err = version.GetLatestVersion(uuid, "cli")
			}
			return
		},
	})

	hc.checkers = append(hc.checkers, &checker{
		category:    LinkerdVersionCategory,
		description: "cli is up-to-date",
		fatal:       false,
		check: func() error {
			return version.CheckClientVersion(hc.latestVersion)
		},
	})

	if hc.ShouldCheckControlPlaneVersion {
		hc.checkers = append(hc.checkers, &checker{
			category:    LinkerdVersionCategory,
			description: "control plane is up-to-date",
			fatal:       false,
			check: func() error {
				return version.CheckServerVersion(hc.apiClient, hc.latestVersion)
			},
		})
	}

	if hc.ShouldCheckDataPlaneVersion {
		hc.checkers = append(hc.checkers, &checker{
			category:    LinkerdVersionCategory,
			description: "data plane is up-to-date",
			fatal:       false,
			check: func() error {
				return hc.kubeAPI.CheckProxyVersion(hc.dataPlanePods, hc.latestVersion)
			},
		})
	}
}

// Add adds an arbitrary checker. This should only be used for testing. For
// production code, pass in the desired set of checks when calling
// NewHeathChecker.
func (hc *HealthChecker) Add(category, description string, check func() error) {
	hc.checkers = append(hc.checkers, &checker{
		category:    category,
		description: description,
		check:       check,
	})
}

// RunChecks runs all configured checkers, and passes the results of each
// check to the observer. If a check fails and is marked as fatal, then all
// remaining checks are skipped. If at least one check fails, RunChecks returns
// false; if all checks passed, RunChecks returns true.
func (hc *HealthChecker) RunChecks(observer checkObserver) bool {
	success := true

	for _, checker := range hc.checkers {
		if checker.check != nil {
			if !hc.runCheck(checker, observer) {
				success = false
				if checker.fatal {
					break
				}
			}
		}

		if checker.checkRPC != nil {
			if !hc.runCheckRPC(checker, observer) {
				success = false
				if checker.fatal {
					break
				}
			}
		}
	}

	return success
}

func (hc *HealthChecker) runCheck(c *checker, observer checkObserver) bool {
	var retries int
	if c.retry {
		retries = maxRetries
	}

	for {
		err := c.check()
		checkResult := &CheckResult{
			Category:    c.category,
			Description: c.description,
			Err:         err,
		}

		if err != nil && retries > 0 {
			retries--
			checkResult.Retry = true
			observer(checkResult)
			time.Sleep(retryWindow)
			continue
		}

		observer(checkResult)
		return err == nil
	}
}

func (hc *HealthChecker) runCheckRPC(c *checker, observer checkObserver) bool {
	checkRsp, err := c.checkRPC()
	observer(&CheckResult{
		Category:    c.category,
		Description: c.description,
		Err:         err,
	})
	if err != nil {
		return false
	}

	for _, check := range checkRsp.Results {
		var err error
		if check.Status != healthcheckPb.CheckStatus_OK {
			err = fmt.Errorf(check.FriendlyMessageToUser)
		}
		observer(&CheckResult{
			Category:    fmt.Sprintf("%s[%s]", c.category, check.SubsystemName),
			Description: check.CheckDescription,
			Err:         err,
		})
		if err != nil {
			return false
		}
	}

	return true
}

// PublicAPIClient returns a fully configured public API client. This client is
// only configured if the KubernetesAPIChecks and LinkerdAPIChecks are
// configured and run first.
func (hc *HealthChecker) PublicAPIClient() pb.ApiClient {
	return hc.apiClient
}

func (hc *HealthChecker) checkNamespace(namespace string) error {
	exists, err := hc.kubeAPI.NamespaceExists(hc.httpClient, namespace)
	if err != nil {
		return err
	}
	if !exists {
		return fmt.Errorf("The \"%s\" namespace does not exist", namespace)
	}
	return nil
}

func (hc *HealthChecker) checkCanCreate(namespace, group, version, resource string) error {
	if hc.clientset == nil {
		var err error
		hc.clientset, err = kubernetes.NewForConfig(hc.kubeAPI.Config)
		if err != nil {
			return err
		}
	}

	auth := hc.clientset.AuthorizationV1beta1()

	sar := &authorizationapi.SelfSubjectAccessReview{
		Spec: authorizationapi.SelfSubjectAccessReviewSpec{
			ResourceAttributes: &authorizationapi.ResourceAttributes{
				Namespace: namespace,
				Verb:      "create",
				Group:     group,
				Version:   version,
				Resource:  resource,
			},
		},
	}

	response, err := auth.SelfSubjectAccessReviews().Create(sar)
	if err != nil {
		return err
	}

	if !response.Status.Allowed {
		if len(response.Status.Reason) > 0 {
			return fmt.Errorf("Missing permissions to create %s: %v", resource, response.Status.Reason)
		}
		return fmt.Errorf("Missing permissions to create %s", resource)
	}
	return nil
}

func validateControlPlanePods(pods []v1.Pod) error {
	statuses := make(map[string][]v1.ContainerStatus)

	for _, pod := range pods {
		if pod.Status.Phase == v1.PodRunning {
			name := strings.Split(pod.Name, "-")[0]
			if _, found := statuses[name]; !found {
				statuses[name] = make([]v1.ContainerStatus, 0)
			}
			statuses[name] = append(statuses[name], pod.Status.ContainerStatuses...)
		}
	}

	names := []string{"controller", "grafana", "prometheus", "web"}
	if _, found := statuses["ca"]; found {
		names = append(names, "ca")
	}

	for _, name := range names {
		containers, found := statuses[name]
		if !found {
			return fmt.Errorf("No running pods for \"%s\"", name)
		}
		for _, container := range containers {
			if !container.Ready {
				return fmt.Errorf("The \"%s\" pod's \"%s\" container is not ready", name,
					container.Name)
			}
		}
	}

	return nil
}

func validateDataPlanePods(pods []v1.Pod, targetNamespace string) error {
	if len(pods) == 0 {
		msg := fmt.Sprintf("No \"%s\" containers found", k8s.ProxyContainerName)
		if targetNamespace != "" {
			msg += fmt.Sprintf(" in the \"%s\" namespace", targetNamespace)
		}
		return fmt.Errorf(msg)
	}

	for _, pod := range pods {
		if pod.Status.Phase != v1.PodRunning {
			return fmt.Errorf("The \"%s\" pod in the \"%s\" namespace is not running",
				pod.Name, pod.Namespace)
		}

		var proxyReady bool
		for _, container := range pod.Status.ContainerStatuses {
			if container.Name == k8s.ProxyContainerName {
				proxyReady = container.Ready
			}
		}

		if !proxyReady {
			return fmt.Errorf("The \"%s\" container in the \"%s\" pod in the \"%s\" namespace is not ready",
				k8s.ProxyContainerName, pod.Name, pod.Namespace)
		}
	}

	return nil
}

func validateDataPlanePodReporting(k8sPods []v1.Pod, promPods []*pb.Pod) error {
	k8sMap := map[string]struct{}{}
	promMap := map[string]struct{}{}

	for _, p := range k8sPods {
		k8sMap[p.Namespace+"/"+p.Name] = struct{}{}
	}
	for _, p := range promPods {
		// the `Added` field indicates the pod was found in Prometheus
		if p.Added {
			promMap[p.Name] = struct{}{}
		}
	}

	onlyInK8s := []string{}
	for k := range k8sMap {
		if _, ok := promMap[k]; !ok {
			onlyInK8s = append(onlyInK8s, k)
		}
	}

	onlyInProm := []string{}
	for k := range promMap {
		if _, ok := k8sMap[k]; !ok {
			onlyInProm = append(onlyInProm, k)
		}
	}

	errMsg := ""
	if len(onlyInK8s) > 0 {
		errMsg = fmt.Sprintf("Data plane metrics not found for %s. ", strings.Join(onlyInK8s, ", "))
	}
	if len(onlyInProm) > 0 {
		errMsg += fmt.Sprintf("Found data plane metrics for %s, but not found in Kubernetes.", strings.Join(onlyInProm, ", "))
	}

	if errMsg != "" {
		return fmt.Errorf(errMsg)
	}

	return nil
}<|MERGE_RESOLUTION|>--- conflicted
+++ resolved
@@ -100,23 +100,14 @@
 	*HealthCheckOptions
 
 	// these fields are set in the process of running checks
-<<<<<<< HEAD
-	kubeAPI       *k8s.KubernetesAPI
-	httpClient    *http.Client
-	clientset     *kubernetes.Clientset
-	kubeVersion   *k8sVersion.Info
-	apiClient     pb.ApiClient
-	dataPlanePods []v1.Pod
-	latestVersion string
-=======
 	kubeAPI          *k8s.KubernetesAPI
 	httpClient       *http.Client
+	clientset        *kubernetes.Clientset
 	kubeVersion      *k8sVersion.Info
 	controlPlanePods []v1.Pod
 	apiClient        pb.ApiClient
 	dataPlanePods    []v1.Pod
 	latestVersion    string
->>>>>>> 19d24eb8
 }
 
 func NewHealthChecker(checks []Checks, options *HealthCheckOptions) *HealthChecker {
