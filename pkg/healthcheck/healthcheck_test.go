--- conflicted
+++ resolved
@@ -2419,11 +2419,6 @@
 				ControllerUID:          2103,
 				EnableH2Upgrade:        true,
 				WebhookFailurePolicy:   "WebhookFailurePolicy",
-<<<<<<< HEAD
-				OmitWebhookSideEffects: false,
-=======
-				InstallNamespace:       true,
->>>>>>> be0406f4
 				NodeSelector:           defaultValues.NodeSelector,
 				Tolerations:            defaultValues.Tolerations,
 				ClusterDomain:          "cluster.local",
@@ -2582,11 +2577,6 @@
 				ControllerUID:          2103,
 				EnableH2Upgrade:        true,
 				WebhookFailurePolicy:   "WebhookFailurePolicy",
-<<<<<<< HEAD
-				OmitWebhookSideEffects: false,
-=======
-				InstallNamespace:       true,
->>>>>>> be0406f4
 				NodeSelector:           defaultValues.NodeSelector,
 				Tolerations:            defaultValues.Tolerations,
 				ClusterDomain:          "cluster.local",
