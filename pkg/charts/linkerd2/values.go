--- conflicted
+++ resolved
@@ -19,7 +19,6 @@
 type (
 	// Values contains the top-level elements in the Helm charts
 	Values struct {
-<<<<<<< HEAD
 		Stage                       string            `json:"stage"`
 		ControllerImage             string            `json:"controllerImage"`
 		ControllerImageVersion      string            `json:"controllerImageVersion"`
@@ -43,40 +42,8 @@
 		ProfileValidator            *ProfileValidator `json:"profileValidator"`
 		Tap                         *Tap              `json:"tap"`
 		NodeSelector                map[string]string `json:"nodeSelector"`
+		Tolerations                 []interface{}     `json:"tolerations"`
 		SMIMetrics                  *SMIMetrics       `json:"smiMetrics"`
-=======
-		Stage                         string                         `json:"stage"`
-		ControllerImage               string                         `json:"controllerImage"`
-		WebImage                      string                         `json:"webImage"`
-		PrometheusImage               string                         `json:"prometheusImage"`
-		ControllerReplicas            uint                           `json:"controllerReplicas"`
-		ControllerLogLevel            string                         `json:"controllerLogLevel"`
-		PrometheusLogLevel            string                         `json:"prometheusLogLevel"`
-		PrometheusExtraArgs           map[string]string              `json:"prometheusExtraArgs"`
-		PrometheusAlertmanagers       []interface{}                  `json:"prometheusAlertmanagers"`
-		PrometheusRuleConfigMapMounts []PrometheusRuleConfigMapMount `json:"prometheusRuleConfigMapMounts"`
-		PrometheusPersistence         Persistence                    `json:"prometheusPersistence"`
-		ControllerUID                 int64                          `json:"controllerUID"`
-		EnableH2Upgrade               bool                           `json:"enableH2Upgrade"`
-		EnablePodAntiAffinity         bool                           `json:"enablePodAntiAffinity"`
-		WebhookFailurePolicy          string                         `json:"webhookFailurePolicy"`
-		OmitWebhookSideEffects        bool                           `json:"omitWebhookSideEffects"`
-		RestrictDashboardPrivileges   bool                           `json:"restrictDashboardPrivileges"`
-		DisableHeartBeat              bool                           `json:"disableHeartBeat"`
-		HeartbeatSchedule             string                         `json:"heartbeatSchedule"`
-		InstallNamespace              bool                           `json:"installNamespace"`
-		Configs                       ConfigJSONs                    `json:"configs"`
-		Global                        *Global                        `json:"global"`
-		Identity                      *Identity                      `json:"identity"`
-		Dashboard                     *Dashboard                     `json:"dashboard"`
-		DebugContainer                *DebugContainer                `json:"debugContainer"`
-		ProxyInjector                 *ProxyInjector                 `json:"proxyInjector"`
-		ProfileValidator              *ProfileValidator              `json:"profileValidator"`
-		Tap                           *Tap                           `json:"tap"`
-		NodeSelector                  map[string]string              `json:"nodeSelector"`
-		Tolerations                   []interface{}                  `json:"tolerations"`
-		SMIMetrics                    *SMIMetrics                    `json:"smiMetrics"`
->>>>>>> 93bf0796
 
 		DestinationResources   *Resources `json:"destinationResources"`
 		HeartbeatResources     *Resources `json:"heartbeatResources"`
