--- conflicted
+++ resolved
@@ -187,19 +187,11 @@
 		HostnameLabels bool `json:"hostnameLabels"`
 	}
 
-<<<<<<< HEAD
 	Tracing struct {
-		Enable           bool              `json:"enable"`
+		Enabled          bool              `json:"enabled"`
 		Protocol         string            `json:"protocol"`
 		TraceServiceName string            `json:"traceServiceName"`
 		Collector        *TracingCollector `json:"collector"`
-=======
-	ProxyTracing struct {
-		Enabled          bool                   `json:"enabled"`
-		Protocol         string                 `json:"protocol"`
-		TraceServiceName string                 `json:"traceServiceName"`
-		Collector        *ProxyTracingCollector `json:"collector"`
->>>>>>> 2e13994d
 	}
 
 	TracingCollector struct {
