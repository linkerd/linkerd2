--- conflicted
+++ resolved
@@ -19,41 +19,11 @@
 type (
 	// Values contains the top-level elements in the Helm charts
 	Values struct {
-<<<<<<< HEAD
-		Stage                       string            `json:"stage"`
-		ControllerImage             string            `json:"controllerImage"`
-		ControllerImageVersion      string            `json:"controllerImageVersion"`
-		WebImage                    string            `json:"webImage"`
-		PrometheusImage             string            `json:"prometheusImage"`
-		ControllerReplicas          uint              `json:"controllerReplicas"`
-		ControllerLogLevel          string            `json:"controllerLogLevel"`
-		PrometheusLogLevel          string            `json:"prometheusLogLevel"`
-		ControllerUID               int64             `json:"controllerUID"`
-		EnableH2Upgrade             bool              `json:"enableH2Upgrade"`
-		EnablePodAntiAffinity       bool              `json:"enablePodAntiAffinity"`
-		WebhookFailurePolicy        string            `json:"webhookFailurePolicy"`
-		OmitWebhookSideEffects      bool              `json:"omitWebhookSideEffects"`
-		RestrictDashboardPrivileges bool              `json:"restrictDashboardPrivileges"`
-		DisableHeartBeat            bool              `json:"disableHeartBeat"`
-		HeartbeatSchedule           string            `json:"heartbeatSchedule"`
-		InstallNamespace            bool              `json:"installNamespace"`
-		Configs                     ConfigJSONs       `json:"configs"`
-		Global                      *Global           `json:"global"`
-		Identity                    *Identity         `json:"identity"`
-		Dashboard                   *Dashboard        `json:"dashboard"`
-		DebugContainer              *DebugContainer   `json:"debugContainer"`
-		ProxyInjector               *ProxyInjector    `json:"proxyInjector"`
-		ProfileValidator            *ProfileValidator `json:"profileValidator"`
-		Tap                         *Tap              `json:"tap"`
-		NodeSelector                map[string]string `json:"nodeSelector"`
-		SMIMetrics                  *SMIMetrics       `json:"smiMetrics"`
-=======
 		Stage                         string                         `json:"stage"`
 		ControllerImage               string                         `json:"controllerImage"`
 		ControllerImageVersion        string                         `json:"controllerImageVersion"`
 		WebImage                      string                         `json:"webImage"`
 		PrometheusImage               string                         `json:"prometheusImage"`
-		GrafanaImage                  string                         `json:"grafanaImage"`
 		ControllerReplicas            uint                           `json:"controllerReplicas"`
 		ControllerLogLevel            string                         `json:"controllerLogLevel"`
 		PrometheusLogLevel            string                         `json:"prometheusLogLevel"`
@@ -79,7 +49,6 @@
 		Tap                           *Tap                           `json:"tap"`
 		NodeSelector                  map[string]string              `json:"nodeSelector"`
 		SMIMetrics                    *SMIMetrics                    `json:"smiMetrics"`
->>>>>>> fc7456ce
 
 		DestinationResources   *Resources `json:"destinationResources"`
 		HeartbeatResources     *Resources `json:"heartbeatResources"`
