--- conflicted
+++ resolved
@@ -184,13 +184,8 @@
 			Metrics: &ProxyMetrics{
 				HostnameLabels: false,
 			},
-<<<<<<< HEAD
 			Tracing: &Tracing{
-				Enable:           false,
-=======
-			Tracing: &ProxyTracing{
 				Enabled:          false,
->>>>>>> 2e13994d
 				TraceServiceName: "linkerd-proxy",
 				Collector: &TracingCollector{
 					Endpoint: "",
