--- conflicted
+++ resolved
@@ -1,13 +1,7 @@
 {
     "name": "linkerd2",
-<<<<<<< HEAD
-    "image": "ghcr.io/linkerd/dev:v4",
-    // "dockerFile": "./Dockerfile",
-    "context": "..",
-=======
     "image": "ghcr.io/linkerd/dev:v5",
     //"dockerFile": "./Dockerfile",
->>>>>>> 4f6883cd
     "extensions": [
         "DavidAnson.vscode-markdownlint",
         "golang.go",
