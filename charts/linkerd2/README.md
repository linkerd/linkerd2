--- conflicted
+++ resolved
@@ -210,13 +210,9 @@
 | proxyInit.ignoreOutboundPorts | string | `"4567,4568"` | Default set of outbound ports to skip via iptables - Galera (4567,4568) |
 | proxyInit.image.name | string | `"cr.l5d.io/linkerd/proxy-init"` | Docker image for the proxy-init container |
 | proxyInit.image.pullPolicy | string | imagePullPolicy | Pull policy for the proxy-init container Docker image |
-<<<<<<< HEAD
-| proxyInit.image.version | string | `"v1.4.0"` | Tag for the proxy-init container Docker image |
+| proxyInit.image.version | string | `"v1.5.1"` | Tag for the proxy-init container Docker image |
 | proxyInit.logFormat | string | plain | Log format (`plain` or `json`) for the proxy-init |
 | proxyInit.logLevel | string | info | Log level for the proxy-init |
-=======
-| proxyInit.image.version | string | `"v1.5.1"` | Tag for the proxy-init container Docker image |
->>>>>>> d1ce1fc3
 | proxyInit.resources.cpu.limit | string | `"100m"` | Maximum amount of CPU units that the proxy-init container can use |
 | proxyInit.resources.cpu.request | string | `"10m"` | Amount of CPU units that the proxy-init container requests |
 | proxyInit.resources.ephemeral-storage.limit | string | `""` | Maximum amount of ephemeral storage that the proxy-init container can use |
