--- conflicted
+++ resolved
@@ -152,16 +152,8 @@
 | identityTrustDomain | string | clusterDomain | Trust domain used for identity |
 | imagePullPolicy | string | `"IfNotPresent"` | Docker image pull policy |
 | imagePullSecrets | list | `[]` | For Private docker registries, authentication is needed.  Registry secrets are applied to the respective service accounts |
-<<<<<<< HEAD
 | linkerdVersion | string | `"linkerdVersionValue"` | control plane version. See Proxy section for proxy version |
-| nodeSelector."beta.kubernetes.io/os" | string | `"linux"` |  |
-| omitWebhookSideEffects | bool | `false` | Omit the `sideEffects` flag in the webhook manifests |
-=======
-| installNamespace | bool | `true` | Set to false when installing Linkerd in a custom namespace. See the [Linkerd documentation](https://linkerd.io/2/tasks/install-helm#customizing-the-namespace) for more information. |
-| linkerdVersion | string | `"linkerdVersionValue"` | control plane version. See Proxy section for proxy version |
-| namespace | string | `"linkerd"` | Control plane namespace |
 | nodeSelector | object | `{"beta.kubernetes.io/os":"linux"}` | NodeSelector section, See the [K8S documentation](https://kubernetes.io/docs/concepts/configuration/assign-pod-node/#nodeselector) for more information |
->>>>>>> be0406f4
 | podAnnotations | object | `{}` | Additional annotations to add to all pods |
 | podLabels | object | `{}` | Additional labels to add to all pods |
 | policyController.defaultAllowPolicy | string | "all-unauthenticated" | The default allow policy to use when no `Server` selects a pod.  One of: "all-authenticated", "all-unauthenticated", "cluster-authenticated", "cluster-unauthenticated", "deny" |
@@ -232,6 +224,7 @@
 | proxyInjector.externalSecret | bool | `false` | Do not create a secret resource for the profileValidator webhook. If this is set to `true`, the value `proxyInjector.caBundle` must be set (see below) |
 | proxyInjector.keyPEM | string | `""` | Certificate key for the proxy injector. If not provided then Helm will generate one. |
 | proxyInjector.namespaceSelector | object | `{"matchExpressions":[{"key":"config.linkerd.io/admission-webhooks","operator":"NotIn","values":["disabled"]}]}` | Namespace selector used by admission webhook. If not set defaults to all namespaces without the annotation config.linkerd.io/admission-webhooks=disabled |
+| spValidatorResources | string | `nil` | CPU, Memory and Ephemeral Storage resources required by the SP validator (see `proxy.resources` for sub-fields) |
 | webhookFailurePolicy | string | `"Ignore"` | Failure policy for the proxy injector |
 
 ----------------------------------------------
