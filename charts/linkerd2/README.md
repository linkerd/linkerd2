--- conflicted
+++ resolved
@@ -131,26 +131,14 @@
 | cniEnabled | bool | `false` | enabling this omits the NET_ADMIN capability in the PSP and the proxy-init container when injecting the proxy; requires the linkerd-cni plugin to already be installed |
 | controlPlaneTracing | bool | `false` | enables control plane tracing |
 | controlPlaneTracingNamespace | string | `"linkerd-jaeger"` | namespace to send control plane traces to |
-<<<<<<< HEAD
-| controllerImage | string | `"ghcr.io/linkerd/controller"` | Docker image for the controller and identity components |
-=======
-| controllerComponentLabel | string | `"linkerd.io/control-plane-component"` | Control plane label. Do not edit |
 | controllerImage | string | `"cr.l5d.io/linkerd/controller"` | Docker image for the controller and identity components |
->>>>>>> 89ec6056
 | controllerLogFormat | string | `"plain"` | Log format for the control plane components |
 | controllerLogLevel | string | `"info"` | Log level for the control plane components |
 | controllerReplicas | int | `1` | Number of replicas for each control plane pod |
 | controllerUID | int | `2103` | User ID for the control plane components |
-<<<<<<< HEAD
-| debugContainer.image.name | string | `"ghcr.io/linkerd/debug"` | Docker image for the debug container |
-| debugContainer.image.pullPolicy | string | `"IfNotPresent"` | Pull policy for the debug container Docker image |
-| debugContainer.image.version | string | `"linkerdVersionValue"` | Tag for the debug container Docker image |
-=======
-| createdByAnnotation | string | `"linkerd.io/created-by"` | Annotation label for the proxy create. Do not edit. |
 | debugContainer.image.name | string | `"cr.l5d.io/linkerd/debug"` | Docker image for the debug container |
 | debugContainer.image.pullPolicy | string | imagePullPolicy | Pull policy for the debug container Docker image |
 | debugContainer.image.version | string | linkerdVersion | Tag for the debug container Docker image |
->>>>>>> 89ec6056
 | disableHeartBeat | bool | `false` | Set to true to not start the heartbeat cronjob |
 | enableEndpointSlices | bool | `false` | enables the use of EndpointSlice informers for the destination service; enableEndpointSlices should be set to true only if EndpointSlice K8s feature gate is on; the feature is still experimental. |
 | enableH2Upgrade | bool | `true` | Allow proxies to perform transparent HTTP/2 upgrading |
