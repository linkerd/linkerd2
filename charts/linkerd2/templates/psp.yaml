{{ if .Values.enablePSP -}}
---
###
### Control Plane PSP
###
apiVersion: policy/v1beta1
kind: PodSecurityPolicy
metadata:
  name: linkerd-{{.Release.Namespace}}-control-plane
  labels:
    linkerd.io/control-plane-ns: {{.Release.Namespace}}
spec:
  allowPrivilegeEscalation: false
  readOnlyRootFilesystem: true
  {{- if empty .Values.cniEnabled }}
  allowedCapabilities:
  - NET_ADMIN
  - NET_RAW
  {{- end}}
  requiredDropCapabilities:
  - ALL
  hostNetwork: false
  hostIPC: false
  hostPID: false
  seLinux:
    rule: RunAsAny
  runAsUser:
    {{- if .Values.cniEnabled }}
    rule: MustRunAsNonRoot
    {{- else }}
    rule: RunAsAny
    {{- end }}
  supplementalGroups:
    rule: MustRunAs
    ranges:
    {{- if .Values.cniEnabled }}
    - min: 10001
      max: 65535
    {{- else }}
    - min: 1
      max: 65535
    {{- end }}
  fsGroup:
    rule: MustRunAs
    ranges:
    {{- if .Values.cniEnabled }}
    - min: 10001
      max: 65535
    {{- else }}
    - min: 1
      max: 65535
    {{- end }}
  volumes:
  - configMap
  - emptyDir
  - secret
  - projected
  - downwardAPI
  - persistentVolumeClaim
---
apiVersion: rbac.authorization.k8s.io/v1
kind: Role
metadata:
  name: linkerd-psp
  {{ include "partials.namespace" . }}
  labels:
    linkerd.io/control-plane-ns: {{.Release.Namespace}}
rules:
- apiGroups: ['policy', 'extensions']
  resources: ['podsecuritypolicies']
  verbs: ['use']
  resourceNames:
  - linkerd-{{.Release.Namespace}}-control-plane
---
apiVersion: rbac.authorization.k8s.io/v1
kind: RoleBinding
metadata:
  name: linkerd-psp
  {{ include "partials.namespace" . }}
  labels:
    linkerd.io/control-plane-ns: {{.Release.Namespace}}
roleRef:
  kind: Role
  name: linkerd-psp
  apiGroup: rbac.authorization.k8s.io
subjects:
- kind: ServiceAccount
  name: linkerd-destination
  namespace: {{.Release.Namespace}}
{{ if not .Values.disableHeartBeat -}}
- kind: ServiceAccount
  name: linkerd-heartbeat
  namespace: {{.Release.Namespace}}
{{ end -}}
- kind: ServiceAccount
  name: linkerd-identity
  namespace: {{.Release.Namespace}}
- kind: ServiceAccount
  name: linkerd-proxy-injector
<<<<<<< HEAD
  namespace: {{.Release.Namespace}}
- kind: ServiceAccount
  name: linkerd-sp-validator
  namespace: {{.Release.Namespace}}
=======
  namespace: {{.Values.namespace}}
>>>>>>> be0406f4
{{ end -}}<|MERGE_RESOLUTION|>--- conflicted
+++ resolved
@@ -97,12 +97,5 @@
   namespace: {{.Release.Namespace}}
 - kind: ServiceAccount
   name: linkerd-proxy-injector
-<<<<<<< HEAD
   namespace: {{.Release.Namespace}}
-- kind: ServiceAccount
-  name: linkerd-sp-validator
-  namespace: {{.Release.Namespace}}
-=======
-  namespace: {{.Values.namespace}}
->>>>>>> be0406f4
 {{ end -}}