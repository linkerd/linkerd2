---
###
### Destination Controller Service
###
kind: ClusterRole
apiVersion: rbac.authorization.k8s.io/v1
metadata:
  name: linkerd-{{.Values.namespace}}-destination
  labels:
    linkerd.io/control-plane-component: destination
    linkerd.io/control-plane-ns: {{.Values.namespace}}
rules:
- apiGroups: ["apps"]
  resources: ["replicasets"]
  verbs: ["list", "get", "watch"]
- apiGroups: ["batch"]
  resources: ["jobs"]
  verbs: ["list", "get", "watch"]
- apiGroups: [""]
  resources: ["pods", "endpoints", "services", "nodes", "namespaces"]
  verbs: ["list", "get", "watch"]
- apiGroups: ["linkerd.io"]
  resources: ["serviceprofiles"]
  verbs: ["list", "get", "watch"]
- apiGroups: ["split.smi-spec.io"]
  resources: ["trafficsplits"]
  verbs: ["list", "get", "watch"]
  {{- if .Values.enableEndpointSlices }}
- apiGroups: ["discovery.k8s.io"]
  resources: ["endpointslices"]
  verbs: ["list", "get", "watch"]
  {{- end }}
---
kind: ClusterRoleBinding
apiVersion: rbac.authorization.k8s.io/v1
metadata:
  name: linkerd-{{.Values.namespace}}-destination
  labels:
    linkerd.io/control-plane-component: destination
    linkerd.io/control-plane-ns: {{.Values.namespace}}
roleRef:
  apiGroup: rbac.authorization.k8s.io
  kind: ClusterRole
  name: linkerd-{{.Values.namespace}}-destination
subjects:
- kind: ServiceAccount
  name: linkerd-destination
  namespace: {{.Values.namespace}}
---
kind: ServiceAccount
apiVersion: v1
metadata:
  name: linkerd-destination
  namespace: {{.Values.namespace}}
  labels:
    linkerd.io/control-plane-component: destination
    linkerd.io/control-plane-ns: {{.Values.namespace}}
{{- include "partials.image-pull-secrets" .Values.imagePullSecrets }}
---
{{- $host := printf "linkerd-sp-validator.%s.svc" .Values.namespace }}
{{- $ca := genSelfSignedCert $host (list) (list $host) 365 }}
{{- if (not .Values.profileValidator.externalSecret) }}
kind: Secret
apiVersion: v1
metadata:
  name: linkerd-sp-validator-k8s-tls
  namespace: {{ .Values.namespace }}
  labels:
    linkerd.io/control-plane-component: destination
    linkerd.io/control-plane-ns: {{.Values.namespace}}
  annotations:
    {{ include "partials.annotations.created-by" . }}
type: kubernetes.io/tls
data:
  tls.crt: {{ ternary (b64enc (trim $ca.Cert)) (b64enc (trim .Values.profileValidator.crtPEM)) (empty .Values.profileValidator.crtPEM) }}
  tls.key: {{ ternary (b64enc (trim $ca.Key)) (b64enc (trim .Values.profileValidator.keyPEM)) (empty .Values.profileValidator.keyPEM) }}
---
{{- end }}
apiVersion: admissionregistration.k8s.io/v1
kind: ValidatingWebhookConfiguration
metadata:
  name: linkerd-sp-validator-webhook-config
  labels:
    linkerd.io/control-plane-component: destination
    linkerd.io/control-plane-ns: {{.Values.namespace}}
webhooks:
- name: linkerd-sp-validator.linkerd.io
  namespaceSelector:
    {{- toYaml .Values.profileValidator.namespaceSelector | trim | nindent 4 }}
  clientConfig:
    service:
      name: linkerd-sp-validator
      namespace: {{ .Values.namespace }}
      path: "/"
{{- if and (.Values.profileValidator.externalSecret) (empty .Values.profileValidator.caBundle) }}
  {{- fail "If profileValidator.externalSecret is true then you need to provide profileValidator.caBundle" }}
{{- end }}
    caBundle: {{ ternary (b64enc (trim $ca.Cert)) (b64enc (trim .Values.profileValidator.caBundle)) (empty .Values.profileValidator.caBundle) }}
  failurePolicy: {{.Values.webhookFailurePolicy}}
  admissionReviewVersions: ["v1", "v1beta1"]
  rules:
  - operations: ["CREATE", "UPDATE"]
    apiGroups: ["linkerd.io"]
    apiVersions: ["v1alpha1", "v1alpha2"]
    resources: ["serviceprofiles"]
  {{- if not .Values.omitWebhookSideEffects }}
  sideEffects: None
  {{- end }}
---
{{- $host := printf "linkerd-policy-validator.%s.svc" .Values.namespace }}
{{- $ca := genSelfSignedCert $host (list) (list $host) 365 }}
{{- if (not .Values.policyValidator.externalSecret) }}
kind: Secret
apiVersion: v1
metadata:
  name: linkerd-policy-validator-k8s-tls
  namespace: {{ .Values.namespace }}
  labels:
    linkerd.io/control-plane-component: destination
    linkerd.io/control-plane-ns: {{.Values.namespace}}
  annotations:
    {{ include "partials.annotations.created-by" . }}
type: kubernetes.io/tls
data:
  tls.crt: {{ ternary (b64enc (trim $ca.Cert)) (b64enc (trim .Values.policyValidator.crtPEM)) (empty .Values.policyValidator.crtPEM) }}
  tls.key: {{ ternary (b64enc (trim $ca.Key)) (b64enc (trim .Values.policyValidator.keyPEM)) (empty .Values.policyValidator.keyPEM) }}
---
{{- end }}
apiVersion: admissionregistration.k8s.io/v1
kind: ValidatingWebhookConfiguration
metadata:
  name: linkerd-policy-validator-webhook-config
  labels:
    linkerd.io/control-plane-component: destination
    linkerd.io/control-plane-ns: {{.Values.namespace}}
webhooks:
- name: linkerd-policy-validator.linkerd.io
  namespaceSelector:
    {{- toYaml .Values.profileValidator.namespaceSelector | trim | nindent 4 }}
  clientConfig:
    service:
      name: linkerd-policy-validator
      namespace: {{ .Values.namespace }}
      path: "/"
{{- if and (.Values.policyValidator.externalSecret) (empty .Values.policyValidator.caBundle) }}
  {{- fail "If policyValidator.externalSecret is true then you need to provide policyValidator.caBundle" }}
{{- end }}
    caBundle: {{ ternary (b64enc (trim $ca.Cert)) (b64enc (trim .Values.policyValidator.caBundle)) (empty .Values.policyValidator.caBundle) }}
  failurePolicy: {{.Values.webhookFailurePolicy}}
  admissionReviewVersions: ["v1", "v1beta1"]
  rules:
  - operations: ["CREATE", "UPDATE"]
    apiGroups: ["policy.linkerd.io"]
<<<<<<< HEAD
    apiVersions: ["v1beta1"]
    resources: ["serverauthorizations", "servers"]
=======
    apiVersions: ["v1alpha1"]
    resources: ["servers"]
>>>>>>> 3be273e2
  {{- if not .Values.omitWebhookSideEffects }}
  sideEffects: None
  {{- end }}
---
apiVersion: rbac.authorization.k8s.io/v1
kind: ClusterRole
metadata:
  name: linkerd-policy
  labels:
    app.kubernetes.io/part-of: Linkerd
    linkerd.io/control-plane-component: destination
    linkerd.io/control-plane-ns: {{.Values.namespace}}
rules:
  - apiGroups:
      - ""
    resources:
      - pods
    verbs:
      - get
      - list
      - watch
  - apiGroups:
      - policy.linkerd.io
    resources:
      - servers
      - serverauthorizations
    verbs:
      - get
      - list
      - watch
---
apiVersion: rbac.authorization.k8s.io/v1
kind: ClusterRoleBinding
metadata:
  name: linkerd-destination-policy
  labels:
    app.kubernetes.io/part-of: Linkerd
    linkerd.io/control-plane-component: destination
    linkerd.io/control-plane-ns: {{.Values.namespace}}
roleRef:
  apiGroup: rbac.authorization.k8s.io
  kind: ClusterRole
  name: linkerd-policy
subjects:
  - kind: ServiceAccount
    name: linkerd-destination
    namespace: {{.Values.namespace}}<|MERGE_RESOLUTION|>--- conflicted
+++ resolved
@@ -151,13 +151,8 @@
   rules:
   - operations: ["CREATE", "UPDATE"]
     apiGroups: ["policy.linkerd.io"]
-<<<<<<< HEAD
     apiVersions: ["v1beta1"]
-    resources: ["serverauthorizations", "servers"]
-=======
-    apiVersions: ["v1alpha1"]
     resources: ["servers"]
->>>>>>> 3be273e2
   {{- if not .Values.omitWebhookSideEffects }}
   sideEffects: None
   {{- end }}
