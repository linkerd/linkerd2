{{if .Values.identity -}}
---
###
### Identity Controller Service
###
{{ if and (.Values.identity.issuer) (eq .Values.identity.issuer.scheme "linkerd.io/tls") -}}
---
kind: Secret
apiVersion: v1
metadata:
  name: linkerd-identity-issuer
  namespace: {{.Values.namespace}}
  labels:
    linkerd.io/control-plane-component: identity
    linkerd.io/control-plane-ns: {{.Values.namespace}}
  annotations:
    {{ include "partials.annotations.created-by" . }}
    linkerd.io/identity-issuer-expiry: {{required "Please provide the identity issuer certificate expiry date" .Values.identity.issuer.crtExpiry}}
data:
  crt.pem: {{b64enc (required "Please provide the identity issuer certificate" .Values.identity.issuer.tls.crtPEM | trim)}}
  key.pem: {{b64enc (required "Please provide the identity issue private key" .Values.identity.issuer.tls.keyPEM | trim)}}
{{- end}}
{{ if not (.Values.identity.externalCA) -}}
---
kind: ConfigMap
apiVersion: v1
metadata:
  name: linkerd-identity-trust-roots
  namespace: {{.Values.namespace}}
  labels:
    linkerd.io/control-plane-component: identity
    linkerd.io/control-plane-ns: {{.Values.namespace}}
  annotations:
    {{ include "partials.annotations.created-by" . }}
data:
  ca-bundle.crt: |{{.Values.identityTrustAnchorsPEM | trim | nindent 4}}
{{- end}}
---
kind: Service
apiVersion: v1
metadata:
  name: linkerd-identity
  namespace: {{.Values.namespace}}
  labels:
    linkerd.io/control-plane-component: identity
    linkerd.io/control-plane-ns: {{.Values.namespace}}
  annotations:
    {{ include "partials.annotations.created-by" . }}
spec:
  type: ClusterIP
  selector:
    linkerd.io/control-plane-component: identity
  ports:
  - name: grpc
    port: 8080
    targetPort: 8080
---
kind: Service
apiVersion: v1
metadata:
  name: linkerd-identity-headless
  namespace: {{.Values.namespace}}
  labels:
    linkerd.io/control-plane-component: identity
    linkerd.io/control-plane-ns: {{.Values.namespace}}
  annotations:
    {{ include "partials.annotations.created-by" . }}
spec:
  clusterIP: None
  selector:
    linkerd.io/control-plane-component: identity
  ports:
  - name: grpc
    port: 8080
    targetPort: 8080
{{- if .Values.enablePodAntiAffinity }}
---
kind: PodDisruptionBudget
apiVersion: policy/v1beta1
metadata:
  name: linkerd-identity
  namespace: {{.Values.namespace}}
  labels:
    linkerd.io/control-plane-component: identity
    linkerd.io/control-plane-ns: {{.Values.namespace}}
  annotations:
    {{ include "partials.annotations.created-by" . }}
spec:
  maxUnavailable: 1
  selector:
    matchLabels:
      linkerd.io/control-plane-component: identity
{{- end }}
---
{{- $tree := deepCopy . }}
{{ $_ := set $tree.Values.proxy "workloadKind" "deployment" -}}
{{ $_ := set $tree.Values.proxy "component" "linkerd-identity" -}}
{{ include "linkerd.proxy.validation" .Values.proxy -}}
apiVersion: apps/v1
kind: Deployment
metadata:
  annotations:
    {{ include "partials.annotations.created-by" . }}
  labels:
    app.kubernetes.io/name: identity
    app.kubernetes.io/part-of: Linkerd
    app.kubernetes.io/version: {{default .Values.linkerdVersion .Values.controllerImageVersion}}
    linkerd.io/control-plane-component: identity
    linkerd.io/control-plane-ns: {{.Values.namespace}}
  name: linkerd-identity
  namespace: {{.Values.namespace}}
spec:
  replicas: {{.Values.controllerReplicas}}
  selector:
    matchLabels:
      linkerd.io/control-plane-component: identity
      linkerd.io/control-plane-ns: {{.Values.namespace}}
      {{- include "partials.proxy.labels" $tree.Values.proxy | nindent 6}}
  {{- if .Values.enablePodAntiAffinity }}
  strategy:
    rollingUpdate:
      maxUnavailable: 1
  {{- end }}
  template:
    metadata:
      annotations:
        {{ include "partials.annotations.created-by" . }}
        {{- include "partials.proxy.annotations" . | nindent 8}}
        {{- with .Values.podAnnotations }}{{ toYaml . | trim | nindent 8 }}{{- end }}
      labels:
        linkerd.io/control-plane-component: identity
        linkerd.io/control-plane-ns: {{.Values.namespace}}
        linkerd.io/workload-ns: {{.Values.namespace}}
        {{- include "partials.proxy.labels" $tree.Values.proxy | nindent 8}}
        {{- with .Values.podLabels }}{{ toYaml . | trim | nindent 8 }}{{- end }}
    spec:
      {{- if .Values.tolerations -}}
      {{- include "linkerd.tolerations" . | nindent 6 }}
      {{- end -}}
      {{- include "linkerd.node-selector" . | nindent 6 }}
      {{- if .Values.enablePodAntiAffinity -}}
      {{- $local := dict "component" "identity" -}}
      {{- include "linkerd.pod-affinity" $local | nindent 6 -}}
      {{- end }}
      containers:
      - args:
        - identity
        - -log-level={{.Values.controllerLogLevel}}
        - -log-format={{.Values.controllerLogFormat}}
        - -controller-namespace={{.Values.namespace}}
        - -identity-trust-domain={{.Values.identityTrustDomain | default .Values.clusterDomain}}
        - -identity-issuance-lifetime={{.Values.identity.issuer.issuanceLifetime}}
        - -identity-clock-skew-allowance={{.Values.identity.issuer.clockSkewAllowance}}
        - -identity-scheme={{.Values.identity.issuer.scheme}}
        {{- include "partials.linkerd.trace" . | nindent 8 -}}
        env:
        - name: LINKERD_DISABLED
          value: "linkerd-await cannot block the identity controller"
        image: {{.Values.controllerImage}}:{{default .Values.linkerdVersion .Values.controllerImageVersion}}
        imagePullPolicy: {{.Values.imagePullPolicy}}
        livenessProbe:
          httpGet:
            path: /ping
            port: 9990
          initialDelaySeconds: 10
        name: identity
        ports:
        - containerPort: 8080
          name: grpc
        - containerPort: 9990
          name: admin-http
        readinessProbe:
          failureThreshold: 7
          httpGet:
            path: /ready
            port: 9990
        {{- if .Values.identityResources -}}
        {{- include "partials.resources" .Values.identityResources | nindent 8 }}
        {{- end }}
        securityContext:
          runAsUser: {{.Values.controllerUID}}
        volumeMounts:
        - mountPath: /var/run/linkerd/identity/issuer
          name: identity-issuer
        - mountPath: /var/run/linkerd/identity/trust-roots
          name: trust-roots
      {{- if not (empty .Values.identityProxyResources) }}
      {{- $r := merge .Values.identityProxyResources .Values.proxy.resources }}
      {{- $_ := set $tree.Values.proxy "resources" $r }}
      {{- end }}
      {{- $_ := set $tree.Values.proxy "await" false }}
<<<<<<< HEAD
      {{- $_ := set $tree.Values.proxy "loadTrustBundleFromConfigMap" true }}
=======
      {{- $_ := set $tree.Values.proxy "podInboundPorts" "8080,9990" }}
>>>>>>> 93f9d5a2
      - {{- include "partials.proxy" $tree | indent 8 | trimPrefix (repeat 7 " ") }}
      {{ if not .Values.cniEnabled -}}
      initContainers:
      {{- if not (contains "443" ( .Values.proxyInit.ignoreOutboundPorts | toString ))}}
      {{- $_ := set $tree.Values.proxyInit "ignoreOutboundPorts" ( ternary "443" (printf "%s,443" (.Values.proxyInit.ignoreOutboundPorts | toString )) (empty .Values.proxyInit.ignoreOutboundPorts)) -}}
      {{- end}}
      - {{- include "partials.proxy-init" $tree | indent 8 | trimPrefix (repeat 7 " ") }}
      {{ end -}}
      serviceAccountName: linkerd-identity
      volumes:
      - name: identity-issuer
        secret:
          secretName: linkerd-identity-issuer
      - configMap:
          name: linkerd-identity-trust-roots
        name: trust-roots
      {{ if not .Values.cniEnabled -}}
      - {{- include "partials.proxyInit.volumes.xtables" . | indent 8 | trimPrefix (repeat 7 " ") }}
      {{ end -}}
      - {{- include "partials.proxy.volumes.identity" . | indent 8 | trimPrefix (repeat 7 " ") }}
{{end -}}<|MERGE_RESOLUTION|>--- conflicted
+++ resolved
@@ -189,11 +189,8 @@
       {{- $_ := set $tree.Values.proxy "resources" $r }}
       {{- end }}
       {{- $_ := set $tree.Values.proxy "await" false }}
-<<<<<<< HEAD
       {{- $_ := set $tree.Values.proxy "loadTrustBundleFromConfigMap" true }}
-=======
       {{- $_ := set $tree.Values.proxy "podInboundPorts" "8080,9990" }}
->>>>>>> 93f9d5a2
       - {{- include "partials.proxy" $tree | indent 8 | trimPrefix (repeat 7 " ") }}
       {{ if not .Values.cniEnabled -}}
       initContainers:
