# Default values for linkerd.
# This is a YAML-formatted file.
# Declare variables to be passed into your templates.

# -- Kubernetes DNS Domain name to use
clusterDomain: cluster.local

# -- The cluster networks for which service discovery is performed. This should
# include the pod and service networks, but need not include the node network.
#
# By default, all private networks are specified so that resolution works in
# typical Kubernetes environments.
clusterNetworks: "10.0.0.0/8,100.64.0.0/10,172.16.0.0/12,192.168.0.0/16"
# -- Docker image pull policy
imagePullPolicy: IfNotPresent
# -- Log level for the control plane components
controllerLogLevel: info
# -- Log format for the control plane components
controllerLogFormat: plain
# -- enables control plane tracing
controlPlaneTracing: false
# -- namespace to send control plane traces to
controlPlaneTracingNamespace: linkerd-jaeger
# -- control plane version. See Proxy section for proxy version
linkerdVersion: linkerdVersionValue
# -- enables the use of EndpointSlice informers for the destination service;
# enableEndpointSlices should be set to true only if EndpointSlice K8s feature
# gate is on; the feature is still experimental.
enableEndpointSlices: false
# -- enabling this omits the NET_ADMIN capability in the PSP
# and the proxy-init container when injecting the proxy;
# requires the linkerd-cni plugin to already be installed
cniEnabled: false
# -- Trust root certificate (ECDSA). It must be provided during install.
identityTrustAnchorsPEM: |
# -- Trust domain used for identity
# @default -- clusterDomain
identityTrustDomain: ""
# -- Additional annotations to add to all pods
podAnnotations: {}
# -- Additional labels to add to all pods
podLabels: {}
# -- Kubernetes priorityClassName for the Linkerd Pods
priorityClassName: ""

# policy controller configuration
policyController:
  # image -- Docker image for the policy controller
  image:
    # -- Docker image for the proxy
    name: cr.l5d.io/linkerd/policy-controller
    # -- Pull policy for the proxy container Docker image
    # @default -- imagePullPolicy
    pullPolicy: ""
    # -- Tag for the proxy container Docker image
    # @default -- linkerdVersion
    version: ""

  # -- The default allow policy to use when no `Server` selects a pod.  One of: "all-authenticated",
  # "all-unauthenticated", "cluster-authenticated", "cluster-unauthenticated", "deny"
  # @default -- "all-unauthenticated"
  defaultAllowPolicy: "all-unauthenticated"

  # -- Log level for the policy controller
  logLevel: linkerd=info,warn

  # -- policy controller resource requests & limits
  # @default -- destinationResources
  resources:
    cpu:
      # -- Maximum amount of CPU units that the policy controller can use
      limit: ""
      # -- Amount of CPU units that the policy controller requests
      request: ""
    memory:
      # -- Maximum amount of memory that the policy controller can use
      limit: ""
      # -- Maximum amount of memory that the policy controller requests
      request: ""
    ephemeral-storage:
      # -- Maximum amount of ephemeral storage that the policy controller can use
      limit: ""
      # -- Amount of ephemeral storage that the policy controller requests
      request: ""

# proxy configuration
proxy:
  # -- Enable service profiles for non-Kubernetes services
  enableExternalProfiles: false
  # -- Maximum time allowed for the proxy to establish an outbound TCP
  # connection
  outboundConnectTimeout: 1000ms
  # -- Maximum time allowed for the proxy to establish an inbound TCP
  # connection
  inboundConnectTimeout: 100ms
  image:
    # -- Docker image for the proxy
    name: cr.l5d.io/linkerd/proxy
    # -- Pull policy for the proxy container Docker image
    # @default -- imagePullPolicy
    pullPolicy: ""
    # -- Tag for the proxy container Docker image
    # @default -- linkerdVersion
    version: ""
  # -- Log level for the proxy
  logLevel: warn,linkerd=info
  # -- Log format (`plain` or `json`) for the proxy
  logFormat: plain
  ports:
    # -- Admin port for the proxy container
    admin: 4191
    # -- Control port for the proxy container
    control: 4190
    # -- Inbound port for the proxy container
    inbound: 4143
    # -- Outbound port for the proxy container
    outbound: 4140
  # -- The `cpu.limit` and `cores` should be kept in sync. The value of `cores`
  # must be an integer and should typically be set by rounding up from the
  # limit. E.g. if cpu.limit is '1500m', cores should be 2.
  cores: 0
  resources:
    cpu:
      # -- Maximum amount of CPU units that the proxy can use
      limit: ""
      # -- Amount of CPU units that the proxy requests
      request: ""
    memory:
      # -- Maximum amount of memory that the proxy can use
      limit: ""
      # -- Maximum amount of memory that the proxy requests
      request: ""
    ephemeral-storage:
      # -- Maximum amount of ephemeral storage that the proxy can use
      limit: ""
      # -- Amount of ephemeral storage that the proxy requests
      request: ""
  # -- User id under which the proxy runs
  uid: 2102
  # -- If set the proxy sidecar will stay alive for at
  # least the given period before receiving SIGTERM signal from Kubernetes but
  # no longer than pod's `terminationGracePeriodSeconds`. See [Lifecycle
  # hooks](https://kubernetes.io/docs/concepts/containers/container-lifecycle-hooks/#container-hooks)
  # for more info on container lifecycle hooks.
  waitBeforeExitSeconds: 0
  #  -- If set, the application container will not start until the proxy is
  # ready
  await: true
  requireIdentityOnInboundPorts: ""
  # -- Default set of opaque ports
  # - SMTP (25,587) server-first
  # - MYSQL (3306) server-first
  # - Galera (4444) server-first
  # - PostgreSQL (5432) server-first
  # - Redis (6379) server-first
  # - ElasticSearch (9300) server-first
  # - Memcached (11211) clients do not issue any preamble, which breaks detection
  opaquePorts: "25,587,3306,4444,5432,6379,9300,11211"

# proxy-init configuration
proxyInit:
  # -- Default set of inbound ports to skip via iptables
  # - Galera (4567,4568)
  ignoreInboundPorts: "4567,4568"
  # -- Default set of outbound ports to skip via iptables
  # - Galera (4567,4568)
  ignoreOutboundPorts: "4567,4568"
  # -- Log level for the proxy-init
  # @default -- info
  logLevel: ""
  # -- Log format (`plain` or `json`) for the proxy-init
  # @default -- plain
  logFormat: ""
  image:
    # -- Docker image for the proxy-init container
    name: cr.l5d.io/linkerd/proxy-init
    # -- Pull policy for the proxy-init container Docker image
    # @default -- imagePullPolicy
    pullPolicy: ""
    # -- Tag for the proxy-init container Docker image
    version: v1.5.1
  resources:
    cpu:
      # -- Maximum amount of CPU units that the proxy-init container can use
      limit: 100m
      # -- Amount of CPU units that the proxy-init container requests
      request: 10m
    memory:
      # -- Maximum amount of memory that the proxy-init container can use
      limit: 50Mi
      # -- Amount of memory that the proxy-init container requests
      request: 10Mi
    ephemeral-storage:
      # -- Maximum amount of ephemeral storage that the proxy-init container can use
      limit: ""
      # -- Amount of ephemeral storage that the proxy-init container requests
      request: ""
  closeWaitTimeoutSecs: 0
  xtMountPath:
    mountPath: /run
    name: linkerd-proxy-init-xtables-lock
# -- For Private docker registries, authentication is needed.
#  Registry secrets are applied to the respective service accounts
imagePullSecrets: []
# - name: my-private-docker-registry-login-secret

# -- Allow proxies to perform transparent HTTP/2 upgrading
enableH2Upgrade: true

# -- Add a PSP resource and bind it to the control plane ServiceAccounts. Note
# PSP has been deprecated since k8s v1.21
enablePSP: false

# -- Failure policy for the proxy injector
webhookFailurePolicy: Ignore


# controllerImage -- Docker image for the destination and identity components
controllerImage: cr.l5d.io/linkerd/controller
# -- Number of replicas for each control plane pod
controllerReplicas: 1
# -- User ID for the control plane components
controllerUID: 2103


# destination configuration
# set resources for the sp-validator and its linkerd proxy respectively
# see proxy.resources for details.
# destinationResources -- CPU, Memory and Ephemeral Storage resources required by destination (see `proxy.resources` for sub-fields)
#destinationResources:
#destinationProxyResources -- CPU, Memory and Ephemeral Storage resources required by proxy
# injected into destination pod (see `proxy.resources` for sub-fields)
#destinationProxyResources:

# debug configuration
debugContainer:
  image:
    # -- Docker image for the debug container
    name: cr.l5d.io/linkerd/debug
    # -- Pull policy for the debug container Docker image
    # @default -- imagePullPolicy
    pullPolicy: ""
    # -- Tag for the debug container Docker image
    # @default -- linkerdVersion
    version: ""

identity:
  # -- If the linkerd-identity-trust-roots ConfigMap has already been created
  externalCA: false

  # -- Use [Service Account token Volume projection](https://kubernetes.io/docs/tasks/configure-pod-container/configure-service-account/#service-account-token-volume-projection) for pod validation instead of the default token
  serviceAccountTokenProjection: true
  issuer:
    scheme: linkerd.io/tls

    # -- Amount of time to allow for clock skew within a Linkerd cluster
    clockSkewAllowance: 20s

    # -- Amount of time for which the Identity issuer should certify identity
    issuanceLifetime: 24h0m0s

    # -- Which scheme is used for the identity issuer secret format
    tls:
      # -- Issuer certificate (ECDSA). It must be provided during install.
      crtPEM: |

      # -- Key for the issuer certificate (ECDSA). It must be provided during
      # install
      keyPEM: |


# -|- CPU, Memory and Ephemeral Storage resources required by the identity controller (see `proxy.resources` for sub-fields)
#identityResources:
# -|- CPU, Memory and Ephemeral Storage resources required by proxy injected into identity pod (see `proxy.resources` for sub-fields)
#identityProxyResources:

# heartbeat configuration
# disableHeartBeat -- Set to true to not start the heartbeat cronjob
disableHeartBeat: false
# -- Config for the heartbeat cronjob
# heartbeatSchedule: "0 0 * * *"

# proxy injector configuration
proxyInjector:
  # -- Do not create a secret resource for the profileValidator webhook. If this is set to `true`, the value `proxyInjector.caBundle` must be set (see below)
  externalSecret: false

  # -- Namespace selector used by admission webhook. If not set defaults to all
  # namespaces without the annotation
  # config.linkerd.io/admission-webhooks=disabled
  namespaceSelector:
    matchExpressions:
    - key: config.linkerd.io/admission-webhooks
      operator: NotIn
      values:
      - disabled

  # -- Certificate for the proxy injector. If not provided then Helm will generate one.
  crtPEM: |

  # -- Certificate key for the proxy injector. If not provided then Helm will generate one.
  keyPEM: |

  # -- Bundle of CA certificates for proxy injector. If not provided then Helm will use the certificate generated  for `proxyInjector.crtPEM`. If `proxyInjector.externalSecret` is set to true, this value must be set, as no certificate will be generated.
  caBundle: |

# -|- CPU, Memory and Ephemeral Storage resources required by the proxy injector (see
#`proxy.resources` for sub-fields)
#proxyInjectorResources:
#-|- CPU, Memory and Ephemeral Storage resources required by proxy injected into the proxy injector
#pod (see `proxy.resources` for sub-fields)
#proxyInjectorProxyResources:

# service profile validator configuration
profileValidator:
  # -- Do not create a secret resource for the profileValidator webhook. If this is set to `true`, the value `profileValidator.caBundle` must be set (see below).
  externalSecret: false

  # -- Namespace selector used by admission webhook
  namespaceSelector:
    matchExpressions:
    - key: config.linkerd.io/admission-webhooks
      operator: NotIn
      values:
      - disabled

  # -- Certificate for the service profile validator. If not provided then Helm
  # will generate one.
  crtPEM: |

  # -- Certificate key for the service profile validator. If not provided then
  # Helm will generate one.
  keyPEM: |

  # -- Bundle of CA certificates for service profile validator. If not provided
  # then Helm will use the certificate generated  for `profileValidator.crtPEM`.
  # If `profileValidator.externalSecret` is set to true, this value must be set,
  # as no certificate will be generated.
  caBundle: |

# policy validator configuration
policyValidator:
  # -- Do not create a secret resource for the policyValidator webhook. If this is set to `true`, the value `policyValidator.caBundle` must be set (see below).
  externalSecret: false

  # -- Namespace selector used by admission webhook
  namespaceSelector:
    matchExpressions:
    - key: config.linkerd.io/admission-webhooks
      operator: NotIn
      values:
      - disabled

  # -- Certificate for the policy validator. If not provided then Helm
  # will generate one.
  crtPEM: |

  # -- Certificate key for the policy validator. If not provided then
  # Helm will generate one.
  keyPEM: |

  # -- Bundle of CA certificates for policy validator. If not provided
  # then Helm will use the certificate generated  for `policyValidator.crtPEM`.
  # If `policyValidator.externalSecret` is set to true, this value must be set,
  # as no certificate will be generated.
  caBundle: |

# -|- CPU, Memory and Ephemeral Storage resources required by the SP validator (see
#`proxy.resources` for sub-fields)
#spValidatorResources:

# If the namespace is controlled by an external tool or can't be installed with Helm
# you can disable its installation. In this case:
# - The namespace created by the external tool must match the namespace value above
# - The external tool needs to create the namespace with the label:
#     config.linkerd.io/admission-webhooks: disabled

<<<<<<< HEAD
=======
# installNamespace -- Set to false when installing Linkerd in a custom namespace. See the
# [Linkerd documentation](https://linkerd.io/2/tasks/install-helm#customizing-the-namespace) for more information.
installNamespace: true

>>>>>>> be0406f4
# -- NodeSelector section, See the [K8S
# documentation](https://kubernetes.io/docs/concepts/configuration/assign-pod-node/#nodeselector)
# for more information
nodeSelector:
  beta.kubernetes.io/os: linux

# -|- Tolerations section, See the
# [K8S documentation](https://kubernetes.io/docs/concepts/scheduling-eviction/taint-and-toleration/)
# for more information
#tolerations:<|MERGE_RESOLUTION|>--- conflicted
+++ resolved
@@ -365,23 +365,10 @@
   # as no certificate will be generated.
   caBundle: |
 
-# -|- CPU, Memory and Ephemeral Storage resources required by the SP validator (see
-#`proxy.resources` for sub-fields)
-#spValidatorResources:
-
-# If the namespace is controlled by an external tool or can't be installed with Helm
-# you can disable its installation. In this case:
-# - The namespace created by the external tool must match the namespace value above
-# - The external tool needs to create the namespace with the label:
-#     config.linkerd.io/admission-webhooks: disabled
-
-<<<<<<< HEAD
-=======
-# installNamespace -- Set to false when installing Linkerd in a custom namespace. See the
-# [Linkerd documentation](https://linkerd.io/2/tasks/install-helm#customizing-the-namespace) for more information.
-installNamespace: true
-
->>>>>>> be0406f4
+# -- CPU, Memory and Ephemeral Storage resources required by the SP validator (see
+# `proxy.resources` for sub-fields)
+spValidatorResources:
+
 # -- NodeSelector section, See the [K8S
 # documentation](https://kubernetes.io/docs/concepts/configuration/assign-pod-node/#nodeselector)
 # for more information
