--- conflicted
+++ resolved
@@ -28,11 +28,7 @@
     "value": "{{$value}}"
   },
   {{- end }}
-<<<<<<< HEAD
-  {{- if and .Values.proxyInit (not .Values.noInitContainer) }}
-=======
-  {{- if .Values.global.proxyInit }}
->>>>>>> 2c0b6efc
+  {{- if and .Values.global.proxyInit (not .Values.noInitContainer) }}
   {{- if .Values.addRootInitContainers }}
   {
     "op": "add",
