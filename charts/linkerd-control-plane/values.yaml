--- conflicted
+++ resolved
@@ -504,11 +504,7 @@
   # for more information.
   injectCaFromSecret: ""
 
-<<<<<<< HEAD
-# -|- CPU, Memory and Ephemeral Storage resources required by the policy controller 
-=======
 # -|- CPU, Memory and Ephemeral Storage resources required by the policy controller
->>>>>>> 225ce93c
 #policyControllerResources:
 
 # -- NodeSelector section, See the [K8S
