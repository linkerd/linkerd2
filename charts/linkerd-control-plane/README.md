--- conflicted
+++ resolved
@@ -227,12 +227,8 @@
 | proxyInit.ignoreOutboundPorts | string | `"4567,4568"` | Default set of outbound ports to skip via iptables - Galera (4567,4568) |
 | proxyInit.image.name | string | `"cr.l5d.io/linkerd/proxy-init"` | Docker image for the proxy-init container |
 | proxyInit.image.pullPolicy | string | imagePullPolicy | Pull policy for the proxy-init container Docker image |
-<<<<<<< HEAD
-| proxyInit.image.version | string | `"v1.6.1"` | Tag for the proxy-init container Docker image |
 | proxyInit.iptablesMode | string | `"nft"` | Variant of iptables that will be used to configure routing. Currently, proxy-init can be run either in 'nft' or in 'legacy' mode. The mode will control which utility binary will be called. The host must support whichever mode will be used |
-=======
 | proxyInit.image.version | string | `"v1.6.2"` | Tag for the proxy-init container Docker image |
->>>>>>> 59734271
 | proxyInit.logFormat | string | plain | Log format (`plain` or `json`) for the proxy-init |
 | proxyInit.logLevel | string | info | Log level for the proxy-init |
 | proxyInit.resources.cpu.limit | string | `"100m"` | Maximum amount of CPU units that the proxy-init container can use |
