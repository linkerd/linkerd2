--- conflicted
+++ resolved
@@ -143,12 +143,7 @@
 | metricsAPI.resources.memory.limit | string | `nil` | Maximum amount of memory that metrics-api container can use |
 | metricsAPI.resources.memory.request | string | `nil` | Amount of memory that the metrics-api container requests |
 | metricsAPI.tolerations | string | `nil` | Tolerations section, See the [K8S documentation](https://kubernetes.io/docs/concepts/scheduling-eviction/taint-and-toleration/) for more information |
-<<<<<<< HEAD
-| nodeSelector | object | `{"beta.kubernetes.io/os":"linux"}` | Default nodeSelector section, See the [K8S documentation](https://kubernetes.io/docs/concepts/configuration/assign-pod-node/#nodeselector) for more information |
-=======
-| namespace | string | `"linkerd-viz"` | Namespace in which the Linkerd Viz extension has to be installed |
 | nodeSelector | object | `{"kubernetes.io/os":"linux"}` | Default nodeSelector section, See the [K8S documentation](https://kubernetes.io/docs/concepts/configuration/assign-pod-node/#nodeselector) for more information |
->>>>>>> 013ffed0
 | prometheus.alertRelabelConfigs | string | `nil` | Alert relabeling is applied to alerts before they are sent to the Alertmanager. |
 | prometheus.alertmanagers | string | `nil` | Alertmanager instances the Prometheus server sends alerts to configured via the static_configs parameter. |
 | prometheus.args | object | `{"config.file":"/etc/prometheus/prometheus.yml","storage.tsdb.path":"/data","storage.tsdb.retention.time":"6h"}` | Command line options for Prometheus binary |
