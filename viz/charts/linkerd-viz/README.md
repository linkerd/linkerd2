# linkerd-viz

The Linkerd-Viz extension contains observability and visualization
components for Linkerd.

![Version: 30.4.2-edge](https://img.shields.io/badge/Version-30.4.2--edge-informational?style=flat-square)

![AppVersion: edge-XX.X.X](https://img.shields.io/badge/AppVersion-edge--XX.X.X-informational?style=flat-square)

**Homepage:** <https://linkerd.io>

## Quickstart and documentation

You can run Linkerd on any Kubernetes 1.21+ cluster in a matter of seconds. See
the [Linkerd Getting Started Guide][getting-started] for how.

For more comprehensive documentation, start with the [Linkerd
docs][linkerd-docs].

## Prerequisite: Linkerd Core Control-Plane

Before installing the Linkerd Viz extension, The core control-plane has to
be installed first by following the [Linkerd Install
Guide](https://linkerd.io/2/tasks/install/).

## Adding Linkerd's Helm repository

```bash
# To add the repo for Linkerd stable releases:
helm repo add linkerd https://helm.linkerd.io/stable
# To add the repo for Linkerd edge releases:
helm repo add linkerd-edge https://helm.linkerd.io/edge
```

The following instructions use the `linkerd` repo. For installing an edge
release, just replace with `linkerd-edge`.

## Installing the Viz Extension Chart

```bash
helm install linkerd-viz -n linkerd-viz --create-namespace linkerd/linkerd-viz
```

## Get involved

* Check out Linkerd's source code at [GitHub][linkerd2].
* Join Linkerd's [user mailing list][linkerd-users], [developer mailing
  list][linkerd-dev], and [announcements mailing list][linkerd-announce].
* Follow [@linkerd][twitter] on Twitter.
* Join the [Linkerd Slack][slack].

[getting-started]: https://linkerd.io/2/getting-started/
[linkerd2]: https://github.com/linkerd/linkerd2
[linkerd-announce]: https://lists.cncf.io/g/cncf-linkerd-announce
[linkerd-dev]: https://lists.cncf.io/g/cncf-linkerd-dev
[linkerd-docs]: https://linkerd.io/2/overview/
[linkerd-users]: https://lists.cncf.io/g/cncf-linkerd-users
[slack]: http://slack.linkerd.io
[twitter]: https://twitter.com/linkerd

## Requirements

Kubernetes: `>=1.21.0-0`

| Repository | Name | Version |
|------------|------|---------|
| file://../../../charts/partials | partials | 0.1.0 |

## Values

| Key | Type | Default | Description |
|-----|------|---------|-------------|
| clusterDomain | string | `"cluster.local"` | Kubernetes DNS Domain name to use |
<<<<<<< HEAD
| cniEnabled | bool | `false` | This should be the same value used on the control-plane chart. If enabled, the linkerd-viz namespace will enforce the "privileged" PodSecurity mode. |
=======
| commonLabels | object | `{}` | Labels to apply to all resources |
>>>>>>> 9058a073
| dashboard.UID | string | `nil` | UID for the dashboard resource |
| dashboard.enforcedHostRegexp | string | `""` | Host header validation regex for the dashboard. See the [Linkerd documentation](https://linkerd.io/2/tasks/exposing-dashboard) for more information |
| dashboard.image.name | string | `"web"` | Docker image name for the web instance |
| dashboard.image.pullPolicy | string | defaultImagePullPolicy | Pull policy for the  web component |
| dashboard.image.registry | string | defaultRegistry | Docker registry for the web instance |
| dashboard.image.tag | string | linkerdVersion | Docker image tag for the web instance |
| dashboard.logFormat | string | defaultLogFormat | log format of the dashboard component |
| dashboard.logLevel | string | defaultLogLevel | log level of the dashboard component |
| dashboard.proxy | string | `nil` |  |
| dashboard.replicas | int | `1` | Number of replicas of dashboard |
| dashboard.resources.cpu.limit | string | `nil` | Maximum amount of CPU units that the web container can use |
| dashboard.resources.cpu.request | string | `nil` | Amount of CPU units that the web container requests |
| dashboard.resources.ephemeral-storage.limit | string | `""` | Maximum amount of ephemeral storage that the web container can use |
| dashboard.resources.ephemeral-storage.request | string | `""` | Amount of ephemeral storage that the web container requests |
| dashboard.resources.memory.limit | string | `nil` | Maximum amount of memory that web container can use |
| dashboard.resources.memory.request | string | `nil` | Amount of memory that the web container requests |
| dashboard.restrictPrivileges | bool | `false` | Restrict the Linkerd Dashboard's default privileges to disallow Tap and Check |
| defaultImagePullPolicy | string | `"IfNotPresent"` | Docker imagePullPolicy for all viz components |
| defaultLogFormat | string | `"plain"` | Log format (`plain` or `json`) for all the viz components. |
| defaultLogLevel | string | `"info"` | Log level for all the viz components |
| defaultRegistry | string | `"cr.l5d.io/linkerd"` | Docker registry for all viz components |
| defaultUID | int | `2103` | UID for all the viz components |
| enablePSP | bool | `false` | Create Roles and RoleBindings to associate this extension's ServiceAccounts to the control plane PSP resource. This requires that `enabledPSP` is set to true on the control plane install. Note PSP has been deprecated since k8s v1.21 |
| enablePodAntiAffinity | bool | `false` | Enables Pod Anti Affinity logic to balance the placement of replicas across hosts and zones for High Availability. Enable this only when you have multiple replicas of components. |
| grafana.externalUrl | string | `nil` | url of a Grafana instance hosted off-cluster. Cannot be set if grafana.url is set. The reverse proxy will not be used for this URL. |
| grafana.uidPrefix | string | `nil` | prefix for Grafana dashboard UID's, used when grafana.externalUrl is set. |
| grafana.url | string | `nil` | url of an in-cluster Grafana instance with reverse proxy configured, used by the Linkerd viz web dashboard to provide direct links to specific Grafana dashboards. Cannot be set if grafana.externalUrl is set. See the [Linkerd documentation](https://linkerd.io/2/tasks/grafana) for more information |
| identityTrustDomain | string | clusterDomain | Trust domain used for identity |
| imagePullSecrets | list | `[]` | For Private docker registries, authentication is needed.  Registry secrets are applied to the respective service accounts |
| jaegerUrl | string | `""` | url of external jaeger instance Set this to `jaeger.linkerd-jaeger.svc.<clusterDomain>:16686` if you plan to use jaeger extension |
| linkerdNamespace | string | `"linkerd"` | Namespace of the Linkerd core control-plane install |
| linkerdVersion | string | `"linkerdVersionValue"` | control plane version. See Proxy section for proxy version |
| metricsAPI.UID | string | `nil` | UID for the metrics-api resource |
| metricsAPI.image.name | string | `"metrics-api"` | Docker image name for the metrics-api component |
| metricsAPI.image.pullPolicy | string | defaultImagePullPolicy | Pull policy for the metrics-api component |
| metricsAPI.image.registry | string | defaultRegistry | Docker registry for the metrics-api component |
| metricsAPI.image.tag | string | linkerdVersion | Docker image tag for the metrics-api component |
| metricsAPI.logFormat | string | defaultLogFormat | log format of the metrics-api component |
| metricsAPI.logLevel | string | defaultLogLevel | log level of the metrics-api component |
| metricsAPI.nodeSelector | object | `{"kubernetes.io/os":"linux"}` | NodeSelector section, See the [K8S documentation](https://kubernetes.io/docs/concepts/configuration/assign-pod-node/#nodeselector) for more information |
| metricsAPI.proxy | string | `nil` |  |
| metricsAPI.replicas | int | `1` | number of replicas of the metrics-api component |
| metricsAPI.resources.cpu.limit | string | `nil` | Maximum amount of CPU units that the metrics-api container can use |
| metricsAPI.resources.cpu.request | string | `nil` | Amount of CPU units that the metrics-api container requests |
| metricsAPI.resources.ephemeral-storage.limit | string | `""` | Maximum amount of ephemeral storage that the metrics-api container can use |
| metricsAPI.resources.ephemeral-storage.request | string | `""` | Amount of ephemeral storage that the metrics-api container requests |
| metricsAPI.resources.memory.limit | string | `nil` | Maximum amount of memory that metrics-api container can use |
| metricsAPI.resources.memory.request | string | `nil` | Amount of memory that the metrics-api container requests |
| metricsAPI.tolerations | string | `nil` | Tolerations section, See the [K8S documentation](https://kubernetes.io/docs/concepts/scheduling-eviction/taint-and-toleration/) for more information |
| namespaceMetadata.image.name | string | `"curl"` | Docker image name for the namespace-metadata instance |
| namespaceMetadata.image.pullPolicy | string | defaultImagePullPolicy | Pull policy for the namespace-metadata instance |
| namespaceMetadata.image.registry | string | `"curlimages"` | Docker registry for the namespace-metadata instance |
| namespaceMetadata.image.tag | string | `"7.78.0"` | Docker image tag for the namespace-metadata instance |
| nodeSelector | object | `{"kubernetes.io/os":"linux"}` | Default nodeSelector section, See the [K8S documentation](https://kubernetes.io/docs/concepts/configuration/assign-pod-node/#nodeselector) for more information |
| podLabels | object | `{}` | Additional labels to add to all pods |
| prometheus.alertRelabelConfigs | string | `nil` | Alert relabeling is applied to alerts before they are sent to the Alertmanager. |
| prometheus.alertmanagers | string | `nil` | Alertmanager instances the Prometheus server sends alerts to configured via the static_configs parameter. |
| prometheus.args | object | `{"config.file":"/etc/prometheus/prometheus.yml","storage.tsdb.path":"/data","storage.tsdb.retention.time":"6h"}` | Command line options for Prometheus binary |
| prometheus.enabled | bool | `true` | toggle field to enable or disable prometheus |
| prometheus.globalConfig | object | `{"evaluation_interval":"10s","scrape_interval":"10s","scrape_timeout":"10s"}` | The global configuration specifies parameters that are valid in all other configuration contexts. |
| prometheus.image.name | string | `"prometheus"` | Docker image name for the prometheus instance |
| prometheus.image.pullPolicy | string | defaultImagePullPolicy | Pull policy for the prometheus instance |
| prometheus.image.registry | string | `"prom"` | Docker registry for the prometheus instance |
| prometheus.image.tag | string | `"v2.30.3"` | Docker image tag for the prometheus instance |
| prometheus.logFormat | string | defaultLogLevel | log format (plain, json) of the prometheus instance |
| prometheus.logLevel | string | defaultLogLevel | log level of the prometheus instance |
| prometheus.nodeSelector | object | `{"kubernetes.io/os":"linux"}` | NodeSelector section, See the [K8S documentation](https://kubernetes.io/docs/concepts/configuration/assign-pod-node/#nodeselector) for more information |
| prometheus.proxy | string | `nil` |  |
| prometheus.remoteWrite | string | `nil` | Allows transparently sending samples to an endpoint. Mostly used for long term storage. |
| prometheus.resources.cpu.limit | string | `nil` | Maximum amount of CPU units that the prometheus container can use |
| prometheus.resources.cpu.request | string | `nil` | Amount of CPU units that the prometheus container requests |
| prometheus.resources.ephemeral-storage.limit | string | `""` | Maximum amount of ephemeral storage that the prometheus container can use |
| prometheus.resources.ephemeral-storage.request | string | `""` | Amount of ephemeral storage that the prometheus container requests |
| prometheus.resources.memory.limit | string | `nil` | Maximum amount of memory that prometheus container can use |
| prometheus.resources.memory.request | string | `nil` | Amount of memory that the prometheus container requests |
| prometheus.ruleConfigMapMounts | string | `nil` | Alerting/recording rule ConfigMap mounts (sub-path names must end in ´_rules.yml´ or ´_rules.yaml´) |
| prometheus.scrapeConfigs | string | `nil` | A scrapeConfigs section specifies a set of targets and parameters describing how to scrape them. |
| prometheus.sidecarContainers | string | `nil` | A sidecarContainers section specifies a list of secondary containers to run in the prometheus pod e.g. to export data to non-prometheus systems |
| prometheus.tolerations | string | `nil` | Tolerations section, See the [K8S documentation](https://kubernetes.io/docs/concepts/scheduling-eviction/taint-and-toleration/) for more information |
| prometheusUrl | string | `""` | url of external prometheus instance |
| tap.UID | string | `nil` | UID for the dashboard resource |
| tap.caBundle | string | `""` | Bundle of CA certificates for tap. If not provided nor injected with cert-manager, then Helm will use the certificate generated for `tap.crtPEM`. If `tap.externalSecret` is set to true, this value, injectCaFrom, or injectCaFromSecret must be set, as no certificate will be generated. See the cert-manager [CA Injector Docs](https://cert-manager.io/docs/concepts/ca-injector) for more information. |
| tap.crtPEM | string | `""` | Certificate for the Tap component. If not provided and not using an external secret then Helm will generate one. |
| tap.externalSecret | bool | `false` | Do not create a secret resource for the Tap component. If this is set to `true`, the value `tap.caBundle` must be set or the ca bundle must injected with cert-manager ca injector using `tap.injectCaFrom` or `tap.injectCaFromSecret` (see below). |
| tap.image.name | string | `"tap"` | Docker image name for the tap instance |
| tap.image.pullPolicy | string | defaultImagePullPolicy | Pull policy for the tap component |
| tap.image.registry | string | defaultRegistry | Docker registry for the tap instance |
| tap.image.tag | string | linkerdVersion | Docker image tag for the tap instance |
| tap.injectCaFrom | string | `""` | Inject the CA bundle from a cert-manager Certificate. See the cert-manager [CA Injector Docs](https://cert-manager.io/docs/concepts/ca-injector/#injecting-ca-data-from-a-certificate-resource) for more information. |
| tap.injectCaFromSecret | string | `""` | Inject the CA bundle from a Secret. If set, the `cert-manager.io/inject-ca-from-secret` annotation will be added to the webhook. The Secret must have the CA Bundle stored in the `ca.crt` key and have the `cert-manager.io/allow-direct-injection` annotation set to `true`. See the cert-manager [CA Injector Docs](https://cert-manager.io/docs/concepts/ca-injector/#injecting-ca-data-from-a-secret-resource) for more information. |
| tap.keyPEM | string | `""` | Certificate key for Tap component. If not provided and not using an external secret then Helm will generate one. |
| tap.logFormat | string | defaultLogFormat | log format of the tap component |
| tap.logLevel | string | defaultLogLevel | log level of the tap component |
| tap.proxy | string | `nil` |  |
| tap.replicas | int | `1` | Number of tap component replicas |
| tap.resources.cpu.limit | string | `nil` | Maximum amount of CPU units that the tap container can use |
| tap.resources.cpu.request | string | `nil` | Amount of CPU units that the tap container requests |
| tap.resources.ephemeral-storage.limit | string | `""` | Maximum amount of ephemeral storage that the tap container can use |
| tap.resources.ephemeral-storage.request | string | `""` | Amount of ephemeral storage that the tap container requests |
| tap.resources.memory.limit | string | `nil` | Maximum amount of memory that tap container can use |
| tap.resources.memory.request | string | `nil` | Amount of memory that the tap container requests |
| tapInjector.UID | string | `nil` | UID for the tapInjector resource |
| tapInjector.caBundle | string | `""` | Bundle of CA certificates for the tapInjector. If not provided nor injected with cert-manager, then Helm will use the certificate generated for `tapInjector.crtPEM`. If `tapInjector.externalSecret` is set to true, this value, injectCaFrom, or injectCaFromSecret must be set, as no certificate will be generated. See the cert-manager [CA Injector Docs](https://cert-manager.io/docs/concepts/ca-injector) for more information. |
| tapInjector.crtPEM | string | `""` | Certificate for the tapInjector. If not provided and not using an external secret then Helm will generate one. |
| tapInjector.externalSecret | bool | `false` | Do not create a secret resource for the tapInjector webhook. If this is set to `true`, the value `tapInjector.caBundle` must be set or the ca bundle must injected with cert-manager ca injector using `tapInjector.injectCaFrom` or `tapInjector.injectCaFromSecret` (see below). |
| tapInjector.failurePolicy | string | `"Ignore"` |  |
| tapInjector.image.name | string | `"tap"` | Docker image name for the tapInjector instance |
| tapInjector.image.pullPolicy | string | defaultImagePullPolicy | Pull policy for the tapInjector component |
| tapInjector.image.registry | string | defaultRegistry | Docker registry for the tapInjector instance |
| tapInjector.image.tag | string | linkerdVersion | Docker image tag for the tapInjector instance |
| tapInjector.injectCaFrom | string | `""` | Inject the CA bundle from a cert-manager Certificate. See the cert-manager [CA Injector Docs](https://cert-manager.io/docs/concepts/ca-injector/#injecting-ca-data-from-a-certificate-resource) for more information. |
| tapInjector.injectCaFromSecret | string | `""` | Inject the CA bundle from a Secret. If set, the `cert-manager.io/inject-ca-from-secret` annotation will be added to the webhook. The Secret must have the CA Bundle stored in the `ca.crt` key and have the `cert-manager.io/allow-direct-injection` annotation set to `true`. See the cert-manager [CA Injector Docs](https://cert-manager.io/docs/concepts/ca-injector/#injecting-ca-data-from-a-secret-resource) for more information. |
| tapInjector.keyPEM | string | `""` | Certificate key for the tapInjector. If not provided and not using an external secret then Helm will generate one. |
| tapInjector.logFormat | string | defaultLogFormat | log format of the tapInjector component |
| tapInjector.logLevel | string | defaultLogLevel | log level of the tapInjector |
| tapInjector.namespaceSelector | string | `nil` |  |
| tapInjector.objectSelector | string | `nil` |  |
| tapInjector.proxy | string | `nil` |  |
| tapInjector.replicas | int | `1` | Number of replicas of tapInjector |
| tapInjector.resources.cpu.limit | string | `nil` | Maximum amount of CPU units that the tapInjector container can use |
| tapInjector.resources.cpu.request | string | `nil` | Amount of CPU units that the tapInjector container requests |
| tapInjector.resources.ephemeral-storage.limit | string | `""` | Maximum amount of ephemeral storage that the tapInjector container can use |
| tapInjector.resources.ephemeral-storage.request | string | `""` | Amount of ephemeral storage that the tapInjector container requests |
| tapInjector.resources.memory.limit | string | `nil` | Maximum amount of memory that tapInjector container can use |
| tapInjector.resources.memory.request | string | `nil` | Amount of memory that the tapInjector container requests |
| tolerations | string | `nil` | Default tolerations section, See the [K8S documentation](https://kubernetes.io/docs/concepts/scheduling-eviction/taint-and-toleration/) for more information |

----------------------------------------------
Autogenerated from chart metadata using [helm-docs v1.11.0](https://github.com/norwoodj/helm-docs/releases/v1.11.0)<|MERGE_RESOLUTION|>--- conflicted
+++ resolved
@@ -71,11 +71,8 @@
 | Key | Type | Default | Description |
 |-----|------|---------|-------------|
 | clusterDomain | string | `"cluster.local"` | Kubernetes DNS Domain name to use |
-<<<<<<< HEAD
 | cniEnabled | bool | `false` | This should be the same value used on the control-plane chart. If enabled, the linkerd-viz namespace will enforce the "privileged" PodSecurity mode. |
-=======
 | commonLabels | object | `{}` | Labels to apply to all resources |
->>>>>>> 9058a073
 | dashboard.UID | string | `nil` | UID for the dashboard resource |
 | dashboard.enforcedHostRegexp | string | `""` | Host header validation regex for the dashboard. See the [Linkerd documentation](https://linkerd.io/2/tasks/exposing-dashboard) for more information |
 | dashboard.image.name | string | `"web"` | Docker image name for the web instance |
