---
###
### Tap
###
kind: Service
apiVersion: v1
metadata:
  name: linkerd-tap
  namespace: {{.Values.namespace}}
  labels:
    {{.Values.extensionAnnotation}}: linkerd-viz
    component: tap
    namespace: {{.Values.namespace}}
  annotations:
    {{.Values.createdByAnnotation}}: {{default (printf "linkerd/helm %s" .Values.linkerdVersion) .Values.cliVersion}}
spec:
  type: ClusterIP
  selector:
    {{.Values.extensionAnnotation}}: linkerd-viz
    component: tap
  ports:
  - name: grpc
    port: 8088
    targetPort: 8088
  - name: apiserver
    port: 443
    targetPort: apiserver
---
kind: Deployment
apiVersion: apps/v1
metadata:
  annotations:
    {{.Values.createdByAnnotation}}: {{default (printf "linkerd/helm %s" .Values.linkerdVersion) .Values.cliVersion}}
  labels:
    {{.Values.extensionAnnotation}}: linkerd-viz
    app.kubernetes.io/name: tap
    app.kubernetes.io/part-of: Linkerd
    app.kubernetes.io/version: {{default .Values.linkerdVersion .Values.controllerImageVersion}}
    component: tap
    namespace: {{.Values.namespace}}
  name: linkerd-tap
  namespace: {{.Values.namespace}}
spec:
  replicas: {{.Values.tap.replicas}}
  selector:
    matchLabels:
      {{.Values.extensionAnnotation}}: linkerd-viz
      component: tap
      namespace: {{.Values.namespace}}
  {{- if .Values.enablePodAntiAffinity }}
  strategy:
    rollingUpdate:
      maxUnavailable: 1
  {{- end }}
  template:
    metadata:
      annotations:
        {{- if empty .Values.cliVersion }}
        checksum/config: {{ include (print $.Template.BasePath "/tap-rbac.yaml") . | sha256sum }}
        {{- end }}
        {{.Values.createdByAnnotation}}: {{default (printf "linkerd/helm %s" .Values.linkerdVersion) .Values.cliVersion}}
        {{- with .Values.tap.proxy }}
        {{- include "partials.proxy.config.annotations" .resources | nindent 8 }}
        {{- end }}
        {{- with .Values.podAnnotations }}{{ toYaml . | trim | nindent 8 }}{{- end }}
      labels:
        {{.Values.extensionAnnotation}}: linkerd-viz
        component: tap
        namespace: {{.Values.namespace}}
        {{- with .Values.podLabels }}{{ toYaml . | trim | nindent 8 }}{{- end }}
    spec:
      {{- if .Values.tolerations -}}
      {{- include "linkerd.tolerations" . | nindent 6 }}
      {{- end -}}
      {{- include "linkerd.node-selector" . | nindent 6 }}
      {{- if .Values.enablePodAntiAffinity -}}
      {{- $local := dict "component" "tap" "label" "component" -}}
      {{- include "linkerd.pod-affinity" $local | nindent 6 -}}
      {{- end }}
      containers:
      - args:
<<<<<<< HEAD
        - tap
        - -controller-namespace={{.Values.linkerdNamespace}}
        - -log-level={{.Values.tap.logLevel | default .Values.defaultLogLevel}}
=======
        - api
        - -api-namespace={{.Values.linkerdNamespace}}
        - -log-level={{.Values.tap.logLevel}}
>>>>>>> 3534a902
        - -identity-trust-domain={{.Values.identityTrustDomain}}
        image: {{.Values.tap.image.registry | default .Values.defaultRegistry}}/{{.Values.tap.image.name}}:{{.Values.tap.image.tag | default .Values.linkerdVersion}}
        imagePullPolicy: {{.Values.tap.image.pullPolicy | default .Values.defaultImagePullPolicy}}
        livenessProbe:
          httpGet:
            path: /ping
            port: 9998
          initialDelaySeconds: 10
        name: tap
        ports:
        - containerPort: 8088
          name: grpc
        - containerPort: 8089
          name: apiserver
        - containerPort: 9998
          name: admin-http
        readinessProbe:
          failureThreshold: 7
          httpGet:
            path: /ready
            port: 9998
        {{- if .Values.tap.resources -}}
        {{- include "partials.resources" .Values.tap.resources | nindent 8 }}
        {{- end }}
        securityContext:
          runAsUser: {{.Values.tap.UID | default .Values.defaultUID}}
        volumeMounts:
        - mountPath: /var/run/linkerd/tls
          name: tls
          readOnly: true
      serviceAccountName: linkerd-tap
      volumes:
      - name: tls
        secret:
          secretName: linkerd-tap-k8s-tls
<|MERGE_RESOLUTION|>--- conflicted
+++ resolved
@@ -79,15 +79,9 @@
       {{- end }}
       containers:
       - args:
-<<<<<<< HEAD
-        - tap
-        - -controller-namespace={{.Values.linkerdNamespace}}
-        - -log-level={{.Values.tap.logLevel | default .Values.defaultLogLevel}}
-=======
         - api
         - -api-namespace={{.Values.linkerdNamespace}}
-        - -log-level={{.Values.tap.logLevel}}
->>>>>>> 3534a902
+        - -log-level={{.Values.tap.logLevel | default .Values.defaultLogLevel}}
         - -identity-trust-domain={{.Values.identityTrustDomain}}
         image: {{.Values.tap.image.registry | default .Values.defaultRegistry}}/{{.Values.tap.image.name}}:{{.Values.tap.image.tag | default .Values.linkerdVersion}}
         imagePullPolicy: {{.Values.tap.image.pullPolicy | default .Values.defaultImagePullPolicy}}
