--- conflicted
+++ resolved
@@ -75,11 +75,7 @@
       containers:
       - args:
         - injector
-<<<<<<< HEAD
-        - -tap-service-name=tap.{{.Release.Namespace}}.serviceaccount.identity.$(_l5d_ns).$(_l5d_trustdomain)
-=======
-        - -tap-service-name=tap.{{.Values.namespace}}.serviceaccount.identity.{{.Values.linkerdNamespace}}.{{.Values.identityTrustDomain | default .Values.clusterDomain}}
->>>>>>> be0406f4
+        - -tap-service-name=tap.{{.Release.Namespace}}.serviceaccount.identity.{{.Release.linkerdNamespace}}.{{.Values.identityTrustDomain | default .Values.clusterDomain}}
         - -log-level={{.Values.tapInjector.logLevel | default .Values.defaultLogLevel}}
         - -log-format={{.Values.tapInjector.logFormat | default .Values.defaultLogFormat}}
         image: {{.Values.tapInjector.image.registry | default .Values.defaultRegistry}}/{{.Values.tapInjector.image.name}}:{{.Values.tapInjector.image.tag | default .Values.linkerdVersion}}
