--- conflicted
+++ resolved
@@ -94,13 +94,7 @@
 				return fmt.Errorf("Error creating edges request: %s", err)
 			}
 
-<<<<<<< HEAD
 			hcOptions := healthcheck.Options{
-=======
-			// The gRPC client is concurrency-safe, so we can reuse it in all the following goroutines
-			// https://github.com/grpc/grpc-go/issues/682
-			client := api.CheckClientOrExit(healthcheck.Options{
->>>>>>> fcb71de4
 				ControlPlaneNamespace: controlPlaneNamespace,
 				KubeConfig:            kubeconfigPath,
 				Impersonate:           impersonate,
@@ -108,11 +102,12 @@
 				KubeContext:           kubeContext,
 				APIAddr:               apiAddr,
 			}
+
 			// ensure linkerd-viz
 			checkForViz(hcOptions)
 			// The gRPC client is concurrency-safe, so we can reuse it in all the following goroutines
 			// https://github.com/grpc/grpc-go/issues/682
-			client := api.CheckVizAPIClientOrExit(hcOptions)
+			client := api.CheckClientOrExit(hcOptions)
 
 			c := make(chan indexedEdgeResults, len(reqs))
 			for num, req := range reqs {
