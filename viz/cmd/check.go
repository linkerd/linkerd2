package cmd

import (
	"fmt"
	"io"
	"os"
	"time"

	"github.com/linkerd/linkerd2/pkg/healthcheck"
	vizHealthCheck "github.com/linkerd/linkerd2/viz/pkg/healthcheck"
	"github.com/spf13/cobra"
<<<<<<< HEAD
	kerrors "k8s.io/apimachinery/pkg/api/errors"
	metav1 "k8s.io/apimachinery/pkg/apis/meta/v1"
	apiregistrationv1client "k8s.io/kube-aggregator/pkg/client/clientset_generated/clientset/typed/apiregistration/v1"
)

const (

	// vizExtensionName is the name of Linkerd Viz extension
	vizExtensionName = "linkerd-viz"

	// linkerdVizExtensionCheck adds checks related to the Linkerd Viz etension
	linkerdVizExtensionCheck healthcheck.CategoryID = vizExtensionName

	// linkerdTapAPIServiceName is the name of the tap api service
	// This key is passed to checkApiService method to check whether
	// the api service is available or not
	linkerdTapAPIServiceName = "v1alpha1.tap.linkerd.io"

	tapOldTLSSecretName = "linkerd-tap-tls"
	tapTLSSecretName    = "linkerd-tap-k8s-tls"
=======
>>>>>>> fcb71de4
)

type checkOptions struct {
	wait   time.Duration
	output string
}

<<<<<<< HEAD
func vizCategory(hc *healthcheck.HealthChecker) *healthcheck.Category {
	checkers := []healthcheck.Checker{}
	checkers = append(checkers,
		*healthcheck.NewChecker("linkerd-viz Namespace exists").
			WithHintAnchor("l5d-viz-ns-exists").
			Fatal().
			Warning().
			WithCheck(func(ctx context.Context) error {
				// Get viz Extension Namespace
				ns, err := hc.KubeAPIClient().GetNamespaceWithExtensionLabel(ctx, vizExtensionName)
				if err != nil {
					return err
				}
				hc.VizNamespace = ns.Name
				return nil
			}))

	checkers = append(checkers,
		*healthcheck.NewChecker("linkerd-viz ClusterRoles exist").
			WithHintAnchor("l5d-viz-cr-exists").
			Fatal().
			Warning().
			WithCheck(func(ctx context.Context) error {
				return healthcheck.CheckClusterRoles(ctx, hc.KubeAPIClient(), true, []string{fmt.Sprintf("linkerd-%s-prometheus", hc.VizNamespace), fmt.Sprintf("linkerd-%s-tap", hc.VizNamespace)}, "")
			}))

	checkers = append(checkers,
		*healthcheck.NewChecker("linkerd-viz ClusterRoleBindings exist").
			WithHintAnchor("l5d-viz-crb-exists").
			Fatal().
			Warning().
			WithCheck(func(ctx context.Context) error {
				return healthcheck.CheckClusterRoleBindings(ctx, hc.KubeAPIClient(), true, []string{fmt.Sprintf("linkerd-%s-prometheus", hc.VizNamespace), fmt.Sprintf("linkerd-%s-tap", hc.VizNamespace)}, "")
			}))

	checkers = append(checkers,
		*healthcheck.NewChecker("linkerd-viz ConfigMaps exist").
			WithHintAnchor("l5d-viz-cm-exists").
			Fatal().
			Warning().
			WithCheck(func(ctx context.Context) error {
				return healthcheck.CheckConfigMaps(ctx, hc.KubeAPIClient(), hc.VizNamespace, true, []string{"linkerd-prometheus-config", "linkerd-grafana-config"}, "")
			}))

	checkers = append(checkers,
		*healthcheck.NewChecker("tap API server has valid cert").
			WithHintAnchor("l5d-tap-cert-valid").
			Fatal().
			WithCheck(func(ctx context.Context) error {
				anchors, err := fetchTapCaBundle(ctx, hc.KubeAPIClient())
				if err != nil {
					return err
				}
				cert, err := hc.FetchCredsFromSecret(ctx, hc.VizNamespace, tapTLSSecretName)
				if kerrors.IsNotFound(err) {
					cert, err = hc.FetchCredsFromOldSecret(ctx, hc.VizNamespace, tapOldTLSSecretName)
				}
				if err != nil {
					return err
				}

				identityName := fmt.Sprintf("linkerd-tap.%s.svc", hc.VizNamespace)
				return hc.CheckCertAndAnchors(cert, anchors, identityName)
			}))

	checkers = append(checkers,
		*healthcheck.NewChecker("tap API server cert is valid for at least 60 days").
			WithHintAnchor("l5d-webhook-cert-not-expiring-soon").
			Warning().
			WithCheck(func(ctx context.Context) error {
				cert, err := hc.FetchCredsFromSecret(ctx, hc.VizNamespace, tapTLSSecretName)
				if kerrors.IsNotFound(err) {
					cert, err = hc.FetchCredsFromOldSecret(ctx, hc.VizNamespace, tapOldTLSSecretName)
				}
				if err != nil {
					return err
				}
				return hc.CheckCertAndAnchorsExpiringSoon(cert)
			}))

	checkers = append(checkers,
		*healthcheck.NewChecker("tap API service is running").
			WithHintAnchor("l5d-tap-api").
			Warning().
			WithCheck(func(ctx context.Context) error {
				return hc.CheckAPIService(ctx, linkerdTapAPIServiceName)
			}))

	checkers = append(checkers,
		*healthcheck.NewChecker("linkerd-viz pods are injected").
			WithHintAnchor("l5d-viz-pods-injection").
			Warning().
			WithCheck(func(ctx context.Context) error {
				pods, err := hc.KubeAPIClient().GetPodsByNamespace(ctx, hc.VizNamespace)
				if err != nil {
					return err
				}
				return healthcheck.CheckIfDataPlanePodsExist(pods)
			}))

	checkers = append(checkers,
		*healthcheck.NewChecker("viz extension pods are running").
			WithHintAnchor("l5d-viz-pods-running").
			Warning().
			WithRetryDeadline(hc.RetryDeadline).
			SurfaceErrorOnRetry().
			WithCheck(func(ctx context.Context) error {
				pods, err := hc.KubeAPIClient().GetPodsByNamespace(ctx, hc.VizNamespace)
				if err != nil {
					return err
				}

				// Check for relevant pods to be present
				err = healthcheck.CheckForPods(pods, []string{"linkerd-grafana", "linkerd-prometheus", "linkerd-web", "linkerd-tap"})
				if err != nil {
					return err
				}

				return healthcheck.CheckPodsRunning(pods, "")
			}))

	// TODO: Add dataplane metrics in prometheus check
	return healthcheck.NewCategory(linkerdVizExtensionCheck, checkers, true)
}

=======
>>>>>>> fcb71de4
func newCheckOptions() *checkOptions {
	return &checkOptions{
		wait:   300 * time.Second,
		output: healthcheck.TableOutput,
	}
}

func (options *checkOptions) validate() error {
	if options.output != healthcheck.TableOutput && options.output != healthcheck.JSONOutput {
		return fmt.Errorf("Invalid output type '%s'. Supported output types are: %s, %s", options.output, healthcheck.JSONOutput, healthcheck.TableOutput)
	}
	return nil
}

func newCmdCheck() *cobra.Command {
	options := newCheckOptions()
	cmd := &cobra.Command{
		Use:   "check [flags]",
		Args:  cobra.NoArgs,
		Short: "Check the Linkerd Viz extension for potential problems",
		Long: `Check the Linkerd Viz extension for potential problems.

The check command will perform a series of checks to validate that the Linkerd Viz
extension is configured correctly. If the command encounters a failure it will
print additional information about the failure and exit with a non-zero exit
code.`,
		Example: `  # Check that the viz extension is up and running
  linkerd viz check`,
		RunE: func(cmd *cobra.Command, args []string) error {

			return configureAndRunChecks(stdout, stderr, options)
		},
	}

	cmd.PersistentFlags().StringVarP(&options.output, "output", "o", options.output, "Output format. One of: basic, json")
	cmd.PersistentFlags().DurationVar(&options.wait, "wait", options.wait, "Maximum allowed time for all tests to pass")

	return cmd
}

func configureAndRunChecks(wout io.Writer, werr io.Writer, options *checkOptions) error {
	err := options.validate()
	if err != nil {
		return fmt.Errorf("Validation error when executing check command: %v", err)
	}

	checks := []healthcheck.CategoryID{
		healthcheck.KubernetesAPIChecks,
		healthcheck.LinkerdControlPlaneExistenceChecks,
		vizHealthCheck.LinkerdVizExtensionCheck,
	}

	hc := vizHealthCheck.NewHealthChecker(checks, &healthcheck.Options{
		ControlPlaneNamespace: controlPlaneNamespace,
		KubeConfig:            kubeconfigPath,
		KubeContext:           kubeContext,
		Impersonate:           impersonate,
		ImpersonateGroup:      impersonateGroup,
		APIAddr:               apiAddr,
		RetryDeadline:         time.Now().Add(options.wait),
	})

	success := healthcheck.RunChecks(wout, werr, hc, options.output)

	if !success {
		os.Exit(1)
	}

	return nil
<<<<<<< HEAD
}

func fetchTapCaBundle(ctx context.Context, kubeAPI *k8s.KubernetesAPI) ([]*x509.Certificate, error) {
	apiServiceClient, err := apiregistrationv1client.NewForConfig(kubeAPI.Config)
	if err != nil {
		return nil, err
	}

	apiService, err := apiServiceClient.APIServices().Get(ctx, linkerdTapAPIServiceName, metav1.GetOptions{})
	if err != nil {
		return nil, err
	}

	caBundle, err := tls.DecodePEMCertificates(string(apiService.Spec.CABundle))
	if err != nil {
		return nil, err
	}
	return caBundle, nil
=======
>>>>>>> fcb71de4
}<|MERGE_RESOLUTION|>--- conflicted
+++ resolved
@@ -9,29 +9,6 @@
 	"github.com/linkerd/linkerd2/pkg/healthcheck"
 	vizHealthCheck "github.com/linkerd/linkerd2/viz/pkg/healthcheck"
 	"github.com/spf13/cobra"
-<<<<<<< HEAD
-	kerrors "k8s.io/apimachinery/pkg/api/errors"
-	metav1 "k8s.io/apimachinery/pkg/apis/meta/v1"
-	apiregistrationv1client "k8s.io/kube-aggregator/pkg/client/clientset_generated/clientset/typed/apiregistration/v1"
-)
-
-const (
-
-	// vizExtensionName is the name of Linkerd Viz extension
-	vizExtensionName = "linkerd-viz"
-
-	// linkerdVizExtensionCheck adds checks related to the Linkerd Viz etension
-	linkerdVizExtensionCheck healthcheck.CategoryID = vizExtensionName
-
-	// linkerdTapAPIServiceName is the name of the tap api service
-	// This key is passed to checkApiService method to check whether
-	// the api service is available or not
-	linkerdTapAPIServiceName = "v1alpha1.tap.linkerd.io"
-
-	tapOldTLSSecretName = "linkerd-tap-tls"
-	tapTLSSecretName    = "linkerd-tap-k8s-tls"
-=======
->>>>>>> fcb71de4
 )
 
 type checkOptions struct {
@@ -39,134 +16,6 @@
 	output string
 }
 
-<<<<<<< HEAD
-func vizCategory(hc *healthcheck.HealthChecker) *healthcheck.Category {
-	checkers := []healthcheck.Checker{}
-	checkers = append(checkers,
-		*healthcheck.NewChecker("linkerd-viz Namespace exists").
-			WithHintAnchor("l5d-viz-ns-exists").
-			Fatal().
-			Warning().
-			WithCheck(func(ctx context.Context) error {
-				// Get viz Extension Namespace
-				ns, err := hc.KubeAPIClient().GetNamespaceWithExtensionLabel(ctx, vizExtensionName)
-				if err != nil {
-					return err
-				}
-				hc.VizNamespace = ns.Name
-				return nil
-			}))
-
-	checkers = append(checkers,
-		*healthcheck.NewChecker("linkerd-viz ClusterRoles exist").
-			WithHintAnchor("l5d-viz-cr-exists").
-			Fatal().
-			Warning().
-			WithCheck(func(ctx context.Context) error {
-				return healthcheck.CheckClusterRoles(ctx, hc.KubeAPIClient(), true, []string{fmt.Sprintf("linkerd-%s-prometheus", hc.VizNamespace), fmt.Sprintf("linkerd-%s-tap", hc.VizNamespace)}, "")
-			}))
-
-	checkers = append(checkers,
-		*healthcheck.NewChecker("linkerd-viz ClusterRoleBindings exist").
-			WithHintAnchor("l5d-viz-crb-exists").
-			Fatal().
-			Warning().
-			WithCheck(func(ctx context.Context) error {
-				return healthcheck.CheckClusterRoleBindings(ctx, hc.KubeAPIClient(), true, []string{fmt.Sprintf("linkerd-%s-prometheus", hc.VizNamespace), fmt.Sprintf("linkerd-%s-tap", hc.VizNamespace)}, "")
-			}))
-
-	checkers = append(checkers,
-		*healthcheck.NewChecker("linkerd-viz ConfigMaps exist").
-			WithHintAnchor("l5d-viz-cm-exists").
-			Fatal().
-			Warning().
-			WithCheck(func(ctx context.Context) error {
-				return healthcheck.CheckConfigMaps(ctx, hc.KubeAPIClient(), hc.VizNamespace, true, []string{"linkerd-prometheus-config", "linkerd-grafana-config"}, "")
-			}))
-
-	checkers = append(checkers,
-		*healthcheck.NewChecker("tap API server has valid cert").
-			WithHintAnchor("l5d-tap-cert-valid").
-			Fatal().
-			WithCheck(func(ctx context.Context) error {
-				anchors, err := fetchTapCaBundle(ctx, hc.KubeAPIClient())
-				if err != nil {
-					return err
-				}
-				cert, err := hc.FetchCredsFromSecret(ctx, hc.VizNamespace, tapTLSSecretName)
-				if kerrors.IsNotFound(err) {
-					cert, err = hc.FetchCredsFromOldSecret(ctx, hc.VizNamespace, tapOldTLSSecretName)
-				}
-				if err != nil {
-					return err
-				}
-
-				identityName := fmt.Sprintf("linkerd-tap.%s.svc", hc.VizNamespace)
-				return hc.CheckCertAndAnchors(cert, anchors, identityName)
-			}))
-
-	checkers = append(checkers,
-		*healthcheck.NewChecker("tap API server cert is valid for at least 60 days").
-			WithHintAnchor("l5d-webhook-cert-not-expiring-soon").
-			Warning().
-			WithCheck(func(ctx context.Context) error {
-				cert, err := hc.FetchCredsFromSecret(ctx, hc.VizNamespace, tapTLSSecretName)
-				if kerrors.IsNotFound(err) {
-					cert, err = hc.FetchCredsFromOldSecret(ctx, hc.VizNamespace, tapOldTLSSecretName)
-				}
-				if err != nil {
-					return err
-				}
-				return hc.CheckCertAndAnchorsExpiringSoon(cert)
-			}))
-
-	checkers = append(checkers,
-		*healthcheck.NewChecker("tap API service is running").
-			WithHintAnchor("l5d-tap-api").
-			Warning().
-			WithCheck(func(ctx context.Context) error {
-				return hc.CheckAPIService(ctx, linkerdTapAPIServiceName)
-			}))
-
-	checkers = append(checkers,
-		*healthcheck.NewChecker("linkerd-viz pods are injected").
-			WithHintAnchor("l5d-viz-pods-injection").
-			Warning().
-			WithCheck(func(ctx context.Context) error {
-				pods, err := hc.KubeAPIClient().GetPodsByNamespace(ctx, hc.VizNamespace)
-				if err != nil {
-					return err
-				}
-				return healthcheck.CheckIfDataPlanePodsExist(pods)
-			}))
-
-	checkers = append(checkers,
-		*healthcheck.NewChecker("viz extension pods are running").
-			WithHintAnchor("l5d-viz-pods-running").
-			Warning().
-			WithRetryDeadline(hc.RetryDeadline).
-			SurfaceErrorOnRetry().
-			WithCheck(func(ctx context.Context) error {
-				pods, err := hc.KubeAPIClient().GetPodsByNamespace(ctx, hc.VizNamespace)
-				if err != nil {
-					return err
-				}
-
-				// Check for relevant pods to be present
-				err = healthcheck.CheckForPods(pods, []string{"linkerd-grafana", "linkerd-prometheus", "linkerd-web", "linkerd-tap"})
-				if err != nil {
-					return err
-				}
-
-				return healthcheck.CheckPodsRunning(pods, "")
-			}))
-
-	// TODO: Add dataplane metrics in prometheus check
-	return healthcheck.NewCategory(linkerdVizExtensionCheck, checkers, true)
-}
-
-=======
->>>>>>> fcb71de4
 func newCheckOptions() *checkOptions {
 	return &checkOptions{
 		wait:   300 * time.Second,
@@ -236,25 +85,4 @@
 	}
 
 	return nil
-<<<<<<< HEAD
-}
-
-func fetchTapCaBundle(ctx context.Context, kubeAPI *k8s.KubernetesAPI) ([]*x509.Certificate, error) {
-	apiServiceClient, err := apiregistrationv1client.NewForConfig(kubeAPI.Config)
-	if err != nil {
-		return nil, err
-	}
-
-	apiService, err := apiServiceClient.APIServices().Get(ctx, linkerdTapAPIServiceName, metav1.GetOptions{})
-	if err != nil {
-		return nil, err
-	}
-
-	caBundle, err := tls.DecodePEMCertificates(string(apiService.Spec.CABundle))
-	if err != nil {
-		return nil, err
-	}
-	return caBundle, nil
-=======
->>>>>>> fcb71de4
 }