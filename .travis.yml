---
dist: trusty
sudo: false

# We do not test pushes to branches, since they are redundant with the pull_request build
# for each branch. Take that, Big CI!
branches:
  only:
    - master

stages:
  - name: test
  - name: docker-deploy
    if: branch = master AND type != pull_request

jobs:
  include:

    # Compile the application and run tests.
    - stage: test
      language: rust
      rust: stable
      cache:
        cargo: true
      install:
        - cargo fetch --locked
      script:
        - cargo check --frozen
        - cargo test --frozen

    - language: go
      go: 1.9
      go_import_path: github.com/runconduit/conduit
      cache:
        directories:
          - vendor
      install:
        - ./bin/dep ensure
      script:
        # TODO decide whether protoc should be committed or not. If so, we shouldn't do
        # this or we should error if it dirties the repo.
        - ./bin/protoc-go.sh
        - go test -v ./...
        - go vet ./...

    - language: node_js
      node_js:
        - "8"
      cache:
        directories:
          - web/app/node_modules
      before_install:
        - curl -o- -L https://yarnpkg.com/install.sh | bash -s -- --version 1.3.2
        - export PATH="$HOME/.yarn/bin:$PATH"
      install:
        - cd web/app && yarn && yarn webpack
      script:
        - yarn karma start --single-run --reporters dots

    - language: generic
      script:
        - |
          (
            . bin/_tag.sh
            for f in $( grep -lR --include=Dockerfile\* go-deps: . ) ; do
              validate_go_deps_tag $f
            done
            for f in $( grep -lR --include=Dockerfile\* proxy-deps: . ) ; do
              validate_proxy_deps_tag $f
            done
          )

    # Push container images to Google Container Registry.
    - stage: docker-deploy

      language: generic
      services:
        - docker

      cache:
        directories:
          - "$HOME/google-cloud-sdk/"

      before_install:
        - |
          # Install docker.
          curl -fsSL https://download.docker.com/linux/ubuntu/gpg | sudo apt-key add -
          sudo add-apt-repository "deb [arch=amd64] https://download.docker.com/linux/ubuntu $(lsb_release -cs) stable"
          sudo apt-get update
          sudo apt-get -y install docker-ce
        - docker version

        - |
          # Install gcloud and kubectl.
          dir="${CLOUDSDK_INSTALL_DIR:-${HOME}}/google-cloud-sdk"
          export CLOUDSDK_CORE_DISABLE_PROMPTS=1
          if [ -d "$dir/bin" ]; then
              . "$dir/path.bash.inc"
              gcloud components update
          else
              rm -rf "$dir"
              curl https://sdk.cloud.google.com | bash
              . "$dir/path.bash.inc"
          fi
          gcloud components install kubectl
        - |
          # Configure gcloud with a service account.
          openssl aes-256-cbc -K $encrypted_6af64675f81c_key -iv $encrypted_6af64675f81c_iv -in .gcp.json.enc -out .gcp.json -d
          gcloud auth activate-service-account --key-file .gcp.json
          gcloud config set core/project "$GCP_PROJECT"
          gcloud config set compute/zone "$GCP_ZONE"
          gcloud config set container/cluster "$GKE_CLUSTER"
        - |
          # Get a kubernetes context.
          (. bin/_gcp.sh ; get_k8s_ctx "$GCP_PROJECT" "$GCP_ZONE" "$GKE_CLUSTER")
        - gcloud version
        - kubectl version --short

      before_script:
        - gcloud docker --authorize-only
        - bin/docker-pull-deps
        - bin/docker-pull master
        - |
          export CONDUIT_TAG=$(. bin/_tag.sh ; clean_head_root_tag)
          echo "CONDUIT_TAG=${CONDUIT_TAG}"
        - export PROXY_RELEASE=1 BUILD_DEBUG=1 DOCKER_TRACE=1

      script:
        - bin/docker-build

      after_success:
        - bin/docker-push-deps
        - bin/docker-push $CONDUIT_TAG
        - bin/docker-retag-all $CONDUIT_TAG master && bin/docker-push master
<<<<<<< HEAD
        - target/cli/linux/conduit install --conduit-version=$CONDUIT_TAG |tee conduit.yml
        - kubectl -n conduit apply -f conduit.yml --prune --selector='conduit.io/plane=control'
=======
        - target/cli/linux/conduit install --version=$CONDUIT_TAG |tee conduit.yml
        - kubectl -n conduit apply -f conduit.yml --prune --selector='conduit.io/control-plane-component'
>>>>>>> fa2f5a01

notifications:
  email:
    on_success: never<|MERGE_RESOLUTION|>--- conflicted
+++ resolved
@@ -132,13 +132,8 @@
         - bin/docker-push-deps
         - bin/docker-push $CONDUIT_TAG
         - bin/docker-retag-all $CONDUIT_TAG master && bin/docker-push master
-<<<<<<< HEAD
         - target/cli/linux/conduit install --conduit-version=$CONDUIT_TAG |tee conduit.yml
-        - kubectl -n conduit apply -f conduit.yml --prune --selector='conduit.io/plane=control'
-=======
-        - target/cli/linux/conduit install --version=$CONDUIT_TAG |tee conduit.yml
         - kubectl -n conduit apply -f conduit.yml --prune --selector='conduit.io/control-plane-component'
->>>>>>> fa2f5a01
 
 notifications:
   email:
