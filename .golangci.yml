# This file specifies which linters golangci-lint should run.
#
# For descriptions of all available linters, run:
# ./.golangci-lint-1.17.1 linters
# or browse to:
# https://github.com/golangci/golangci-lint#supported-linters

run:
  deadline: 5m
  skip-dirs:
  - controller/gen

linters:
  enable:
  - bodyclose
  - deadcode
  - depguard
  - errcheck
  - errorlint
  - exportloopref
  - goconst
  - gocritic
  - gosec
  - gosimple
  - govet
  - ineffassign
  - misspell
  - nakedret
  - revive
  - staticcheck
  - typecheck
  - unconvert
  - unparam
  - unused
  - varcheck
  # TODO: enable more linters!
  # - dupl
  # - gochecknoglobals
  # - gochecknoinits
  # - gocyclo
  # - interfacer
  # - lll
  # - maligned
  # - prealloc
  # - stylecheck
  disable:
<<<<<<< HEAD
  - errcheck
  - structcheck
=======
  - staticcheck
  - structcheck

issues:
  exclude-use-default: false
  exclude-rules:
  # Ignore errors when performing the following file operations. If these are
  # not handled separately already, they tend to be insignificant.
  - linters:
    - errcheck
    text: Error return value of `.*\.(Copy|Flush|Write|WriteTo)` is not checked

  # Ignore error values when closing file or HTTP response bodies. These
  # generally happen as cleanup and are part of defer statements.
  - linters:
    - errcheck
    text: Error return value of `.*\.Close` is not checked

  # Ignore error checks for CLI output.
  - linters:
    - errcheck
    text: Error return value of `(plugin|spin|termbox)\.(Clear|Color|Flush|Run)` is not checked

  # The errcheck linter catches these instances and we exclude them with the
  # rule above; therefore we'll ignore redundant warnings through gosec.
  - linters:
    - gosec
    text: "G104: Errors unhandled."

  # This gives false negatives if a variable name is too close to the pattern
  # used to determine if a variable is a credential.
  - linters:
    - gosec
    text: "G101: Potential hardcoded credentials"

  # Flag operations are fallible if the flag does not exist. We assume these
  # exist as they are generally flags we are deprecating or use only for
  # development.
  - linters:
    - errcheck
    text: Error return value of `(.*)\.(MarkDeprecated|MarkHidden|Set)` is not checked

  # Flag completion is not critical to the CLI and errors are ignored if
  # registration fails.
  - linters:
    - errcheck
    text: Error return value of `.*\.RegisterFlagCompletionFunc` is not checked

  # Errors that occur when gracefully shutting down control plane components
  # are insignificant.
  - linters:
    - errcheck
    text: Error return value of `(adminServer|apiServer|server)\.Shutdown` is not checked

  # Append should be able to assign to a different var/slice.
  - linters:
    - gocritic
    text: "appendAssign: append result not assigned to the same slice"

  # This does not always result in more readable code.
  - linters:
    - gocritic
    text: "singleCaseSwitch: should rewrite switch statement to if statement"

  # This does not always result in more readable code.
  - linters:
    - gocritic
    text: "ifElseChain: rewrite if-else to switch statement"

  # Test files do not need to be linted by gosec since all OS operations are
  # not dynamic.
  - linters:
    - gosec
    path: .*test.*
    text: "G204: Subprocess launched with .*"

  # In tests we are usually mocking components or have a good idea about the
  # errors that we expect. For this reason, we ignore unchecked errors in
  # all test files.
  - path: .*test.*\.go
    text: Error return value of `.*` is not checked

  # In tests we'll ignore unchecked filename operations because the values
  # are not dynamic.
  - path: (.*test.*\.go|fake)
    text: "G304: Potential file inclusion via variable"

  # This ignores the errors returned from AddToScheme operations.
  - path: pkg/k8s/fake.go
    text: Error return value is not checked
>>>>>>> b9001ba6
<|MERGE_RESOLUTION|>--- conflicted
+++ resolved
@@ -44,11 +44,6 @@
   # - prealloc
   # - stylecheck
   disable:
-<<<<<<< HEAD
-  - errcheck
-  - structcheck
-=======
-  - staticcheck
   - structcheck
 
 issues:
@@ -137,5 +132,4 @@
 
   # This ignores the errors returned from AddToScheme operations.
   - path: pkg/k8s/fake.go
-    text: Error return value is not checked
->>>>>>> b9001ba6
+    text: Error return value is not checked