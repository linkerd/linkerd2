--- conflicted
+++ resolved
@@ -121,48 +121,8 @@
 }
 
 func TestCheckViz(t *testing.T) {
-<<<<<<< HEAD
-	cmd := []string{"viz", "check", "--wait=60m"}
-	golden := "check.viz.golden"
-
-	pods, err := TestHelper.KubernetesHelper.GetPods(context.Background(), TestHelper.GetVizNamespace(), nil)
-	if err != nil {
-		testutil.AnnotatedFatal(t, fmt.Sprintf("failed to retrieve pods: %s", err), err)
-	}
-
-	tpl := template.Must(template.ParseFiles("testdata" + "/" + golden))
-	vars := struct {
-		ProxyVersionErr string
-		HintURL         string
-	}{
-		healthcheck.CheckProxyVersionsUpToDate(pods, version.Channels{}).Error(),
-		healthcheck.HintBaseURL(TestHelper.GetVersion()),
-	}
-
-	var expected bytes.Buffer
-	if err := tpl.Execute(&expected, vars); err != nil {
-		testutil.AnnotatedFatal(t, fmt.Sprintf("failed to parse %s template: %s", golden, err), err)
-	}
-
-	timeout := 5 * time.Minute
-	err = testutil.RetryFor(timeout, func() error {
-		out, err := TestHelper.LinkerdRun(cmd...)
-		if err != nil {
-			return fmt.Errorf("'linkerd viz check' command failed\n%w", err)
-		}
-
-		if out != expected.String() {
-			return fmt.Errorf(
-				"Expected:\n%s\nActual:\n%s", expected.String(), out)
-		}
-		return nil
-	})
-	if err != nil {
-		testutil.AnnotatedFatal(t, fmt.Sprintf("'linkerd viz check' command timed-out (%s)", timeout), err)
-=======
 	if err := TestHelper.TestCheck(); err != nil {
 		t.Fatalf("'linkerd check' command failed: %s", err)
->>>>>>> 62477301
 	}
 }
 
