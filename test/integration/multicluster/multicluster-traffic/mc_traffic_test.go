package multiclustertraffic

import (
	"context"
	"errors"
	"fmt"
	"os"
	"strings"
	"testing"
	"time"

	"github.com/linkerd/linkerd2/pkg/k8s"
	"github.com/linkerd/linkerd2/testutil"
	"github.com/linkerd/linkerd2/testutil/prommatch"
)

var (
	TestHelper *testutil.TestHelper
	targetCtx  string
	contexts   map[string]string
)

var (
	nginxTargetLabels = prommatch.Labels{
		"direction":            prommatch.Equals("outbound"),
		"tls":                  prommatch.Equals("true"),
		"server_id":            prommatch.Equals("default.linkerd-multicluster-statefulset.serviceaccount.identity.linkerd.cluster.local"),
		"dst_control_plane_ns": prommatch.Equals("linkerd"),
		"dst_namespace":        prommatch.Equals("linkerd-multicluster-statefulset"),
		"dst_pod":              prommatch.Equals("nginx-statefulset-0"),
		"dst_serviceaccount":   prommatch.Equals("default"),
		"dst_statefulset":      prommatch.Equals("nginx-statefulset"),
	}

	tcpConnMatcher = prommatch.NewMatcher("tcp_open_total",
		prommatch.Labels{
			"peer": prommatch.Equals("dst"),
		},
		prommatch.TargetAddrLabels(),
		nginxTargetLabels,
		prommatch.HasPositiveValue(),
	)
	httpReqMatcher = prommatch.NewMatcher("request_total",
		prommatch.TargetAddrLabels(),
		nginxTargetLabels,
		prommatch.HasPositiveValue(),
	)
)

func TestMain(m *testing.M) {
	TestHelper = testutil.NewTestHelper()
	// Before starting, get source context
	contexts = TestHelper.GetMulticlusterContexts()
	targetCtx = contexts[testutil.TargetContextKey]
	// Then, re-build clientset with context of target cluster instead of kube
	// context inferred from environment.
	if err := TestHelper.SwitchContext(targetCtx); err != nil {
		out := fmt.Sprintf("Error running test: failed to switch Kubernetes client to context [%s]: %s\n", targetCtx, err)
		os.Stderr.Write([]byte(out))
		os.Exit(1)
	}
	// Block until viz deploy is running successfully in target cluster.
	TestHelper.WaitUntilDeployReady(testutil.LinkerdVizDeployReplicas)
	os.Exit(m.Run())
}

// TestGateways tests the `linkerd multicluster gateways` command by installing
// three emojivoto services in target cluster and asserting the output against
// the source cluster.
func TestGateways(t *testing.T) {
	t.Run("install resources in target cluster", func(t *testing.T) {
		// Create namespace in source cluster
		out, err := TestHelper.KubectlWithContext("", contexts[testutil.SourceContextKey], "create", "namespace", "linkerd-nginx-gateway-deploy")
		if err != nil {
			testutil.AnnotatedFatalf(t, "failed to create namespace", "failed to create namespace 'linkerd-nginx-gateway-deploy': %s\n%s", err, out)
		}

		out, err = TestHelper.KubectlApplyWithContext("", contexts[testutil.TargetContextKey], "-n", "linkerd-nginx-gateway-deploy", "-f", "testdata/nginx-gateway-deploy.yaml")
		if err != nil {
			testutil.AnnotatedFatalf(t, "failed to install nginx deploy", "failed to install nginx deploy: %s\n%s", err, out)
		}

		// Wait for workloads to spin up in target cluster. These workloads will have
		// their services mirrored in the source cluster. The test will check whether
		// the gateway keeps track of the mirror services.
		tgtWorkloadRollouts := map[string]testutil.DeploySpec{
			"nginx-deploy": {Namespace: "linkerd-nginx-gateway-deploy", Replicas: 1},
		}
		TestHelper.WaitRolloutWithContext(t, tgtWorkloadRollouts, contexts[testutil.TargetContextKey])
	})

	timeout := time.Minute
	err := testutil.RetryFor(timeout, func() error {
		out, err := TestHelper.LinkerdRun("--context="+contexts[testutil.SourceContextKey], "multicluster", "gateways")
		if err != nil {
			return err
		}
		rows := strings.Split(out, "\n")
		if len(rows) < 2 {
			return errors.New("response is empty")
		}
		fields := strings.Fields(rows[1])
		if len(fields) < 4 {
			return fmt.Errorf("unexpected number of columns: %d", len(fields))
		}
		if fields[0] != "target" {
			return fmt.Errorf("unexpected target cluster name: %s", fields[0])
		}
		if fields[1] != "True" {
			return errors.New("target cluster is not alive")
		}
		if fields[2] != "1" {
			return fmt.Errorf("invalid NUM_SVC: %s", fields[2])
		}

		return nil
	})
	if err != nil {
		testutil.AnnotatedFatal(t, fmt.Sprintf("'linkerd multicluster gateways' command timed-out (%s)", timeout), err)
	}
}

// TestCheckAfterRepairEndpoints calls `linkerd mc check` again after 1 minute,
// so that the RepairEndpoints event has already been processed, making sure
// that resyncing didn't break things.
func TestCheckGatewayAfterRepairEndpoints(t *testing.T) {
	// Re-build the clientset with the source context
	if err := TestHelper.SwitchContext(contexts[testutil.SourceContextKey]); err != nil {
		testutil.AnnotatedFatalf(t, "failed to rebuild helper clientset with new context", "failed to rebuild helper clientset with new context [%s]: %v", contexts[testutil.SourceContextKey], err)
	}
	time.Sleep(time.Minute + 5*time.Second)
<<<<<<< HEAD
	cmd := []string{"--context=" + contexts[testutil.SourceContextKey], "multicluster", "check", "--wait=10s"}
	timeout := 20 * time.Second
	err := testutil.RetryFor(timeout, func() error {
		out, err := TestHelper.LinkerdRun(cmd...)
		if err != nil {
			return fmt.Errorf("'linkerd multicluster check' command failed\n%s", out)
		}

		pods, err := TestHelper.KubernetesHelper.GetPods(context.Background(), "linkerd-multicluster", nil)
		if err != nil {
			testutil.AnnotatedFatal(t, fmt.Sprintf("failed to retrieve pods: %s", err), err)
		}

		tpl := template.Must(template.ParseFiles("testdata/check-gateway.multicluster.golden"))
		versionErr := healthcheck.CheckProxyVersionsUpToDate(pods, version.Channels{})
		versionErrMsg := ""
		if versionErr != nil {
			versionErrMsg = versionErr.Error()
		}
		vars := struct {
			ProxyVersionErr string
			HintURL         string
			LinkName        string
		}{
			versionErrMsg,
			healthcheck.HintBaseURL(TestHelper.GetVersion()),
			"target", // name of linked cluster, not its context
		}

		var expected bytes.Buffer
		if err := tpl.Execute(&expected, vars); err != nil {
			testutil.AnnotatedFatal(t, fmt.Sprintf("failed to parse check.multicluster.golden template: %s", err), err)
		}

		if out != expected.String() {
			return fmt.Errorf(
				"Expected:\n%s\nActual:\n%s", expected.String(), out)
		}
		return nil
	})
	if err != nil {
		testutil.AnnotatedFatal(t, fmt.Sprintf("'linkerd multicluster check' command timed-out (%s)", timeout), err)
=======
	if err := TestHelper.TestCheck("--context", contexts[testutil.SourceContextKey]); err != nil {
		t.Fatalf("'linkerd check' command failed: %s", err)
>>>>>>> 62477301
	}
}

// TestTargetTraffic inspects the target cluster's web-svc pod to see if the
// source cluster's vote-bot has been able to hit it with requests. If it has
// successfully issued requests, then we'll see log messages indicating that the
// web-svc can't reach the voting-svc (because it's not running).
//
// TODO it may be clearer to invoke `linkerd diagnostics proxy-metrics` to check whether we see
// connections from the gateway pod to the web-svc?
func TestTargetTraffic(t *testing.T) {
	if err := TestHelper.SwitchContext(contexts[testutil.TargetContextKey]); err != nil {
		testutil.AnnotatedFatalf(t, "failed to rebuild helper clientset with new context", "failed to rebuild helper clientset with new context [%s]: %v", contexts[testutil.TargetContextKey], err)
	}

	ctx := context.Background()
	// Create emojivoto in target cluster, to be deleted at the end of the test.
	TestHelper.WithDataPlaneNamespace(ctx, "emojivoto", map[string]string{}, t, func(t *testing.T, ns string) {
		t.Run("Deploy resources in source and target clusters", func(t *testing.T) {
			// Deploy vote-bot client in source-cluster
			o, err := TestHelper.KubectlApplyWithContext("", contexts[testutil.SourceContextKey], "-f", "testdata/vote-bot.yml")
			if err != nil {
				testutil.AnnotatedFatalf(t, "failed to install vote-bot", "failed to install vote-bot: %s\n%s", err, o)
			}

			out, err := TestHelper.KubectlApplyWithContext("", contexts[testutil.TargetContextKey], "-f", "testdata/emojivoto-no-bot.yml")
			if err != nil {
				testutil.AnnotatedFatalf(t, "failed to install emojivoto", "failed to install emojivoto: %s\n%s", err, out)
			}

		})

		t.Run("Wait until target workloads are ready", func(t *testing.T) {
			// Wait until client is up and running in source cluster
			voteBotDeployReplica := map[string]testutil.DeploySpec{"vote-bot": {Namespace: ns, Replicas: 1}}
			TestHelper.WaitRolloutWithContext(t, voteBotDeployReplica, contexts[testutil.SourceContextKey])

			// Wait until "target" services and replicas are up and running.
			emojiDeployReplicas := map[string]testutil.DeploySpec{
				"web":    {Namespace: ns, Replicas: 1},
				"emoji":  {Namespace: ns, Replicas: 1},
				"voting": {Namespace: ns, Replicas: 1},
			}
			TestHelper.WaitRolloutWithContext(t, emojiDeployReplicas, targetCtx)
		})

		timeout := time.Minute
		err := testutil.RetryFor(timeout, func() error {
			out, err := TestHelper.KubectlWithContext("",
				targetCtx,
				"--namespace", ns,
				"logs",
				"--selector", "app=web-svc",
				"--container", "web-svc",
			)
			if err != nil {
				return fmt.Errorf("%w\n%s", err, out)
			}
			// Check for expected error messages
			for _, row := range strings.Split(out, "\n") {
				if strings.Contains(row, " /api/vote?choice=:doughnut: ") {
					return nil
				}
			}
			return fmt.Errorf("web-svc logs in target cluster do not include voting errors\n%s", out)
		})
		if err != nil {
			testutil.AnnotatedFatal(t, fmt.Sprintf("'linkerd multicluster gateways' command timed-out (%s)", timeout), err)
		}
	})
}

// TestMulticlusterStatefulSetTargetTraffic will test that a statefulset can be
// mirrored from a target cluster to a source cluster. The test deploys two
// workloads: a slow cooker (as a client) in the src, and an nginx statefulset in
// (as a server) in the tgt. The slow-cooker is configured to send traffic to an
// nginx endpoint mirror (nginx-statefulset-0). The traffic should be received
// by the nginx pod in the tgt. To assert this, we get proxy metrics from the
// gateway to make sure our connections from the source cluster were routed
// correctly.
func TestMulticlusterStatefulSetTargetTraffic(t *testing.T) {
	if err := TestHelper.SwitchContext(contexts[testutil.TargetContextKey]); err != nil {
		testutil.AnnotatedFatalf(t, "failed to rebuild helper clientset with new context", "failed to rebuild helper clientset with new context [%s]: %v", contexts[testutil.TargetContextKey], err)
	}

	ctx := context.Background()
	// Create 'multicluster-statefulset' namespace in target cluster, to be deleted at the end of the test.
	TestHelper.WithDataPlaneNamespace(ctx, "multicluster-statefulset", map[string]string{}, t, func(t *testing.T, ns string) {
		t.Run("Deploy resources in source and target clusters", func(t *testing.T) {
			// Create slow-cooker client in source cluster
			out, err := TestHelper.KubectlApplyWithContext("", contexts[testutil.SourceContextKey], "-f", "testdata/slow-cooker.yml")
			if err != nil {
				testutil.AnnotatedFatalf(t, "failed to install slow-cooker", "failed to install slow-cooker: %s\ngot: %s", err, out)
			}

			// Create statefulset deployment in target cluster
			out, err = TestHelper.KubectlApplyWithContext("", contexts[testutil.TargetContextKey], "-f", "testdata/nginx-ss.yml")
			if err != nil {
				testutil.AnnotatedFatalf(t, "failed to install nginx-ss", "failed to install nginx-ss: %s\n%s", err, out)
			}
		})

		t.Run("Wait until workloads are ready", func(t *testing.T) {
			// Wait until client is up and running in source cluster
			scDeployReplica := map[string]testutil.DeploySpec{"slow-cooker": {Namespace: ns, Replicas: 1}}
			TestHelper.WaitRolloutWithContext(t, scDeployReplica, contexts[testutil.SourceContextKey])

			// Wait until "target" statefulset is up and running.
			nginxSpec := testutil.DeploySpec{Namespace: ns, Replicas: 1}
			o, err := TestHelper.KubectlWithContext("", contexts[testutil.TargetContextKey], "--namespace="+nginxSpec.Namespace, "rollout", "status", "--timeout=60m", "statefulset/nginx-statefulset")
			if err != nil {
				oEvt, _ := TestHelper.KubectlWithContext("", contexts[testutil.TargetContextKey], "--namespace="+nginxSpec.Namespace, "get", "event", "--field-selector", "involvedObject.name=nginx-statefulset")
				testutil.AnnotatedFatalf(t,
					fmt.Sprintf("failed to wait rollout of deploy/%s", "nginx-statefulset"),
					"failed to wait for rollout of deploy/%s: %s: %s\nEvents:\n%s", "nginx-statefulset", err, o, oEvt)
			}
		})

		_, err := TestHelper.KubectlWithContext("", contexts[testutil.TargetContextKey], "--namespace="+ns, "label", "svc", "nginx-statefulset-svc", k8s.DefaultExportedServiceSelector+"=true")
		if err != nil {
			testutil.AnnotatedFatal(t, "failed to label nginx-statefulset-svc service", err)
		}

		dgCmd := []string{"--context=" + targetCtx, "diagnostics", "proxy-metrics", "--namespace",
			"linkerd-multicluster", "deploy/linkerd-gateway"}
		t.Run("expect open outbound TCP connection from gateway to nginx", func(t *testing.T) {
			// Use a short time window so that slow-cooker can warm-up and send
			// requests.
			err := testutil.RetryFor(1*time.Minute, func() error {
				// Check gateway metrics
				metrics, err := TestHelper.LinkerdRun(dgCmd...)
				if err != nil {
					return fmt.Errorf("failed to get metrics for gateway deployment: %w", err)
				}

				s := prommatch.Suite{}.
					MustContain("TCP connection from gateway to nginx", tcpConnMatcher).
					MustContain("HTTP requests from gateway to nginx", httpReqMatcher)

				if err := s.CheckString(metrics); err != nil {
					return fmt.Errorf("invalid metrics for gateway deployment: %w", err)
				}

				return nil
			})

			if err != nil {
				testutil.AnnotatedFatalf(t, "unexpected error", "unexpected error: %v", err)
			}
		})
	})
}

func TestSourceResourcesAreCleaned(t *testing.T) {
	if err := TestHelper.SwitchContext(contexts[testutil.SourceContextKey]); err != nil {
		testutil.AnnotatedFatalf(t, "failed to rebuild helper clientset with new context", "failed to rebuild helper clientset with new context [%s]: %v", contexts[testutil.SourceContextKey], err)
	}

	ctx := context.Background()
	if err := TestHelper.DeleteNamespaceIfExists(ctx, "linkerd-multicluster-statefulset"); err != nil {
		testutil.AnnotatedFatalf(t, fmt.Sprintf("failed to delete %s namespace", "linkerd-multicluster-statefulset"),
			"failed to delete %s namespace: %s", "linkerd-multicluster-statefulset", err)
	}

	if err := TestHelper.DeleteNamespaceIfExists(ctx, "linkerd-emojivoto"); err != nil {
		testutil.AnnotatedFatalf(t, fmt.Sprintf("failed to delete %s namespace", "linkerd-emojivoto"),
			"failed to delete %s namespace: %s", "linkerd-emojivoto", err)
	}

	if err := TestHelper.DeleteNamespaceIfExists(ctx, "linkerd-nginx-gateway-deploy"); err != nil {
		testutil.AnnotatedFatalf(t, fmt.Sprintf("failed to delete %s namespace", "linkerd-nginx-gateway-deploy"),
			"failed to delete %s namespace: %s", "linkerd-nginx-gateway-deploy", err)
	}
}

// At the end of the test, we have one resource left to clean 'linkerd-nginx-gateway-deploy',
// so we just switch the context again and delete its corresponding namespace.
func TestTargetResourcesAreCleaned(t *testing.T) {
	if err := TestHelper.SwitchContext(contexts[testutil.TargetContextKey]); err != nil {
		testutil.AnnotatedFatalf(t, "failed to rebuild helper clientset with new context", "failed to rebuild helper clientset with new context [%s]: %v", contexts[testutil.TargetContextKey], err)
	}

	ctx := context.Background()
	if err := TestHelper.DeleteNamespaceIfExists(ctx, "linkerd-nginx-gateway-deploy"); err != nil {
		testutil.AnnotatedFatalf(t, fmt.Sprintf("failed to delete %s namespace", "linkerd-nginx-gateway-deploy"),
			"failed to delete %s namespace: %s", "linkerd-nginx-gateway-deploy", err)
	}
}<|MERGE_RESOLUTION|>--- conflicted
+++ resolved
@@ -129,53 +129,8 @@
 		testutil.AnnotatedFatalf(t, "failed to rebuild helper clientset with new context", "failed to rebuild helper clientset with new context [%s]: %v", contexts[testutil.SourceContextKey], err)
 	}
 	time.Sleep(time.Minute + 5*time.Second)
-<<<<<<< HEAD
-	cmd := []string{"--context=" + contexts[testutil.SourceContextKey], "multicluster", "check", "--wait=10s"}
-	timeout := 20 * time.Second
-	err := testutil.RetryFor(timeout, func() error {
-		out, err := TestHelper.LinkerdRun(cmd...)
-		if err != nil {
-			return fmt.Errorf("'linkerd multicluster check' command failed\n%s", out)
-		}
-
-		pods, err := TestHelper.KubernetesHelper.GetPods(context.Background(), "linkerd-multicluster", nil)
-		if err != nil {
-			testutil.AnnotatedFatal(t, fmt.Sprintf("failed to retrieve pods: %s", err), err)
-		}
-
-		tpl := template.Must(template.ParseFiles("testdata/check-gateway.multicluster.golden"))
-		versionErr := healthcheck.CheckProxyVersionsUpToDate(pods, version.Channels{})
-		versionErrMsg := ""
-		if versionErr != nil {
-			versionErrMsg = versionErr.Error()
-		}
-		vars := struct {
-			ProxyVersionErr string
-			HintURL         string
-			LinkName        string
-		}{
-			versionErrMsg,
-			healthcheck.HintBaseURL(TestHelper.GetVersion()),
-			"target", // name of linked cluster, not its context
-		}
-
-		var expected bytes.Buffer
-		if err := tpl.Execute(&expected, vars); err != nil {
-			testutil.AnnotatedFatal(t, fmt.Sprintf("failed to parse check.multicluster.golden template: %s", err), err)
-		}
-
-		if out != expected.String() {
-			return fmt.Errorf(
-				"Expected:\n%s\nActual:\n%s", expected.String(), out)
-		}
-		return nil
-	})
-	if err != nil {
-		testutil.AnnotatedFatal(t, fmt.Sprintf("'linkerd multicluster check' command timed-out (%s)", timeout), err)
-=======
 	if err := TestHelper.TestCheck("--context", contexts[testutil.SourceContextKey]); err != nil {
 		t.Fatalf("'linkerd check' command failed: %s", err)
->>>>>>> 62477301
 	}
 }
 
