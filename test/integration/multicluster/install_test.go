package multiclustertest

import (
	"bytes"
	"crypto/ecdsa"
	"crypto/elliptic"
	"crypto/rand"
	"crypto/x509"
	"crypto/x509/pkix"
	"encoding/pem"
	"fmt"
	"math/big"
	"os"
	"testing"
	"time"

	mcHealthcheck "github.com/linkerd/linkerd2/multicluster/cmd"
	"github.com/linkerd/linkerd2/pkg/healthcheck"
	"github.com/linkerd/linkerd2/pkg/version"
	"github.com/linkerd/linkerd2/testutil"
)

//////////////////////
///   TEST SETUP   ///
//////////////////////

var (
	TestHelper     *testutil.TestHelper
	contexts       map[string]string
	testDataDiffer testutil.TestDataDiffer
)

type (
	multiclusterCerts struct {
		ca         []byte
		issuerCert []byte
		issuerKey  []byte
	}
)

func TestMain(m *testing.M) {
	TestHelper = testutil.NewTestHelper()
	os.Exit(m.Run())
}

// TestInstall will install the linkerd control plane to be used in the rest of
// the deep suite tests.
func TestInstall(t *testing.T) {
	// Create temporary directory to create shared trust anchor and issuer
	// certificates
	tmpDir, err := os.MkdirTemp("", "multicluster-certs")
	if err != nil {
		testutil.AnnotatedFatal(t, "failed to create temp dir", err)
	}

	defer os.RemoveAll(tmpDir)

	// Generate CA certificate
	certs, err := createMulticlusterCertificates()
	if err != nil {
		testutil.AnnotatedFatal(t, "failed to create multicluster certificates", err)
	}

	// First, write CA to file
	rootPath := fmt.Sprintf("%s/%s", tmpDir, "ca.crt")
	// Write file with numberic mode 0400 -- u=r
	if err = os.WriteFile(rootPath, certs.ca, 0400); err != nil {
		testutil.AnnotatedFatal(t, "failed to create CA certificate", err)
	}

	// Second, write issuer key and cert to files
	issuerCertPath := fmt.Sprintf("%s/%s", tmpDir, "issuer.crt")
	issuerKeyPath := fmt.Sprintf("%s/%s", tmpDir, "issuer.key")

	if err = os.WriteFile(issuerCertPath, certs.issuerCert, 0400); err != nil {
		testutil.AnnotatedFatal(t, "failed to create issuer certificate", err)
	}

	if err = os.WriteFile(issuerKeyPath, certs.issuerKey, 0400); err != nil {
		testutil.AnnotatedFatal(t, "failed to create issuer key", err)
	}

	// Install CRDs
	cmd := []string{
		"install",
		"--crds",
		"--controller-log-level", "debug",
		"--set", fmt.Sprintf("proxy.image.version=%s", TestHelper.GetVersion()),
		"--set", "heartbeatSchedule=1 2 3 4 5",
		"--identity-trust-anchors-file", rootPath,
		"--identity-issuer-certificate-file", issuerCertPath,
		"--identity-issuer-key-file", issuerKeyPath,
	}

	// Global state to keep track of clusters
	contexts = TestHelper.GetMulticlusterContexts()
	for _, ctx := range contexts {
		// Pipe cmd & args to `linkerd`
		cmd := append([]string{"--context=" + ctx}, cmd...)
		out, err := TestHelper.LinkerdRun(cmd...)
		if err != nil {
			testutil.AnnotatedFatal(t, "'linkerd install' command failed", err)
		}
		// Apply manifest from stdin
		out, err = TestHelper.KubectlApplyWithContext(out, ctx, "-f", "-")
		if err != nil {
			testutil.AnnotatedFatalf(t, "'kubectl apply' command failed",
				"'kubectl apply' command failed\n%s", out)
		}
	}

	// Install control-plane
	cmd = []string{
		"install",
		"--controller-log-level", "debug",
		"--set", "proxyInit.image.name=ghcr.io/linkerd/proxy-init",
		"--set", fmt.Sprintf("proxyInit.image.version=%s", version.ProxyInitVersion),
		"--set", fmt.Sprintf("proxy.image.version=%s", TestHelper.GetVersion()),
		"--set", "heartbeatSchedule=1 2 3 4 5",
		"--identity-trust-anchors-file", rootPath,
		"--identity-issuer-certificate-file", issuerCertPath,
		"--identity-issuer-key-file", issuerKeyPath,
	}

	// Global state to keep track of clusters
	contexts = TestHelper.GetMulticlusterContexts()
	for _, ctx := range contexts {
		// Pipe cmd & args to `linkerd`
		cmd := append([]string{"--context=" + ctx}, cmd...)
		out, err := TestHelper.LinkerdRun(cmd...)
		if err != nil {
			testutil.AnnotatedFatal(t, "'linkerd install' command failed", err)
		}
		// Apply manifest from stdin
		out, err = TestHelper.KubectlApplyWithContext(out, ctx, "-f", "-")
		if err != nil {
			testutil.AnnotatedFatalf(t, "'kubectl apply' command failed",
				"'kubectl apply' command failed\n%s", out)
		}
	}

}

func TestInstallMulticluster(t *testing.T) {
	for k, ctx := range contexts {
		var out string
		var err error
		args := []string{"--context=" + ctx, "multicluster", "install",
			"--set", "localServiceMirror.excludedAnnotations=evil.linkerd/*\\,evil",
			"--set", "localServiceMirror.excludedLabels=evil.linkerd/*\\,evil",
		}

		// Source context should be installed without a gateway
		if k == testutil.SourceContextKey {
			args = append(args, "--gateway=false")
			if TestHelper.GetMulticlusterManageControllers() {
				args = append(
					args,
					"--set", "controllers[0].link.ref.name=target",
					"--set", "controllers[0].logFormat=json",
					"--set", "controllers[0].logLevel=debug",
					"--set", "controllers[0].enableHeadlessServices=true",
				)
			}
		} else if TestHelper.GetMulticlusterManageControllers() {
			args = append(
				args,
				"--set", "controllers[0].link.ref.name=source",
				"--set", "controllers[0].gateway.enabled=false",
				"--set", "controllers[0].logFormat=json",
				"--set", "controllers[0].logLevel=debug",
			)
		}

		out, err = TestHelper.LinkerdRun(args...)
		if err != nil {
			testutil.AnnotatedFatal(t, "'linkerd multicluster install' command failed", err)
		}

		out, err = TestHelper.KubectlApplyWithContext(out, ctx, "-f", "-")
		if err != nil {
			testutil.AnnotatedFatalf(t, "'kubectl apply' command failed",
				"'kubectl apply' command failed\n%s", out)
		}
	}

	// Wait for gateways to come up in target cluster
	TestHelper.WaitRolloutWithContext(t, testutil.MulticlusterDeployReplicas, contexts[testutil.TargetContextKey])

	TestHelper.AddInstalledExtension("multicluster")
}

func TestMulticlusterResourcesPostInstall(t *testing.T) {
	multiclusterSvcs := []testutil.Service{
		{Namespace: "linkerd-multicluster", Name: "linkerd-gateway"},
	}

	TestHelper.SwitchContext(contexts[testutil.TargetContextKey])
	testutil.TestResourcesPostInstall(TestHelper.GetMulticlusterNamespace(), multiclusterSvcs, testutil.MulticlusterDeployReplicas, TestHelper, t)
}

func TestLinkClusters(t *testing.T) {
	// Get the control plane node IP, this is used to communicate with the
	// API Server address.
	// k3s runs an API server on the control plane node, the docker
	// container IP suffices for a connection between containers to happen
	// since they run on a shared network.
	lbCmd := []string{
		"get", "node",
		"-n", " -l=node-role.kubernetes.io/control-plane=true",
		"-o", "go-template={{ (index (index .items 0).status.addresses 0).address }}",
	}

	// Link target cluster to source
	// * source cluster should support headless services
	linkName := "target"
	lbIP, err := TestHelper.KubectlWithContext("", contexts[testutil.TargetContextKey], lbCmd...)
	if err != nil {
		testutil.AnnotatedFatalf(t, "'kubectl get' command failed",
			"'kubectl get' command failed\n%s", lbIP)
	}

	linkCmd := []string{
		"--context=" + contexts[testutil.TargetContextKey],
		"--cluster-name", linkName,
		"--api-server-address", fmt.Sprintf("https://%s:6443", lbIP),
<<<<<<< HEAD
		"multicluster",
=======
		"multicluster", "link",
		"--excluded-annotations", "evil.linkerd/*,evil",
		"--excluded-labels", "evil.linkerd/*,evil",
>>>>>>> e97b51b8
	}
	if TestHelper.GetMulticlusterManageControllers() {
		linkCmd = append(
			linkCmd,
			"link-gen",
		)
	} else {
		linkCmd = append(
			linkCmd,
			"link",
			"--set", "enableHeadlessServices=true",
			"--log-format", "json",
			"--log-level", "debug",
		)
	}

	out, err := TestHelper.LinkerdRun(linkCmd...)
	if err != nil {
		testutil.AnnotatedFatalf(t, "'linkerd multicluster link' command failed", "'linkerd multicluster link' command failed: %s\n%s", out, err)
	}

	out, err = TestHelper.KubectlApplyWithContext(out, contexts[testutil.SourceContextKey], "-f", "-")
	if err != nil {
		testutil.AnnotatedFatalf(t, "'kubectl apply' command failed",
			"'kubectl apply' command failed\n%s", out)
	}

	// Link source cluster to target
	// * source cluster does not have a gateway, so the link will reflect that
	linkName = "source"
	lbIP, err = TestHelper.KubectlWithContext("", contexts[testutil.SourceContextKey], lbCmd...)
	if err != nil {
		testutil.AnnotatedFatalf(t, "'kubectl get' command failed",
			"'kubectl get' command failed\n%s", lbIP)
	}

	linkCmd = []string{
		"--context=" + contexts[testutil.SourceContextKey],
		"--cluster-name", linkName, "--gateway=false",
		"--api-server-address", fmt.Sprintf("https://%s:6443", lbIP),
		"multicluster",
	}
	if TestHelper.GetMulticlusterManageControllers() {
		linkCmd = append(
			linkCmd,
			"link-gen",
		)
	} else {
		linkCmd = append(
			linkCmd,
			"link",
			"--log-format", "json",
			"--log-level", "debug",
		)
	}

	out, err = TestHelper.LinkerdRun(linkCmd...)
	if err != nil {
		testutil.AnnotatedFatalf(t, "'linkerd multicluster link' command failed", "'linkerd multicluster link' command failed: %s\n%s", out, err)
	}

	out, err = TestHelper.KubectlApplyWithContext(out, contexts[testutil.TargetContextKey], "-f", "-")
	if err != nil {
		testutil.AnnotatedFatalf(t, "'kubectl apply' command failed",
			"'kubectl apply' command failed\n%s", out)
	}

}

func TestCheckMulticluster(t *testing.T) {
	// Run `linkerd check` for both clusters, expect multicluster checks to be
	// run and pass successfully
	for _, ctx := range contexts {
		// First, switch context to make sure we check pods in the cluster we're
		// supposed to be checking them in. This will rebuild the clientset
		if err := TestHelper.SwitchContext(ctx); err != nil {
			testutil.AnnotatedFatalf(t, "failed to rebuild helper clientset with new context", "failed to rebuild helper clientset with new context [%s]: %v", ctx, err)
		}

		err := TestHelper.TestCheckWith([]healthcheck.CategoryID{mcHealthcheck.LinkerdMulticlusterExtensionCheck}, "--context", ctx)
		if err != nil {
			t.Fatalf("'linkerd check' command failed: %s", err)
		}
	}

	// Check resources after link were created successfully in source cluster (e.g.
	// secrets)
	t.Run("Outputs resources that allow service-mirror controllers to connect to target cluster", func(t *testing.T) {
		if err := TestHelper.SwitchContext(contexts[testutil.TargetContextKey]); err != nil {
			testutil.AnnotatedFatalf(t,
				"failed to rebuild helper clientset with new context",
				"failed to rebuild helper clientset with new context [%s]: %v",
				contexts[testutil.TargetContextKey], err)
		}
		name := "foo"
		out, err := TestHelper.LinkerdRun("mc", "allow", "--service-account-name", name)
		if err != nil {
			testutil.AnnotatedFatalf(t,
				"failed to execute 'mc allow' command",
				"failed to execute 'mc allow' command %s\n%s",
				err.Error(), out)
		}
		params := map[string]string{
			"Version":     TestHelper.GetVersion(),
			"AccountName": name,
		}
		if err = testDataDiffer.DiffTestYAMLTemplate("allow.golden", out, params); err != nil {
			testutil.AnnotatedFatalf(t,
				"received unexpected output",
				"received unexpected output\n%s",
				err.Error())
		}
	})
}

//////////////////////
///   CERT UTILS   ///
//////////////////////

func createMulticlusterCertificates() (multiclusterCerts, error) {
	caKey, err := ecdsa.GenerateKey(elliptic.P256(), rand.Reader)
	if err != nil {
		return multiclusterCerts{}, err
	}

	var serialNumber int64 = 1
	caTemplate := createCertificateTemplate("root.linkerd.cluster.local", big.NewInt(serialNumber))
	caTemplate.KeyUsage = x509.KeyUsageCertSign | x509.KeyUsageCRLSign
	// Create self-signed CA. Pass in its own pub key and its own private key
	caDerBytes, err := x509.CreateCertificate(rand.Reader, &caTemplate, &caTemplate, &caKey.PublicKey, caKey)
	if err != nil {
		return multiclusterCerts{}, err
	}

	// Increment serial number to generate next certificate (issuer)
	serialNumber++
	issuerDerBytes, issuerECKey, err := createIssuerCertificate(serialNumber, &caTemplate, caKey)
	if err != nil {
		return multiclusterCerts{}, err
	}

	// Convert keypairs to DER encoding. We don't care about the CA key so we
	// only encode (to export) the issuer keys
	issuerDerKey, err := x509.MarshalECPrivateKey(issuerECKey)
	if err != nil {
		return multiclusterCerts{}, err
	}

	// Finally, get strings from der blocks
	// we don't care about CA's private key, it won't be written to a file
	ca, _, err := tryDerToPem(caDerBytes, []byte{})
	if err != nil {
		return multiclusterCerts{}, err
	}

	issuer, issuerKey, err := tryDerToPem(issuerDerBytes, issuerDerKey)
	if err != nil {
		return multiclusterCerts{}, err
	}

	return multiclusterCerts{
		ca:         ca,
		issuerCert: issuer,
		issuerKey:  issuerKey,
	}, nil
}

// createCertificateTemplate will bootstrap a certificate based on the arguments
// passed in, with a validty of 24h
func createCertificateTemplate(subjectCommonName string, serialNumber *big.Int) x509.Certificate {
	return x509.Certificate{
		SerialNumber:          serialNumber,
		Subject:               pkix.Name{CommonName: subjectCommonName},
		NotBefore:             time.Now(),
		NotAfter:              time.Now().Add(time.Hour * 24),
		KeyUsage:              x509.KeyUsageCertSign | x509.KeyUsageCRLSign,
		BasicConstraintsValid: true,
		MaxPathLen:            0,
		IsCA:                  true,
	}
}

// createIssuerCertificate accepts a serial number, a CA template and the CA's
// key and it creates and signs an intermediate certificate. The function
// returns the certificate in DER encoding along with its keypair
func createIssuerCertificate(serialNumber int64, caTemplate *x509.Certificate, caKey *ecdsa.PrivateKey) ([]byte, *ecdsa.PrivateKey, error) {
	// Generate keypair first
	key, err := ecdsa.GenerateKey(elliptic.P256(), rand.Reader)
	if err != nil {
		return []byte{}, nil, err
	}

	// Create issuer template
	template := createCertificateTemplate("identity.linkerd.cluster.local", big.NewInt(serialNumber))
	template.KeyUsage = x509.KeyUsageDigitalSignature | x509.KeyUsageCertSign | x509.KeyUsageCRLSign

	// Create issuer certificate signed by CA, we pass in parent template and
	// parent key
	derBytes, err := x509.CreateCertificate(rand.Reader, &template, caTemplate, &key.PublicKey, caKey)
	if err != nil {
		return []byte{}, nil, err
	}

	return derBytes, key, nil
}

// tryDerToPem converts a DER encoded byte block and a DER encoded ECDSA keypair
// to a PEM encoded block
func tryDerToPem(derBlock []byte, key []byte) ([]byte, []byte, error) {
	certOut := &bytes.Buffer{}
	certPemBlock := pem.Block{Type: "CERTIFICATE", Bytes: derBlock}
	if err := pem.Encode(certOut, &certPemBlock); err != nil {
		return []byte{}, []byte{}, err
	}

	if len(key) == 0 {
		return certOut.Bytes(), []byte{}, nil
	}

	keyOut := &bytes.Buffer{}
	keyPemBlock := pem.Block{Type: "EC PRIVATE KEY", Bytes: key}
	if err := pem.Encode(keyOut, &keyPemBlock); err != nil {
		return []byte{}, []byte{}, err
	}

	return certOut.Bytes(), keyOut.Bytes(), nil
}<|MERGE_RESOLUTION|>--- conflicted
+++ resolved
@@ -224,13 +224,9 @@
 		"--context=" + contexts[testutil.TargetContextKey],
 		"--cluster-name", linkName,
 		"--api-server-address", fmt.Sprintf("https://%s:6443", lbIP),
-<<<<<<< HEAD
 		"multicluster",
-=======
-		"multicluster", "link",
 		"--excluded-annotations", "evil.linkerd/*,evil",
 		"--excluded-labels", "evil.linkerd/*,evil",
->>>>>>> e97b51b8
 	}
 	if TestHelper.GetMulticlusterManageControllers() {
 		linkCmd = append(
