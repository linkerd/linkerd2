package multiclustertest

import (
	"bytes"
	"context"
	"crypto/ecdsa"
	"crypto/elliptic"
	"crypto/rand"
	"crypto/x509"
	"crypto/x509/pkix"
	"encoding/pem"
	"fmt"
	"html/template"
	"math/big"
	"os"
	"testing"
	"time"

	"github.com/linkerd/linkerd2/pkg/healthcheck"
	"github.com/linkerd/linkerd2/pkg/version"
	"github.com/linkerd/linkerd2/testutil"
)

//////////////////////
///   TEST SETUP   ///
//////////////////////

var (
	TestHelper *testutil.TestHelper
	contexts   map[string]string
)

type (
	multiclusterCerts struct {
		ca         []byte
		issuerCert []byte
		issuerKey  []byte
	}
)

func TestMain(m *testing.M) {
	TestHelper = testutil.NewTestHelper()
	os.Exit(m.Run())
}

// TestInstall will install the linkerd control plane to be used in the rest of
// the deep suite tests.
func TestInstall(t *testing.T) {
	// Create temporary directory to create shared trust anchor and issuer
	// certificates
	tmpDir, err := os.MkdirTemp("", "multicluster-certs")
	if err != nil {
		testutil.AnnotatedFatal(t, "failed to create temp dir", err)
	}

	defer os.RemoveAll(tmpDir)

	// Generate CA certificate
	certs, err := createMulticlusterCertificates()
	if err != nil {
		testutil.AnnotatedFatal(t, "failed to create multicluster certificates", err)
	}

	// First, write CA to file
	rootPath := fmt.Sprintf("%s/%s", tmpDir, "ca.crt")
	// Write file with numberic mode 0444 -- ugo=r
	if err = os.WriteFile(rootPath, certs.ca, 0444); err != nil {
		testutil.AnnotatedFatal(t, "failed to create CA certificate", err)
	}

	// Second, write issuer key and cert to files
	issuerCertPath := fmt.Sprintf("%s/%s", tmpDir, "issuer.crt")
	issuerKeyPath := fmt.Sprintf("%s/%s", tmpDir, "issuer.key")

	if err = os.WriteFile(issuerCertPath, certs.issuerCert, 0444); err != nil {
		testutil.AnnotatedFatal(t, "failed to create issuer certificate", err)
	}

	if err = os.WriteFile(issuerKeyPath, certs.issuerKey, 0444); err != nil {
		testutil.AnnotatedFatal(t, "failed to create issuer key", err)
	}

	// Install CRDs
	cmd := []string{
		"install",
		"--crds",
		"--controller-log-level", "debug",
		"--set", fmt.Sprintf("proxy.image.version=%s", TestHelper.GetVersion()),
		"--set", "heartbeatSchedule=1 2 3 4 5",
		"--identity-trust-anchors-file", rootPath,
		"--identity-issuer-certificate-file", issuerCertPath,
		"--identity-issuer-key-file", issuerKeyPath,
	}

<<<<<<< HEAD
	// Pipe cmd & args to `linkerd`
	out, err := TestHelper.LinkerdRun(cmd...)
	if err != nil {
		testutil.AnnotatedFatal(t, "'linkerd install --crds' command failed", err)
	}

	out, err = TestHelper.KubectlApplyWithArgs(out)
	if err != nil {
		testutil.AnnotatedFatalf(t, "'kubectl apply' command failed",
			"'kubectl apply' command failed\n%s", out)
	}

	// Install control-plane
	cmd = []string{
		"install",
		"--controller-log-level", "debug",
		"--set", fmt.Sprintf("proxy.image.version=%s", TestHelper.GetVersion()),
		"--set", "heartbeatSchedule=1 2 3 4 5",
		"--identity-trust-anchors-file", certsPath + "/ca.crt",
		"--identity-issuer-certificate-file", certsPath + "/issuer.crt",
		"--identity-issuer-key-file", certsPath + "/issuer.key",
	}

	// Pipe cmd & args to `linkerd`
	out, err = TestHelper.LinkerdRun(cmd...)
	if err != nil {
		testutil.AnnotatedFatal(t, "'linkerd install' command failed", err)
	}

	out, err = TestHelper.KubectlApplyWithArgs(out)
	if err != nil {
		testutil.AnnotatedFatalf(t, "'kubectl apply' command failed",
			"'kubectl apply' command failed\n%s", out)
=======
	// Global state to keep track of clusters
	contexts = TestHelper.GetMulticlusterContexts()
	for _, ctx := range contexts {
		// Pipe cmd & args to `linkerd`
		cmd := append([]string{"--context=" + ctx}, cmd...)
		out, err := TestHelper.LinkerdRun(cmd...)
		if err != nil {
			testutil.AnnotatedFatal(t, "'linkerd install' command failed", err)
		}
		// Apply manifest from stdin
		out, err = TestHelper.KubectlApplyWithContext(out, ctx, "-f", "-")
		if err != nil {
			testutil.AnnotatedFatalf(t, "'kubectl apply' command failed",
				"'kubectl apply' command failed\n%s", out)
		}
>>>>>>> 9a484e60
	}

}

func TestInstallMulticluster(t *testing.T) {
	for _, ctx := range contexts {
		out, err := TestHelper.LinkerdRun("--context="+ctx, "multicluster", "install")
		if err != nil {
			testutil.AnnotatedFatal(t, "'linkerd multicluster install' command failed", err)
		}

		out, err = TestHelper.KubectlApplyWithContext(out, ctx, "-f", "-")
		if err != nil {
			testutil.AnnotatedFatalf(t, "'kubectl apply' command failed",
				"'kubectl apply' command failed\n%s", out)
		}
	}

	// Wait for gateways to come up
	for _, ctx := range contexts {
		TestHelper.WaitRolloutWithContext(t, testutil.MulticlusterDeployReplicas, ctx)
	}

	TestHelper.AddInstalledExtension("multicluster")
}

func TestMulticlusterResourcesPostInstall(t *testing.T) {
	multiclusterSvcs := []testutil.Service{
		{Namespace: "linkerd-multicluster", Name: "linkerd-gateway"},
	}

	testutil.TestResourcesPostInstall(TestHelper.GetMulticlusterNamespace(), multiclusterSvcs, testutil.MulticlusterDeployReplicas, TestHelper, t)
}

func TestLinkClusters(t *testing.T) {
	linkName := "target"
	// Get gateway IP from target cluster
	lbCmd := []string{
		"get", "svc",
		"-n", "kube-system", "traefik",
		"-o", "go-template={{ (index .status.loadBalancer.ingress 0).ip }}",
	}
	lbIP, err := TestHelper.KubectlWithContext("", contexts[testutil.TargetContextKey], lbCmd...)

	if err != nil {
		testutil.AnnotatedFatalf(t, "'kubectl get' command failed",
			"'kubectl get' command failed\n%s", lbIP)
	}
	linkCmd := []string{
		"--context=" + contexts[testutil.TargetContextKey],
		"multicluster", "link",
		"--log-level", "debug",
		"--api-server-address", fmt.Sprintf("https://%s:6443", lbIP),
		"--cluster-name", linkName, "--set", "enableHeadlessServices=true",
	}

	// Create link in target context
	out, err := TestHelper.LinkerdRun(linkCmd...)
	if err != nil {
		testutil.AnnotatedFatalf(t, "'linkerd multicluster link' command failed", "'linkerd multicluster link' command failed: %s\n%s", out, err)
	}

	// Apply Link in source
	out, err = TestHelper.KubectlApplyWithContext(out, contexts[testutil.SourceContextKey], "-f", "-")
	if err != nil {
		testutil.AnnotatedFatalf(t, "'kubectl apply' command failed",
			"'kubectl apply' command failed\n%s", out)
	}

}

// TestInstallViz will install the viz extension, needed to verify whether the
// gateway probe succeeded.
// TODO (matei): can the dependency on viz be removed?
func TestInstallViz(t *testing.T) {
	for _, ctx := range contexts {
		cmd := []string{
			"--context=" + ctx,
			"viz",
			"install",
			"--set", fmt.Sprintf("namespace=%s", TestHelper.GetVizNamespace()),
		}

		out, err := TestHelper.LinkerdRun(cmd...)
		if err != nil {
			testutil.AnnotatedFatal(t, "'linkerd viz install' command failed", err)
		}

		out, err = TestHelper.KubectlApplyWithContext(out, ctx, "-f", "-")
		if err != nil {
			testutil.AnnotatedFatalf(t, "'kubectl apply' command failed",
				"'kubectl apply' command failed\n%s", out)
		}

	}

	// Allow viz to be installed in parallel and then block until viz is ready.
	for _, ctx := range contexts {
		TestHelper.WaitRolloutWithContext(t, testutil.LinkerdVizDeployReplicas, ctx)
	}
}

func TestCheckMulticluster(t *testing.T) {
	golden := "check.multicluster.golden"
	// Check resources after link were created successfully in source cluster
	ctx := contexts[testutil.SourceContextKey]
	checkCmd := []string{"--context=" + ctx, "multicluster", "check", "--wait=40s"}

	// First, switch context to make sure we check pods in the cluster we're
	// supposed to be checking them in. This will rebuild the clientset
	if err := TestHelper.SwitchContext(ctx); err != nil {
		testutil.AnnotatedFatalf(t, "failed to rebuild helper clientset with new context", "failed to rebuild helper clientset with new context [%s]: %v", ctx, err)
	}
	pods, err := TestHelper.KubernetesHelper.GetPods(context.Background(), TestHelper.GetMulticlusterNamespace(), nil)
	if err != nil {
		testutil.AnnotatedFatal(t, fmt.Sprintf("failed to retrieve pods: %s", err), err)
	}

	linkName := "target"
	tpl := template.Must(template.ParseFiles("testdata" + "/" + golden))
	vars := struct {
		ProxyVersionErr string
		HintURL         string
		LinkName        string
	}{
		healthcheck.CheckProxyVersionsUpToDate(pods, version.Channels{}).Error(),
		healthcheck.HintBaseURL(TestHelper.GetVersion()),
		linkName,
	}

	var expected bytes.Buffer
	if err := tpl.Execute(&expected, vars); err != nil {
		testutil.AnnotatedFatal(t, fmt.Sprintf("failed to parse %s template: %s", golden, err), err)
	}

	timeout := 5 * time.Minute
	err = TestHelper.RetryFor(timeout, func() error {
		out, err := TestHelper.LinkerdRun(checkCmd...)
		if err != nil {
			return fmt.Errorf("'linkerd multicluster check' command failed\n%w", err)
		}

		if out != expected.String() {
			return fmt.Errorf(
				"Expected:\n%s\nActual:\n%s", expected.String(), out)
		}
		return nil
	})
	if err != nil {
		testutil.AnnotatedFatal(t, fmt.Sprintf("'linkerd multicluster check' command timed-out (%s)", timeout), err)
	}
}

//////////////////////
///   CERT UTILS   ///
//////////////////////

func createMulticlusterCertificates() (multiclusterCerts, error) {
	caKey, err := ecdsa.GenerateKey(elliptic.P256(), rand.Reader)
	if err != nil {
		return multiclusterCerts{}, err
	}

	var serialNumber int64 = 1
	caTemplate := createCertificateTemplate("root.linkerd.cluster.local", big.NewInt(serialNumber))
	caTemplate.KeyUsage = x509.KeyUsageCertSign | x509.KeyUsageCRLSign
	// Create self-signed CA. Pass in its own pub key and its own private key
	caDerBytes, err := x509.CreateCertificate(rand.Reader, &caTemplate, &caTemplate, &caKey.PublicKey, caKey)
	if err != nil {
		return multiclusterCerts{}, err
	}

	// Increment serial number to generate next certificate (issuer)
	serialNumber++
	issuerDerBytes, issuerECKey, err := createIssuerCertificate(serialNumber, &caTemplate, caKey)
	if err != nil {
		return multiclusterCerts{}, err
	}

	// Convert keypairs to DER encoding. We don't care about the CA key so we
	// only encode (to export) the issuer keys
	issuerDerKey, err := x509.MarshalECPrivateKey(issuerECKey)
	if err != nil {
		return multiclusterCerts{}, err
	}

	// Finally, get strings from der blocks
	// we don't care about CA's private key, it won't be written to a file
	ca, _, err := tryDerToPem(caDerBytes, []byte{})
	if err != nil {
		return multiclusterCerts{}, err
	}

	issuer, issuerKey, err := tryDerToPem(issuerDerBytes, issuerDerKey)
	if err != nil {
		return multiclusterCerts{}, err
	}

	return multiclusterCerts{
		ca:         ca,
		issuerCert: issuer,
		issuerKey:  issuerKey,
	}, nil
}

// createCertificateTemplate will bootstrap a certificate based on the arguments
// passed in, with a validty of 24h
func createCertificateTemplate(subjectCommonName string, serialNumber *big.Int) x509.Certificate {
	return x509.Certificate{
		SerialNumber:          serialNumber,
		Subject:               pkix.Name{CommonName: subjectCommonName},
		NotBefore:             time.Now(),
		NotAfter:              time.Now().Add(time.Hour * 24),
		KeyUsage:              x509.KeyUsageCertSign | x509.KeyUsageCRLSign,
		BasicConstraintsValid: true,
		MaxPathLen:            0,
		IsCA:                  true,
	}
}

// createIssuerCertificate accepts a serial number, a CA template and the CA's
// key and it creates and signs an intermediate certificate. The function
// returns the certificate in DER encoding along with its keypair
func createIssuerCertificate(serialNumber int64, caTemplate *x509.Certificate, caKey *ecdsa.PrivateKey) ([]byte, *ecdsa.PrivateKey, error) {
	// Generate keypair first
	key, err := ecdsa.GenerateKey(elliptic.P256(), rand.Reader)
	if err != nil {
		return []byte{}, nil, err
	}

	// Create issuer template
	template := createCertificateTemplate("identity.linkerd.cluster.local", big.NewInt(serialNumber))
	template.KeyUsage = x509.KeyUsageDigitalSignature | x509.KeyUsageCertSign | x509.KeyUsageCRLSign

	// Create issuer certificate signed by CA, we pass in parent template and
	// parent key
	derBytes, err := x509.CreateCertificate(rand.Reader, &template, caTemplate, &key.PublicKey, caKey)
	if err != nil {
		return []byte{}, nil, err
	}

	return derBytes, key, nil
}

// tryDerToPem converts a DER encoded byte block and a DER encoded ECDSA keypair
// to a PEM encoded block
func tryDerToPem(derBlock []byte, key []byte) ([]byte, []byte, error) {
	certOut := &bytes.Buffer{}
	certPemBlock := pem.Block{Type: "CERTIFICATE", Bytes: derBlock}
	if err := pem.Encode(certOut, &certPemBlock); err != nil {
		return []byte{}, []byte{}, err
	}

	if len(key) == 0 {
		return certOut.Bytes(), []byte{}, nil
	}

	keyOut := &bytes.Buffer{}
	keyPemBlock := pem.Block{Type: "EC PRIVATE KEY", Bytes: key}
	if err := pem.Encode(keyOut, &keyPemBlock); err != nil {
		return []byte{}, []byte{}, err
	}

	return certOut.Bytes(), keyOut.Bytes(), nil
}<|MERGE_RESOLUTION|>--- conflicted
+++ resolved
@@ -92,41 +92,35 @@
 		"--identity-issuer-key-file", issuerKeyPath,
 	}
 
-<<<<<<< HEAD
-	// Pipe cmd & args to `linkerd`
-	out, err := TestHelper.LinkerdRun(cmd...)
-	if err != nil {
-		testutil.AnnotatedFatal(t, "'linkerd install --crds' command failed", err)
-	}
-
-	out, err = TestHelper.KubectlApplyWithArgs(out)
-	if err != nil {
-		testutil.AnnotatedFatalf(t, "'kubectl apply' command failed",
-			"'kubectl apply' command failed\n%s", out)
+	// Global state to keep track of clusters
+	contexts = TestHelper.GetMulticlusterContexts()
+	for _, ctx := range contexts {
+		// Pipe cmd & args to `linkerd`
+		cmd := append([]string{"--context=" + ctx}, cmd...)
+		out, err := TestHelper.LinkerdRun(cmd...)
+		if err != nil {
+			testutil.AnnotatedFatal(t, "'linkerd install' command failed", err)
+		}
+		// Apply manifest from stdin
+		out, err = TestHelper.KubectlApplyWithContext(out, ctx, "-f", "-")
+		if err != nil {
+			testutil.AnnotatedFatalf(t, "'kubectl apply' command failed",
+				"'kubectl apply' command failed\n%s", out)
+		}
 	}
 
 	// Install control-plane
 	cmd = []string{
 		"install",
+		"--crds",
 		"--controller-log-level", "debug",
 		"--set", fmt.Sprintf("proxy.image.version=%s", TestHelper.GetVersion()),
 		"--set", "heartbeatSchedule=1 2 3 4 5",
-		"--identity-trust-anchors-file", certsPath + "/ca.crt",
-		"--identity-issuer-certificate-file", certsPath + "/issuer.crt",
-		"--identity-issuer-key-file", certsPath + "/issuer.key",
-	}
-
-	// Pipe cmd & args to `linkerd`
-	out, err = TestHelper.LinkerdRun(cmd...)
-	if err != nil {
-		testutil.AnnotatedFatal(t, "'linkerd install' command failed", err)
-	}
-
-	out, err = TestHelper.KubectlApplyWithArgs(out)
-	if err != nil {
-		testutil.AnnotatedFatalf(t, "'kubectl apply' command failed",
-			"'kubectl apply' command failed\n%s", out)
-=======
+		"--identity-trust-anchors-file", rootPath,
+		"--identity-issuer-certificate-file", issuerCertPath,
+		"--identity-issuer-key-file", issuerKeyPath,
+	}
+
 	// Global state to keep track of clusters
 	contexts = TestHelper.GetMulticlusterContexts()
 	for _, ctx := range contexts {
@@ -142,7 +136,6 @@
 			testutil.AnnotatedFatalf(t, "'kubectl apply' command failed",
 				"'kubectl apply' command failed\n%s", out)
 		}
->>>>>>> 9a484e60
 	}
 
 }
