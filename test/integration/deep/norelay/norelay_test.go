package norelay

import (
	"context"
	"fmt"
	"os"
	"strings"
	"testing"

	"github.com/linkerd/linkerd2/testutil"
)

var TestHelper *testutil.TestHelper

func TestMain(m *testing.M) {
	TestHelper = testutil.NewTestHelper()
	// Block test execution until control plane is running
	TestHelper.WaitUntilDeployReady(testutil.LinkerdDeployReplicasEdge)
	os.Exit(m.Run())
}

// TestNoRelay verifies that hitting the proxy's outbound port doesn't result
// in an open relay, by trying to leverage the l5d-dst-override header in an
// ingress proxy.
func TestNoRelay(t *testing.T) {
	ctx := context.Background()
	deployments := getDeployments(t)
	TestHelper.WithDataPlaneNamespace(ctx, "norelay-test", map[string]string{}, t, func(t *testing.T, ns string) {
		for name, res := range deployments {
			out, err := TestHelper.KubectlApply(res, ns)
			if err != nil {
				testutil.AnnotatedFatalf(t, "unexpected error",
					"unexpected error with deployment %s: %v output:\n%s",
					name, err, out,
				)
			}
		}

		for name := range deployments {
			err := TestHelper.CheckPods(ctx, ns, name, 1)
			if err != nil {
				//nolint:errorlint
				if rce, ok := err.(*testutil.RestartCountError); ok {
					testutil.AnnotatedWarn(t, "CheckPods timed-out", rce)
				} else {
					testutil.AnnotatedError(t, "CheckPods timed-out", err)
				}
			}
		}

		ip, err := TestHelper.Kubectl(
			"", "-n", ns, "get", "po", "-l", "app=server-relay",
			"-o", "jsonpath='{range .items[*]}{@.status.podIP}{end}'",
		)
		if err != nil {
			testutil.AnnotatedFatalf(t, "failed to retrieve server-relay IP",
				"failed to retrieve server-relay IP: %s\n%s", err, ip)
		}
		relayIP := strings.Trim(ip, "'")
		o, err := TestHelper.Kubectl(
			"", "-n", ns, "exec", "deploy/client",
			"--", "curl", "-f", "-H", "l5d-dst-override: server-hello."+ns+".svc.cluster.local:8080", "http://"+relayIP+":4140",
		)
		if err == nil || err.Error() != "exit status 22" {
			testutil.AnnotatedFatalf(t, "no error or unexpected error returned",
				"no error or unexpected error returned: %s\n%s", o, err)
		}
	})
}

// TestRelay validates the previous test by running the same scenario but
// forcing an open relay by changing the value of
// LINKERD2_PROXY_OUTBOUND_LISTEN_ADDR from 127.0.0.1:4140 to 0.0.0.0:4140,
// which is not possible without manually changing the injected proxy yaml
//
// We don't care if this behavior breaks--it's not a supported configuration.
// However, this test is oddly useful in finding bugs in ingress-mode proxy
// configurations, so we keep it around. ¯\_(ツ)_/¯
func TestRelay(t *testing.T) {
	ctx := context.Background()
	deployments := getDeployments(t)
	deployments["server-relay"] = strings.ReplaceAll(deployments["server-relay"], "127.0.0.1:4140", "0.0.0.0:4140")
	TestHelper.WithDataPlaneNamespace(ctx, "relay-test", map[string]string{}, t, func(t *testing.T, ns string) {
		for name, res := range deployments {
			out, err := TestHelper.KubectlApply(res, ns)
			if err != nil {
				testutil.AnnotatedFatalf(t, "unexpected error",
					"unexpected error with deployment %s: %v output:\n%s",
					name, err, out,
				)
			}
		}
		waitForPods(t, ctx, ns, deployments)
		relayIP := getPodIp(t, ns, "app=server-relay")

		// Send a request to the outbound proxy port with a header that should route internally.
		o, err := TestHelper.Kubectl(
			"", "-n", ns, "exec", "deploy/client",
			"--", "curl", "-fsv", "-H", "l5d-dst-override: server-hello."+ns+".svc.cluster.local:8080", "http://"+relayIP+":4140",
		)
		if err != nil {
			log, err := TestHelper.Kubectl(
				"", "logs",
				"-n", ns,
				"-l", "app=server-relay",
				"-c", "linkerd-proxy",
				"--tail=1000",
			)
			if err != nil {
				log = fmt.Sprintf("failed to retrieve server-relay logs: %s", err)
			}
			testutil.AnnotatedFatalf(t, "unexpected error returned",
				"unexpected error returned: %s\n%s\n---\n%s", o, err, log)
		}
		if !strings.Contains(o, "HELLO-FROM-SERVER") {
			testutil.AnnotatedFatalf(t, "unexpected response returned",
				"unexpected response returned: %s", o)
		}
	})
}

func getDeployments(t *testing.T) map[string]string {
	deploys := make(map[string]string)
	var err error

	// server-hello is injected normally
	deploys["server-hello"], err = TestHelper.LinkerdRun("inject", "testdata/server-hello.yml")
	if err != nil {
		testutil.AnnotatedFatal(t, "unexpected error", err)
	}

	// server-relay is injected in ingress mode, manually
	deploys["server-relay"], err = TestHelper.LinkerdRun(
		"inject", "--manual", "--ingress",
		"--proxy-log-level=linkerd=debug,info",
		"testdata/server-relay.yml")
	if err != nil {
		testutil.AnnotatedFatal(t, "unexpected error", err)
	}

	// client is not injected
	deploys["client"], err = testutil.ReadFile("testdata/client.yml")
	if err != nil {
		testutil.AnnotatedFatalf(t, "failed to read 'client.yml'",
			"failed to read 'client.yml': %s", err)
	}

	return deploys
}

func getPodIp(t *testing.T, ns, selector string) string {
	t.Helper()
	ip, err := TestHelper.Kubectl(
		"", "-n", ns, "get", "po", "-l", selector,
		"-o", "jsonpath='{range .items[*]}{@.status.podIP}{end}'",
	)
	if err != nil {
		testutil.AnnotatedFatalf(t, "failed to retrieve pod IP",
<<<<<<< HEAD
			"failed to retrieve pod IP: %s\n%s", err, ip)
=======
			"failed to retrieve pod IP: %s", err)
>>>>>>> 59716f31
	}
	return strings.Trim(ip, "'")
}

func waitForPods(t *testing.T, ctx context.Context, ns string, deployments map[string]string) {
	t.Helper()
	for name := range deployments {
		err := TestHelper.CheckPods(ctx, ns, name, 1)
		if err != nil {
			//nolint:errorlint
			if rce, ok := err.(*testutil.RestartCountError); ok {
				testutil.AnnotatedWarn(t, "CheckPods timed-out", rce)
			} else {
				testutil.AnnotatedError(t, "CheckPods timed-out", err)
			}
		}
	}
}<|MERGE_RESOLUTION|>--- conflicted
+++ resolved
@@ -156,11 +156,7 @@
 	)
 	if err != nil {
 		testutil.AnnotatedFatalf(t, "failed to retrieve pod IP",
-<<<<<<< HEAD
-			"failed to retrieve pod IP: %s\n%s", err, ip)
-=======
 			"failed to retrieve pod IP: %s", err)
->>>>>>> 59716f31
 	}
 	return strings.Trim(ip, "'")
 }
