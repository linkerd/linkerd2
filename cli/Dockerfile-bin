--- conflicted
+++ resolved
@@ -1,9 +1,5 @@
 ## compile binaries
-<<<<<<< HEAD
-FROM gcr.io/linkerd-io/go-deps:57ec36a4 as golang
-=======
-FROM gcr.io/linkerd-io/go-deps:93ea34a8 as golang
->>>>>>> 3ba66f6f
+FROM gcr.io/linkerd-io/go-deps:395b5137 as golang
 WORKDIR /linkerd-build
 COPY cli cli
 COPY charts charts
