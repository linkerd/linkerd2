## compile binaries
<<<<<<< HEAD
FROM gcr.io/linkerd-io/go-deps:c8f0f3f0 as golang
=======
FROM gcr.io/linkerd-io/go-deps:b3c7654e as golang
>>>>>>> e1f663ec
WORKDIR /go/src/github.com/linkerd/linkerd2
COPY cli cli
COPY chart chart
COPY controller/k8s controller/k8s
COPY controller/api controller/api
COPY controller/gen controller/gen
COPY controller/identity controller/identity
COPY pkg pkg
RUN mkdir -p /out

# Generate static templates
RUN go generate ./cli

# Cache builds without version info
RUN CGO_ENABLED=0 GOOS=darwin  go build -o /out/linkerd-darwin  -tags prod -ldflags "-s -w" ./cli
RUN CGO_ENABLED=0 GOOS=linux   go build -o /out/linkerd-linux   -tags prod -ldflags "-s -w" ./cli
RUN CGO_ENABLED=0 GOOS=windows go build -o /out/linkerd-windows -tags prod -ldflags "-s -w" ./cli

ARG LINKERD_VERSION
ENV GO_LDFLAGS="-s -w -X github.com/linkerd/linkerd2/pkg/version.Version=${LINKERD_VERSION}"
RUN CGO_ENABLED=0 GOOS=darwin  go build -o /out/linkerd-darwin  -tags prod -ldflags "${GO_LDFLAGS}" ./cli
RUN CGO_ENABLED=0 GOOS=linux   go build -o /out/linkerd-linux   -tags prod -ldflags "${GO_LDFLAGS}" ./cli
RUN CGO_ENABLED=0 GOOS=windows go build -o /out/linkerd-windows -tags prod -ldflags "${GO_LDFLAGS}" ./cli

## export without sources & dependencies
FROM scratch
COPY LICENSE /linkerd/LICENSE
COPY --from=golang /out /out
# `ENTRYPOINT` prevents `docker build` from otherwise failing with "Error
# response from daemon: No command specified."
ENTRYPOINT ["/out/linkerd-linux"]<|MERGE_RESOLUTION|>--- conflicted
+++ resolved
@@ -1,16 +1,11 @@
 ## compile binaries
-<<<<<<< HEAD
-FROM gcr.io/linkerd-io/go-deps:c8f0f3f0 as golang
-=======
 FROM gcr.io/linkerd-io/go-deps:b3c7654e as golang
->>>>>>> e1f663ec
 WORKDIR /go/src/github.com/linkerd/linkerd2
 COPY cli cli
 COPY chart chart
 COPY controller/k8s controller/k8s
 COPY controller/api controller/api
 COPY controller/gen controller/gen
-COPY controller/identity controller/identity
 COPY pkg pkg
 RUN mkdir -p /out
 
