## compile binaries
<<<<<<< HEAD
FROM gcr.io/linkerd-io/go-deps:e6187ace as golang
=======
FROM gcr.io/linkerd-io/go-deps:1a8bf322 as golang
>>>>>>> 904f1465
WORKDIR /linkerd-build
COPY cli cli
COPY charts charts

COPY controller/k8s controller/k8s
COPY controller/api controller/api
COPY controller/gen controller/gen
COPY pkg pkg
RUN mkdir -p /out

# Generate static templates
# TODO: `go generate` does not honor -mod=readonly
RUN go generate -mod=readonly ./pkg/charts/static

# Cache builds without version info
RUN CGO_ENABLED=0 GOOS=darwin  go build -o /out/linkerd-darwin  -tags prod -mod=readonly -ldflags "-s -w" ./cli
RUN CGO_ENABLED=0 GOOS=linux   go build -o /out/linkerd-linux   -tags prod -mod=readonly -ldflags "-s -w" ./cli
RUN CGO_ENABLED=0 GOOS=windows go build -o /out/linkerd-windows -tags prod -mod=readonly -ldflags "-s -w" ./cli

ARG LINKERD_VERSION
ENV GO_LDFLAGS="-s -w -X github.com/linkerd/linkerd2/pkg/version.Version=${LINKERD_VERSION}"
RUN CGO_ENABLED=0 GOOS=darwin  go build -o /out/linkerd-darwin  -tags prod -mod=readonly -ldflags "${GO_LDFLAGS}" ./cli
RUN CGO_ENABLED=0 GOOS=linux   go build -o /out/linkerd-linux   -tags prod -mod=readonly -ldflags "${GO_LDFLAGS}" ./cli
RUN CGO_ENABLED=0 GOOS=windows go build -o /out/linkerd-windows -tags prod -mod=readonly -ldflags "${GO_LDFLAGS}" ./cli

## export without sources & dependencies
FROM scratch
COPY LICENSE /linkerd/LICENSE
COPY --from=golang /out /out
# `ENTRYPOINT` prevents `docker build` from otherwise failing with "Error
# response from daemon: No command specified."
ENTRYPOINT ["/out/linkerd-linux"]<|MERGE_RESOLUTION|>--- conflicted
+++ resolved
@@ -1,9 +1,5 @@
 ## compile binaries
-<<<<<<< HEAD
-FROM gcr.io/linkerd-io/go-deps:e6187ace as golang
-=======
-FROM gcr.io/linkerd-io/go-deps:1a8bf322 as golang
->>>>>>> 904f1465
+FROM gcr.io/linkerd-io/go-deps:30d997a8 as golang
 WORKDIR /linkerd-build
 COPY cli cli
 COPY charts charts
