---
# Source: linkerd2/templates/namespace.yaml
---
###
### Linkerd Namespace
###
---
kind: Namespace
apiVersion: v1
metadata:
  name: linkerd
  annotations:
    linkerd.io/inject: disabled
  labels:
    linkerd.io/is-control-plane: "true"
    config.linkerd.io/admission-webhooks: disabled
    linkerd.io/control-plane-ns: linkerd
---
# Source: linkerd2/templates/identity-rbac.yaml
---
###
### Identity Controller Service RBAC
###
---
kind: ClusterRole
apiVersion: rbac.authorization.k8s.io/v1
metadata:
  name: linkerd-linkerd-identity
  labels:
    linkerd.io/control-plane-component: identity
    linkerd.io/control-plane-ns: linkerd
rules:
- apiGroups: ["authentication.k8s.io"]
  resources: ["tokenreviews"]
  verbs: ["create"]
- apiGroups: ["apps"]
  resources: ["deployments"]
  verbs: ["get"]
- apiGroups: [""]
  resources: ["events"]
  verbs: ["create", "patch"]
---
kind: ClusterRoleBinding
apiVersion: rbac.authorization.k8s.io/v1
metadata:
  name: linkerd-linkerd-identity
  labels:
    linkerd.io/control-plane-component: identity
    linkerd.io/control-plane-ns: linkerd
roleRef:
  apiGroup: rbac.authorization.k8s.io
  kind: ClusterRole
  name: linkerd-linkerd-identity
subjects:
- kind: ServiceAccount
  name: linkerd-identity
  namespace: linkerd
---
kind: ServiceAccount
apiVersion: v1
metadata:
  name: linkerd-identity
  namespace: linkerd
  labels:
    linkerd.io/control-plane-component: identity
    linkerd.io/control-plane-ns: linkerd
---
# Source: linkerd2/templates/controller-rbac.yaml
---
###
### Controller RBAC
###
---
kind: ClusterRole
apiVersion: rbac.authorization.k8s.io/v1
metadata:
  name: linkerd-linkerd-controller
  labels:
    linkerd.io/control-plane-component: controller
    linkerd.io/control-plane-ns: linkerd
rules:
- apiGroups: ["extensions", "apps"]
  resources: ["daemonsets", "deployments", "replicasets", "statefulsets"]
  verbs: ["list", "get", "watch"]
- apiGroups: ["extensions", "batch"]
  resources: ["cronjobs", "jobs"]
  verbs: ["list" , "get", "watch"]
- apiGroups: [""]
  resources: ["pods", "endpoints", "services", "replicationcontrollers", "namespaces"]
  verbs: ["list", "get", "watch"]
- apiGroups: ["linkerd.io"]
  resources: ["serviceprofiles"]
  verbs: ["list", "get", "watch"]
- apiGroups: ["split.smi-spec.io"]
  resources: ["trafficsplits"]
  verbs: ["list", "get", "watch"]
---
kind: ClusterRoleBinding
apiVersion: rbac.authorization.k8s.io/v1
metadata:
  name: linkerd-linkerd-controller
  labels:
    linkerd.io/control-plane-component: controller
    linkerd.io/control-plane-ns: linkerd
roleRef:
  apiGroup: rbac.authorization.k8s.io
  kind: ClusterRole
  name: linkerd-linkerd-controller
subjects:
- kind: ServiceAccount
  name: linkerd-controller
  namespace: linkerd
---
kind: ServiceAccount
apiVersion: v1
metadata:
  name: linkerd-controller
  namespace: linkerd
  labels:
    linkerd.io/control-plane-component: controller
    linkerd.io/control-plane-ns: linkerd
---
# Source: linkerd2/templates/destination-rbac.yaml
---
###
### Destination Controller Service
###
---
kind: ClusterRole
apiVersion: rbac.authorization.k8s.io/v1
metadata:
  name: linkerd-linkerd-destination
  labels:
    linkerd.io/control-plane-component: destination
    linkerd.io/control-plane-ns: linkerd
rules:
- apiGroups: ["apps"]
  resources: ["replicasets"]
  verbs: ["list", "get", "watch"]
- apiGroups: ["batch"]
  resources: ["jobs"]
  verbs: ["list", "get", "watch"]
- apiGroups: [""]
  resources: ["pods", "endpoints", "services"]
  verbs: ["list", "get", "watch"]
- apiGroups: ["linkerd.io"]
  resources: ["serviceprofiles"]
  verbs: ["list", "get", "watch"]
- apiGroups: ["split.smi-spec.io"]
  resources: ["trafficsplits"]
  verbs: ["list", "get", "watch"]
---
kind: ClusterRoleBinding
apiVersion: rbac.authorization.k8s.io/v1
metadata:
  name: linkerd-linkerd-destination
  labels:
    linkerd.io/control-plane-component: destination
    linkerd.io/control-plane-ns: linkerd
roleRef:
  apiGroup: rbac.authorization.k8s.io
  kind: ClusterRole
  name: linkerd-linkerd-destination
subjects:
- kind: ServiceAccount
  name: linkerd-destination
  namespace: linkerd
---
kind: ServiceAccount
apiVersion: v1
metadata:
  name: linkerd-destination
  namespace: linkerd
  labels:
    linkerd.io/control-plane-component: destination
    linkerd.io/control-plane-ns: linkerd
---
# Source: linkerd2/templates/heartbeat-rbac.yaml
---
###
### Heartbeat RBAC
###
---
apiVersion: rbac.authorization.k8s.io/v1
kind: Role
metadata:
  name: linkerd-heartbeat
  namespace: linkerd
  labels:
    linkerd.io/control-plane-ns: linkerd
rules:
- apiGroups: [""]
  resources: ["configmaps"]
  verbs: ["get"]
  resourceNames: ["linkerd-config"]
---
apiVersion: rbac.authorization.k8s.io/v1
kind: RoleBinding
metadata:
  name: linkerd-heartbeat
  namespace: linkerd
  labels:
    linkerd.io/control-plane-ns: linkerd
roleRef:
  kind: Role
  name: linkerd-heartbeat
  apiGroup: rbac.authorization.k8s.io
subjects:
- kind: ServiceAccount
  name: linkerd-heartbeat
  namespace: linkerd
---
kind: ServiceAccount
apiVersion: v1
metadata:
  name: linkerd-heartbeat
  namespace: linkerd
  labels:
    linkerd.io/control-plane-component: heartbeat
    linkerd.io/control-plane-ns: linkerd
---
# Source: linkerd2/templates/web-rbac.yaml
---
###
### Web RBAC
###
---
apiVersion: rbac.authorization.k8s.io/v1
kind: Role
metadata:
  name: linkerd-web
  namespace: linkerd
  labels:
    linkerd.io/control-plane-component: web
    linkerd.io/control-plane-ns: linkerd
rules:
- apiGroups: [""]
  resources: ["configmaps"]
  verbs: ["get"]
  resourceNames: ["linkerd-config"]
- apiGroups: [""]
  resources: ["namespaces", "configmaps"]
  verbs: ["get"]
- apiGroups: [""]
  resources: ["serviceaccounts", "pods"]
  verbs: ["list"]
- apiGroups: ["apps"]
  resources: ["replicasets"]
  verbs: ["list"]
---
apiVersion: rbac.authorization.k8s.io/v1
kind: RoleBinding
metadata:
  name: linkerd-web
  namespace: linkerd
  labels:
    linkerd.io/control-plane-component: web
    linkerd.io/control-plane-ns: linkerd
roleRef:
  kind: Role
  name: linkerd-web
  apiGroup: rbac.authorization.k8s.io
subjects:
- kind: ServiceAccount
  name: linkerd-web
  namespace: linkerd
---
apiVersion: rbac.authorization.k8s.io/v1
kind: ClusterRole
metadata:
  name: linkerd-linkerd-web-check
  labels:
    linkerd.io/control-plane-component: web
    linkerd.io/control-plane-ns: linkerd
rules:
- apiGroups: ["rbac.authorization.k8s.io"]
  resources: ["clusterroles", "clusterrolebindings"]
  verbs: ["list"]
- apiGroups: ["apiextensions.k8s.io"]
  resources: ["customresourcedefinitions"]
  verbs: ["list"]
- apiGroups: ["admissionregistration.k8s.io"]
  resources: ["mutatingwebhookconfigurations", "validatingwebhookconfigurations"]
  verbs: ["list"]
- apiGroups: ["policy"]
  resources: ["podsecuritypolicies"]
  verbs: ["list"]
- apiGroups: ["linkerd.io"]
  resources: ["serviceprofiles"]
  verbs: ["list"]
---
apiVersion: rbac.authorization.k8s.io/v1
kind: ClusterRoleBinding
metadata:
  name: linkerd-linkerd-web-check
  labels:
    linkerd.io/control-plane-component: web
    linkerd.io/control-plane-ns: linkerd
roleRef:
  kind: ClusterRole
  name: linkerd-linkerd-web-check
  apiGroup: rbac.authorization.k8s.io
subjects:
- kind: ServiceAccount
  name: linkerd-web
  namespace: linkerd
---
kind: ClusterRoleBinding
apiVersion: rbac.authorization.k8s.io/v1
metadata:
  name: linkerd-linkerd-web-admin
  labels:
    linkerd.io/control-plane-component: web
    linkerd.io/control-plane-ns: linkerd
roleRef:
  apiGroup: rbac.authorization.k8s.io
  kind: ClusterRole
  name: linkerd-linkerd-tap-admin
subjects:
- kind: ServiceAccount
  name: linkerd-web
  namespace: linkerd
---
kind: ServiceAccount
apiVersion: v1
metadata:
  name: linkerd-web
  namespace: linkerd
  labels:
    linkerd.io/control-plane-component: web
    linkerd.io/control-plane-ns: linkerd
---
# Source: linkerd2/templates/serviceprofile-crd.yaml
---
###
### Service Profile CRD
###
---
apiVersion: apiextensions.k8s.io/v1beta1
kind: CustomResourceDefinition
metadata:
  name: serviceprofiles.linkerd.io
  annotations:
    linkerd.io/created-by: linkerd/helm linkerd-version
  labels:
    linkerd.io/control-plane-ns: linkerd
spec:
  group: linkerd.io
  versions:
  - name: v1alpha1
    served: true
    storage: false
  - name: v1alpha2
    served: true
    storage: true
  scope: Namespaced
  names:
    plural: serviceprofiles
    singular: serviceprofile
    kind: ServiceProfile
    shortNames:
    - sp
---
# Source: linkerd2/templates/trafficsplit-crd.yaml
---
###
### TrafficSplit CRD
### Copied from https://github.com/deislabs/smi-sdk-go/blob/cea7e1e9372304bbb6c74a3f6ca788d9eaa9cc58/crds/split.yaml
###
---
apiVersion: apiextensions.k8s.io/v1beta1
kind: CustomResourceDefinition
metadata:
  name: trafficsplits.split.smi-spec.io
  annotations:
    linkerd.io/created-by: linkerd/helm linkerd-version
  labels:
    linkerd.io/control-plane-ns: linkerd
spec:
  group: split.smi-spec.io
  version: v1alpha1
  scope: Namespaced
  names:
    kind: TrafficSplit
    shortNames:
      - ts
    plural: trafficsplits
    singular: trafficsplit
  additionalPrinterColumns:
  - name: Service
    type: string
    description: The apex service of this split.
    JSONPath: .spec.service
---
# Source: linkerd2/templates/prometheus-rbac.yaml
---
###
### Prometheus RBAC
###
---
kind: ClusterRole
apiVersion: rbac.authorization.k8s.io/v1
metadata:
  name: linkerd-linkerd-prometheus
  labels:
    linkerd.io/control-plane-component: prometheus
    linkerd.io/control-plane-ns: linkerd
rules:
- apiGroups: [""]
  resources: ["nodes", "nodes/proxy", "pods"]
  verbs: ["get", "list", "watch"]
---
kind: ClusterRoleBinding
apiVersion: rbac.authorization.k8s.io/v1
metadata:
  name: linkerd-linkerd-prometheus
  labels:
    linkerd.io/control-plane-component: prometheus
    linkerd.io/control-plane-ns: linkerd
roleRef:
  apiGroup: rbac.authorization.k8s.io
  kind: ClusterRole
  name: linkerd-linkerd-prometheus
subjects:
- kind: ServiceAccount
  name: linkerd-prometheus
  namespace: linkerd
---
kind: ServiceAccount
apiVersion: v1
metadata:
  name: linkerd-prometheus
  namespace: linkerd
  labels:
    linkerd.io/control-plane-component: prometheus
    linkerd.io/control-plane-ns: linkerd
---
# Source: linkerd2/templates/proxy-injector-rbac.yaml
---
###
### Proxy Injector RBAC
###
---
kind: ClusterRole
apiVersion: rbac.authorization.k8s.io/v1
metadata:
  name: linkerd-linkerd-proxy-injector
  labels:
    linkerd.io/control-plane-component: proxy-injector
    linkerd.io/control-plane-ns: linkerd
rules:
- apiGroups: [""]
  resources: ["events"]
  verbs: ["create", "patch"]
- apiGroups: [""]
  resources: ["namespaces", "replicationcontrollers"]
  verbs: ["list", "get", "watch"]
- apiGroups: [""]
  resources: ["pods"]
  verbs: ["list", "watch"]
- apiGroups: ["extensions", "apps"]
  resources: ["deployments", "replicasets", "daemonsets", "statefulsets"]
  verbs: ["list", "get", "watch"]
- apiGroups: ["extensions", "batch"]
  resources: ["cronjobs", "jobs"]
  verbs: ["list", "get", "watch"]
---
kind: ClusterRoleBinding
apiVersion: rbac.authorization.k8s.io/v1
metadata:
  name: linkerd-linkerd-proxy-injector
  labels:
    linkerd.io/control-plane-component: proxy-injector
    linkerd.io/control-plane-ns: linkerd
subjects:
- kind: ServiceAccount
  name: linkerd-proxy-injector
  namespace: linkerd
  apiGroup: ""
roleRef:
  kind: ClusterRole
  name: linkerd-linkerd-proxy-injector
  apiGroup: rbac.authorization.k8s.io
---
kind: ServiceAccount
apiVersion: v1
metadata:
  name: linkerd-proxy-injector
  namespace: linkerd
  labels:
    linkerd.io/control-plane-component: proxy-injector
    linkerd.io/control-plane-ns: linkerd
---
kind: Secret
apiVersion: v1
metadata:
  name: linkerd-proxy-injector-tls
  namespace: linkerd
  labels:
    linkerd.io/control-plane-component: proxy-injector
    linkerd.io/control-plane-ns: linkerd
  annotations:
    linkerd.io/created-by: linkerd/helm linkerd-version
type: Opaque
data:
  crt.pem: dGVzdC1wcm94eS1pbmplY3Rvci1jcnQtcGVt
  key.pem: dGVzdC1wcm94eS1pbmplY3Rvci1rZXktcGVt
---
apiVersion: admissionregistration.k8s.io/v1beta1
kind: MutatingWebhookConfiguration
metadata:
  name: linkerd-proxy-injector-webhook-config
  labels:
    linkerd.io/control-plane-component: proxy-injector
    linkerd.io/control-plane-ns: linkerd
webhooks:
- name: linkerd-proxy-injector.linkerd.io
  namespaceSelector:
    matchExpressions:
    - key: config.linkerd.io/admission-webhooks
      operator: NotIn
      values:
      - disabled
  clientConfig:
    service:
      name: linkerd-proxy-injector
      namespace: linkerd
      path: "/"
    caBundle: dGVzdC1wcm94eS1pbmplY3Rvci1jcnQtcGVt
  failurePolicy: Fail
  rules:
  - operations: [ "CREATE" ]
    apiGroups: [""]
    apiVersions: ["v1"]
    resources: ["pods"]
  sideEffects: None
---
# Source: linkerd2/templates/sp-validator-rbac.yaml
---
###
### Service Profile Validator RBAC
###
---
kind: ClusterRole
apiVersion: rbac.authorization.k8s.io/v1
metadata:
  name: linkerd-linkerd-sp-validator
  labels:
    linkerd.io/control-plane-component: sp-validator
    linkerd.io/control-plane-ns: linkerd
rules:
- apiGroups: [""]
  resources: ["pods"]
  verbs: ["list"]
---
kind: ClusterRoleBinding
apiVersion: rbac.authorization.k8s.io/v1
metadata:
  name: linkerd-linkerd-sp-validator
  labels:
    linkerd.io/control-plane-component: sp-validator
    linkerd.io/control-plane-ns: linkerd
subjects:
- kind: ServiceAccount
  name: linkerd-sp-validator
  namespace: linkerd
  apiGroup: ""
roleRef:
  kind: ClusterRole
  name: linkerd-linkerd-sp-validator
  apiGroup: rbac.authorization.k8s.io
---
kind: ServiceAccount
apiVersion: v1
metadata:
  name: linkerd-sp-validator
  namespace: linkerd
  labels:
    linkerd.io/control-plane-component: sp-validator
    linkerd.io/control-plane-ns: linkerd
---
kind: Secret
apiVersion: v1
metadata:
  name: linkerd-sp-validator-tls
  namespace: linkerd
  labels:
    linkerd.io/control-plane-component: sp-validator
    linkerd.io/control-plane-ns: linkerd
  annotations:
    linkerd.io/created-by: linkerd/helm linkerd-version
type: Opaque
data:
  crt.pem: dGVzdC1wcm9maWxlLXZhbGlkYXRvci1jcnQtcGVt
  key.pem: dGVzdC1wcm9maWxlLXZhbGlkYXRvci1rZXktcGVt
---
apiVersion: admissionregistration.k8s.io/v1beta1
kind: ValidatingWebhookConfiguration
metadata:
  name: linkerd-sp-validator-webhook-config
  labels:
    linkerd.io/control-plane-component: sp-validator
    linkerd.io/control-plane-ns: linkerd
webhooks:
- name: linkerd-sp-validator.linkerd.io
  namespaceSelector:
    matchExpressions:
    - key: config.linkerd.io/admission-webhooks
      operator: NotIn
      values:
      - disabled
  clientConfig:
    service:
      name: linkerd-sp-validator
      namespace: linkerd
      path: "/"
    caBundle: dGVzdC1wcm9maWxlLXZhbGlkYXRvci1jcnQtcGVt
  failurePolicy: Fail
  rules:
  - operations: [ "CREATE" , "UPDATE" ]
    apiGroups: ["linkerd.io"]
    apiVersions: ["v1alpha1", "v1alpha2"]
    resources: ["serviceprofiles"]
  sideEffects: None
---
# Source: linkerd2/templates/tap-rbac.yaml
---
###
### Tap RBAC
###
---
kind: ClusterRole
apiVersion: rbac.authorization.k8s.io/v1
metadata:
  name: linkerd-linkerd-tap
  labels:
    linkerd.io/control-plane-component: tap
    linkerd.io/control-plane-ns: linkerd
rules:
- apiGroups: [""]
  resources: ["pods", "services", "replicationcontrollers", "namespaces", "nodes"]
  verbs: ["list", "get", "watch"]
- apiGroups: ["extensions", "apps"]
  resources: ["daemonsets", "deployments", "replicasets", "statefulsets"]
  verbs: ["list", "get", "watch"]
- apiGroups: ["extensions", "batch"]
  resources: ["cronjobs", "jobs"]
  verbs: ["list" , "get", "watch"]
---
kind: ClusterRole
apiVersion: rbac.authorization.k8s.io/v1
metadata:
  name: linkerd-linkerd-tap-admin
  labels:
    linkerd.io/control-plane-component: tap
    linkerd.io/control-plane-ns: linkerd
rules:
- apiGroups: ["tap.linkerd.io"]
  resources: ["*"]
  verbs: ["watch"]
---
kind: ClusterRoleBinding
apiVersion: rbac.authorization.k8s.io/v1
metadata:
  name: linkerd-linkerd-tap
  labels:
    linkerd.io/control-plane-component: tap
    linkerd.io/control-plane-ns: linkerd
roleRef:
  apiGroup: rbac.authorization.k8s.io
  kind: ClusterRole
  name: linkerd-linkerd-tap
subjects:
- kind: ServiceAccount
  name: linkerd-tap
  namespace: linkerd
---
apiVersion: rbac.authorization.k8s.io/v1
kind: ClusterRoleBinding
metadata:
  name: linkerd-linkerd-tap-auth-delegator
  labels:
    linkerd.io/control-plane-component: tap
    linkerd.io/control-plane-ns: linkerd
roleRef:
  apiGroup: rbac.authorization.k8s.io
  kind: ClusterRole
  name: system:auth-delegator
subjects:
- kind: ServiceAccount
  name: linkerd-tap
  namespace: linkerd
---
kind: ServiceAccount
apiVersion: v1
metadata:
  name: linkerd-tap
  namespace: linkerd
  labels:
    linkerd.io/control-plane-component: tap
    linkerd.io/control-plane-ns: linkerd
---
apiVersion: rbac.authorization.k8s.io/v1
kind: RoleBinding
metadata:
  name: linkerd-linkerd-tap-auth-reader
  namespace: kube-system
  labels:
    linkerd.io/control-plane-component: tap
    linkerd.io/control-plane-ns: linkerd
roleRef:
  apiGroup: rbac.authorization.k8s.io
  kind: Role
  name: extension-apiserver-authentication-reader
subjects:
- kind: ServiceAccount
  name: linkerd-tap
  namespace: linkerd
---
kind: Secret
apiVersion: v1
metadata:
  name: linkerd-tap-tls
  namespace: linkerd
  labels:
    linkerd.io/control-plane-component: tap
    linkerd.io/control-plane-ns: linkerd
  annotations:
    linkerd.io/created-by: linkerd/helm linkerd-version
type: Opaque
data:
  crt.pem: dGVzdC10YXAtY3J0LXBlbQ==
  key.pem: dGVzdC10YXAta2V5LXBlbQ==
---
apiVersion: apiregistration.k8s.io/v1
kind: APIService
metadata:
  name: v1alpha1.tap.linkerd.io
  labels:
    linkerd.io/control-plane-component: tap
    linkerd.io/control-plane-ns: linkerd
spec:
  group: tap.linkerd.io
  version: v1alpha1
  groupPriorityMinimum: 1000
  versionPriority: 100
  service:
    name: linkerd-tap
    namespace: linkerd
  caBundle: dGVzdC10YXAtY3J0LXBlbQ==
---
# Source: linkerd2/templates/psp.yaml
---
###
### Control Plane PSP
###
---
apiVersion: policy/v1beta1
kind: PodSecurityPolicy
metadata:
  name: linkerd-linkerd-control-plane
  labels:
    linkerd.io/control-plane-ns: linkerd
spec:
  allowPrivilegeEscalation: false
  readOnlyRootFilesystem: true
  allowedCapabilities:
  - NET_ADMIN
  - NET_RAW
  requiredDropCapabilities:
  - ALL
  hostNetwork: false
  hostIPC: false
  hostPID: false
  seLinux:
    rule: RunAsAny
  runAsUser:
    rule: RunAsAny
  supplementalGroups:
    rule: MustRunAs
    ranges:
    - min: 1
      max: 65535
  fsGroup:
    rule: MustRunAs
    ranges:
    - min: 1
      max: 65535
  volumes:
  - configMap
  - emptyDir
  - secret
  - projected
  - downwardAPI
  - persistentVolumeClaim
---
apiVersion: rbac.authorization.k8s.io/v1
kind: Role
metadata:
  name: linkerd-psp
  namespace: linkerd
  labels:
    linkerd.io/control-plane-ns: linkerd
rules:
- apiGroups: ['policy', 'extensions']
  resources: ['podsecuritypolicies']
  verbs: ['use']
  resourceNames:
  - linkerd-linkerd-control-plane
---
apiVersion: rbac.authorization.k8s.io/v1
kind: RoleBinding
metadata:
  name: linkerd-psp
  namespace: linkerd
  labels:
    linkerd.io/control-plane-ns: linkerd
roleRef:
  kind: Role
  name: linkerd-psp
  apiGroup: rbac.authorization.k8s.io
subjects:
- kind: ServiceAccount
  name: linkerd-controller
  namespace: linkerd
- kind: ServiceAccount
  name: linkerd-destination
  namespace: linkerd
- kind: ServiceAccount
  name: linkerd-grafana
  namespace: linkerd
- kind: ServiceAccount
  name: linkerd-heartbeat
  namespace: linkerd
- kind: ServiceAccount
  name: linkerd-identity
  namespace: linkerd
- kind: ServiceAccount
  name: linkerd-prometheus
  namespace: linkerd
- kind: ServiceAccount
  name: linkerd-proxy-injector
  namespace: linkerd
- kind: ServiceAccount
  name: linkerd-sp-validator
  namespace: linkerd
- kind: ServiceAccount
  name: linkerd-tap
  namespace: linkerd
- kind: ServiceAccount
  name: linkerd-web
  namespace: linkerd
---
# Source: linkerd2/templates/smi-metrics-rbac.yaml

---
# Source: linkerd2/templates/config.yaml
---
kind: ConfigMap
apiVersion: v1
metadata:
  name: linkerd-config
  namespace: linkerd
  labels:
    linkerd.io/control-plane-component: controller
    linkerd.io/control-plane-ns: linkerd
  annotations:
    linkerd.io/created-by: linkerd/helm linkerd-version
data:
  global: |
    {
      "linkerdNamespace": "linkerd",
      "cniEnabled": false,
      "version": "linkerd-version",
      "identityContext":{
        "trustDomain": "test.trust.domain",
        "trustAnchorsPem": "test-trust-anchor",
        "issuanceLifetime": "86400s",
        "clockSkewAllowance": "20s",
        "scheme": "linkerd.io/tls"
      },
      "autoInjectContext": null,
      "omitWebhookSideEffects": false,
      "clusterDomain": "cluster.local"
    }
  proxy: |
    {
      "proxyImage":{
        "imageName":"gcr.io/linkerd-io/proxy",
        "pullPolicy":"IfNotPresent"
      },
      "proxyInitImage":{
        "imageName":"gcr.io/linkerd-io/proxy-init",
        "pullPolicy":"IfNotPresent"
      },
      "controlPort":{
        "port": 4190
      },
      "ignoreInboundPorts":[{"port":222}],
      "ignoreOutboundPorts":[{"port":111}],
      "inboundPort":{
        "port": 4143
      },
      "adminPort":{
        "port": 4191
      },
      "outboundPort":{
        "port": 4140
      },
      "resource":{
        "requestCpu": "100m",
        "limitCpu": "1",
        "requestMemory": "20Mi",
        "limitMemory": "250Mi"
      },
      "proxyUid": 2102,
      "logLevel":{
        "level": "warn,linkerd=info"
      },
      "disableExternalProfiles": true,
      "proxyVersion": "test-proxy-version",
      "proxyInitImageVersion": "test-proxy-init-version",
      "debugImage":{
        "imageName":"gcr.io/linkerd-io/debug",
        "pullPolicy":"IfNotPresent"
      },
      "debugImageVersion": "test-debug-version"
    }
  install: |
    {
      "cliVersion":"linkerd-version",
      "flags":[]
    }
---
# Source: linkerd2/templates/identity.yaml
---
###
### Identity Controller Service
###
---
kind: Secret
apiVersion: v1
metadata:
  name: linkerd-identity-issuer
  namespace: linkerd
  labels:
    linkerd.io/control-plane-component: identity
    linkerd.io/control-plane-ns: linkerd
  annotations:
    linkerd.io/created-by: linkerd/helm linkerd-version
    linkerd.io/identity-issuer-expiry: Jul 30 17:21:14 2020
data:
  crt.pem: dGVzdC1jcnQtcGVt
  key.pem: dGVzdC1rZXktcGVt
---
kind: Service
apiVersion: v1
metadata:
  name: linkerd-identity
  namespace: linkerd
  labels:
    linkerd.io/control-plane-component: identity
    linkerd.io/control-plane-ns: linkerd
  annotations:
    linkerd.io/created-by: linkerd/helm linkerd-version
spec:
  type: ClusterIP
  selector:
    linkerd.io/control-plane-component: identity
  ports:
  - name: grpc
    port: 8080
    targetPort: 8080
---
apiVersion: apps/v1
kind: Deployment
metadata:
  annotations:
    linkerd.io/created-by: linkerd/helm linkerd-version
  labels:
    app.kubernetes.io/name: identity
    app.kubernetes.io/part-of: Linkerd
    app.kubernetes.io/version: linkerd-version
    linkerd.io/control-plane-component: identity
    linkerd.io/control-plane-ns: linkerd
  name: linkerd-identity
  namespace: linkerd
spec:
  replicas: 3
  selector:
    matchLabels:
      linkerd.io/control-plane-component: identity
      linkerd.io/control-plane-ns: linkerd
      linkerd.io/proxy-deployment: linkerd-identity
  strategy:
    rollingUpdate:
      maxUnavailable: 1
  template:
    metadata:
      annotations:
        linkerd.io/created-by: linkerd/helm linkerd-version
        linkerd.io/identity-mode: default
        linkerd.io/proxy-version: test-proxy-version
      labels:
        linkerd.io/control-plane-component: identity
        linkerd.io/control-plane-ns: linkerd
        linkerd.io/workload-ns: linkerd
        linkerd.io/proxy-deployment: linkerd-identity
    spec:
      nodeSelector:
        beta.kubernetes.io/os: linux
      affinity:
        podAntiAffinity:
          preferredDuringSchedulingIgnoredDuringExecution:
          - podAffinityTerm:
              labelSelector:
                matchExpressions:
                - key: linkerd.io/control-plane-component
                  operator: In
                  values:
                  - identity
              topologyKey: failure-domain.beta.kubernetes.io/zone
            weight: 100
          requiredDuringSchedulingIgnoredDuringExecution:
          - labelSelector:
              matchExpressions:
              - key: linkerd.io/control-plane-component
                operator: In
                values:
                - identity
            topologyKey: kubernetes.io/hostname
      containers:
      - args:
        - identity
        - -log-level=info
        image: gcr.io/linkerd-io/controller:linkerd-version
        imagePullPolicy: IfNotPresent
        livenessProbe:
          httpGet:
            path: /ping
            port: 9990
          initialDelaySeconds: 10
        name: identity
        ports:
        - containerPort: 8080
          name: grpc
        - containerPort: 9990
          name: admin-http
        readinessProbe:
          failureThreshold: 7
          httpGet:
            path: /ready
            port: 9990
        resources:
          limits:
            cpu: "1"
            memory: "250Mi"
          requests:
            cpu: "100m"
            memory: "10Mi"
        securityContext:
          runAsUser: 2103
        volumeMounts:
        - mountPath: /var/run/linkerd/config
          name: config
        - mountPath: /var/run/linkerd/identity/issuer
          name: identity-issuer
      - env:
        - name: LINKERD2_PROXY_LOG
          value: warn,linkerd=info
        - name: LINKERD2_PROXY_DESTINATION_SVC_ADDR
          value: linkerd-dst.linkerd.svc.cluster.local:8086
        - name: LINKERD2_PROXY_CONTROL_LISTEN_ADDR
          value: 0.0.0.0:4190
        - name: LINKERD2_PROXY_ADMIN_LISTEN_ADDR
          value: 0.0.0.0:4191
        - name: LINKERD2_PROXY_OUTBOUND_LISTEN_ADDR
          value: 127.0.0.1:4140
        - name: LINKERD2_PROXY_INBOUND_LISTEN_ADDR
          value: 0.0.0.0:4143
        - name: LINKERD2_PROXY_DESTINATION_GET_SUFFIXES
          value: svc.cluster.local.
        - name: LINKERD2_PROXY_DESTINATION_PROFILE_SUFFIXES
          value: svc.cluster.local.
        - name: LINKERD2_PROXY_INBOUND_ACCEPT_KEEPALIVE
          value: 10000ms
        - name: LINKERD2_PROXY_OUTBOUND_CONNECT_KEEPALIVE
          value: 10000ms
        - name: _pod_ns
          valueFrom:
            fieldRef:
              fieldPath: metadata.namespace
        - name: LINKERD2_PROXY_DESTINATION_CONTEXT
          value: ns:$(_pod_ns)
        - name: LINKERD2_PROXY_IDENTITY_DIR
          value: /var/run/linkerd/identity/end-entity
        - name: LINKERD2_PROXY_IDENTITY_TRUST_ANCHORS
          value: |
            test-trust-anchor
        - name: LINKERD2_PROXY_IDENTITY_TOKEN_FILE
          value: /var/run/secrets/kubernetes.io/serviceaccount/token
        - name: LINKERD2_PROXY_IDENTITY_SVC_ADDR
          value: localhost.:8080
        - name: _pod_sa
          valueFrom:
            fieldRef:
              fieldPath: spec.serviceAccountName
        - name: _l5d_ns
          value: linkerd
        - name: _l5d_trustdomain
          value: test.trust.domain
        - name: LINKERD2_PROXY_IDENTITY_LOCAL_NAME
          value: $(_pod_sa).$(_pod_ns).serviceaccount.identity.$(_l5d_ns).$(_l5d_trustdomain)
        - name: LINKERD2_PROXY_IDENTITY_SVC_NAME
          value: linkerd-identity.$(_l5d_ns).serviceaccount.identity.$(_l5d_ns).$(_l5d_trustdomain)
        - name: LINKERD2_PROXY_DESTINATION_SVC_NAME
          value: linkerd-destination.$(_l5d_ns).serviceaccount.identity.$(_l5d_ns).$(_l5d_trustdomain)
        - name: LINKERD2_PROXY_TAP_SVC_NAME
          value: linkerd-tap.$(_l5d_ns).serviceaccount.identity.$(_l5d_ns).$(_l5d_trustdomain)
        image: gcr.io/linkerd-io/proxy:test-proxy-version
        imagePullPolicy: IfNotPresent
        livenessProbe:
          httpGet:
            path: /live
            port: 4191
          initialDelaySeconds: 10
        name: linkerd-proxy
        ports:
        - containerPort: 4143
          name: linkerd-proxy
        - containerPort: 4191
          name: linkerd-admin
        readinessProbe:
          httpGet:
            path: /ready
            port: 4191
          initialDelaySeconds: 2
        resources:
          limits:
            cpu: "1"
            memory: "250Mi"
          requests:
            cpu: "100m"
            memory: "20Mi"
        securityContext:
          allowPrivilegeEscalation: false
          readOnlyRootFilesystem: true
          runAsUser: 2102
        terminationMessagePolicy: FallbackToLogsOnError
        volumeMounts:
        - mountPath: /var/run/linkerd/identity/end-entity
          name: linkerd-identity-end-entity
      initContainers:
      - args:
        - --incoming-proxy-port
        - "4143"
        - --outgoing-proxy-port
        - "4140"
        - --proxy-uid
        - "2102"
        - --inbound-ports-to-ignore
        - 4190,4191,222
        - --outbound-ports-to-ignore
        - 443,111
        image: gcr.io/linkerd-io/proxy-init:test-proxy-init-version
        imagePullPolicy: IfNotPresent
        name: linkerd-init
        resources:
          limits:
            cpu: "100m"
            memory: "50Mi"
          requests:
            cpu: "10m"
            memory: "10Mi"
        securityContext:
          allowPrivilegeEscalation: false
          capabilities:
            add:
            - NET_ADMIN
            - NET_RAW
          privileged: false
          readOnlyRootFilesystem: true
          runAsNonRoot: false
          runAsUser: 0
        terminationMessagePolicy: FallbackToLogsOnError
      serviceAccountName: linkerd-identity
      volumes:
      - configMap:
          name: linkerd-config
        name: config
      - name: identity-issuer
        secret:
          secretName: linkerd-identity-issuer
      - emptyDir:
          medium: Memory
        name: linkerd-identity-end-entity
---
# Source: linkerd2/templates/controller.yaml
---
###
### Controller
###
---
kind: Service
apiVersion: v1
metadata:
  name: linkerd-controller-api
  namespace: linkerd
  labels:
    linkerd.io/control-plane-component: controller
    linkerd.io/control-plane-ns: linkerd
  annotations:
    linkerd.io/created-by: linkerd/helm linkerd-version
spec:
  type: ClusterIP
  selector:
    linkerd.io/control-plane-component: controller
  ports:
  - name: http
    port: 8085
    targetPort: 8085
---
apiVersion: apps/v1
kind: Deployment
metadata:
  annotations:
    linkerd.io/created-by: linkerd/helm linkerd-version
  labels:
    app.kubernetes.io/name: controller
    app.kubernetes.io/part-of: Linkerd
    app.kubernetes.io/version: linkerd-version
    linkerd.io/control-plane-component: controller
    linkerd.io/control-plane-ns: linkerd
  name: linkerd-controller
  namespace: linkerd
spec:
  replicas: 3
  selector:
    matchLabels:
      linkerd.io/control-plane-component: controller
      linkerd.io/control-plane-ns: linkerd
      linkerd.io/proxy-deployment: linkerd-controller
  strategy:
    rollingUpdate:
      maxUnavailable: 1
  template:
    metadata:
      annotations:
        linkerd.io/created-by: linkerd/helm linkerd-version
        linkerd.io/identity-mode: default
        linkerd.io/proxy-version: test-proxy-version
      labels:
        linkerd.io/control-plane-component: controller
        linkerd.io/control-plane-ns: linkerd
        linkerd.io/workload-ns: linkerd
        linkerd.io/proxy-deployment: linkerd-controller
    spec:
      nodeSelector:
        beta.kubernetes.io/os: linux
      affinity:
        podAntiAffinity:
          preferredDuringSchedulingIgnoredDuringExecution:
          - podAffinityTerm:
              labelSelector:
                matchExpressions:
                - key: linkerd.io/control-plane-component
                  operator: In
                  values:
                  - controller
              topologyKey: failure-domain.beta.kubernetes.io/zone
            weight: 100
          requiredDuringSchedulingIgnoredDuringExecution:
          - labelSelector:
              matchExpressions:
              - key: linkerd.io/control-plane-component
                operator: In
                values:
                - controller
            topologyKey: kubernetes.io/hostname
      containers:
      - args:
        - public-api
        - -prometheus-url=http://linkerd-prometheus.linkerd.svc.cluster.local:9090
        - -destination-addr=linkerd-dst.linkerd.svc.cluster.local:8086
        - -controller-namespace=linkerd
        - -log-level=info
        image: gcr.io/linkerd-io/controller:linkerd-version
        imagePullPolicy: IfNotPresent
        livenessProbe:
          httpGet:
            path: /ping
            port: 9995
          initialDelaySeconds: 10
        name: public-api
        ports:
        - containerPort: 8085
          name: http
        - containerPort: 9995
          name: admin-http
        readinessProbe:
          failureThreshold: 7
          httpGet:
            path: /ready
            port: 9995
        resources:
          limits:
            cpu: "1"
            memory: "250Mi"
          requests:
            cpu: "100m"
            memory: "50Mi"
        securityContext:
          runAsUser: 2103
        volumeMounts:
        - mountPath: /var/run/linkerd/config
          name: config
      - env:
        - name: LINKERD2_PROXY_LOG
          value: warn,linkerd=info
        - name: LINKERD2_PROXY_DESTINATION_SVC_ADDR
          value: linkerd-dst.linkerd.svc.cluster.local:8086
        - name: LINKERD2_PROXY_CONTROL_LISTEN_ADDR
          value: 0.0.0.0:4190
        - name: LINKERD2_PROXY_ADMIN_LISTEN_ADDR
          value: 0.0.0.0:4191
        - name: LINKERD2_PROXY_OUTBOUND_LISTEN_ADDR
          value: 127.0.0.1:4140
        - name: LINKERD2_PROXY_INBOUND_LISTEN_ADDR
          value: 0.0.0.0:4143
        - name: LINKERD2_PROXY_DESTINATION_GET_SUFFIXES
          value: svc.cluster.local.
        - name: LINKERD2_PROXY_DESTINATION_PROFILE_SUFFIXES
          value: svc.cluster.local.
        - name: LINKERD2_PROXY_INBOUND_ACCEPT_KEEPALIVE
          value: 10000ms
        - name: LINKERD2_PROXY_OUTBOUND_CONNECT_KEEPALIVE
          value: 10000ms
        - name: _pod_ns
          valueFrom:
            fieldRef:
              fieldPath: metadata.namespace
        - name: LINKERD2_PROXY_DESTINATION_CONTEXT
          value: ns:$(_pod_ns)
        - name: LINKERD2_PROXY_IDENTITY_DIR
          value: /var/run/linkerd/identity/end-entity
        - name: LINKERD2_PROXY_IDENTITY_TRUST_ANCHORS
          value: |
            test-trust-anchor
        - name: LINKERD2_PROXY_IDENTITY_TOKEN_FILE
          value: /var/run/secrets/kubernetes.io/serviceaccount/token
        - name: LINKERD2_PROXY_IDENTITY_SVC_ADDR
          value: linkerd-identity.linkerd.svc.cluster.local:8080
        - name: _pod_sa
          valueFrom:
            fieldRef:
              fieldPath: spec.serviceAccountName
        - name: _l5d_ns
          value: linkerd
        - name: _l5d_trustdomain
          value: test.trust.domain
        - name: LINKERD2_PROXY_IDENTITY_LOCAL_NAME
          value: $(_pod_sa).$(_pod_ns).serviceaccount.identity.$(_l5d_ns).$(_l5d_trustdomain)
        - name: LINKERD2_PROXY_IDENTITY_SVC_NAME
          value: linkerd-identity.$(_l5d_ns).serviceaccount.identity.$(_l5d_ns).$(_l5d_trustdomain)
        - name: LINKERD2_PROXY_DESTINATION_SVC_NAME
          value: linkerd-destination.$(_l5d_ns).serviceaccount.identity.$(_l5d_ns).$(_l5d_trustdomain)
        - name: LINKERD2_PROXY_TAP_SVC_NAME
          value: linkerd-tap.$(_l5d_ns).serviceaccount.identity.$(_l5d_ns).$(_l5d_trustdomain)
        image: gcr.io/linkerd-io/proxy:test-proxy-version
        imagePullPolicy: IfNotPresent
        livenessProbe:
          httpGet:
            path: /live
            port: 4191
          initialDelaySeconds: 10
        name: linkerd-proxy
        ports:
        - containerPort: 4143
          name: linkerd-proxy
        - containerPort: 4191
          name: linkerd-admin
        readinessProbe:
          httpGet:
            path: /ready
            port: 4191
          initialDelaySeconds: 2
        resources:
          limits:
            cpu: "1"
            memory: "250Mi"
          requests:
            cpu: "100m"
            memory: "20Mi"
        securityContext:
          allowPrivilegeEscalation: false
          readOnlyRootFilesystem: true
          runAsUser: 2102
        terminationMessagePolicy: FallbackToLogsOnError
        volumeMounts:
        - mountPath: /var/run/linkerd/identity/end-entity
          name: linkerd-identity-end-entity
      initContainers:
      - args:
        - --incoming-proxy-port
        - "4143"
        - --outgoing-proxy-port
        - "4140"
        - --proxy-uid
        - "2102"
        - --inbound-ports-to-ignore
        - 4190,4191,222
        - --outbound-ports-to-ignore
        - 443,111
        image: gcr.io/linkerd-io/proxy-init:test-proxy-init-version
        imagePullPolicy: IfNotPresent
        name: linkerd-init
        resources:
          limits:
            cpu: "100m"
            memory: "50Mi"
          requests:
            cpu: "10m"
            memory: "10Mi"
        securityContext:
          allowPrivilegeEscalation: false
          capabilities:
            add:
            - NET_ADMIN
            - NET_RAW
          privileged: false
          readOnlyRootFilesystem: true
          runAsNonRoot: false
          runAsUser: 0
        terminationMessagePolicy: FallbackToLogsOnError
      serviceAccountName: linkerd-controller
      volumes:
      - configMap:
          name: linkerd-config
        name: config
      - emptyDir:
          medium: Memory
        name: linkerd-identity-end-entity
---
# Source: linkerd2/templates/destination.yaml
---
###
### Destination Controller Service
###
---
kind: Service
apiVersion: v1
metadata:
  name: linkerd-dst
  namespace: linkerd
  labels:
    linkerd.io/control-plane-component: destination
    linkerd.io/control-plane-ns: linkerd
  annotations:
    linkerd.io/created-by: linkerd/helm linkerd-version
spec:
  type: ClusterIP
  selector:
    linkerd.io/control-plane-component: destination
  ports:
  - name: grpc
    port: 8086
    targetPort: 8086
---
apiVersion: apps/v1
kind: Deployment
metadata:
  annotations:
    linkerd.io/created-by: linkerd/helm linkerd-version
  labels:
    app.kubernetes.io/name: destination
    app.kubernetes.io/part-of: Linkerd
    app.kubernetes.io/version: linkerd-version
    linkerd.io/control-plane-component: destination
    linkerd.io/control-plane-ns: linkerd
  name: linkerd-destination
  namespace: linkerd
spec:
  replicas: 3
  selector:
    matchLabels:
      linkerd.io/control-plane-component: destination
      linkerd.io/control-plane-ns: linkerd
      linkerd.io/proxy-deployment: linkerd-destination
  strategy:
    rollingUpdate:
      maxUnavailable: 1
  template:
    metadata:
      annotations:
        linkerd.io/created-by: linkerd/helm linkerd-version
        linkerd.io/identity-mode: default
        linkerd.io/proxy-version: test-proxy-version
      labels:
        linkerd.io/control-plane-component: destination
        linkerd.io/control-plane-ns: linkerd
        linkerd.io/workload-ns: linkerd
        linkerd.io/proxy-deployment: linkerd-destination
    spec:
      nodeSelector:
        beta.kubernetes.io/os: linux
      affinity:
        podAntiAffinity:
          preferredDuringSchedulingIgnoredDuringExecution:
          - podAffinityTerm:
              labelSelector:
                matchExpressions:
                - key: linkerd.io/control-plane-component
                  operator: In
                  values:
                  - destination
              topologyKey: failure-domain.beta.kubernetes.io/zone
            weight: 100
          requiredDuringSchedulingIgnoredDuringExecution:
          - labelSelector:
              matchExpressions:
              - key: linkerd.io/control-plane-component
                operator: In
                values:
                - destination
            topologyKey: kubernetes.io/hostname
      containers:
      - args:
        - destination
        - -addr=:8086
        - -controller-namespace=linkerd
        - -enable-h2-upgrade=true
        - -log-level=info
        image: gcr.io/linkerd-io/controller:linkerd-version
        imagePullPolicy: IfNotPresent
        livenessProbe:
          httpGet:
            path: /ping
            port: 9996
          initialDelaySeconds: 10
        name: destination
        ports:
        - containerPort: 8086
          name: grpc
        - containerPort: 9996
          name: admin-http
        readinessProbe:
          failureThreshold: 7
          httpGet:
            path: /ready
            port: 9996
        resources:
          limits:
            cpu: "1"
            memory: "250Mi"
          requests:
            cpu: "100m"
            memory: "50Mi"
        securityContext:
          runAsUser: 2103
        volumeMounts:
        - mountPath: /var/run/linkerd/config
          name: config
      - env:
        - name: LINKERD2_PROXY_LOG
          value: warn,linkerd=info
        - name: LINKERD2_PROXY_DESTINATION_SVC_ADDR
          value: localhost.:8086
        - name: LINKERD2_PROXY_CONTROL_LISTEN_ADDR
          value: 0.0.0.0:4190
        - name: LINKERD2_PROXY_ADMIN_LISTEN_ADDR
          value: 0.0.0.0:4191
        - name: LINKERD2_PROXY_OUTBOUND_LISTEN_ADDR
          value: 127.0.0.1:4140
        - name: LINKERD2_PROXY_INBOUND_LISTEN_ADDR
          value: 0.0.0.0:4143
        - name: LINKERD2_PROXY_DESTINATION_GET_SUFFIXES
          value: svc.cluster.local.
        - name: LINKERD2_PROXY_DESTINATION_PROFILE_SUFFIXES
          value: svc.cluster.local.
        - name: LINKERD2_PROXY_INBOUND_ACCEPT_KEEPALIVE
          value: 10000ms
        - name: LINKERD2_PROXY_OUTBOUND_CONNECT_KEEPALIVE
          value: 10000ms
        - name: _pod_ns
          valueFrom:
            fieldRef:
              fieldPath: metadata.namespace
        - name: LINKERD2_PROXY_DESTINATION_CONTEXT
          value: ns:$(_pod_ns)
        - name: LINKERD2_PROXY_IDENTITY_DIR
          value: /var/run/linkerd/identity/end-entity
        - name: LINKERD2_PROXY_IDENTITY_TRUST_ANCHORS
          value: |
            test-trust-anchor
        - name: LINKERD2_PROXY_IDENTITY_TOKEN_FILE
          value: /var/run/secrets/kubernetes.io/serviceaccount/token
        - name: LINKERD2_PROXY_IDENTITY_SVC_ADDR
          value: linkerd-identity.linkerd.svc.cluster.local:8080
        - name: _pod_sa
          valueFrom:
            fieldRef:
              fieldPath: spec.serviceAccountName
        - name: _l5d_ns
          value: linkerd
        - name: _l5d_trustdomain
          value: test.trust.domain
        - name: LINKERD2_PROXY_IDENTITY_LOCAL_NAME
          value: $(_pod_sa).$(_pod_ns).serviceaccount.identity.$(_l5d_ns).$(_l5d_trustdomain)
        - name: LINKERD2_PROXY_IDENTITY_SVC_NAME
          value: linkerd-identity.$(_l5d_ns).serviceaccount.identity.$(_l5d_ns).$(_l5d_trustdomain)
        - name: LINKERD2_PROXY_DESTINATION_SVC_NAME
          value: linkerd-destination.$(_l5d_ns).serviceaccount.identity.$(_l5d_ns).$(_l5d_trustdomain)
        - name: LINKERD2_PROXY_TAP_SVC_NAME
          value: linkerd-tap.$(_l5d_ns).serviceaccount.identity.$(_l5d_ns).$(_l5d_trustdomain)
        image: gcr.io/linkerd-io/proxy:test-proxy-version
        imagePullPolicy: IfNotPresent
        livenessProbe:
          httpGet:
            path: /live
            port: 4191
          initialDelaySeconds: 10
        name: linkerd-proxy
        ports:
        - containerPort: 4143
          name: linkerd-proxy
        - containerPort: 4191
          name: linkerd-admin
        readinessProbe:
          httpGet:
            path: /ready
            port: 4191
          initialDelaySeconds: 2
        resources:
          limits:
            cpu: "1"
            memory: "250Mi"
          requests:
            cpu: "100m"
            memory: "20Mi"
        securityContext:
          allowPrivilegeEscalation: false
          readOnlyRootFilesystem: true
          runAsUser: 2102
        terminationMessagePolicy: FallbackToLogsOnError
        volumeMounts:
        - mountPath: /var/run/linkerd/identity/end-entity
          name: linkerd-identity-end-entity
      initContainers:
      - args:
        - --incoming-proxy-port
        - "4143"
        - --outgoing-proxy-port
        - "4140"
        - --proxy-uid
        - "2102"
        - --inbound-ports-to-ignore
        - 4190,4191,222
        - --outbound-ports-to-ignore
        - 443,111
        image: gcr.io/linkerd-io/proxy-init:test-proxy-init-version
        imagePullPolicy: IfNotPresent
        name: linkerd-init
        resources:
          limits:
            cpu: "100m"
            memory: "50Mi"
          requests:
            cpu: "10m"
            memory: "10Mi"
        securityContext:
          allowPrivilegeEscalation: false
          capabilities:
            add:
            - NET_ADMIN
            - NET_RAW
          privileged: false
          readOnlyRootFilesystem: true
          runAsNonRoot: false
          runAsUser: 0
        terminationMessagePolicy: FallbackToLogsOnError
      serviceAccountName: linkerd-destination
      volumes:
      - configMap:
          name: linkerd-config
        name: config
      - emptyDir:
          medium: Memory
        name: linkerd-identity-end-entity
---
# Source: linkerd2/templates/heartbeat.yaml
---
###
### Heartbeat
###
---
apiVersion: batch/v1beta1
kind: CronJob
metadata:
  name: linkerd-heartbeat
  namespace: linkerd
  labels:
    app.kubernetes.io/name: heartbeat
    app.kubernetes.io/part-of: Linkerd
    app.kubernetes.io/version: linkerd-version
    linkerd.io/control-plane-component: heartbeat
    linkerd.io/control-plane-ns: linkerd
  annotations:
    linkerd.io/created-by: linkerd/helm linkerd-version
spec:
  schedule: "0 0 * * *"
  successfulJobsHistoryLimit: 0
  jobTemplate:
    spec:
      template:
        metadata:
          labels:
            linkerd.io/control-plane-component: heartbeat
            linkerd.io/workload-ns: linkerd
          annotations:
            linkerd.io/created-by: linkerd/helm linkerd-version
        spec:
          nodeSelector:
            beta.kubernetes.io/os: linux
          serviceAccountName: linkerd-heartbeat
          restartPolicy: Never
          containers:
          - name: heartbeat
            image: gcr.io/linkerd-io/controller:linkerd-version
            imagePullPolicy: IfNotPresent
            args:
            - "heartbeat"
            - "-prometheus-url=http://linkerd-prometheus.linkerd.svc.cluster.local:9090"
            - "-controller-namespace=linkerd"
            - "-log-level=info"
            resources:
              limits:
                cpu: "1"
                memory: "250Mi"
              requests:
                cpu: "100m"
                memory: "50Mi"
            securityContext:
              runAsUser: 2103
---
# Source: linkerd2/templates/web.yaml
---
###
### Web
###
---
kind: Service
apiVersion: v1
metadata:
  name: linkerd-web
  namespace: linkerd
  labels:
    linkerd.io/control-plane-component: web
    linkerd.io/control-plane-ns: linkerd
  annotations:
    linkerd.io/created-by: linkerd/helm linkerd-version
spec:
  type: ClusterIP
  selector:
    linkerd.io/control-plane-component: web
  ports:
  - name: http
    port: 8084
    targetPort: 8084
  - name: admin-http
    port: 9994
    targetPort: 9994
---
apiVersion: apps/v1
kind: Deployment
metadata:
  annotations:
    linkerd.io/created-by: linkerd/helm linkerd-version
  labels:
    app.kubernetes.io/name: web
    app.kubernetes.io/part-of: Linkerd
    app.kubernetes.io/version: linkerd-version
    linkerd.io/control-plane-component: web
    linkerd.io/control-plane-ns: linkerd
  name: linkerd-web
  namespace: linkerd
spec:
  replicas: 1
  selector:
    matchLabels:
      linkerd.io/control-plane-component: web
      linkerd.io/control-plane-ns: linkerd
      linkerd.io/proxy-deployment: linkerd-web
  template:
    metadata:
      annotations:
        linkerd.io/created-by: linkerd/helm linkerd-version
        linkerd.io/identity-mode: default
        linkerd.io/proxy-version: test-proxy-version
      labels:
        linkerd.io/control-plane-component: web
        linkerd.io/control-plane-ns: linkerd
        linkerd.io/workload-ns: linkerd
        linkerd.io/proxy-deployment: linkerd-web
    spec:
      nodeSelector:
        beta.kubernetes.io/os: linux
      containers:
      - args:
        - -api-addr=linkerd-controller-api.linkerd.svc.cluster.local:8085
        - -grafana-addr=linkerd-grafana.linkerd.svc.cluster.local:3000
        - -controller-namespace=linkerd
        - -log-level=info
        - -enforced-host=^(localhost|127\.0\.0\.1|linkerd-web\.linkerd\.svc\.cluster\.local|linkerd-web\.linkerd\.svc|\[::1\])(:\d+)?$
        image: gcr.io/linkerd-io/web:linkerd-version
        imagePullPolicy: IfNotPresent
        livenessProbe:
          httpGet:
            path: /ping
            port: 9994
          initialDelaySeconds: 10
        name: web
        ports:
        - containerPort: 8084
          name: http
        - containerPort: 9994
          name: admin-http
        readinessProbe:
          failureThreshold: 7
          httpGet:
            path: /ready
            port: 9994
        resources:
          limits:
            cpu: "1"
            memory: "250Mi"
          requests:
            cpu: "100m"
            memory: "50Mi"
        securityContext:
          runAsUser: 2103
        volumeMounts:
        - mountPath: /var/run/linkerd/config
          name: config
      - env:
        - name: LINKERD2_PROXY_LOG
          value: warn,linkerd=info
        - name: LINKERD2_PROXY_DESTINATION_SVC_ADDR
          value: linkerd-dst.linkerd.svc.cluster.local:8086
        - name: LINKERD2_PROXY_CONTROL_LISTEN_ADDR
          value: 0.0.0.0:4190
        - name: LINKERD2_PROXY_ADMIN_LISTEN_ADDR
          value: 0.0.0.0:4191
        - name: LINKERD2_PROXY_OUTBOUND_LISTEN_ADDR
          value: 127.0.0.1:4140
        - name: LINKERD2_PROXY_INBOUND_LISTEN_ADDR
          value: 0.0.0.0:4143
        - name: LINKERD2_PROXY_DESTINATION_GET_SUFFIXES
          value: svc.cluster.local.
        - name: LINKERD2_PROXY_DESTINATION_PROFILE_SUFFIXES
          value: svc.cluster.local.
        - name: LINKERD2_PROXY_INBOUND_ACCEPT_KEEPALIVE
          value: 10000ms
        - name: LINKERD2_PROXY_OUTBOUND_CONNECT_KEEPALIVE
          value: 10000ms
        - name: _pod_ns
          valueFrom:
            fieldRef:
              fieldPath: metadata.namespace
        - name: LINKERD2_PROXY_DESTINATION_CONTEXT
          value: ns:$(_pod_ns)
        - name: LINKERD2_PROXY_IDENTITY_DIR
          value: /var/run/linkerd/identity/end-entity
        - name: LINKERD2_PROXY_IDENTITY_TRUST_ANCHORS
          value: |
            test-trust-anchor
        - name: LINKERD2_PROXY_IDENTITY_TOKEN_FILE
          value: /var/run/secrets/kubernetes.io/serviceaccount/token
        - name: LINKERD2_PROXY_IDENTITY_SVC_ADDR
          value: linkerd-identity.linkerd.svc.cluster.local:8080
        - name: _pod_sa
          valueFrom:
            fieldRef:
              fieldPath: spec.serviceAccountName
        - name: _l5d_ns
          value: linkerd
        - name: _l5d_trustdomain
          value: test.trust.domain
        - name: LINKERD2_PROXY_IDENTITY_LOCAL_NAME
          value: $(_pod_sa).$(_pod_ns).serviceaccount.identity.$(_l5d_ns).$(_l5d_trustdomain)
        - name: LINKERD2_PROXY_IDENTITY_SVC_NAME
          value: linkerd-identity.$(_l5d_ns).serviceaccount.identity.$(_l5d_ns).$(_l5d_trustdomain)
        - name: LINKERD2_PROXY_DESTINATION_SVC_NAME
          value: linkerd-destination.$(_l5d_ns).serviceaccount.identity.$(_l5d_ns).$(_l5d_trustdomain)
        - name: LINKERD2_PROXY_TAP_SVC_NAME
          value: linkerd-tap.$(_l5d_ns).serviceaccount.identity.$(_l5d_ns).$(_l5d_trustdomain)
        image: gcr.io/linkerd-io/proxy:test-proxy-version
        imagePullPolicy: IfNotPresent
        livenessProbe:
          httpGet:
            path: /live
            port: 4191
          initialDelaySeconds: 10
        name: linkerd-proxy
        ports:
        - containerPort: 4143
          name: linkerd-proxy
        - containerPort: 4191
          name: linkerd-admin
        readinessProbe:
          httpGet:
            path: /ready
            port: 4191
          initialDelaySeconds: 2
        resources:
          limits:
            cpu: "1"
            memory: "250Mi"
          requests:
            cpu: "100m"
            memory: "20Mi"
        securityContext:
          allowPrivilegeEscalation: false
          readOnlyRootFilesystem: true
          runAsUser: 2102
        terminationMessagePolicy: FallbackToLogsOnError
        volumeMounts:
        - mountPath: /var/run/linkerd/identity/end-entity
          name: linkerd-identity-end-entity
      initContainers:
      - args:
        - --incoming-proxy-port
        - "4143"
        - --outgoing-proxy-port
        - "4140"
        - --proxy-uid
        - "2102"
        - --inbound-ports-to-ignore
        - 4190,4191,222
        - --outbound-ports-to-ignore
        - 443,111
        image: gcr.io/linkerd-io/proxy-init:test-proxy-init-version
        imagePullPolicy: IfNotPresent
        name: linkerd-init
        resources:
          limits:
            cpu: "100m"
            memory: "50Mi"
          requests:
            cpu: "10m"
            memory: "10Mi"
        securityContext:
          allowPrivilegeEscalation: false
          capabilities:
            add:
            - NET_ADMIN
            - NET_RAW
          privileged: false
          readOnlyRootFilesystem: true
          runAsNonRoot: false
          runAsUser: 0
        terminationMessagePolicy: FallbackToLogsOnError
      serviceAccountName: linkerd-web
      volumes:
      - configMap:
          name: linkerd-config
        name: config
      - emptyDir:
          medium: Memory
        name: linkerd-identity-end-entity
---
# Source: linkerd2/templates/prometheus.yaml
---
###
### Prometheus
###
---
kind: ConfigMap
apiVersion: v1
metadata:
  name: linkerd-prometheus-config
  namespace: linkerd
  labels:
    linkerd.io/control-plane-component: prometheus
    linkerd.io/control-plane-ns: linkerd
  annotations:
    linkerd.io/created-by: linkerd/helm linkerd-version
data:
  prometheus.yml: |-
    global:
      scrape_interval: 10s
      scrape_timeout: 10s
      evaluation_interval: 10s

    rule_files:
    - /etc/prometheus/*_rules.yml

    scrape_configs:
    - job_name: 'prometheus'
      static_configs:
      - targets: ['localhost:9090']

    - job_name: 'grafana'
      kubernetes_sd_configs:
      - role: pod
        namespaces:
          names: ['linkerd']
      relabel_configs:
      - source_labels:
        - __meta_kubernetes_pod_container_name
        action: keep
        regex: ^grafana$

    #  Required for: https://grafana.com/grafana/dashboards/315
    - job_name: 'kubernetes-nodes-cadvisor'
      scheme: https
      tls_config:
        ca_file: /var/run/secrets/kubernetes.io/serviceaccount/ca.crt
        insecure_skip_verify: true
      bearer_token_file: /var/run/secrets/kubernetes.io/serviceaccount/token

      kubernetes_sd_configs:
      - role: node
      relabel_configs:
      - action: labelmap
        regex: __meta_kubernetes_node_label_(.+)
      - target_label: __address__
        replacement: kubernetes.default.svc:443
      - source_labels: [__meta_kubernetes_node_name]
        regex: (.+)
        target_label: __metrics_path__
        replacement: /api/v1/nodes/$1/proxy/metrics/cadvisor
      metric_relabel_configs:
      - source_labels: [__name__]
        regex: '(container|machine)_(cpu|memory|network|fs)_(.+)'
        action: keep
      - source_labels: [__name__]
        regex: 'container_memory_failures_total' # unneeded large metric
        action: drop

    - job_name: 'linkerd-controller'
      kubernetes_sd_configs:
      - role: pod
        namespaces:
          names: ['linkerd']
      relabel_configs:
      - source_labels:
        - __meta_kubernetes_pod_label_linkerd_io_control_plane_component
        - __meta_kubernetes_pod_container_port_name
        action: keep
        regex: (.*);admin-http$
      - source_labels: [__meta_kubernetes_pod_container_name]
        action: replace
        target_label: component

    - job_name: 'linkerd-proxy'
      kubernetes_sd_configs:
      - role: pod
      relabel_configs:
      - source_labels:
        - __meta_kubernetes_pod_container_name
        - __meta_kubernetes_pod_container_port_name
        - __meta_kubernetes_pod_label_linkerd_io_control_plane_ns
        action: keep
        regex: ^linkerd-proxy;linkerd-admin;linkerd$
      - source_labels: [__meta_kubernetes_namespace]
        action: replace
        target_label: namespace
      - source_labels: [__meta_kubernetes_pod_name]
        action: replace
        target_label: pod
      # special case k8s' "job" label, to not interfere with prometheus' "job"
      # label
      # __meta_kubernetes_pod_label_linkerd_io_proxy_job=foo =>
      # k8s_job=foo
      - source_labels: [__meta_kubernetes_pod_label_linkerd_io_proxy_job]
        action: replace
        target_label: k8s_job
      # drop __meta_kubernetes_pod_label_linkerd_io_proxy_job
      - action: labeldrop
        regex: __meta_kubernetes_pod_label_linkerd_io_proxy_job
      # __meta_kubernetes_pod_label_linkerd_io_proxy_deployment=foo =>
      # deployment=foo
      - action: labelmap
        regex: __meta_kubernetes_pod_label_linkerd_io_proxy_(.+)
      # drop all labels that we just made copies of in the previous labelmap
      - action: labeldrop
        regex: __meta_kubernetes_pod_label_linkerd_io_proxy_(.+)
      # __meta_kubernetes_pod_label_linkerd_io_foo=bar =>
      # foo=bar
      - action: labelmap
        regex: __meta_kubernetes_pod_label_linkerd_io_(.+)
      # Copy all pod labels to tmp labels
      - action: labelmap
        regex: __meta_kubernetes_pod_label_(.+)
        replacement: __tmp_pod_label_$1
      # Take `linkerd_io_` prefixed labels and copy them without the prefix
      - action: labelmap
        regex: __tmp_pod_label_linkerd_io_(.+)
        replacement:  __tmp_pod_label_$1
      # Drop the `linkerd_io_` originals
      - action: labeldrop
        regex: __tmp_pod_label_linkerd_io_(.+)
      # Copy tmp labels into real labels
      - action: labelmap
        regex: __tmp_pod_label_(.+)
---
kind: Service
apiVersion: v1
metadata:
  name: linkerd-prometheus
  namespace: linkerd
  labels:
    linkerd.io/control-plane-component: prometheus
    linkerd.io/control-plane-ns: linkerd
  annotations:
    linkerd.io/created-by: linkerd/helm linkerd-version
spec:
  type: ClusterIP
  selector:
    linkerd.io/control-plane-component: prometheus
  ports:
  - name: admin-http
    port: 9090
    targetPort: 9090
---
apiVersion: apps/v1
kind: Deployment
metadata:
  annotations:
    linkerd.io/created-by: linkerd/helm linkerd-version
  labels:
    app.kubernetes.io/name: prometheus
    app.kubernetes.io/part-of: Linkerd
    app.kubernetes.io/version: linkerd-version
    linkerd.io/control-plane-component: prometheus
    linkerd.io/control-plane-ns: linkerd
  name: linkerd-prometheus
  namespace: linkerd
spec:
  replicas: 1
  selector:
    matchLabels:
      linkerd.io/control-plane-component: prometheus
      linkerd.io/control-plane-ns: linkerd
      linkerd.io/proxy-deployment: linkerd-prometheus
  template:
    metadata:
      annotations:
        linkerd.io/created-by: linkerd/helm linkerd-version
        linkerd.io/identity-mode: default
        linkerd.io/proxy-version: test-proxy-version
      labels:
        linkerd.io/control-plane-component: prometheus
        linkerd.io/control-plane-ns: linkerd
        linkerd.io/workload-ns: linkerd
        linkerd.io/proxy-deployment: linkerd-prometheus
    spec:
      nodeSelector:
        beta.kubernetes.io/os: linux
      containers:
      - args:
        - --storage.tsdb.path=/data
        - --storage.tsdb.retention.time=6h
        - --config.file=/etc/prometheus/prometheus.yml
        - --log.level=info
        image: prom/prometheus:v2.15.2
        imagePullPolicy: IfNotPresent
        livenessProbe:
          httpGet:
            path: /-/healthy
            port: 9090
          initialDelaySeconds: 30
          timeoutSeconds: 30
        name: prometheus
        ports:
        - containerPort: 9090
          name: admin-http
        readinessProbe:
          httpGet:
            path: /-/ready
            port: 9090
          initialDelaySeconds: 30
          timeoutSeconds: 30
        resources:
          limits:
            cpu: "4"
            memory: "8192Mi"
          requests:
            cpu: "300m"
            memory: "300Mi"
        securityContext:
          runAsUser: 65534
        volumeMounts:
        - mountPath: /data
          name: data
        - mountPath: /etc/prometheus
          name: prometheus-config
          readOnly: true
      - env:
        - name: LINKERD2_PROXY_LOG
          value: warn,linkerd=info
        - name: LINKERD2_PROXY_DESTINATION_SVC_ADDR
          value: linkerd-dst.linkerd.svc.cluster.local:8086
        - name: LINKERD2_PROXY_CONTROL_LISTEN_ADDR
          value: 0.0.0.0:4190
        - name: LINKERD2_PROXY_ADMIN_LISTEN_ADDR
          value: 0.0.0.0:4191
        - name: LINKERD2_PROXY_OUTBOUND_LISTEN_ADDR
          value: 127.0.0.1:4140
        - name: LINKERD2_PROXY_INBOUND_LISTEN_ADDR
          value: 0.0.0.0:4143
        - name: LINKERD2_PROXY_DESTINATION_GET_SUFFIXES
          value: svc.cluster.local.
        - name: LINKERD2_PROXY_DESTINATION_PROFILE_SUFFIXES
          value: svc.cluster.local.
        - name: LINKERD2_PROXY_INBOUND_ACCEPT_KEEPALIVE
          value: 10000ms
        - name: LINKERD2_PROXY_OUTBOUND_CONNECT_KEEPALIVE
          value: 10000ms
        - name: _pod_ns
          valueFrom:
            fieldRef:
              fieldPath: metadata.namespace
        - name: LINKERD2_PROXY_DESTINATION_CONTEXT
          value: ns:$(_pod_ns)
        - name: LINKERD2_PROXY_OUTBOUND_ROUTER_CAPACITY
          value: "10000"
        - name: LINKERD2_PROXY_IDENTITY_DIR
          value: /var/run/linkerd/identity/end-entity
        - name: LINKERD2_PROXY_IDENTITY_TRUST_ANCHORS
          value: |
            test-trust-anchor
        - name: LINKERD2_PROXY_IDENTITY_TOKEN_FILE
          value: /var/run/secrets/kubernetes.io/serviceaccount/token
        - name: LINKERD2_PROXY_IDENTITY_SVC_ADDR
          value: linkerd-identity.linkerd.svc.cluster.local:8080
        - name: _pod_sa
          valueFrom:
            fieldRef:
              fieldPath: spec.serviceAccountName
        - name: _l5d_ns
          value: linkerd
        - name: _l5d_trustdomain
          value: test.trust.domain
        - name: LINKERD2_PROXY_IDENTITY_LOCAL_NAME
          value: $(_pod_sa).$(_pod_ns).serviceaccount.identity.$(_l5d_ns).$(_l5d_trustdomain)
        - name: LINKERD2_PROXY_IDENTITY_SVC_NAME
          value: linkerd-identity.$(_l5d_ns).serviceaccount.identity.$(_l5d_ns).$(_l5d_trustdomain)
        - name: LINKERD2_PROXY_DESTINATION_SVC_NAME
          value: linkerd-destination.$(_l5d_ns).serviceaccount.identity.$(_l5d_ns).$(_l5d_trustdomain)
        - name: LINKERD2_PROXY_TAP_SVC_NAME
          value: linkerd-tap.$(_l5d_ns).serviceaccount.identity.$(_l5d_ns).$(_l5d_trustdomain)
        image: gcr.io/linkerd-io/proxy:test-proxy-version
        imagePullPolicy: IfNotPresent
        livenessProbe:
          httpGet:
            path: /live
            port: 4191
          initialDelaySeconds: 10
        name: linkerd-proxy
        ports:
        - containerPort: 4143
          name: linkerd-proxy
        - containerPort: 4191
          name: linkerd-admin
        readinessProbe:
          httpGet:
            path: /ready
            port: 4191
          initialDelaySeconds: 2
        resources:
          limits:
            cpu: "1"
            memory: "250Mi"
          requests:
            cpu: "100m"
            memory: "20Mi"
        securityContext:
          allowPrivilegeEscalation: false
          readOnlyRootFilesystem: true
          runAsUser: 2102
        terminationMessagePolicy: FallbackToLogsOnError
        volumeMounts:
        - mountPath: /var/run/linkerd/identity/end-entity
          name: linkerd-identity-end-entity
      initContainers:
      - args:
        - --incoming-proxy-port
        - "4143"
        - --outgoing-proxy-port
        - "4140"
        - --proxy-uid
        - "2102"
        - --inbound-ports-to-ignore
        - 4190,4191,222
        - --outbound-ports-to-ignore
        - 443,111
        image: gcr.io/linkerd-io/proxy-init:test-proxy-init-version
        imagePullPolicy: IfNotPresent
        name: linkerd-init
        resources:
          limits:
            cpu: "100m"
            memory: "50Mi"
          requests:
            cpu: "10m"
            memory: "10Mi"
        securityContext:
          allowPrivilegeEscalation: false
          capabilities:
            add:
            - NET_ADMIN
            - NET_RAW
          privileged: false
          readOnlyRootFilesystem: true
          runAsNonRoot: false
          runAsUser: 0
        terminationMessagePolicy: FallbackToLogsOnError
      serviceAccountName: linkerd-prometheus
      volumes:
      - emptyDir: {}
        name: data
      - configMap:
          name: linkerd-prometheus-config
        name: prometheus-config
      - emptyDir:
          medium: Memory
        name: linkerd-identity-end-entity
---
# Source: linkerd2/templates/proxy-injector.yaml
---
###
### Proxy Injector
###
---
apiVersion: apps/v1
kind: Deployment
metadata:
  annotations:
    linkerd.io/created-by: linkerd/helm linkerd-version
  labels:
    app.kubernetes.io/name: proxy-injector
    app.kubernetes.io/part-of: Linkerd
    app.kubernetes.io/version: linkerd-version
    linkerd.io/control-plane-component: proxy-injector
    linkerd.io/control-plane-ns: linkerd
  name: linkerd-proxy-injector
  namespace: linkerd
spec:
  replicas: 3
  selector:
    matchLabels:
      linkerd.io/control-plane-component: proxy-injector
  strategy:
    rollingUpdate:
      maxUnavailable: 1
  template:
    metadata:
      annotations:
        linkerd.io/helm-release-version: "0"
        linkerd.io/created-by: linkerd/helm linkerd-version
        linkerd.io/identity-mode: default
        linkerd.io/proxy-version: test-proxy-version
      labels:
        linkerd.io/control-plane-component: proxy-injector
        linkerd.io/control-plane-ns: linkerd
<<<<<<< HEAD
        linkerd.io/proxy-deployment: linkerd-proxy-injector
=======
        linkerd.io/workload-ns: linkerd
        linkerd.io/proxy-deployment: linkerd-grafana
>>>>>>> 5ecf2cc5
    spec:
      nodeSelector:
        beta.kubernetes.io/os: linux
      affinity:
        podAntiAffinity:
          preferredDuringSchedulingIgnoredDuringExecution:
          - podAffinityTerm:
              labelSelector:
                matchExpressions:
                - key: linkerd.io/control-plane-component
                  operator: In
                  values:
                  - proxy-injector
              topologyKey: failure-domain.beta.kubernetes.io/zone
            weight: 100
          requiredDuringSchedulingIgnoredDuringExecution:
          - labelSelector:
              matchExpressions:
              - key: linkerd.io/control-plane-component
                operator: In
                values:
                - proxy-injector
            topologyKey: kubernetes.io/hostname
      containers:
      - args:
        - proxy-injector
        - -log-level=info
        image: gcr.io/linkerd-io/controller:linkerd-version
        imagePullPolicy: IfNotPresent
        livenessProbe:
          httpGet:
            path: /ping
            port: 9995
          initialDelaySeconds: 10
        name: proxy-injector
        ports:
        - containerPort: 8443
          name: proxy-injector
        - containerPort: 9995
          name: admin-http
        readinessProbe:
          failureThreshold: 7
          httpGet:
            path: /ready
            port: 9995
        resources:
          limits:
            cpu: "1"
            memory: "250Mi"
          requests:
            cpu: "100m"
            memory: "50Mi"
        securityContext:
          runAsUser: 2103
        volumeMounts:
        - mountPath: /var/run/linkerd/config
          name: config
        - mountPath: /var/run/linkerd/tls
          name: tls
          readOnly: true
      - env:
        - name: LINKERD2_PROXY_LOG
          value: warn,linkerd=info
        - name: LINKERD2_PROXY_DESTINATION_SVC_ADDR
          value: linkerd-dst.linkerd.svc.cluster.local:8086
        - name: LINKERD2_PROXY_CONTROL_LISTEN_ADDR
          value: 0.0.0.0:4190
        - name: LINKERD2_PROXY_ADMIN_LISTEN_ADDR
          value: 0.0.0.0:4191
        - name: LINKERD2_PROXY_OUTBOUND_LISTEN_ADDR
          value: 127.0.0.1:4140
        - name: LINKERD2_PROXY_INBOUND_LISTEN_ADDR
          value: 0.0.0.0:4143
        - name: LINKERD2_PROXY_DESTINATION_GET_SUFFIXES
          value: svc.cluster.local.
        - name: LINKERD2_PROXY_DESTINATION_PROFILE_SUFFIXES
          value: svc.cluster.local.
        - name: LINKERD2_PROXY_INBOUND_ACCEPT_KEEPALIVE
          value: 10000ms
        - name: LINKERD2_PROXY_OUTBOUND_CONNECT_KEEPALIVE
          value: 10000ms
        - name: _pod_ns
          valueFrom:
            fieldRef:
              fieldPath: metadata.namespace
        - name: LINKERD2_PROXY_DESTINATION_CONTEXT
          value: ns:$(_pod_ns)
        - name: LINKERD2_PROXY_IDENTITY_DIR
          value: /var/run/linkerd/identity/end-entity
        - name: LINKERD2_PROXY_IDENTITY_TRUST_ANCHORS
          value: |
            test-trust-anchor
        - name: LINKERD2_PROXY_IDENTITY_TOKEN_FILE
          value: /var/run/secrets/kubernetes.io/serviceaccount/token
        - name: LINKERD2_PROXY_IDENTITY_SVC_ADDR
          value: linkerd-identity.linkerd.svc.cluster.local:8080
        - name: _pod_sa
          valueFrom:
            fieldRef:
              fieldPath: spec.serviceAccountName
        - name: _l5d_ns
          value: linkerd
        - name: _l5d_trustdomain
          value: test.trust.domain
        - name: LINKERD2_PROXY_IDENTITY_LOCAL_NAME
          value: $(_pod_sa).$(_pod_ns).serviceaccount.identity.$(_l5d_ns).$(_l5d_trustdomain)
        - name: LINKERD2_PROXY_IDENTITY_SVC_NAME
          value: linkerd-identity.$(_l5d_ns).serviceaccount.identity.$(_l5d_ns).$(_l5d_trustdomain)
        - name: LINKERD2_PROXY_DESTINATION_SVC_NAME
          value: linkerd-destination.$(_l5d_ns).serviceaccount.identity.$(_l5d_ns).$(_l5d_trustdomain)
        - name: LINKERD2_PROXY_TAP_SVC_NAME
          value: linkerd-tap.$(_l5d_ns).serviceaccount.identity.$(_l5d_ns).$(_l5d_trustdomain)
        image: gcr.io/linkerd-io/proxy:test-proxy-version
        imagePullPolicy: IfNotPresent
        livenessProbe:
          httpGet:
            path: /live
            port: 4191
          initialDelaySeconds: 10
        name: linkerd-proxy
        ports:
        - containerPort: 4143
          name: linkerd-proxy
        - containerPort: 4191
          name: linkerd-admin
        readinessProbe:
          httpGet:
            path: /ready
            port: 4191
          initialDelaySeconds: 2
        resources:
          limits:
            cpu: "1"
            memory: "250Mi"
          requests:
            cpu: "100m"
            memory: "20Mi"
        securityContext:
          allowPrivilegeEscalation: false
          readOnlyRootFilesystem: true
          runAsUser: 2102
        terminationMessagePolicy: FallbackToLogsOnError
        volumeMounts:
        - mountPath: /var/run/linkerd/identity/end-entity
          name: linkerd-identity-end-entity
      initContainers:
      - args:
        - --incoming-proxy-port
        - "4143"
        - --outgoing-proxy-port
        - "4140"
        - --proxy-uid
        - "2102"
        - --inbound-ports-to-ignore
        - 4190,4191,222
        - --outbound-ports-to-ignore
        - 443,111
        image: gcr.io/linkerd-io/proxy-init:test-proxy-init-version
        imagePullPolicy: IfNotPresent
        name: linkerd-init
        resources:
          limits:
            cpu: "100m"
            memory: "50Mi"
          requests:
            cpu: "10m"
            memory: "10Mi"
        securityContext:
          allowPrivilegeEscalation: false
          capabilities:
            add:
            - NET_ADMIN
            - NET_RAW
          privileged: false
          readOnlyRootFilesystem: true
          runAsNonRoot: false
          runAsUser: 0
        terminationMessagePolicy: FallbackToLogsOnError
      serviceAccountName: linkerd-proxy-injector
      volumes:
      - configMap:
          name: linkerd-config
        name: config
      - name: tls
        secret:
          secretName: linkerd-proxy-injector-tls
      - emptyDir:
          medium: Memory
        name: linkerd-identity-end-entity
---
kind: Service
apiVersion: v1
metadata:
  name: linkerd-proxy-injector
  namespace: linkerd
  labels:
    linkerd.io/control-plane-component: proxy-injector
    linkerd.io/control-plane-ns: linkerd
  annotations:
    linkerd.io/created-by: linkerd/helm linkerd-version
spec:
  type: ClusterIP
  selector:
    linkerd.io/control-plane-component: proxy-injector
  ports:
  - name: proxy-injector
    port: 443
    targetPort: proxy-injector
---
# Source: linkerd2/templates/sp-validator.yaml
---
###
### Service Profile Validator
###
---
kind: Service
apiVersion: v1
metadata:
  name: linkerd-sp-validator
  namespace: linkerd
  labels:
    linkerd.io/control-plane-component: sp-validator
    linkerd.io/control-plane-ns: linkerd
  annotations:
    linkerd.io/created-by: linkerd/helm linkerd-version
spec:
  type: ClusterIP
  selector:
    linkerd.io/control-plane-component: sp-validator
  ports:
  - name: sp-validator
    port: 443
    targetPort: sp-validator
---
apiVersion: apps/v1
kind: Deployment
metadata:
  annotations:
    linkerd.io/created-by: linkerd/helm linkerd-version
  labels:
    app.kubernetes.io/name: sp-validator
    app.kubernetes.io/part-of: Linkerd
    app.kubernetes.io/version: linkerd-version
    linkerd.io/control-plane-component: sp-validator
    linkerd.io/control-plane-ns: linkerd
  name: linkerd-sp-validator
  namespace: linkerd
spec:
  replicas: 3
  selector:
    matchLabels:
      linkerd.io/control-plane-component: sp-validator
  strategy:
    rollingUpdate:
      maxUnavailable: 1
  template:
    metadata:
      annotations:
        linkerd.io/helm-release-version: "0"
        linkerd.io/created-by: linkerd/helm linkerd-version
        linkerd.io/identity-mode: default
        linkerd.io/proxy-version: test-proxy-version
      labels:
        linkerd.io/control-plane-component: sp-validator
        linkerd.io/control-plane-ns: linkerd
<<<<<<< HEAD
        linkerd.io/proxy-deployment: linkerd-sp-validator
=======
        linkerd.io/workload-ns: linkerd
        linkerd.io/proxy-deployment: linkerd-proxy-injector
>>>>>>> 5ecf2cc5
    spec:
      nodeSelector:
        beta.kubernetes.io/os: linux
      affinity:
        podAntiAffinity:
          preferredDuringSchedulingIgnoredDuringExecution:
          - podAffinityTerm:
              labelSelector:
                matchExpressions:
                - key: linkerd.io/control-plane-component
                  operator: In
                  values:
                  - sp-validator
              topologyKey: failure-domain.beta.kubernetes.io/zone
            weight: 100
          requiredDuringSchedulingIgnoredDuringExecution:
          - labelSelector:
              matchExpressions:
              - key: linkerd.io/control-plane-component
                operator: In
                values:
                - sp-validator
            topologyKey: kubernetes.io/hostname
      containers:
      - args:
        - sp-validator
        - -log-level=info
        image: gcr.io/linkerd-io/controller:linkerd-version
        imagePullPolicy: IfNotPresent
        livenessProbe:
          httpGet:
            path: /ping
            port: 9997
          initialDelaySeconds: 10
        name: sp-validator
        ports:
        - containerPort: 8443
          name: sp-validator
        - containerPort: 9997
          name: admin-http
        readinessProbe:
          failureThreshold: 7
          httpGet:
            path: /ready
            port: 9997
        resources:
          limits:
            cpu: "1"
            memory: "250Mi"
          requests:
            cpu: "100m"
            memory: "50Mi"
        securityContext:
          runAsUser: 2103
        volumeMounts:
        - mountPath: /var/run/linkerd/tls
          name: tls
          readOnly: true
      - env:
        - name: LINKERD2_PROXY_LOG
          value: warn,linkerd=info
        - name: LINKERD2_PROXY_DESTINATION_SVC_ADDR
          value: linkerd-dst.linkerd.svc.cluster.local:8086
        - name: LINKERD2_PROXY_CONTROL_LISTEN_ADDR
          value: 0.0.0.0:4190
        - name: LINKERD2_PROXY_ADMIN_LISTEN_ADDR
          value: 0.0.0.0:4191
        - name: LINKERD2_PROXY_OUTBOUND_LISTEN_ADDR
          value: 127.0.0.1:4140
        - name: LINKERD2_PROXY_INBOUND_LISTEN_ADDR
          value: 0.0.0.0:4143
        - name: LINKERD2_PROXY_DESTINATION_GET_SUFFIXES
          value: svc.cluster.local.
        - name: LINKERD2_PROXY_DESTINATION_PROFILE_SUFFIXES
          value: svc.cluster.local.
        - name: LINKERD2_PROXY_INBOUND_ACCEPT_KEEPALIVE
          value: 10000ms
        - name: LINKERD2_PROXY_OUTBOUND_CONNECT_KEEPALIVE
          value: 10000ms
        - name: _pod_ns
          valueFrom:
            fieldRef:
              fieldPath: metadata.namespace
        - name: LINKERD2_PROXY_DESTINATION_CONTEXT
          value: ns:$(_pod_ns)
        - name: LINKERD2_PROXY_IDENTITY_DIR
          value: /var/run/linkerd/identity/end-entity
        - name: LINKERD2_PROXY_IDENTITY_TRUST_ANCHORS
          value: |
            test-trust-anchor
        - name: LINKERD2_PROXY_IDENTITY_TOKEN_FILE
          value: /var/run/secrets/kubernetes.io/serviceaccount/token
        - name: LINKERD2_PROXY_IDENTITY_SVC_ADDR
          value: linkerd-identity.linkerd.svc.cluster.local:8080
        - name: _pod_sa
          valueFrom:
            fieldRef:
              fieldPath: spec.serviceAccountName
        - name: _l5d_ns
          value: linkerd
        - name: _l5d_trustdomain
          value: test.trust.domain
        - name: LINKERD2_PROXY_IDENTITY_LOCAL_NAME
          value: $(_pod_sa).$(_pod_ns).serviceaccount.identity.$(_l5d_ns).$(_l5d_trustdomain)
        - name: LINKERD2_PROXY_IDENTITY_SVC_NAME
          value: linkerd-identity.$(_l5d_ns).serviceaccount.identity.$(_l5d_ns).$(_l5d_trustdomain)
        - name: LINKERD2_PROXY_DESTINATION_SVC_NAME
          value: linkerd-destination.$(_l5d_ns).serviceaccount.identity.$(_l5d_ns).$(_l5d_trustdomain)
        - name: LINKERD2_PROXY_TAP_SVC_NAME
          value: linkerd-tap.$(_l5d_ns).serviceaccount.identity.$(_l5d_ns).$(_l5d_trustdomain)
        image: gcr.io/linkerd-io/proxy:test-proxy-version
        imagePullPolicy: IfNotPresent
        livenessProbe:
          httpGet:
            path: /live
            port: 4191
          initialDelaySeconds: 10
        name: linkerd-proxy
        ports:
        - containerPort: 4143
          name: linkerd-proxy
        - containerPort: 4191
          name: linkerd-admin
        readinessProbe:
          httpGet:
            path: /ready
            port: 4191
          initialDelaySeconds: 2
        resources:
          limits:
            cpu: "1"
            memory: "250Mi"
          requests:
            cpu: "100m"
            memory: "20Mi"
        securityContext:
          allowPrivilegeEscalation: false
          readOnlyRootFilesystem: true
          runAsUser: 2102
        terminationMessagePolicy: FallbackToLogsOnError
        volumeMounts:
        - mountPath: /var/run/linkerd/identity/end-entity
          name: linkerd-identity-end-entity
      initContainers:
      - args:
        - --incoming-proxy-port
        - "4143"
        - --outgoing-proxy-port
        - "4140"
        - --proxy-uid
        - "2102"
        - --inbound-ports-to-ignore
        - 4190,4191,222
        - --outbound-ports-to-ignore
        - 443,111
        image: gcr.io/linkerd-io/proxy-init:test-proxy-init-version
        imagePullPolicy: IfNotPresent
        name: linkerd-init
        resources:
          limits:
            cpu: "100m"
            memory: "50Mi"
          requests:
            cpu: "10m"
            memory: "10Mi"
        securityContext:
          allowPrivilegeEscalation: false
          capabilities:
            add:
            - NET_ADMIN
            - NET_RAW
          privileged: false
          readOnlyRootFilesystem: true
          runAsNonRoot: false
          runAsUser: 0
        terminationMessagePolicy: FallbackToLogsOnError
      serviceAccountName: linkerd-sp-validator
      volumes:
      - name: tls
        secret:
          secretName: linkerd-sp-validator-tls
      - emptyDir:
          medium: Memory
        name: linkerd-identity-end-entity
---
# Source: linkerd2/templates/tap.yaml
---
###
### Tap
###
---
kind: Service
apiVersion: v1
metadata:
  name: linkerd-tap
  namespace: linkerd
  labels:
    linkerd.io/control-plane-component: tap
    linkerd.io/control-plane-ns: linkerd
  annotations:
    linkerd.io/created-by: linkerd/helm linkerd-version
spec:
  type: ClusterIP
  selector:
    linkerd.io/control-plane-component: tap
  ports:
  - name: grpc
    port: 8088
    targetPort: 8088
  - name: apiserver
    port: 443
    targetPort: apiserver
---
kind: Deployment
apiVersion: apps/v1
metadata:
  annotations:
    linkerd.io/created-by: linkerd/helm linkerd-version
  labels:
    app.kubernetes.io/name: tap
    app.kubernetes.io/part-of: Linkerd
    app.kubernetes.io/version: linkerd-version
    linkerd.io/control-plane-component: tap
    linkerd.io/control-plane-ns: linkerd
  name: linkerd-tap
  namespace: linkerd
spec:
  replicas: 3
  selector:
    matchLabels:
      linkerd.io/control-plane-component: tap
      linkerd.io/control-plane-ns: linkerd
      linkerd.io/proxy-deployment: linkerd-tap
  strategy:
    rollingUpdate:
      maxUnavailable: 1
  template:
    metadata:
      annotations:
        linkerd.io/helm-release-version: "0"
        linkerd.io/created-by: linkerd/helm linkerd-version
        linkerd.io/identity-mode: default
        linkerd.io/proxy-version: test-proxy-version
      labels:
        linkerd.io/control-plane-component: tap
        linkerd.io/control-plane-ns: linkerd
<<<<<<< HEAD
        linkerd.io/proxy-deployment: linkerd-tap
=======
        linkerd.io/workload-ns: linkerd
        linkerd.io/proxy-deployment: linkerd-sp-validator
>>>>>>> 5ecf2cc5
    spec:
      nodeSelector:
        beta.kubernetes.io/os: linux
      affinity:
        podAntiAffinity:
          preferredDuringSchedulingIgnoredDuringExecution:
          - podAffinityTerm:
              labelSelector:
                matchExpressions:
                - key: linkerd.io/control-plane-component
                  operator: In
                  values:
                  - tap
              topologyKey: failure-domain.beta.kubernetes.io/zone
            weight: 100
          requiredDuringSchedulingIgnoredDuringExecution:
          - labelSelector:
              matchExpressions:
              - key: linkerd.io/control-plane-component
                operator: In
                values:
                - tap
            topologyKey: kubernetes.io/hostname
      containers:
      - args:
        - tap
        - -controller-namespace=linkerd
        - -log-level=info
        image: gcr.io/linkerd-io/controller:linkerd-version
        imagePullPolicy: IfNotPresent
        livenessProbe:
          httpGet:
            path: /ping
            port: 9998
          initialDelaySeconds: 10
        name: tap
        ports:
        - containerPort: 8088
          name: grpc
        - containerPort: 8089
          name: apiserver
        - containerPort: 9998
          name: admin-http
        readinessProbe:
          failureThreshold: 7
          httpGet:
            path: /ready
            port: 9998
        resources:
          limits:
            cpu: "1"
            memory: "250Mi"
          requests:
            cpu: "100m"
            memory: "50Mi"
        securityContext:
          runAsUser: 2103
        volumeMounts:
        - mountPath: /var/run/linkerd/tls
          name: tls
          readOnly: true
        - mountPath: /var/run/linkerd/config
          name: config
      - env:
        - name: LINKERD2_PROXY_LOG
          value: warn,linkerd=info
        - name: LINKERD2_PROXY_DESTINATION_SVC_ADDR
          value: linkerd-dst.linkerd.svc.cluster.local:8086
        - name: LINKERD2_PROXY_CONTROL_LISTEN_ADDR
          value: 0.0.0.0:4190
        - name: LINKERD2_PROXY_ADMIN_LISTEN_ADDR
          value: 0.0.0.0:4191
        - name: LINKERD2_PROXY_OUTBOUND_LISTEN_ADDR
          value: 127.0.0.1:4140
        - name: LINKERD2_PROXY_INBOUND_LISTEN_ADDR
          value: 0.0.0.0:4143
        - name: LINKERD2_PROXY_DESTINATION_GET_SUFFIXES
          value: svc.cluster.local.
        - name: LINKERD2_PROXY_DESTINATION_PROFILE_SUFFIXES
          value: svc.cluster.local.
        - name: LINKERD2_PROXY_INBOUND_ACCEPT_KEEPALIVE
          value: 10000ms
        - name: LINKERD2_PROXY_OUTBOUND_CONNECT_KEEPALIVE
          value: 10000ms
        - name: _pod_ns
          valueFrom:
            fieldRef:
              fieldPath: metadata.namespace
        - name: LINKERD2_PROXY_DESTINATION_CONTEXT
          value: ns:$(_pod_ns)
        - name: LINKERD2_PROXY_IDENTITY_DIR
          value: /var/run/linkerd/identity/end-entity
        - name: LINKERD2_PROXY_IDENTITY_TRUST_ANCHORS
          value: |
            test-trust-anchor
        - name: LINKERD2_PROXY_IDENTITY_TOKEN_FILE
          value: /var/run/secrets/kubernetes.io/serviceaccount/token
        - name: LINKERD2_PROXY_IDENTITY_SVC_ADDR
          value: linkerd-identity.linkerd.svc.cluster.local:8080
        - name: _pod_sa
          valueFrom:
            fieldRef:
              fieldPath: spec.serviceAccountName
        - name: _l5d_ns
          value: linkerd
        - name: _l5d_trustdomain
          value: test.trust.domain
        - name: LINKERD2_PROXY_IDENTITY_LOCAL_NAME
          value: $(_pod_sa).$(_pod_ns).serviceaccount.identity.$(_l5d_ns).$(_l5d_trustdomain)
        - name: LINKERD2_PROXY_IDENTITY_SVC_NAME
          value: linkerd-identity.$(_l5d_ns).serviceaccount.identity.$(_l5d_ns).$(_l5d_trustdomain)
        - name: LINKERD2_PROXY_DESTINATION_SVC_NAME
          value: linkerd-destination.$(_l5d_ns).serviceaccount.identity.$(_l5d_ns).$(_l5d_trustdomain)
        - name: LINKERD2_PROXY_TAP_SVC_NAME
          value: linkerd-tap.$(_l5d_ns).serviceaccount.identity.$(_l5d_ns).$(_l5d_trustdomain)
        image: gcr.io/linkerd-io/proxy:test-proxy-version
        imagePullPolicy: IfNotPresent
        livenessProbe:
          httpGet:
            path: /live
            port: 4191
          initialDelaySeconds: 10
        name: linkerd-proxy
        ports:
        - containerPort: 4143
          name: linkerd-proxy
        - containerPort: 4191
          name: linkerd-admin
        readinessProbe:
          httpGet:
            path: /ready
            port: 4191
          initialDelaySeconds: 2
        resources:
          limits:
            cpu: "1"
            memory: "250Mi"
          requests:
            cpu: "100m"
            memory: "20Mi"
        securityContext:
          allowPrivilegeEscalation: false
          readOnlyRootFilesystem: true
          runAsUser: 2102
        terminationMessagePolicy: FallbackToLogsOnError
        volumeMounts:
        - mountPath: /var/run/linkerd/identity/end-entity
          name: linkerd-identity-end-entity
      initContainers:
      - args:
        - --incoming-proxy-port
        - "4143"
        - --outgoing-proxy-port
        - "4140"
        - --proxy-uid
        - "2102"
        - --inbound-ports-to-ignore
        - 4190,4191,222
        - --outbound-ports-to-ignore
        - 443,111
        image: gcr.io/linkerd-io/proxy-init:test-proxy-init-version
        imagePullPolicy: IfNotPresent
        name: linkerd-init
        resources:
          limits:
            cpu: "100m"
            memory: "50Mi"
          requests:
            cpu: "10m"
            memory: "10Mi"
        securityContext:
          allowPrivilegeEscalation: false
          capabilities:
            add:
            - NET_ADMIN
            - NET_RAW
          privileged: false
          readOnlyRootFilesystem: true
          runAsNonRoot: false
          runAsUser: 0
        terminationMessagePolicy: FallbackToLogsOnError
      serviceAccountName: linkerd-tap
      volumes:
      - configMap:
          name: linkerd-config
        name: config
      - emptyDir:
          medium: Memory
        name: linkerd-identity-end-entity
      - name: tls
        secret:
          secretName: linkerd-tap-tls
---
# Source: linkerd2/templates/smi-metrics.yaml

---
# Source: linkerd2/templates/linkerd-values.yaml
---
# Source: linkerd2/charts/grafana/templates/grafana-rbac.yaml
---
###
### Grafana RBAC
###
---
kind: ServiceAccount
apiVersion: v1
metadata:
  name: linkerd-grafana
  namespace: linkerd
  labels:
    linkerd.io/control-plane-component: grafana
    linkerd.io/control-plane-ns: linkerd
---
# Source: linkerd2/charts/grafana/templates/grafana.yaml
---
###
### Grafana
###
---
kind: ConfigMap
apiVersion: v1
metadata:
  name: linkerd-grafana-config
  namespace: linkerd
  labels:
    linkerd.io/control-plane-component: grafana
    linkerd.io/control-plane-ns: linkerd
  annotations:
    linkerd.io/created-by: linkerd/helm linkerd-version
data:
  grafana.ini: |-
    instance_name = linkerd-grafana

    [server]
    root_url = %(protocol)s://%(domain)s:/grafana/

    [auth]
    disable_login_form = true

    [auth.anonymous]
    enabled = true
    org_role = Editor

    [auth.basic]
    enabled = false

    [analytics]
    check_for_updates = false

    [panels]
    disable_sanitize_html = true

  datasources.yaml: |-
    apiVersion: 1
    datasources:
    - name: prometheus
      type: prometheus
      access: proxy
      orgId: 1
      url: http://linkerd-prometheus.linkerd.svc.cluster.local:9090
      isDefault: true
      jsonData:
        timeInterval: "5s"
      version: 1
      editable: true

  dashboards.yaml: |-
    apiVersion: 1
    providers:
    - name: 'default'
      orgId: 1
      folder: ''
      type: file
      disableDeletion: true
      editable: true
      options:
        path: /var/lib/grafana/dashboards
        homeDashboardId: linkerd-top-line
---
kind: Service
apiVersion: v1
metadata:
  name: linkerd-grafana
  namespace: linkerd
  labels:
    linkerd.io/control-plane-component: grafana
    linkerd.io/control-plane-ns: linkerd
  annotations:
    linkerd.io/created-by: linkerd/helm linkerd-version
spec:
  type: ClusterIP
  selector:
    linkerd.io/control-plane-component: grafana
  ports:
  - name: http
    port: 3000
    targetPort: 3000
---
apiVersion: apps/v1
kind: Deployment
metadata:
  annotations:
    linkerd.io/created-by: linkerd/helm linkerd-version
  labels:
    app.kubernetes.io/name: grafana
    app.kubernetes.io/part-of: Linkerd
    app.kubernetes.io/version: linkerd-version
    linkerd.io/control-plane-component: grafana
    linkerd.io/control-plane-ns: linkerd
  name: linkerd-grafana
  namespace: linkerd
spec:
  replicas: 1
  selector:
    matchLabels:
      linkerd.io/control-plane-component: grafana
      linkerd.io/control-plane-ns: linkerd
      linkerd.io/proxy-deployment: linkerd-grafana
  template:
    metadata:
      annotations:
        linkerd.io/created-by: linkerd/helm linkerd-version
        linkerd.io/identity-mode: default
        linkerd.io/proxy-version: test-proxy-version
      labels:
        linkerd.io/control-plane-component: grafana
        linkerd.io/control-plane-ns: linkerd
<<<<<<< HEAD
        linkerd.io/proxy-deployment: linkerd-grafana
=======
        linkerd.io/workload-ns: linkerd
        linkerd.io/proxy-deployment: linkerd-tap
>>>>>>> 5ecf2cc5
    spec:
      nodeSelector:
        null
      containers:
      - env:
        - name: GF_PATHS_DATA
          value: /data
        image: gcr.io/linkerd-io/grafana:linkerd-version
        imagePullPolicy: IfNotPresent
        livenessProbe:
          httpGet:
            path: /api/health
            port: 3000
          initialDelaySeconds: 30
        name: grafana
        ports:
        - containerPort: 3000
          name: http
        readinessProbe:
          httpGet:
            path: /api/health
            port: 3000
        resources:
          limits:
            cpu: "1"
            memory: "1024Mi"
          requests:
            cpu: "100m"
            memory: "50Mi"
        securityContext:
          runAsUser: 472
        volumeMounts:
        - mountPath: /data
          name: data
        - mountPath: /etc/grafana
          name: grafana-config
          readOnly: true
      - env:
        - name: LINKERD2_PROXY_LOG
          value: warn,linkerd=info
        - name: LINKERD2_PROXY_DESTINATION_SVC_ADDR
          value: linkerd-dst.linkerd.svc.cluster.local:8086
        - name: LINKERD2_PROXY_CONTROL_LISTEN_ADDR
          value: 0.0.0.0:4190
        - name: LINKERD2_PROXY_ADMIN_LISTEN_ADDR
          value: 0.0.0.0:4191
        - name: LINKERD2_PROXY_OUTBOUND_LISTEN_ADDR
          value: 127.0.0.1:4140
        - name: LINKERD2_PROXY_INBOUND_LISTEN_ADDR
          value: 0.0.0.0:4143
        - name: LINKERD2_PROXY_DESTINATION_GET_SUFFIXES
          value: svc.cluster.local.
        - name: LINKERD2_PROXY_DESTINATION_PROFILE_SUFFIXES
          value: svc.cluster.local.
        - name: LINKERD2_PROXY_INBOUND_ACCEPT_KEEPALIVE
          value: 10000ms
        - name: LINKERD2_PROXY_OUTBOUND_CONNECT_KEEPALIVE
          value: 10000ms
        - name: _pod_ns
          valueFrom:
            fieldRef:
              fieldPath: metadata.namespace
        - name: LINKERD2_PROXY_DESTINATION_CONTEXT
          value: ns:$(_pod_ns)
        - name: LINKERD2_PROXY_IDENTITY_DIR
          value: /var/run/linkerd/identity/end-entity
        - name: LINKERD2_PROXY_IDENTITY_TRUST_ANCHORS
          value: |
            test-trust-anchor
        - name: LINKERD2_PROXY_IDENTITY_TOKEN_FILE
          value: /var/run/secrets/kubernetes.io/serviceaccount/token
        - name: LINKERD2_PROXY_IDENTITY_SVC_ADDR
          value: linkerd-identity.linkerd.svc.cluster.local:8080
        - name: _pod_sa
          valueFrom:
            fieldRef:
              fieldPath: spec.serviceAccountName
        - name: _l5d_ns
          value: linkerd
        - name: _l5d_trustdomain
          value: test.trust.domain
        - name: LINKERD2_PROXY_IDENTITY_LOCAL_NAME
          value: $(_pod_sa).$(_pod_ns).serviceaccount.identity.$(_l5d_ns).$(_l5d_trustdomain)
        - name: LINKERD2_PROXY_IDENTITY_SVC_NAME
          value: linkerd-identity.$(_l5d_ns).serviceaccount.identity.$(_l5d_ns).$(_l5d_trustdomain)
        - name: LINKERD2_PROXY_DESTINATION_SVC_NAME
          value: linkerd-destination.$(_l5d_ns).serviceaccount.identity.$(_l5d_ns).$(_l5d_trustdomain)
        - name: LINKERD2_PROXY_TAP_SVC_NAME
          value: linkerd-tap.$(_l5d_ns).serviceaccount.identity.$(_l5d_ns).$(_l5d_trustdomain)
        image: gcr.io/linkerd-io/proxy:test-proxy-version
        imagePullPolicy: IfNotPresent
        livenessProbe:
          httpGet:
            path: /live
            port: 4191
          initialDelaySeconds: 10
        name: linkerd-proxy
        ports:
        - containerPort: 4143
          name: linkerd-proxy
        - containerPort: 4191
          name: linkerd-admin
        readinessProbe:
          httpGet:
            path: /ready
            port: 4191
          initialDelaySeconds: 2
        resources:
          limits:
            cpu: "1"
            memory: "250Mi"
          requests:
            cpu: "100m"
            memory: "20Mi"
        securityContext:
          allowPrivilegeEscalation: false
          readOnlyRootFilesystem: true
          runAsUser: 2102
        terminationMessagePolicy: FallbackToLogsOnError
        volumeMounts:
        - mountPath: /var/run/linkerd/identity/end-entity
          name: linkerd-identity-end-entity
      initContainers:
      - args:
        - --incoming-proxy-port
        - "4143"
        - --outgoing-proxy-port
        - "4140"
        - --proxy-uid
        - "2102"
        - --inbound-ports-to-ignore
        - 4190,4191,222
        - --outbound-ports-to-ignore
        - 443,111
        image: gcr.io/linkerd-io/proxy-init:test-proxy-init-version
        imagePullPolicy: IfNotPresent
        name: linkerd-init
        resources:
          limits:
            cpu: "100m"
            memory: "50Mi"
          requests:
            cpu: "10m"
            memory: "10Mi"
        securityContext:
          allowPrivilegeEscalation: false
          capabilities:
            add:
            - NET_ADMIN
            - NET_RAW
          privileged: false
          readOnlyRootFilesystem: true
          runAsNonRoot: false
          runAsUser: 0
        terminationMessagePolicy: FallbackToLogsOnError
      serviceAccountName: linkerd-grafana
      volumes:
      - emptyDir: {}
        name: data
      - configMap:
          items:
          - key: grafana.ini
            path: grafana.ini
          - key: datasources.yaml
            path: provisioning/datasources/datasources.yaml
          - key: dashboards.yaml
            path: provisioning/dashboards/dashboards.yaml
          name: linkerd-grafana-config
        name: grafana-config
      - emptyDir:
          medium: Memory
        name: linkerd-identity-end-entity<|MERGE_RESOLUTION|>--- conflicted
+++ resolved
@@ -2364,12 +2364,8 @@
       labels:
         linkerd.io/control-plane-component: proxy-injector
         linkerd.io/control-plane-ns: linkerd
-<<<<<<< HEAD
-        linkerd.io/proxy-deployment: linkerd-proxy-injector
-=======
         linkerd.io/workload-ns: linkerd
         linkerd.io/proxy-deployment: linkerd-grafana
->>>>>>> 5ecf2cc5
     spec:
       nodeSelector:
         beta.kubernetes.io/os: linux
@@ -2635,12 +2631,8 @@
       labels:
         linkerd.io/control-plane-component: sp-validator
         linkerd.io/control-plane-ns: linkerd
-<<<<<<< HEAD
-        linkerd.io/proxy-deployment: linkerd-sp-validator
-=======
         linkerd.io/workload-ns: linkerd
         linkerd.io/proxy-deployment: linkerd-proxy-injector
->>>>>>> 5ecf2cc5
     spec:
       nodeSelector:
         beta.kubernetes.io/os: linux
@@ -2887,12 +2879,8 @@
       labels:
         linkerd.io/control-plane-component: tap
         linkerd.io/control-plane-ns: linkerd
-<<<<<<< HEAD
-        linkerd.io/proxy-deployment: linkerd-tap
-=======
         linkerd.io/workload-ns: linkerd
         linkerd.io/proxy-deployment: linkerd-sp-validator
->>>>>>> 5ecf2cc5
     spec:
       nodeSelector:
         beta.kubernetes.io/os: linux
@@ -3220,12 +3208,8 @@
       labels:
         linkerd.io/control-plane-component: grafana
         linkerd.io/control-plane-ns: linkerd
-<<<<<<< HEAD
-        linkerd.io/proxy-deployment: linkerd-grafana
-=======
         linkerd.io/workload-ns: linkerd
         linkerd.io/proxy-deployment: linkerd-tap
->>>>>>> 5ecf2cc5
     spec:
       nodeSelector:
         null
