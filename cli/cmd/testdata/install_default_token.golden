--- conflicted
+++ resolved
@@ -1385,11 +1385,7 @@
       image:
         name: cr.l5d.io/linkerd/proxy-init
         pullPolicy: ""
-<<<<<<< HEAD
-        version: v1.5.0
-=======
         version: v1.5.1
->>>>>>> d1ce1fc3
       resources:
         cpu:
           limit: 100m
@@ -1700,11 +1696,7 @@
         - "4190,4191,4567,4568"
         - --outbound-ports-to-ignore
         - "443"
-<<<<<<< HEAD
-        image: cr.l5d.io/linkerd/proxy-init:v1.5.0
-=======
         image: cr.l5d.io/linkerd/proxy-init:v1.5.1
->>>>>>> d1ce1fc3
         imagePullPolicy: IfNotPresent
         name: linkerd-init
         resources:
@@ -2101,11 +2093,7 @@
         - "4190,4191,4567,4568"
         - --outbound-ports-to-ignore
         - "443"
-<<<<<<< HEAD
-        image: cr.l5d.io/linkerd/proxy-init:v1.5.0
-=======
         image: cr.l5d.io/linkerd/proxy-init:v1.5.1
->>>>>>> d1ce1fc3
         imagePullPolicy: IfNotPresent
         name: linkerd-init
         resources:
@@ -2393,11 +2381,7 @@
         - "4190,4191,4567,4568"
         - --outbound-ports-to-ignore
         - "4567,4568"
-<<<<<<< HEAD
-        image: cr.l5d.io/linkerd/proxy-init:v1.5.0
-=======
         image: cr.l5d.io/linkerd/proxy-init:v1.5.1
->>>>>>> d1ce1fc3
         imagePullPolicy: IfNotPresent
         name: linkerd-init
         resources:
