---
kind: ConfigMap
apiVersion: v1
metadata:
  name: linkerd-config
  namespace: linkerd
  labels:
    linkerd.io/control-plane-component: controller
    linkerd.io/control-plane-ns: linkerd
  annotations:
    linkerd.io/created-by: linkerd/cli dev-undefined
data:
  global: |
    {"linkerdNamespace":"linkerd","cniEnabled":false,"version":"install-control-plane-version","identityContext":{"trustDomain":"cluster.local","trustAnchorsPem":"-----BEGIN CERTIFICATE-----\nMIIBYDCCAQegAwIBAgIBATAKBggqhkjOPQQDAjAYMRYwFAYDVQQDEw1jbHVzdGVy\nLmxvY2FsMB4XDTE5MDMwMzAxNTk1MloXDTI5MDIyODAyMDM1MlowGDEWMBQGA1UE\nAxMNY2x1c3Rlci5sb2NhbDBZMBMGByqGSM49AgEGCCqGSM49AwEHA0IABAChpAt0\nxtgO9qbVtEtDK80N6iCL2Htyf2kIv2m5QkJ1y0TFQi5hTVe3wtspJ8YpZF0pl364\n6TiYeXB8tOOhIACjQjBAMA4GA1UdDwEB/wQEAwIBBjAdBgNVHSUEFjAUBggrBgEF\nBQcDAQYIKwYBBQUHAwIwDwYDVR0TAQH/BAUwAwEB/zAKBggqhkjOPQQDAgNHADBE\nAiBQ/AAwF8kG8VOmRSUTPakSSa/N4mqK2HsZuhQXCmiZHwIgZEzI5DCkpU7w3SIv\nOLO4Zsk1XrGZHGsmyiEyvYF9lpY=\n-----END CERTIFICATE-----\n","issuanceLifetime":"86400s","clockSkewAllowance":"20s","scheme":"linkerd.io/tls"},"autoInjectContext":null,"omitWebhookSideEffects":false,"clusterDomain":"cluster.local"}
  proxy: |
    {"proxyImage":{"imageName":"gcr.io/linkerd-io/proxy","pullPolicy":"IfNotPresent"},"proxyInitImage":{"imageName":"gcr.io/linkerd-io/proxy-init","pullPolicy":"IfNotPresent"},"controlPort":{"port":4190},"ignoreInboundPorts":[],"ignoreOutboundPorts":[],"inboundPort":{"port":4143},"adminPort":{"port":4191},"outboundPort":{"port":4140},"resource":{"requestCpu":"","requestMemory":"","limitCpu":"","limitMemory":""},"proxyUid":"2102","logLevel":{"level":"warn,linkerd=info"},"disableExternalProfiles":true,"proxyVersion":"install-proxy-version","proxyInitImageVersion":"v1.3.2","debugImage":{"imageName":"gcr.io/linkerd-io/debug","pullPolicy":"IfNotPresent"},"debugImageVersion":"install-debug-version"}
  install: |
    {"cliVersion":"dev-undefined","flags":[]}
---
###
### Identity Controller Service
###
---
kind: Secret
apiVersion: v1
metadata:
  name: linkerd-identity-issuer
  namespace: linkerd
  labels:
    linkerd.io/control-plane-component: identity
    linkerd.io/control-plane-ns: linkerd
  annotations:
    linkerd.io/created-by: linkerd/cli dev-undefined
    linkerd.io/identity-issuer-expiry: 2029-02-28T02:03:52Z
data:
  crt.pem: LS0tLS1CRUdJTiBDRVJUSUZJQ0FURS0tLS0tCk1JSUJjakNDQVJpZ0F3SUJBZ0lCQWpBS0JnZ3Foa2pPUFFRREFqQVlNUll3RkFZRFZRUURFdzFqYkhWemRHVnkKTG14dlkyRnNNQjRYRFRFNU1ETXdNekF4TlRrMU1sb1hEVEk1TURJeU9EQXlNRE0xTWxvd0tURW5NQ1VHQTFVRQpBeE1lYVdSbGJuUnBkSGt1YkdsdWEyVnlaQzVqYkhWemRHVnlMbXh2WTJGc01Ga3dFd1lIS29aSXpqMENBUVlJCktvWkl6ajBEQVFjRFFnQUVJU2cwQ21KTkJXTHhKVHNLdDcrYno4QXMxWWZxWkZ1VHEyRm5ZbzAxNk5LVnY3MGUKUUMzVDZ0T3Bhajl4dUtzWGZsVTZaa3VpVlJpaWh3K3RWMmlzcTZOQ01FQXdEZ1lEVlIwUEFRSC9CQVFEQWdFRwpNQjBHQTFVZEpRUVdNQlFHQ0NzR0FRVUZCd01CQmdnckJnRUZCUWNEQWpBUEJnTlZIUk1CQWY4RUJUQURBUUgvCk1Bb0dDQ3FHU000OUJBTUNBMGdBTUVVQ0lGK2FNMEJ3MlBkTUZEcS9LdGFCUXZIZEFZYVVQVng4dmYzam4rTTQKQWFENEFpRUE5SEJkanlXeWlLZUt4bEE4Q29PdlVBd0k5NXhjNlhVTW9EeFJTWGpucFhnPQotLS0tLUVORCBDRVJUSUZJQ0FURS0tLS0t
  key.pem: LS0tLS1CRUdJTiBFQyBQUklWQVRFIEtFWS0tLS0tCk1IY0NBUUVFSU1JSnltZWtZeitra0NMUGtGbHJVeUF1L2NISllSVHl3Zm1BVVJLS1JYZHpvQW9HQ0NxR1NNNDkKQXdFSG9VUURRZ0FFSVNnMENtSk5CV0x4SlRzS3Q3K2J6OEFzMVlmcVpGdVRxMkZuWW8wMTZOS1Z2NzBlUUMzVAo2dE9wYWo5eHVLc1hmbFU2Wmt1aVZSaWlodyt0VjJpc3F3PT0KLS0tLS1FTkQgRUMgUFJJVkFURSBLRVktLS0tLQ==
---
kind: Service
apiVersion: v1
metadata:
  name: linkerd-identity
  namespace: linkerd
  labels:
    linkerd.io/control-plane-component: identity
    linkerd.io/control-plane-ns: linkerd
  annotations:
    linkerd.io/created-by: linkerd/cli dev-undefined
spec:
  type: ClusterIP
  selector:
    linkerd.io/control-plane-component: identity
  ports:
  - name: grpc
    port: 8080
    targetPort: 8080
---
apiVersion: apps/v1
kind: Deployment
metadata:
  annotations:
    linkerd.io/created-by: linkerd/cli dev-undefined
  labels:
    app.kubernetes.io/name: identity
    app.kubernetes.io/part-of: Linkerd
    app.kubernetes.io/version: install-control-plane-version
    linkerd.io/control-plane-component: identity
    linkerd.io/control-plane-ns: linkerd
  name: linkerd-identity
  namespace: linkerd
spec:
  replicas: 1
  selector:
    matchLabels:
      linkerd.io/control-plane-component: identity
      linkerd.io/control-plane-ns: linkerd
      linkerd.io/proxy-deployment: linkerd-identity
  template:
    metadata:
      annotations:
        linkerd.io/created-by: linkerd/cli dev-undefined
        linkerd.io/identity-mode: default
        linkerd.io/proxy-version: install-proxy-version
      labels:
        linkerd.io/control-plane-component: identity
        linkerd.io/control-plane-ns: linkerd
        linkerd.io/workload-ns: linkerd
        linkerd.io/proxy-deployment: linkerd-identity
    spec:
      nodeSelector:
        beta.kubernetes.io/os: linux
      containers:
      - args:
        - identity
        - -log-level=info
        image: gcr.io/linkerd-io/controller:install-control-plane-version
        imagePullPolicy: IfNotPresent
        livenessProbe:
          httpGet:
            path: /ping
            port: 9990
          initialDelaySeconds: 10
        name: identity
        ports:
        - containerPort: 8080
          name: grpc
        - containerPort: 9990
          name: admin-http
        readinessProbe:
          failureThreshold: 7
          httpGet:
            path: /ready
            port: 9990
        securityContext:
          runAsUser: 2103
        volumeMounts:
        - mountPath: /var/run/linkerd/config
          name: config
        - mountPath: /var/run/linkerd/identity/issuer
          name: identity-issuer
      - env:
        - name: LINKERD2_PROXY_LOG
          value: warn,linkerd=info
        - name: LINKERD2_PROXY_DESTINATION_SVC_ADDR
          value: linkerd-dst.linkerd.svc.cluster.local:8086
        - name: LINKERD2_PROXY_DESTINATION_GET_NETWORKS
          value: "10.0.0.0/8,172.16.0.0/12,192.168.0.0/16"
        - name: LINKERD2_PROXY_CONTROL_LISTEN_ADDR
          value: 0.0.0.0:4190
        - name: LINKERD2_PROXY_ADMIN_LISTEN_ADDR
          value: 0.0.0.0:4191
        - name: LINKERD2_PROXY_OUTBOUND_LISTEN_ADDR
          value: 127.0.0.1:4140
        - name: LINKERD2_PROXY_INBOUND_LISTEN_ADDR
          value: 0.0.0.0:4143
        - name: LINKERD2_PROXY_DESTINATION_GET_SUFFIXES
          value: svc.cluster.local.
        - name: LINKERD2_PROXY_DESTINATION_PROFILE_SUFFIXES
          value: svc.cluster.local.
        - name: LINKERD2_PROXY_INBOUND_ACCEPT_KEEPALIVE
          value: 10000ms
        - name: LINKERD2_PROXY_OUTBOUND_CONNECT_KEEPALIVE
          value: 10000ms
        - name: _pod_ns
          valueFrom:
            fieldRef:
              fieldPath: metadata.namespace
        - name: LINKERD2_PROXY_DESTINATION_CONTEXT
          value: ns:$(_pod_ns)
        - name: LINKERD2_PROXY_IDENTITY_DIR
          value: /var/run/linkerd/identity/end-entity
        - name: LINKERD2_PROXY_IDENTITY_TRUST_ANCHORS
          value: |
            -----BEGIN CERTIFICATE-----
            MIIBYDCCAQegAwIBAgIBATAKBggqhkjOPQQDAjAYMRYwFAYDVQQDEw1jbHVzdGVy
            LmxvY2FsMB4XDTE5MDMwMzAxNTk1MloXDTI5MDIyODAyMDM1MlowGDEWMBQGA1UE
            AxMNY2x1c3Rlci5sb2NhbDBZMBMGByqGSM49AgEGCCqGSM49AwEHA0IABAChpAt0
            xtgO9qbVtEtDK80N6iCL2Htyf2kIv2m5QkJ1y0TFQi5hTVe3wtspJ8YpZF0pl364
            6TiYeXB8tOOhIACjQjBAMA4GA1UdDwEB/wQEAwIBBjAdBgNVHSUEFjAUBggrBgEF
            BQcDAQYIKwYBBQUHAwIwDwYDVR0TAQH/BAUwAwEB/zAKBggqhkjOPQQDAgNHADBE
            AiBQ/AAwF8kG8VOmRSUTPakSSa/N4mqK2HsZuhQXCmiZHwIgZEzI5DCkpU7w3SIv
            OLO4Zsk1XrGZHGsmyiEyvYF9lpY=
            -----END CERTIFICATE-----
        - name: LINKERD2_PROXY_IDENTITY_TOKEN_FILE
          value: /var/run/secrets/kubernetes.io/serviceaccount/token
        - name: LINKERD2_PROXY_IDENTITY_SVC_ADDR
          value: localhost.:8080
        - name: _pod_sa
          valueFrom:
            fieldRef:
              fieldPath: spec.serviceAccountName
        - name: _l5d_ns
          value: linkerd
        - name: _l5d_trustdomain
          value: cluster.local
        - name: LINKERD2_PROXY_IDENTITY_LOCAL_NAME
          value: $(_pod_sa).$(_pod_ns).serviceaccount.identity.$(_l5d_ns).$(_l5d_trustdomain)
        - name: LINKERD2_PROXY_IDENTITY_SVC_NAME
          value: linkerd-identity.$(_l5d_ns).serviceaccount.identity.$(_l5d_ns).$(_l5d_trustdomain)
        - name: LINKERD2_PROXY_DESTINATION_SVC_NAME
          value: linkerd-destination.$(_l5d_ns).serviceaccount.identity.$(_l5d_ns).$(_l5d_trustdomain)
        - name: LINKERD2_PROXY_TAP_SVC_NAME
          value: linkerd-tap.$(_l5d_ns).serviceaccount.identity.$(_l5d_ns).$(_l5d_trustdomain)
        image: gcr.io/linkerd-io/proxy:install-proxy-version
        imagePullPolicy: IfNotPresent
        livenessProbe:
          httpGet:
            path: /live
            port: 4191
          initialDelaySeconds: 10
        name: linkerd-proxy
        ports:
        - containerPort: 4143
          name: linkerd-proxy
        - containerPort: 4191
          name: linkerd-admin
        readinessProbe:
          httpGet:
            path: /ready
            port: 4191
          initialDelaySeconds: 2
        resources:
        securityContext:
          allowPrivilegeEscalation: false
          readOnlyRootFilesystem: true
          runAsUser: 2102
        terminationMessagePolicy: FallbackToLogsOnError
        volumeMounts:
        - mountPath: /var/run/linkerd/identity/end-entity
          name: linkerd-identity-end-entity
      initContainers:
      - args:
        - --incoming-proxy-port
        - "4143"
        - --outgoing-proxy-port
        - "4140"
        - --proxy-uid
        - "2102"
        - --inbound-ports-to-ignore
        - 4190,4191
        - --outbound-ports-to-ignore
        - "443"
        image: gcr.io/linkerd-io/proxy-init:v1.3.2
        imagePullPolicy: IfNotPresent
        name: linkerd-init
        resources:
          limits:
            cpu: "100m"
            memory: "50Mi"
          requests:
            cpu: "10m"
            memory: "10Mi"
        securityContext:
          allowPrivilegeEscalation: false
          capabilities:
            add:
            - NET_ADMIN
            - NET_RAW
          privileged: false
          readOnlyRootFilesystem: true
          runAsNonRoot: false
          runAsUser: 0
        terminationMessagePolicy: FallbackToLogsOnError
      serviceAccountName: linkerd-identity
      volumes:
      - configMap:
          name: linkerd-config
        name: config
      - name: identity-issuer
        secret:
          secretName: linkerd-identity-issuer
      - emptyDir:
          medium: Memory
        name: linkerd-identity-end-entity
---
###
### Controller
###
---
kind: Service
apiVersion: v1
metadata:
  name: linkerd-controller-api
  namespace: linkerd
  labels:
    linkerd.io/control-plane-component: controller
    linkerd.io/control-plane-ns: linkerd
  annotations:
    linkerd.io/created-by: linkerd/cli dev-undefined
spec:
  type: ClusterIP
  selector:
    linkerd.io/control-plane-component: controller
  ports:
  - name: http
    port: 8085
    targetPort: 8085
---
apiVersion: apps/v1
kind: Deployment
metadata:
  annotations:
    linkerd.io/created-by: linkerd/cli dev-undefined
  labels:
    app.kubernetes.io/name: controller
    app.kubernetes.io/part-of: Linkerd
    app.kubernetes.io/version: install-control-plane-version
    linkerd.io/control-plane-component: controller
    linkerd.io/control-plane-ns: linkerd
  name: linkerd-controller
  namespace: linkerd
spec:
  replicas: 1
  selector:
    matchLabels:
      linkerd.io/control-plane-component: controller
      linkerd.io/control-plane-ns: linkerd
      linkerd.io/proxy-deployment: linkerd-controller
  template:
    metadata:
      annotations:
        linkerd.io/created-by: linkerd/cli dev-undefined
        linkerd.io/identity-mode: default
        linkerd.io/proxy-version: install-proxy-version
      labels:
        linkerd.io/control-plane-component: controller
        linkerd.io/control-plane-ns: linkerd
        linkerd.io/workload-ns: linkerd
        linkerd.io/proxy-deployment: linkerd-controller
    spec:
      nodeSelector:
        beta.kubernetes.io/os: linux
      containers:
      - args:
        - public-api
        - -prometheus-url=http://linkerd-prometheus.linkerd.svc.cluster.local:9090
        - -destination-addr=linkerd-dst.linkerd.svc.cluster.local:8086
        - -controller-namespace=linkerd
        - -log-level=info
        image: gcr.io/linkerd-io/controller:install-control-plane-version
        imagePullPolicy: IfNotPresent
        livenessProbe:
          httpGet:
            path: /ping
            port: 9995
          initialDelaySeconds: 10
        name: public-api
        ports:
        - containerPort: 8085
          name: http
        - containerPort: 9995
          name: admin-http
        readinessProbe:
          failureThreshold: 7
          httpGet:
            path: /ready
            port: 9995
        securityContext:
          runAsUser: 2103
        volumeMounts:
        - mountPath: /var/run/linkerd/config
          name: config
      - env:
        - name: LINKERD2_PROXY_LOG
          value: warn,linkerd=info
        - name: LINKERD2_PROXY_DESTINATION_SVC_ADDR
          value: linkerd-dst.linkerd.svc.cluster.local:8086
        - name: LINKERD2_PROXY_DESTINATION_GET_NETWORKS
          value: "10.0.0.0/8,172.16.0.0/12,192.168.0.0/16"
        - name: LINKERD2_PROXY_CONTROL_LISTEN_ADDR
          value: 0.0.0.0:4190
        - name: LINKERD2_PROXY_ADMIN_LISTEN_ADDR
          value: 0.0.0.0:4191
        - name: LINKERD2_PROXY_OUTBOUND_LISTEN_ADDR
          value: 127.0.0.1:4140
        - name: LINKERD2_PROXY_INBOUND_LISTEN_ADDR
          value: 0.0.0.0:4143
        - name: LINKERD2_PROXY_DESTINATION_GET_SUFFIXES
          value: svc.cluster.local.
        - name: LINKERD2_PROXY_DESTINATION_PROFILE_SUFFIXES
          value: svc.cluster.local.
        - name: LINKERD2_PROXY_INBOUND_ACCEPT_KEEPALIVE
          value: 10000ms
        - name: LINKERD2_PROXY_OUTBOUND_CONNECT_KEEPALIVE
          value: 10000ms
        - name: _pod_ns
          valueFrom:
            fieldRef:
              fieldPath: metadata.namespace
        - name: LINKERD2_PROXY_DESTINATION_CONTEXT
          value: ns:$(_pod_ns)
        - name: LINKERD2_PROXY_IDENTITY_DIR
          value: /var/run/linkerd/identity/end-entity
        - name: LINKERD2_PROXY_IDENTITY_TRUST_ANCHORS
          value: |
            -----BEGIN CERTIFICATE-----
            MIIBYDCCAQegAwIBAgIBATAKBggqhkjOPQQDAjAYMRYwFAYDVQQDEw1jbHVzdGVy
            LmxvY2FsMB4XDTE5MDMwMzAxNTk1MloXDTI5MDIyODAyMDM1MlowGDEWMBQGA1UE
            AxMNY2x1c3Rlci5sb2NhbDBZMBMGByqGSM49AgEGCCqGSM49AwEHA0IABAChpAt0
            xtgO9qbVtEtDK80N6iCL2Htyf2kIv2m5QkJ1y0TFQi5hTVe3wtspJ8YpZF0pl364
            6TiYeXB8tOOhIACjQjBAMA4GA1UdDwEB/wQEAwIBBjAdBgNVHSUEFjAUBggrBgEF
            BQcDAQYIKwYBBQUHAwIwDwYDVR0TAQH/BAUwAwEB/zAKBggqhkjOPQQDAgNHADBE
            AiBQ/AAwF8kG8VOmRSUTPakSSa/N4mqK2HsZuhQXCmiZHwIgZEzI5DCkpU7w3SIv
            OLO4Zsk1XrGZHGsmyiEyvYF9lpY=
            -----END CERTIFICATE-----
        - name: LINKERD2_PROXY_IDENTITY_TOKEN_FILE
          value: /var/run/secrets/kubernetes.io/serviceaccount/token
        - name: LINKERD2_PROXY_IDENTITY_SVC_ADDR
          value: linkerd-identity.linkerd.svc.cluster.local:8080
        - name: _pod_sa
          valueFrom:
            fieldRef:
              fieldPath: spec.serviceAccountName
        - name: _l5d_ns
          value: linkerd
        - name: _l5d_trustdomain
          value: cluster.local
        - name: LINKERD2_PROXY_IDENTITY_LOCAL_NAME
          value: $(_pod_sa).$(_pod_ns).serviceaccount.identity.$(_l5d_ns).$(_l5d_trustdomain)
        - name: LINKERD2_PROXY_IDENTITY_SVC_NAME
          value: linkerd-identity.$(_l5d_ns).serviceaccount.identity.$(_l5d_ns).$(_l5d_trustdomain)
        - name: LINKERD2_PROXY_DESTINATION_SVC_NAME
          value: linkerd-destination.$(_l5d_ns).serviceaccount.identity.$(_l5d_ns).$(_l5d_trustdomain)
        - name: LINKERD2_PROXY_TAP_SVC_NAME
          value: linkerd-tap.$(_l5d_ns).serviceaccount.identity.$(_l5d_ns).$(_l5d_trustdomain)
        image: gcr.io/linkerd-io/proxy:install-proxy-version
        imagePullPolicy: IfNotPresent
        livenessProbe:
          httpGet:
            path: /live
            port: 4191
          initialDelaySeconds: 10
        name: linkerd-proxy
        ports:
        - containerPort: 4143
          name: linkerd-proxy
        - containerPort: 4191
          name: linkerd-admin
        readinessProbe:
          httpGet:
            path: /ready
            port: 4191
          initialDelaySeconds: 2
        resources:
        securityContext:
          allowPrivilegeEscalation: false
          readOnlyRootFilesystem: true
          runAsUser: 2102
        terminationMessagePolicy: FallbackToLogsOnError
        volumeMounts:
        - mountPath: /var/run/linkerd/identity/end-entity
          name: linkerd-identity-end-entity
      initContainers:
      - args:
        - --incoming-proxy-port
        - "4143"
        - --outgoing-proxy-port
        - "4140"
        - --proxy-uid
        - "2102"
        - --inbound-ports-to-ignore
        - 4190,4191
        - --outbound-ports-to-ignore
        - "443"
        image: gcr.io/linkerd-io/proxy-init:v1.3.2
        imagePullPolicy: IfNotPresent
        name: linkerd-init
        resources:
          limits:
            cpu: "100m"
            memory: "50Mi"
          requests:
            cpu: "10m"
            memory: "10Mi"
        securityContext:
          allowPrivilegeEscalation: false
          capabilities:
            add:
            - NET_ADMIN
            - NET_RAW
          privileged: false
          readOnlyRootFilesystem: true
          runAsNonRoot: false
          runAsUser: 0
        terminationMessagePolicy: FallbackToLogsOnError
      serviceAccountName: linkerd-controller
      volumes:
      - configMap:
          name: linkerd-config
        name: config
      - emptyDir:
          medium: Memory
        name: linkerd-identity-end-entity
---
###
### Destination Controller Service
###
---
kind: Service
apiVersion: v1
metadata:
  name: linkerd-dst
  namespace: linkerd
  labels:
    linkerd.io/control-plane-component: destination
    linkerd.io/control-plane-ns: linkerd
  annotations:
    linkerd.io/created-by: linkerd/cli dev-undefined
spec:
  type: ClusterIP
  selector:
    linkerd.io/control-plane-component: destination
  ports:
  - name: grpc
    port: 8086
    targetPort: 8086
---
apiVersion: apps/v1
kind: Deployment
metadata:
  annotations:
    linkerd.io/created-by: linkerd/cli dev-undefined
  labels:
    app.kubernetes.io/name: destination
    app.kubernetes.io/part-of: Linkerd
    app.kubernetes.io/version: install-control-plane-version
    linkerd.io/control-plane-component: destination
    linkerd.io/control-plane-ns: linkerd
  name: linkerd-destination
  namespace: linkerd
spec:
  replicas: 1
  selector:
    matchLabels:
      linkerd.io/control-plane-component: destination
      linkerd.io/control-plane-ns: linkerd
      linkerd.io/proxy-deployment: linkerd-destination
  template:
    metadata:
      annotations:
        linkerd.io/created-by: linkerd/cli dev-undefined
        linkerd.io/identity-mode: default
        linkerd.io/proxy-version: install-proxy-version
      labels:
        linkerd.io/control-plane-component: destination
        linkerd.io/control-plane-ns: linkerd
        linkerd.io/workload-ns: linkerd
        linkerd.io/proxy-deployment: linkerd-destination
    spec:
      nodeSelector:
        beta.kubernetes.io/os: linux
      containers:
      - args:
        - destination
        - -addr=:8086
        - -controller-namespace=linkerd
        - -enable-h2-upgrade=true
        - -log-level=info
        image: gcr.io/linkerd-io/controller:install-control-plane-version
        imagePullPolicy: IfNotPresent
        livenessProbe:
          httpGet:
            path: /ping
            port: 9996
          initialDelaySeconds: 10
        name: destination
        ports:
        - containerPort: 8086
          name: grpc
        - containerPort: 9996
          name: admin-http
        readinessProbe:
          failureThreshold: 7
          httpGet:
            path: /ready
            port: 9996
        securityContext:
          runAsUser: 2103
        volumeMounts:
        - mountPath: /var/run/linkerd/config
          name: config
      - env:
        - name: LINKERD2_PROXY_LOG
          value: warn,linkerd=info
        - name: LINKERD2_PROXY_DESTINATION_SVC_ADDR
          value: localhost.:8086
        - name: LINKERD2_PROXY_DESTINATION_GET_NETWORKS
          value: "10.0.0.0/8,172.16.0.0/12,192.168.0.0/16"
        - name: LINKERD2_PROXY_CONTROL_LISTEN_ADDR
          value: 0.0.0.0:4190
        - name: LINKERD2_PROXY_ADMIN_LISTEN_ADDR
          value: 0.0.0.0:4191
        - name: LINKERD2_PROXY_OUTBOUND_LISTEN_ADDR
          value: 127.0.0.1:4140
        - name: LINKERD2_PROXY_INBOUND_LISTEN_ADDR
          value: 0.0.0.0:4143
        - name: LINKERD2_PROXY_DESTINATION_GET_SUFFIXES
          value: svc.cluster.local.
        - name: LINKERD2_PROXY_DESTINATION_PROFILE_SUFFIXES
          value: svc.cluster.local.
        - name: LINKERD2_PROXY_INBOUND_ACCEPT_KEEPALIVE
          value: 10000ms
        - name: LINKERD2_PROXY_OUTBOUND_CONNECT_KEEPALIVE
          value: 10000ms
        - name: _pod_ns
          valueFrom:
            fieldRef:
              fieldPath: metadata.namespace
        - name: LINKERD2_PROXY_DESTINATION_CONTEXT
          value: ns:$(_pod_ns)
        - name: LINKERD2_PROXY_IDENTITY_DIR
          value: /var/run/linkerd/identity/end-entity
        - name: LINKERD2_PROXY_IDENTITY_TRUST_ANCHORS
          value: |
            -----BEGIN CERTIFICATE-----
            MIIBYDCCAQegAwIBAgIBATAKBggqhkjOPQQDAjAYMRYwFAYDVQQDEw1jbHVzdGVy
            LmxvY2FsMB4XDTE5MDMwMzAxNTk1MloXDTI5MDIyODAyMDM1MlowGDEWMBQGA1UE
            AxMNY2x1c3Rlci5sb2NhbDBZMBMGByqGSM49AgEGCCqGSM49AwEHA0IABAChpAt0
            xtgO9qbVtEtDK80N6iCL2Htyf2kIv2m5QkJ1y0TFQi5hTVe3wtspJ8YpZF0pl364
            6TiYeXB8tOOhIACjQjBAMA4GA1UdDwEB/wQEAwIBBjAdBgNVHSUEFjAUBggrBgEF
            BQcDAQYIKwYBBQUHAwIwDwYDVR0TAQH/BAUwAwEB/zAKBggqhkjOPQQDAgNHADBE
            AiBQ/AAwF8kG8VOmRSUTPakSSa/N4mqK2HsZuhQXCmiZHwIgZEzI5DCkpU7w3SIv
            OLO4Zsk1XrGZHGsmyiEyvYF9lpY=
            -----END CERTIFICATE-----
        - name: LINKERD2_PROXY_IDENTITY_TOKEN_FILE
          value: /var/run/secrets/kubernetes.io/serviceaccount/token
        - name: LINKERD2_PROXY_IDENTITY_SVC_ADDR
          value: linkerd-identity.linkerd.svc.cluster.local:8080
        - name: _pod_sa
          valueFrom:
            fieldRef:
              fieldPath: spec.serviceAccountName
        - name: _l5d_ns
          value: linkerd
        - name: _l5d_trustdomain
          value: cluster.local
        - name: LINKERD2_PROXY_IDENTITY_LOCAL_NAME
          value: $(_pod_sa).$(_pod_ns).serviceaccount.identity.$(_l5d_ns).$(_l5d_trustdomain)
        - name: LINKERD2_PROXY_IDENTITY_SVC_NAME
          value: linkerd-identity.$(_l5d_ns).serviceaccount.identity.$(_l5d_ns).$(_l5d_trustdomain)
        - name: LINKERD2_PROXY_DESTINATION_SVC_NAME
          value: linkerd-destination.$(_l5d_ns).serviceaccount.identity.$(_l5d_ns).$(_l5d_trustdomain)
        - name: LINKERD2_PROXY_TAP_SVC_NAME
          value: linkerd-tap.$(_l5d_ns).serviceaccount.identity.$(_l5d_ns).$(_l5d_trustdomain)
        image: gcr.io/linkerd-io/proxy:install-proxy-version
        imagePullPolicy: IfNotPresent
        livenessProbe:
          httpGet:
            path: /live
            port: 4191
          initialDelaySeconds: 10
        name: linkerd-proxy
        ports:
        - containerPort: 4143
          name: linkerd-proxy
        - containerPort: 4191
          name: linkerd-admin
        readinessProbe:
          httpGet:
            path: /ready
            port: 4191
          initialDelaySeconds: 2
        resources:
        securityContext:
          allowPrivilegeEscalation: false
          readOnlyRootFilesystem: true
          runAsUser: 2102
        terminationMessagePolicy: FallbackToLogsOnError
        volumeMounts:
        - mountPath: /var/run/linkerd/identity/end-entity
          name: linkerd-identity-end-entity
      initContainers:
      - args:
        - --incoming-proxy-port
        - "4143"
        - --outgoing-proxy-port
        - "4140"
        - --proxy-uid
        - "2102"
        - --inbound-ports-to-ignore
        - 4190,4191
        - --outbound-ports-to-ignore
        - "443"
        image: gcr.io/linkerd-io/proxy-init:v1.3.2
        imagePullPolicy: IfNotPresent
        name: linkerd-init
        resources:
          limits:
            cpu: "100m"
            memory: "50Mi"
          requests:
            cpu: "10m"
            memory: "10Mi"
        securityContext:
          allowPrivilegeEscalation: false
          capabilities:
            add:
            - NET_ADMIN
            - NET_RAW
          privileged: false
          readOnlyRootFilesystem: true
          runAsNonRoot: false
          runAsUser: 0
        terminationMessagePolicy: FallbackToLogsOnError
      serviceAccountName: linkerd-destination
      volumes:
      - configMap:
          name: linkerd-config
        name: config
      - emptyDir:
          medium: Memory
        name: linkerd-identity-end-entity
---
###
### Heartbeat
###
---
apiVersion: batch/v1beta1
kind: CronJob
metadata:
  name: linkerd-heartbeat
  namespace: linkerd
  labels:
    app.kubernetes.io/name: heartbeat
    app.kubernetes.io/part-of: Linkerd
    app.kubernetes.io/version: install-control-plane-version
    linkerd.io/control-plane-component: heartbeat
    linkerd.io/control-plane-ns: linkerd
  annotations:
    linkerd.io/created-by: linkerd/cli dev-undefined
spec:
  schedule: "1 2 3 4 5"
  successfulJobsHistoryLimit: 0
  jobTemplate:
    spec:
      template:
        metadata:
          labels:
            linkerd.io/control-plane-component: heartbeat
            linkerd.io/workload-ns: linkerd
          annotations:
            linkerd.io/created-by: linkerd/cli dev-undefined
        spec:
          nodeSelector:
            beta.kubernetes.io/os: linux
          serviceAccountName: linkerd-heartbeat
          restartPolicy: Never
          containers:
          - name: heartbeat
            image: gcr.io/linkerd-io/controller:install-control-plane-version
            imagePullPolicy: IfNotPresent
            args:
            - "heartbeat"
            - "-prometheus-url=http://linkerd-prometheus.linkerd.svc.cluster.local:9090"
            - "-controller-namespace=linkerd"
            - "-log-level=info"
            securityContext:
              runAsUser: 2103
---
###
### Web
###
---
kind: Service
apiVersion: v1
metadata:
  name: linkerd-web
  namespace: linkerd
  labels:
    linkerd.io/control-plane-component: web
    linkerd.io/control-plane-ns: linkerd
  annotations:
    linkerd.io/created-by: linkerd/cli dev-undefined
spec:
  type: ClusterIP
  selector:
    linkerd.io/control-plane-component: web
  ports:
  - name: http
    port: 8084
    targetPort: 8084
  - name: admin-http
    port: 9994
    targetPort: 9994
---
apiVersion: apps/v1
kind: Deployment
metadata:
  annotations:
    linkerd.io/created-by: linkerd/cli dev-undefined
  labels:
    app.kubernetes.io/name: web
    app.kubernetes.io/part-of: Linkerd
    app.kubernetes.io/version: install-control-plane-version
    linkerd.io/control-plane-component: web
    linkerd.io/control-plane-ns: linkerd
  name: linkerd-web
  namespace: linkerd
spec:
  replicas: 1
  selector:
    matchLabels:
      linkerd.io/control-plane-component: web
      linkerd.io/control-plane-ns: linkerd
      linkerd.io/proxy-deployment: linkerd-web
  template:
    metadata:
      annotations:
        linkerd.io/created-by: linkerd/cli dev-undefined
        linkerd.io/identity-mode: default
        linkerd.io/proxy-version: install-proxy-version
      labels:
        linkerd.io/control-plane-component: web
        linkerd.io/control-plane-ns: linkerd
        linkerd.io/workload-ns: linkerd
        linkerd.io/proxy-deployment: linkerd-web
    spec:
      nodeSelector:
        beta.kubernetes.io/os: linux
      containers:
      - args:
        - -api-addr=linkerd-controller-api.linkerd.svc.cluster.local:8085
        - -grafana-addr=linkerd-grafana.linkerd.svc.cluster.local:3000
        - -controller-namespace=linkerd
        - -log-level=info
        - -enforced-host=^(localhost|127\.0\.0\.1|linkerd-web\.linkerd\.svc\.cluster\.local|linkerd-web\.linkerd\.svc|\[::1\])(:\d+)?$
        image: gcr.io/linkerd-io/web:install-control-plane-version
        imagePullPolicy: IfNotPresent
        livenessProbe:
          httpGet:
            path: /ping
            port: 9994
          initialDelaySeconds: 10
        name: web
        ports:
        - containerPort: 8084
          name: http
        - containerPort: 9994
          name: admin-http
        readinessProbe:
          failureThreshold: 7
          httpGet:
            path: /ready
            port: 9994
        securityContext:
          runAsUser: 2103
        volumeMounts:
        - mountPath: /var/run/linkerd/config
          name: config
      - env:
        - name: LINKERD2_PROXY_LOG
          value: warn,linkerd=info
        - name: LINKERD2_PROXY_DESTINATION_SVC_ADDR
          value: linkerd-dst.linkerd.svc.cluster.local:8086
        - name: LINKERD2_PROXY_DESTINATION_GET_NETWORKS
          value: "10.0.0.0/8,172.16.0.0/12,192.168.0.0/16"
        - name: LINKERD2_PROXY_CONTROL_LISTEN_ADDR
          value: 0.0.0.0:4190
        - name: LINKERD2_PROXY_ADMIN_LISTEN_ADDR
          value: 0.0.0.0:4191
        - name: LINKERD2_PROXY_OUTBOUND_LISTEN_ADDR
          value: 127.0.0.1:4140
        - name: LINKERD2_PROXY_INBOUND_LISTEN_ADDR
          value: 0.0.0.0:4143
        - name: LINKERD2_PROXY_DESTINATION_GET_SUFFIXES
          value: svc.cluster.local.
        - name: LINKERD2_PROXY_DESTINATION_PROFILE_SUFFIXES
          value: svc.cluster.local.
        - name: LINKERD2_PROXY_INBOUND_ACCEPT_KEEPALIVE
          value: 10000ms
        - name: LINKERD2_PROXY_OUTBOUND_CONNECT_KEEPALIVE
          value: 10000ms
        - name: _pod_ns
          valueFrom:
            fieldRef:
              fieldPath: metadata.namespace
        - name: LINKERD2_PROXY_DESTINATION_CONTEXT
          value: ns:$(_pod_ns)
        - name: LINKERD2_PROXY_IDENTITY_DIR
          value: /var/run/linkerd/identity/end-entity
        - name: LINKERD2_PROXY_IDENTITY_TRUST_ANCHORS
          value: |
            -----BEGIN CERTIFICATE-----
            MIIBYDCCAQegAwIBAgIBATAKBggqhkjOPQQDAjAYMRYwFAYDVQQDEw1jbHVzdGVy
            LmxvY2FsMB4XDTE5MDMwMzAxNTk1MloXDTI5MDIyODAyMDM1MlowGDEWMBQGA1UE
            AxMNY2x1c3Rlci5sb2NhbDBZMBMGByqGSM49AgEGCCqGSM49AwEHA0IABAChpAt0
            xtgO9qbVtEtDK80N6iCL2Htyf2kIv2m5QkJ1y0TFQi5hTVe3wtspJ8YpZF0pl364
            6TiYeXB8tOOhIACjQjBAMA4GA1UdDwEB/wQEAwIBBjAdBgNVHSUEFjAUBggrBgEF
            BQcDAQYIKwYBBQUHAwIwDwYDVR0TAQH/BAUwAwEB/zAKBggqhkjOPQQDAgNHADBE
            AiBQ/AAwF8kG8VOmRSUTPakSSa/N4mqK2HsZuhQXCmiZHwIgZEzI5DCkpU7w3SIv
            OLO4Zsk1XrGZHGsmyiEyvYF9lpY=
            -----END CERTIFICATE-----
        - name: LINKERD2_PROXY_IDENTITY_TOKEN_FILE
          value: /var/run/secrets/kubernetes.io/serviceaccount/token
        - name: LINKERD2_PROXY_IDENTITY_SVC_ADDR
          value: linkerd-identity.linkerd.svc.cluster.local:8080
        - name: _pod_sa
          valueFrom:
            fieldRef:
              fieldPath: spec.serviceAccountName
        - name: _l5d_ns
          value: linkerd
        - name: _l5d_trustdomain
          value: cluster.local
        - name: LINKERD2_PROXY_IDENTITY_LOCAL_NAME
          value: $(_pod_sa).$(_pod_ns).serviceaccount.identity.$(_l5d_ns).$(_l5d_trustdomain)
        - name: LINKERD2_PROXY_IDENTITY_SVC_NAME
          value: linkerd-identity.$(_l5d_ns).serviceaccount.identity.$(_l5d_ns).$(_l5d_trustdomain)
        - name: LINKERD2_PROXY_DESTINATION_SVC_NAME
          value: linkerd-destination.$(_l5d_ns).serviceaccount.identity.$(_l5d_ns).$(_l5d_trustdomain)
        - name: LINKERD2_PROXY_TAP_SVC_NAME
          value: linkerd-tap.$(_l5d_ns).serviceaccount.identity.$(_l5d_ns).$(_l5d_trustdomain)
        image: gcr.io/linkerd-io/proxy:install-proxy-version
        imagePullPolicy: IfNotPresent
        livenessProbe:
          httpGet:
            path: /live
            port: 4191
          initialDelaySeconds: 10
        name: linkerd-proxy
        ports:
        - containerPort: 4143
          name: linkerd-proxy
        - containerPort: 4191
          name: linkerd-admin
        readinessProbe:
          httpGet:
            path: /ready
            port: 4191
          initialDelaySeconds: 2
        resources:
        securityContext:
          allowPrivilegeEscalation: false
          readOnlyRootFilesystem: true
          runAsUser: 2102
        terminationMessagePolicy: FallbackToLogsOnError
        volumeMounts:
        - mountPath: /var/run/linkerd/identity/end-entity
          name: linkerd-identity-end-entity
      initContainers:
      - args:
        - --incoming-proxy-port
        - "4143"
        - --outgoing-proxy-port
        - "4140"
        - --proxy-uid
        - "2102"
        - --inbound-ports-to-ignore
        - 4190,4191
        - --outbound-ports-to-ignore
        - "443"
        image: gcr.io/linkerd-io/proxy-init:v1.3.2
        imagePullPolicy: IfNotPresent
        name: linkerd-init
        resources:
          limits:
            cpu: "100m"
            memory: "50Mi"
          requests:
            cpu: "10m"
            memory: "10Mi"
        securityContext:
          allowPrivilegeEscalation: false
          capabilities:
            add:
            - NET_ADMIN
            - NET_RAW
          privileged: false
          readOnlyRootFilesystem: true
          runAsNonRoot: false
          runAsUser: 0
        terminationMessagePolicy: FallbackToLogsOnError
      serviceAccountName: linkerd-web
      volumes:
      - configMap:
          name: linkerd-config
        name: config
      - emptyDir:
          medium: Memory
        name: linkerd-identity-end-entity
---
###
### Grafana
###
---
kind: ConfigMap
apiVersion: v1
metadata:
  name: linkerd-grafana-config
  namespace: linkerd
  labels:
    linkerd.io/control-plane-component: grafana
    linkerd.io/control-plane-ns: linkerd
  annotations:
    linkerd.io/created-by: linkerd/cli dev-undefined
data:
  grafana.ini: |-
    instance_name = linkerd-grafana

    [server]
    root_url = %(protocol)s://%(domain)s:/grafana/

    [auth]
    disable_login_form = true

    [auth.anonymous]
    enabled = true
    org_role = Editor

    [auth.basic]
    enabled = false

    [analytics]
    check_for_updates = false

    [panels]
    disable_sanitize_html = true

  datasources.yaml: |-
    apiVersion: 1
    datasources:
    - name: prometheus
      type: prometheus
      access: proxy
      orgId: 1
      url: http://linkerd-prometheus.linkerd.svc.cluster.local:9090
      isDefault: true
      jsonData:
        timeInterval: "5s"
      version: 1
      editable: true

  dashboards.yaml: |-
    apiVersion: 1
    providers:
    - name: 'default'
      orgId: 1
      folder: ''
      type: file
      disableDeletion: true
      editable: true
      options:
        path: /var/lib/grafana/dashboards
        homeDashboardId: linkerd-top-line
---
kind: Service
apiVersion: v1
metadata:
  name: linkerd-grafana
  namespace: linkerd
  labels:
    linkerd.io/control-plane-component: grafana
    linkerd.io/control-plane-ns: linkerd
  annotations:
    linkerd.io/created-by: linkerd/cli dev-undefined
spec:
  type: ClusterIP
  selector:
    linkerd.io/control-plane-component: grafana
  ports:
  - name: http
    port: 3000
    targetPort: 3000
---
apiVersion: apps/v1
kind: Deployment
metadata:
  annotations:
    linkerd.io/created-by: linkerd/cli dev-undefined
  labels:
    app.kubernetes.io/name: grafana
    app.kubernetes.io/part-of: Linkerd
    app.kubernetes.io/version: install-control-plane-version
    linkerd.io/control-plane-component: grafana
    linkerd.io/control-plane-ns: linkerd
  name: linkerd-grafana
  namespace: linkerd
spec:
  replicas: 1
  selector:
    matchLabels:
      linkerd.io/control-plane-component: grafana
      linkerd.io/control-plane-ns: linkerd
      linkerd.io/proxy-deployment: linkerd-grafana
  template:
    metadata:
      annotations:
        linkerd.io/created-by: linkerd/cli dev-undefined
        linkerd.io/identity-mode: default
        linkerd.io/proxy-version: install-proxy-version
      labels:
        linkerd.io/control-plane-component: grafana
        linkerd.io/control-plane-ns: linkerd
        linkerd.io/workload-ns: linkerd
        linkerd.io/proxy-deployment: linkerd-grafana
    spec:
      nodeSelector:
        beta.kubernetes.io/os: linux
      containers:
      - env:
        - name: GF_PATHS_DATA
          value: /data
        image: gcr.io/linkerd-io/grafana:install-control-plane-version
        imagePullPolicy: IfNotPresent
        livenessProbe:
          httpGet:
            path: /api/health
            port: 3000
          initialDelaySeconds: 30
        name: grafana
        ports:
        - containerPort: 3000
          name: http
        readinessProbe:
          httpGet:
            path: /api/health
            port: 3000
        securityContext:
          runAsUser: 472
        volumeMounts:
        - mountPath: /data
          name: data
        - mountPath: /etc/grafana
          name: grafana-config
          readOnly: true
      - env:
        - name: LINKERD2_PROXY_LOG
          value: warn,linkerd=info
        - name: LINKERD2_PROXY_DESTINATION_SVC_ADDR
          value: linkerd-dst.linkerd.svc.cluster.local:8086
        - name: LINKERD2_PROXY_DESTINATION_GET_NETWORKS
          value: "10.0.0.0/8,172.16.0.0/12,192.168.0.0/16"
        - name: LINKERD2_PROXY_CONTROL_LISTEN_ADDR
          value: 0.0.0.0:4190
        - name: LINKERD2_PROXY_ADMIN_LISTEN_ADDR
          value: 0.0.0.0:4191
        - name: LINKERD2_PROXY_OUTBOUND_LISTEN_ADDR
          value: 127.0.0.1:4140
        - name: LINKERD2_PROXY_INBOUND_LISTEN_ADDR
          value: 0.0.0.0:4143
        - name: LINKERD2_PROXY_DESTINATION_GET_SUFFIXES
          value: svc.cluster.local.
        - name: LINKERD2_PROXY_DESTINATION_PROFILE_SUFFIXES
          value: svc.cluster.local.
        - name: LINKERD2_PROXY_INBOUND_ACCEPT_KEEPALIVE
          value: 10000ms
        - name: LINKERD2_PROXY_OUTBOUND_CONNECT_KEEPALIVE
          value: 10000ms
        - name: _pod_ns
          valueFrom:
            fieldRef:
              fieldPath: metadata.namespace
        - name: LINKERD2_PROXY_DESTINATION_CONTEXT
          value: ns:$(_pod_ns)
        - name: LINKERD2_PROXY_IDENTITY_DIR
          value: /var/run/linkerd/identity/end-entity
        - name: LINKERD2_PROXY_IDENTITY_TRUST_ANCHORS
          value: |
            -----BEGIN CERTIFICATE-----
            MIIBYDCCAQegAwIBAgIBATAKBggqhkjOPQQDAjAYMRYwFAYDVQQDEw1jbHVzdGVy
            LmxvY2FsMB4XDTE5MDMwMzAxNTk1MloXDTI5MDIyODAyMDM1MlowGDEWMBQGA1UE
            AxMNY2x1c3Rlci5sb2NhbDBZMBMGByqGSM49AgEGCCqGSM49AwEHA0IABAChpAt0
            xtgO9qbVtEtDK80N6iCL2Htyf2kIv2m5QkJ1y0TFQi5hTVe3wtspJ8YpZF0pl364
            6TiYeXB8tOOhIACjQjBAMA4GA1UdDwEB/wQEAwIBBjAdBgNVHSUEFjAUBggrBgEF
            BQcDAQYIKwYBBQUHAwIwDwYDVR0TAQH/BAUwAwEB/zAKBggqhkjOPQQDAgNHADBE
            AiBQ/AAwF8kG8VOmRSUTPakSSa/N4mqK2HsZuhQXCmiZHwIgZEzI5DCkpU7w3SIv
            OLO4Zsk1XrGZHGsmyiEyvYF9lpY=
            -----END CERTIFICATE-----
        - name: LINKERD2_PROXY_IDENTITY_TOKEN_FILE
          value: /var/run/secrets/kubernetes.io/serviceaccount/token
        - name: LINKERD2_PROXY_IDENTITY_SVC_ADDR
          value: linkerd-identity.linkerd.svc.cluster.local:8080
        - name: _pod_sa
          valueFrom:
            fieldRef:
              fieldPath: spec.serviceAccountName
        - name: _l5d_ns
          value: linkerd
        - name: _l5d_trustdomain
          value: cluster.local
        - name: LINKERD2_PROXY_IDENTITY_LOCAL_NAME
          value: $(_pod_sa).$(_pod_ns).serviceaccount.identity.$(_l5d_ns).$(_l5d_trustdomain)
        - name: LINKERD2_PROXY_IDENTITY_SVC_NAME
          value: linkerd-identity.$(_l5d_ns).serviceaccount.identity.$(_l5d_ns).$(_l5d_trustdomain)
        - name: LINKERD2_PROXY_DESTINATION_SVC_NAME
          value: linkerd-destination.$(_l5d_ns).serviceaccount.identity.$(_l5d_ns).$(_l5d_trustdomain)
        - name: LINKERD2_PROXY_TAP_SVC_NAME
          value: linkerd-tap.$(_l5d_ns).serviceaccount.identity.$(_l5d_ns).$(_l5d_trustdomain)
        image: gcr.io/linkerd-io/proxy:install-proxy-version
        imagePullPolicy: IfNotPresent
        livenessProbe:
          httpGet:
            path: /live
            port: 4191
          initialDelaySeconds: 10
        name: linkerd-proxy
        ports:
        - containerPort: 4143
          name: linkerd-proxy
        - containerPort: 4191
          name: linkerd-admin
        readinessProbe:
          httpGet:
            path: /ready
            port: 4191
          initialDelaySeconds: 2
        resources:
        securityContext:
          allowPrivilegeEscalation: false
          readOnlyRootFilesystem: true
          runAsUser: 2102
        terminationMessagePolicy: FallbackToLogsOnError
        volumeMounts:
        - mountPath: /var/run/linkerd/identity/end-entity
          name: linkerd-identity-end-entity
      initContainers:
      - args:
        - --incoming-proxy-port
        - "4143"
        - --outgoing-proxy-port
        - "4140"
        - --proxy-uid
        - "2102"
        - --inbound-ports-to-ignore
        - 4190,4191
        - --outbound-ports-to-ignore
        - "443"
        image: gcr.io/linkerd-io/proxy-init:v1.3.2
        imagePullPolicy: IfNotPresent
        name: linkerd-init
        resources:
          limits:
            cpu: "100m"
            memory: "50Mi"
          requests:
            cpu: "10m"
            memory: "10Mi"
        securityContext:
          allowPrivilegeEscalation: false
          capabilities:
            add:
            - NET_ADMIN
            - NET_RAW
          privileged: false
          readOnlyRootFilesystem: true
          runAsNonRoot: false
          runAsUser: 0
        terminationMessagePolicy: FallbackToLogsOnError
      serviceAccountName: linkerd-grafana
      volumes:
      - emptyDir: {}
        name: data
      - configMap:
          items:
          - key: grafana.ini
            path: grafana.ini
          - key: datasources.yaml
            path: provisioning/datasources/datasources.yaml
          - key: dashboards.yaml
            path: provisioning/dashboards/dashboards.yaml
          name: linkerd-grafana-config
        name: grafana-config
      - emptyDir:
          medium: Memory
        name: linkerd-identity-end-entity
---
###
### Proxy Injector
###
---
apiVersion: apps/v1
kind: Deployment
metadata:
  annotations:
    linkerd.io/created-by: linkerd/cli dev-undefined
  labels:
    app.kubernetes.io/name: proxy-injector
    app.kubernetes.io/part-of: Linkerd
    app.kubernetes.io/version: install-control-plane-version
    linkerd.io/control-plane-component: proxy-injector
    linkerd.io/control-plane-ns: linkerd
  name: linkerd-proxy-injector
  namespace: linkerd
spec:
  replicas: 1
  selector:
    matchLabels:
      linkerd.io/control-plane-component: proxy-injector
  template:
    metadata:
      annotations:
        linkerd.io/created-by: linkerd/cli dev-undefined
        linkerd.io/identity-mode: default
        linkerd.io/proxy-version: install-proxy-version
      labels:
        linkerd.io/control-plane-component: proxy-injector
        linkerd.io/control-plane-ns: linkerd
        linkerd.io/workload-ns: linkerd
        linkerd.io/proxy-deployment: linkerd-proxy-injector
    spec:
      nodeSelector:
        beta.kubernetes.io/os: linux
      containers:
      - args:
        - proxy-injector
        - -log-level=info
        image: gcr.io/linkerd-io/controller:install-control-plane-version
        imagePullPolicy: IfNotPresent
        livenessProbe:
          httpGet:
            path: /ping
            port: 9995
          initialDelaySeconds: 10
        name: proxy-injector
        ports:
        - containerPort: 8443
          name: proxy-injector
        - containerPort: 9995
          name: admin-http
        readinessProbe:
          failureThreshold: 7
          httpGet:
            path: /ready
            port: 9995
        securityContext:
          runAsUser: 2103
        volumeMounts:
        - mountPath: /var/run/linkerd/config
          name: config
        - mountPath: /var/run/linkerd/tls
          name: tls
          readOnly: true
      - env:
        - name: LINKERD2_PROXY_LOG
          value: warn,linkerd=info
        - name: LINKERD2_PROXY_DESTINATION_SVC_ADDR
          value: linkerd-dst.linkerd.svc.cluster.local:8086
        - name: LINKERD2_PROXY_DESTINATION_GET_NETWORKS
          value: "10.0.0.0/8,172.16.0.0/12,192.168.0.0/16"
        - name: LINKERD2_PROXY_CONTROL_LISTEN_ADDR
          value: 0.0.0.0:4190
        - name: LINKERD2_PROXY_ADMIN_LISTEN_ADDR
          value: 0.0.0.0:4191
        - name: LINKERD2_PROXY_OUTBOUND_LISTEN_ADDR
          value: 127.0.0.1:4140
        - name: LINKERD2_PROXY_INBOUND_LISTEN_ADDR
          value: 0.0.0.0:4143
        - name: LINKERD2_PROXY_DESTINATION_GET_SUFFIXES
          value: svc.cluster.local.
        - name: LINKERD2_PROXY_DESTINATION_PROFILE_SUFFIXES
          value: svc.cluster.local.
        - name: LINKERD2_PROXY_INBOUND_ACCEPT_KEEPALIVE
          value: 10000ms
        - name: LINKERD2_PROXY_OUTBOUND_CONNECT_KEEPALIVE
          value: 10000ms
        - name: _pod_ns
          valueFrom:
            fieldRef:
              fieldPath: metadata.namespace
        - name: LINKERD2_PROXY_DESTINATION_CONTEXT
          value: ns:$(_pod_ns)
        - name: LINKERD2_PROXY_IDENTITY_DIR
          value: /var/run/linkerd/identity/end-entity
        - name: LINKERD2_PROXY_IDENTITY_TRUST_ANCHORS
          value: |
            -----BEGIN CERTIFICATE-----
            MIIBYDCCAQegAwIBAgIBATAKBggqhkjOPQQDAjAYMRYwFAYDVQQDEw1jbHVzdGVy
            LmxvY2FsMB4XDTE5MDMwMzAxNTk1MloXDTI5MDIyODAyMDM1MlowGDEWMBQGA1UE
            AxMNY2x1c3Rlci5sb2NhbDBZMBMGByqGSM49AgEGCCqGSM49AwEHA0IABAChpAt0
            xtgO9qbVtEtDK80N6iCL2Htyf2kIv2m5QkJ1y0TFQi5hTVe3wtspJ8YpZF0pl364
            6TiYeXB8tOOhIACjQjBAMA4GA1UdDwEB/wQEAwIBBjAdBgNVHSUEFjAUBggrBgEF
            BQcDAQYIKwYBBQUHAwIwDwYDVR0TAQH/BAUwAwEB/zAKBggqhkjOPQQDAgNHADBE
            AiBQ/AAwF8kG8VOmRSUTPakSSa/N4mqK2HsZuhQXCmiZHwIgZEzI5DCkpU7w3SIv
            OLO4Zsk1XrGZHGsmyiEyvYF9lpY=
            -----END CERTIFICATE-----
        - name: LINKERD2_PROXY_IDENTITY_TOKEN_FILE
          value: /var/run/secrets/kubernetes.io/serviceaccount/token
        - name: LINKERD2_PROXY_IDENTITY_SVC_ADDR
          value: linkerd-identity.linkerd.svc.cluster.local:8080
        - name: _pod_sa
          valueFrom:
            fieldRef:
              fieldPath: spec.serviceAccountName
        - name: _l5d_ns
          value: linkerd
        - name: _l5d_trustdomain
          value: cluster.local
        - name: LINKERD2_PROXY_IDENTITY_LOCAL_NAME
          value: $(_pod_sa).$(_pod_ns).serviceaccount.identity.$(_l5d_ns).$(_l5d_trustdomain)
        - name: LINKERD2_PROXY_IDENTITY_SVC_NAME
          value: linkerd-identity.$(_l5d_ns).serviceaccount.identity.$(_l5d_ns).$(_l5d_trustdomain)
        - name: LINKERD2_PROXY_DESTINATION_SVC_NAME
          value: linkerd-destination.$(_l5d_ns).serviceaccount.identity.$(_l5d_ns).$(_l5d_trustdomain)
        - name: LINKERD2_PROXY_TAP_SVC_NAME
          value: linkerd-tap.$(_l5d_ns).serviceaccount.identity.$(_l5d_ns).$(_l5d_trustdomain)
        image: gcr.io/linkerd-io/proxy:install-proxy-version
        imagePullPolicy: IfNotPresent
        livenessProbe:
          httpGet:
            path: /live
            port: 4191
          initialDelaySeconds: 10
        name: linkerd-proxy
        ports:
        - containerPort: 4143
          name: linkerd-proxy
        - containerPort: 4191
          name: linkerd-admin
        readinessProbe:
          httpGet:
            path: /ready
            port: 4191
          initialDelaySeconds: 2
        resources:
        securityContext:
          allowPrivilegeEscalation: false
          readOnlyRootFilesystem: true
          runAsUser: 2102
        terminationMessagePolicy: FallbackToLogsOnError
        volumeMounts:
        - mountPath: /var/run/linkerd/identity/end-entity
          name: linkerd-identity-end-entity
      initContainers:
      - args:
        - --incoming-proxy-port
        - "4143"
        - --outgoing-proxy-port
        - "4140"
        - --proxy-uid
        - "2102"
        - --inbound-ports-to-ignore
        - 4190,4191
        - --outbound-ports-to-ignore
        - "443"
        image: gcr.io/linkerd-io/proxy-init:v1.3.2
        imagePullPolicy: IfNotPresent
        name: linkerd-init
        resources:
          limits:
            cpu: "100m"
            memory: "50Mi"
          requests:
            cpu: "10m"
            memory: "10Mi"
        securityContext:
          allowPrivilegeEscalation: false
          capabilities:
            add:
            - NET_ADMIN
            - NET_RAW
          privileged: false
          readOnlyRootFilesystem: true
          runAsNonRoot: false
          runAsUser: 0
        terminationMessagePolicy: FallbackToLogsOnError
      serviceAccountName: linkerd-proxy-injector
      volumes:
      - configMap:
          name: linkerd-config
        name: config
      - name: tls
        secret:
          secretName: linkerd-proxy-injector-tls
      - emptyDir:
          medium: Memory
        name: linkerd-identity-end-entity
---
kind: Service
apiVersion: v1
metadata:
  name: linkerd-proxy-injector
  namespace: linkerd
  labels:
    linkerd.io/control-plane-component: proxy-injector
    linkerd.io/control-plane-ns: linkerd
  annotations:
    linkerd.io/created-by: linkerd/cli dev-undefined
spec:
  type: ClusterIP
  selector:
    linkerd.io/control-plane-component: proxy-injector
  ports:
  - name: proxy-injector
    port: 443
    targetPort: proxy-injector
---
###
### Service Profile Validator
###
---
kind: Service
apiVersion: v1
metadata:
  name: linkerd-sp-validator
  namespace: linkerd
  labels:
    linkerd.io/control-plane-component: sp-validator
    linkerd.io/control-plane-ns: linkerd
  annotations:
    linkerd.io/created-by: linkerd/cli dev-undefined
spec:
  type: ClusterIP
  selector:
    linkerd.io/control-plane-component: sp-validator
  ports:
  - name: sp-validator
    port: 443
    targetPort: sp-validator
---
apiVersion: apps/v1
kind: Deployment
metadata:
  annotations:
    linkerd.io/created-by: linkerd/cli dev-undefined
  labels:
    app.kubernetes.io/name: sp-validator
    app.kubernetes.io/part-of: Linkerd
    app.kubernetes.io/version: install-control-plane-version
    linkerd.io/control-plane-component: sp-validator
    linkerd.io/control-plane-ns: linkerd
  name: linkerd-sp-validator
  namespace: linkerd
spec:
  replicas: 1
  selector:
    matchLabels:
      linkerd.io/control-plane-component: sp-validator
  template:
    metadata:
      annotations:
        linkerd.io/created-by: linkerd/cli dev-undefined
        linkerd.io/identity-mode: default
        linkerd.io/proxy-version: install-proxy-version
      labels:
        linkerd.io/control-plane-component: sp-validator
        linkerd.io/control-plane-ns: linkerd
        linkerd.io/workload-ns: linkerd
        linkerd.io/proxy-deployment: linkerd-sp-validator
    spec:
      nodeSelector:
        beta.kubernetes.io/os: linux
      containers:
      - args:
        - sp-validator
        - -log-level=info
        image: gcr.io/linkerd-io/controller:install-control-plane-version
        imagePullPolicy: IfNotPresent
        livenessProbe:
          httpGet:
            path: /ping
            port: 9997
          initialDelaySeconds: 10
        name: sp-validator
        ports:
        - containerPort: 8443
          name: sp-validator
        - containerPort: 9997
          name: admin-http
        readinessProbe:
          failureThreshold: 7
          httpGet:
            path: /ready
            port: 9997
        securityContext:
          runAsUser: 2103
        volumeMounts:
        - mountPath: /var/run/linkerd/tls
          name: tls
          readOnly: true
      - env:
        - name: LINKERD2_PROXY_LOG
          value: warn,linkerd=info
        - name: LINKERD2_PROXY_DESTINATION_SVC_ADDR
          value: linkerd-dst.linkerd.svc.cluster.local:8086
        - name: LINKERD2_PROXY_DESTINATION_GET_NETWORKS
          value: "10.0.0.0/8,172.16.0.0/12,192.168.0.0/16"
        - name: LINKERD2_PROXY_CONTROL_LISTEN_ADDR
          value: 0.0.0.0:4190
        - name: LINKERD2_PROXY_ADMIN_LISTEN_ADDR
          value: 0.0.0.0:4191
        - name: LINKERD2_PROXY_OUTBOUND_LISTEN_ADDR
          value: 127.0.0.1:4140
        - name: LINKERD2_PROXY_INBOUND_LISTEN_ADDR
          value: 0.0.0.0:4143
        - name: LINKERD2_PROXY_DESTINATION_GET_SUFFIXES
          value: svc.cluster.local.
        - name: LINKERD2_PROXY_DESTINATION_PROFILE_SUFFIXES
          value: svc.cluster.local.
        - name: LINKERD2_PROXY_INBOUND_ACCEPT_KEEPALIVE
          value: 10000ms
        - name: LINKERD2_PROXY_OUTBOUND_CONNECT_KEEPALIVE
          value: 10000ms
        - name: _pod_ns
          valueFrom:
            fieldRef:
              fieldPath: metadata.namespace
        - name: LINKERD2_PROXY_DESTINATION_CONTEXT
          value: ns:$(_pod_ns)
        - name: LINKERD2_PROXY_IDENTITY_DIR
          value: /var/run/linkerd/identity/end-entity
        - name: LINKERD2_PROXY_IDENTITY_TRUST_ANCHORS
          value: |
            -----BEGIN CERTIFICATE-----
            MIIBYDCCAQegAwIBAgIBATAKBggqhkjOPQQDAjAYMRYwFAYDVQQDEw1jbHVzdGVy
            LmxvY2FsMB4XDTE5MDMwMzAxNTk1MloXDTI5MDIyODAyMDM1MlowGDEWMBQGA1UE
            AxMNY2x1c3Rlci5sb2NhbDBZMBMGByqGSM49AgEGCCqGSM49AwEHA0IABAChpAt0
            xtgO9qbVtEtDK80N6iCL2Htyf2kIv2m5QkJ1y0TFQi5hTVe3wtspJ8YpZF0pl364
            6TiYeXB8tOOhIACjQjBAMA4GA1UdDwEB/wQEAwIBBjAdBgNVHSUEFjAUBggrBgEF
            BQcDAQYIKwYBBQUHAwIwDwYDVR0TAQH/BAUwAwEB/zAKBggqhkjOPQQDAgNHADBE
            AiBQ/AAwF8kG8VOmRSUTPakSSa/N4mqK2HsZuhQXCmiZHwIgZEzI5DCkpU7w3SIv
            OLO4Zsk1XrGZHGsmyiEyvYF9lpY=
            -----END CERTIFICATE-----
        - name: LINKERD2_PROXY_IDENTITY_TOKEN_FILE
          value: /var/run/secrets/kubernetes.io/serviceaccount/token
        - name: LINKERD2_PROXY_IDENTITY_SVC_ADDR
          value: linkerd-identity.linkerd.svc.cluster.local:8080
        - name: _pod_sa
          valueFrom:
            fieldRef:
              fieldPath: spec.serviceAccountName
        - name: _l5d_ns
          value: linkerd
        - name: _l5d_trustdomain
          value: cluster.local
        - name: LINKERD2_PROXY_IDENTITY_LOCAL_NAME
          value: $(_pod_sa).$(_pod_ns).serviceaccount.identity.$(_l5d_ns).$(_l5d_trustdomain)
        - name: LINKERD2_PROXY_IDENTITY_SVC_NAME
          value: linkerd-identity.$(_l5d_ns).serviceaccount.identity.$(_l5d_ns).$(_l5d_trustdomain)
        - name: LINKERD2_PROXY_DESTINATION_SVC_NAME
          value: linkerd-destination.$(_l5d_ns).serviceaccount.identity.$(_l5d_ns).$(_l5d_trustdomain)
        - name: LINKERD2_PROXY_TAP_SVC_NAME
          value: linkerd-tap.$(_l5d_ns).serviceaccount.identity.$(_l5d_ns).$(_l5d_trustdomain)
        image: gcr.io/linkerd-io/proxy:install-proxy-version
        imagePullPolicy: IfNotPresent
        livenessProbe:
          httpGet:
            path: /live
            port: 4191
          initialDelaySeconds: 10
        name: linkerd-proxy
        ports:
        - containerPort: 4143
          name: linkerd-proxy
        - containerPort: 4191
          name: linkerd-admin
        readinessProbe:
          httpGet:
            path: /ready
            port: 4191
          initialDelaySeconds: 2
        resources:
        securityContext:
          allowPrivilegeEscalation: false
          readOnlyRootFilesystem: true
          runAsUser: 2102
        terminationMessagePolicy: FallbackToLogsOnError
        volumeMounts:
        - mountPath: /var/run/linkerd/identity/end-entity
          name: linkerd-identity-end-entity
      initContainers:
      - args:
        - --incoming-proxy-port
        - "4143"
        - --outgoing-proxy-port
        - "4140"
        - --proxy-uid
        - "2102"
        - --inbound-ports-to-ignore
        - 4190,4191
        - --outbound-ports-to-ignore
        - "443"
        image: gcr.io/linkerd-io/proxy-init:v1.3.2
        imagePullPolicy: IfNotPresent
        name: linkerd-init
        resources:
          limits:
            cpu: "100m"
            memory: "50Mi"
          requests:
            cpu: "10m"
            memory: "10Mi"
        securityContext:
          allowPrivilegeEscalation: false
          capabilities:
            add:
            - NET_ADMIN
            - NET_RAW
          privileged: false
          readOnlyRootFilesystem: true
          runAsNonRoot: false
          runAsUser: 0
        terminationMessagePolicy: FallbackToLogsOnError
      serviceAccountName: linkerd-sp-validator
      volumes:
      - name: tls
        secret:
          secretName: linkerd-sp-validator-tls
      - emptyDir:
          medium: Memory
        name: linkerd-identity-end-entity
---
###
### Tap
###
---
kind: Service
apiVersion: v1
metadata:
  name: linkerd-tap
  namespace: linkerd
  labels:
    linkerd.io/control-plane-component: tap
    linkerd.io/control-plane-ns: linkerd
  annotations:
    linkerd.io/created-by: linkerd/cli dev-undefined
spec:
  type: ClusterIP
  selector:
    linkerd.io/control-plane-component: tap
  ports:
  - name: grpc
    port: 8088
    targetPort: 8088
  - name: apiserver
    port: 443
    targetPort: apiserver
---
kind: Deployment
apiVersion: apps/v1
metadata:
  annotations:
    linkerd.io/created-by: linkerd/cli dev-undefined
  labels:
    app.kubernetes.io/name: tap
    app.kubernetes.io/part-of: Linkerd
    app.kubernetes.io/version: install-control-plane-version
    linkerd.io/control-plane-component: tap
    linkerd.io/control-plane-ns: linkerd
  name: linkerd-tap
  namespace: linkerd
spec:
  replicas: 1
  selector:
    matchLabels:
      linkerd.io/control-plane-component: tap
      linkerd.io/control-plane-ns: linkerd
      linkerd.io/proxy-deployment: linkerd-tap
  template:
    metadata:
      annotations:
        linkerd.io/created-by: linkerd/cli dev-undefined
        linkerd.io/identity-mode: default
        linkerd.io/proxy-version: install-proxy-version
      labels:
        linkerd.io/control-plane-component: tap
        linkerd.io/control-plane-ns: linkerd
        linkerd.io/workload-ns: linkerd
        linkerd.io/proxy-deployment: linkerd-tap
    spec:
      nodeSelector:
        beta.kubernetes.io/os: linux
      containers:
      - args:
        - tap
        - -controller-namespace=linkerd
        - -log-level=info
        image: gcr.io/linkerd-io/controller:install-control-plane-version
        imagePullPolicy: IfNotPresent
        livenessProbe:
          httpGet:
            path: /ping
            port: 9998
          initialDelaySeconds: 10
        name: tap
        ports:
        - containerPort: 8088
          name: grpc
        - containerPort: 8089
          name: apiserver
        - containerPort: 9998
          name: admin-http
        readinessProbe:
          failureThreshold: 7
          httpGet:
            path: /ready
            port: 9998
        securityContext:
          runAsUser: 2103
        volumeMounts:
        - mountPath: /var/run/linkerd/tls
          name: tls
          readOnly: true
        - mountPath: /var/run/linkerd/config
          name: config
      - env:
        - name: LINKERD2_PROXY_LOG
          value: warn,linkerd=info
        - name: LINKERD2_PROXY_DESTINATION_SVC_ADDR
          value: linkerd-dst.linkerd.svc.cluster.local:8086
        - name: LINKERD2_PROXY_DESTINATION_GET_NETWORKS
          value: "10.0.0.0/8,172.16.0.0/12,192.168.0.0/16"
        - name: LINKERD2_PROXY_CONTROL_LISTEN_ADDR
          value: 0.0.0.0:4190
        - name: LINKERD2_PROXY_ADMIN_LISTEN_ADDR
          value: 0.0.0.0:4191
        - name: LINKERD2_PROXY_OUTBOUND_LISTEN_ADDR
          value: 127.0.0.1:4140
        - name: LINKERD2_PROXY_INBOUND_LISTEN_ADDR
          value: 0.0.0.0:4143
        - name: LINKERD2_PROXY_DESTINATION_GET_SUFFIXES
          value: svc.cluster.local.
        - name: LINKERD2_PROXY_DESTINATION_PROFILE_SUFFIXES
          value: svc.cluster.local.
        - name: LINKERD2_PROXY_INBOUND_ACCEPT_KEEPALIVE
          value: 10000ms
        - name: LINKERD2_PROXY_OUTBOUND_CONNECT_KEEPALIVE
          value: 10000ms
        - name: _pod_ns
          valueFrom:
            fieldRef:
              fieldPath: metadata.namespace
        - name: LINKERD2_PROXY_DESTINATION_CONTEXT
          value: ns:$(_pod_ns)
        - name: LINKERD2_PROXY_IDENTITY_DIR
          value: /var/run/linkerd/identity/end-entity
        - name: LINKERD2_PROXY_IDENTITY_TRUST_ANCHORS
          value: |
            -----BEGIN CERTIFICATE-----
            MIIBYDCCAQegAwIBAgIBATAKBggqhkjOPQQDAjAYMRYwFAYDVQQDEw1jbHVzdGVy
            LmxvY2FsMB4XDTE5MDMwMzAxNTk1MloXDTI5MDIyODAyMDM1MlowGDEWMBQGA1UE
            AxMNY2x1c3Rlci5sb2NhbDBZMBMGByqGSM49AgEGCCqGSM49AwEHA0IABAChpAt0
            xtgO9qbVtEtDK80N6iCL2Htyf2kIv2m5QkJ1y0TFQi5hTVe3wtspJ8YpZF0pl364
            6TiYeXB8tOOhIACjQjBAMA4GA1UdDwEB/wQEAwIBBjAdBgNVHSUEFjAUBggrBgEF
            BQcDAQYIKwYBBQUHAwIwDwYDVR0TAQH/BAUwAwEB/zAKBggqhkjOPQQDAgNHADBE
            AiBQ/AAwF8kG8VOmRSUTPakSSa/N4mqK2HsZuhQXCmiZHwIgZEzI5DCkpU7w3SIv
            OLO4Zsk1XrGZHGsmyiEyvYF9lpY=
            -----END CERTIFICATE-----
        - name: LINKERD2_PROXY_IDENTITY_TOKEN_FILE
          value: /var/run/secrets/kubernetes.io/serviceaccount/token
        - name: LINKERD2_PROXY_IDENTITY_SVC_ADDR
          value: linkerd-identity.linkerd.svc.cluster.local:8080
        - name: _pod_sa
          valueFrom:
            fieldRef:
              fieldPath: spec.serviceAccountName
        - name: _l5d_ns
          value: linkerd
        - name: _l5d_trustdomain
          value: cluster.local
        - name: LINKERD2_PROXY_IDENTITY_LOCAL_NAME
          value: $(_pod_sa).$(_pod_ns).serviceaccount.identity.$(_l5d_ns).$(_l5d_trustdomain)
        - name: LINKERD2_PROXY_IDENTITY_SVC_NAME
          value: linkerd-identity.$(_l5d_ns).serviceaccount.identity.$(_l5d_ns).$(_l5d_trustdomain)
        - name: LINKERD2_PROXY_DESTINATION_SVC_NAME
          value: linkerd-destination.$(_l5d_ns).serviceaccount.identity.$(_l5d_ns).$(_l5d_trustdomain)
        - name: LINKERD2_PROXY_TAP_SVC_NAME
          value: linkerd-tap.$(_l5d_ns).serviceaccount.identity.$(_l5d_ns).$(_l5d_trustdomain)
        image: gcr.io/linkerd-io/proxy:install-proxy-version
        imagePullPolicy: IfNotPresent
        livenessProbe:
          httpGet:
            path: /live
            port: 4191
          initialDelaySeconds: 10
        name: linkerd-proxy
        ports:
        - containerPort: 4143
          name: linkerd-proxy
        - containerPort: 4191
          name: linkerd-admin
        readinessProbe:
          httpGet:
            path: /ready
            port: 4191
          initialDelaySeconds: 2
        resources:
        securityContext:
          allowPrivilegeEscalation: false
          readOnlyRootFilesystem: true
          runAsUser: 2102
        terminationMessagePolicy: FallbackToLogsOnError
        volumeMounts:
        - mountPath: /var/run/linkerd/identity/end-entity
          name: linkerd-identity-end-entity
      initContainers:
      - args:
        - --incoming-proxy-port
        - "4143"
        - --outgoing-proxy-port
        - "4140"
        - --proxy-uid
        - "2102"
        - --inbound-ports-to-ignore
        - 4190,4191
        - --outbound-ports-to-ignore
        - "443"
        image: gcr.io/linkerd-io/proxy-init:v1.3.2
        imagePullPolicy: IfNotPresent
        name: linkerd-init
        resources:
          limits:
            cpu: "100m"
            memory: "50Mi"
          requests:
            cpu: "10m"
            memory: "10Mi"
        securityContext:
          allowPrivilegeEscalation: false
          capabilities:
            add:
            - NET_ADMIN
            - NET_RAW
          privileged: false
          readOnlyRootFilesystem: true
          runAsNonRoot: false
          runAsUser: 0
        terminationMessagePolicy: FallbackToLogsOnError
      serviceAccountName: linkerd-tap
      volumes:
      - configMap:
          name: linkerd-config
        name: config
      - emptyDir:
          medium: Memory
        name: linkerd-identity-end-entity
      - name: tls
        secret:
          secretName: linkerd-tap-tls

---
###
### linkerd add-ons configuration
###
---
kind: ConfigMap
apiVersion: v1
metadata:
  name: linkerd-config-addons
  namespace: linkerd
  labels:
    linkerd.io/control-plane-ns: linkerd
  annotations:
    linkerd.io/created-by: linkerd/cli dev-undefined
data:
  values: |-
<<<<<<< HEAD
    prometheus:
      args:
        config.file: /etc/prometheus/prometheus.yml
        log.level: info
        storage.tsdb.path: /data
        storage.tsdb.retention.time: 6h
      enabled: true
      globalConfig:
        evaluation_interval: 10s
        scrape_interval: 10s
        scrape_timeout: 10s
      image: prom/prometheus:v2.15.2
      name: linkerd-prometheus
=======
    grafana:
      enabled: true
      image: gcr.io/linkerd-io/grafana
      name: linkerd-grafana
>>>>>>> 45ccc24a
    tracing:
      enabled: false
---
###
<<<<<<< HEAD
### Prometheus
=======
### Grafana
>>>>>>> 45ccc24a
###
---
kind: ConfigMap
apiVersion: v1
metadata:
<<<<<<< HEAD
  name: linkerd-prometheus-config
  namespace: linkerd
  labels:
    linkerd.io/control-plane-component: prometheus
=======
  name: linkerd-grafana-config
  namespace: linkerd
  labels:
    linkerd.io/control-plane-component: grafana
>>>>>>> 45ccc24a
    linkerd.io/control-plane-ns: linkerd
  annotations:
    linkerd.io/created-by: linkerd/cli dev-undefined
data:
<<<<<<< HEAD
  prometheus.yml: |-
    global:
      evaluation_interval: 10s
      scrape_interval: 10s
      scrape_timeout: 10s

    rule_files:
    - /etc/prometheus/*_rules.yml
    - /etc/prometheus/*_rules.yaml

    scrape_configs:
    - job_name: 'prometheus'
      static_configs:
      - targets: ['localhost:9090']

    - job_name: 'grafana'
      kubernetes_sd_configs:
      - role: pod
        namespaces:
          names: ['linkerd']
      relabel_configs:
      - source_labels:
        - __meta_kubernetes_pod_container_name
        action: keep
        regex: ^grafana$

    #  Required for: https://grafana.com/grafana/dashboards/315
    - job_name: 'kubernetes-nodes-cadvisor'
      scheme: https
      tls_config:
        ca_file: /var/run/secrets/kubernetes.io/serviceaccount/ca.crt
        insecure_skip_verify: true
      bearer_token_file: /var/run/secrets/kubernetes.io/serviceaccount/token

      kubernetes_sd_configs:
      - role: node
      relabel_configs:
      - action: labelmap
        regex: __meta_kubernetes_node_label_(.+)
      - target_label: __address__
        replacement: kubernetes.default.svc:443
      - source_labels: [__meta_kubernetes_node_name]
        regex: (.+)
        target_label: __metrics_path__
        replacement: /api/v1/nodes/$1/proxy/metrics/cadvisor
      metric_relabel_configs:
      - source_labels: [__name__]
        regex: '(container|machine)_(cpu|memory|network|fs)_(.+)'
        action: keep
      - source_labels: [__name__]
        regex: 'container_memory_failures_total' # unneeded large metric
        action: drop

    - job_name: 'linkerd-controller'
      kubernetes_sd_configs:
      - role: pod
        namespaces:
          names: ['linkerd']
      relabel_configs:
      - source_labels:
        - __meta_kubernetes_pod_label_linkerd_io_control_plane_component
        - __meta_kubernetes_pod_container_port_name
        action: keep
        regex: (.*);admin-http$
      - source_labels: [__meta_kubernetes_pod_container_name]
        action: replace
        target_label: component

    - job_name: 'linkerd-service-mirror'
      kubernetes_sd_configs:
      - role: pod
      relabel_configs:
      - source_labels:
        - __meta_kubernetes_pod_label_linkerd_io_control_plane_component
        - __meta_kubernetes_pod_container_port_name
        action: keep
        regex: linkerd-service-mirror;admin-http$
      - source_labels: [__meta_kubernetes_pod_container_name]
        action: replace
        target_label: component

    - job_name: 'linkerd-proxy'
      kubernetes_sd_configs:
      - role: pod
      relabel_configs:
      - source_labels:
        - __meta_kubernetes_pod_container_name
        - __meta_kubernetes_pod_container_port_name
        - __meta_kubernetes_pod_label_linkerd_io_control_plane_ns
        action: keep
        regex: ^linkerd-proxy;linkerd-admin;linkerd$
      - source_labels: [__meta_kubernetes_namespace]
        action: replace
        target_label: namespace
      - source_labels: [__meta_kubernetes_pod_name]
        action: replace
        target_label: pod
      # special case k8s' "job" label, to not interfere with prometheus' "job"
      # label
      # __meta_kubernetes_pod_label_linkerd_io_proxy_job=foo =>
      # k8s_job=foo
      - source_labels: [__meta_kubernetes_pod_label_linkerd_io_proxy_job]
        action: replace
        target_label: k8s_job
      # drop __meta_kubernetes_pod_label_linkerd_io_proxy_job
      - action: labeldrop
        regex: __meta_kubernetes_pod_label_linkerd_io_proxy_job
      # __meta_kubernetes_pod_label_linkerd_io_proxy_deployment=foo =>
      # deployment=foo
      - action: labelmap
        regex: __meta_kubernetes_pod_label_linkerd_io_proxy_(.+)
      # drop all labels that we just made copies of in the previous labelmap
      - action: labeldrop
        regex: __meta_kubernetes_pod_label_linkerd_io_proxy_(.+)
      # __meta_kubernetes_pod_label_linkerd_io_foo=bar =>
      # foo=bar
      - action: labelmap
        regex: __meta_kubernetes_pod_label_linkerd_io_(.+)
      # Copy all pod labels to tmp labels
      - action: labelmap
        regex: __meta_kubernetes_pod_label_(.+)
        replacement: __tmp_pod_label_$1
      # Take `linkerd_io_` prefixed labels and copy them without the prefix
      - action: labelmap
        regex: __tmp_pod_label_linkerd_io_(.+)
        replacement:  __tmp_pod_label_$1
      # Drop the `linkerd_io_` originals
      - action: labeldrop
        regex: __tmp_pod_label_linkerd_io_(.+)
      # Copy tmp labels into real labels
      - action: labelmap
        regex: __tmp_pod_label_(.+)
=======
  grafana.ini: |-
    instance_name = linkerd-grafana

    [server]
    root_url = %(protocol)s://%(domain)s:/grafana/

    [auth]
    disable_login_form = true

    [auth.anonymous]
    enabled = true
    org_role = Editor

    [auth.basic]
    enabled = false

    [analytics]
    check_for_updates = false

    [panels]
    disable_sanitize_html = true

  datasources.yaml: |-
    apiVersion: 1
    datasources:
    - name: prometheus
      type: prometheus
      access: proxy
      orgId: 1
      url: http://linkerd-prometheus.linkerd.svc.cluster.local:9090
      isDefault: true
      jsonData:
        timeInterval: "5s"
      version: 1
      editable: true

  dashboards.yaml: |-
    apiVersion: 1
    providers:
    - name: 'default'
      orgId: 1
      folder: ''
      type: file
      disableDeletion: true
      editable: true
      options:
        path: /var/lib/grafana/dashboards
        homeDashboardId: linkerd-top-line
>>>>>>> 45ccc24a
---
kind: Service
apiVersion: v1
metadata:
<<<<<<< HEAD
  name: linkerd-prometheus
  namespace: linkerd
  labels:
    linkerd.io/control-plane-component: prometheus
=======
  name: linkerd-grafana
  namespace: linkerd
  labels:
    linkerd.io/control-plane-component: grafana
>>>>>>> 45ccc24a
    linkerd.io/control-plane-ns: linkerd
  annotations:
    linkerd.io/created-by: linkerd/cli dev-undefined
spec:
  type: ClusterIP
  selector:
<<<<<<< HEAD
    linkerd.io/control-plane-component: prometheus
  ports:
  - name: admin-http
    port: 9090
    targetPort: 9090
=======
    linkerd.io/control-plane-component: grafana
  ports:
  - name: http
    port: 3000
    targetPort: 3000
>>>>>>> 45ccc24a
---
apiVersion: apps/v1
kind: Deployment
metadata:
  annotations:
    linkerd.io/created-by: linkerd/cli dev-undefined
  labels:
<<<<<<< HEAD
    app.kubernetes.io/name: prometheus
    app.kubernetes.io/part-of: Linkerd
    app.kubernetes.io/version: install-control-plane-version
    linkerd.io/control-plane-component: prometheus
    linkerd.io/control-plane-ns: linkerd
  name: linkerd-prometheus
=======
    app.kubernetes.io/name: grafana
    app.kubernetes.io/part-of: Linkerd
    app.kubernetes.io/version: install-control-plane-version
    linkerd.io/control-plane-component: grafana
    linkerd.io/control-plane-ns: linkerd
  name: linkerd-grafana
>>>>>>> 45ccc24a
  namespace: linkerd
spec:
  replicas: 1
  selector:
    matchLabels:
<<<<<<< HEAD
      linkerd.io/control-plane-component: prometheus
      linkerd.io/control-plane-ns: linkerd
      linkerd.io/proxy-deployment: linkerd-prometheus
=======
      linkerd.io/control-plane-component: grafana
      linkerd.io/control-plane-ns: linkerd
      linkerd.io/proxy-deployment: linkerd-grafana
>>>>>>> 45ccc24a
  template:
    metadata:
      annotations:
        linkerd.io/created-by: linkerd/cli dev-undefined
        linkerd.io/identity-mode: default
        linkerd.io/proxy-version: install-proxy-version
      labels:
<<<<<<< HEAD
        linkerd.io/control-plane-component: prometheus
        linkerd.io/control-plane-ns: linkerd
        linkerd.io/workload-ns: linkerd
        linkerd.io/proxy-deployment: linkerd-prometheus
=======
        linkerd.io/control-plane-component: grafana
        linkerd.io/control-plane-ns: linkerd
        linkerd.io/workload-ns: linkerd
        linkerd.io/proxy-deployment: linkerd-grafana
>>>>>>> 45ccc24a
    spec:
      nodeSelector:
        beta.kubernetes.io/os: linux
      containers:
<<<<<<< HEAD
      - args:
        - --config.file=/etc/prometheus/prometheus.yml
        - --log.level=info
        - --storage.tsdb.path=/data
        - --storage.tsdb.retention.time=6h
        image: prom/prometheus:v2.15.2
        imagePullPolicy: IfNotPresent
        livenessProbe:
          httpGet:
            path: /-/healthy
            port: 9090
          initialDelaySeconds: 30
          timeoutSeconds: 30
        name: prometheus
        ports:
        - containerPort: 9090
          name: admin-http
        readinessProbe:
          httpGet:
            path: /-/ready
            port: 9090
          initialDelaySeconds: 30
          timeoutSeconds: 30
        securityContext:
          runAsUser: 65534
        volumeMounts:
        - mountPath: /data
          name: data
        - mountPath: /etc/prometheus/prometheus.yml
          name: prometheus-config
          subPath: prometheus.yml
=======
      - env:
        - name: GF_PATHS_DATA
          value: /data
        image: gcr.io/linkerd-io/grafana:install-control-plane-version
        imagePullPolicy: IfNotPresent
        livenessProbe:
          httpGet:
            path: /api/health
            port: 3000
          initialDelaySeconds: 30
        name: grafana
        ports:
        - containerPort: 3000
          name: http
        readinessProbe:
          httpGet:
            path: /api/health
            port: 3000
        securityContext:
          runAsUser: 472
        volumeMounts:
        - mountPath: /data
          name: data
        - mountPath: /etc/grafana
          name: grafana-config
>>>>>>> 45ccc24a
          readOnly: true
      - env:
        - name: LINKERD2_PROXY_LOG
          value: warn,linkerd=info
        - name: LINKERD2_PROXY_DESTINATION_SVC_ADDR
          value: linkerd-dst.linkerd.svc.cluster.local:8086
        - name: LINKERD2_PROXY_DESTINATION_GET_NETWORKS
          value: "10.0.0.0/8,172.16.0.0/12,192.168.0.0/16"
        - name: LINKERD2_PROXY_CONTROL_LISTEN_ADDR
          value: 0.0.0.0:4190
        - name: LINKERD2_PROXY_ADMIN_LISTEN_ADDR
          value: 0.0.0.0:4191
        - name: LINKERD2_PROXY_OUTBOUND_LISTEN_ADDR
          value: 127.0.0.1:4140
        - name: LINKERD2_PROXY_INBOUND_LISTEN_ADDR
          value: 0.0.0.0:4143
        - name: LINKERD2_PROXY_DESTINATION_GET_SUFFIXES
          value: svc.cluster.local.
        - name: LINKERD2_PROXY_DESTINATION_PROFILE_SUFFIXES
          value: svc.cluster.local.
        - name: LINKERD2_PROXY_INBOUND_ACCEPT_KEEPALIVE
          value: 10000ms
        - name: LINKERD2_PROXY_OUTBOUND_CONNECT_KEEPALIVE
          value: 10000ms
        - name: _pod_ns
          valueFrom:
            fieldRef:
              fieldPath: metadata.namespace
        - name: LINKERD2_PROXY_DESTINATION_CONTEXT
          value: ns:$(_pod_ns)
        - name: LINKERD2_PROXY_OUTBOUND_ROUTER_CAPACITY
          value: "10000"
        - name: LINKERD2_PROXY_IDENTITY_DIR
          value: /var/run/linkerd/identity/end-entity
        - name: LINKERD2_PROXY_IDENTITY_TRUST_ANCHORS
          value: |
            -----BEGIN CERTIFICATE-----
            MIIBYDCCAQegAwIBAgIBATAKBggqhkjOPQQDAjAYMRYwFAYDVQQDEw1jbHVzdGVy
            LmxvY2FsMB4XDTE5MDMwMzAxNTk1MloXDTI5MDIyODAyMDM1MlowGDEWMBQGA1UE
            AxMNY2x1c3Rlci5sb2NhbDBZMBMGByqGSM49AgEGCCqGSM49AwEHA0IABAChpAt0
            xtgO9qbVtEtDK80N6iCL2Htyf2kIv2m5QkJ1y0TFQi5hTVe3wtspJ8YpZF0pl364
            6TiYeXB8tOOhIACjQjBAMA4GA1UdDwEB/wQEAwIBBjAdBgNVHSUEFjAUBggrBgEF
            BQcDAQYIKwYBBQUHAwIwDwYDVR0TAQH/BAUwAwEB/zAKBggqhkjOPQQDAgNHADBE
            AiBQ/AAwF8kG8VOmRSUTPakSSa/N4mqK2HsZuhQXCmiZHwIgZEzI5DCkpU7w3SIv
            OLO4Zsk1XrGZHGsmyiEyvYF9lpY=
            -----END CERTIFICATE-----
        - name: LINKERD2_PROXY_IDENTITY_TOKEN_FILE
          value: /var/run/secrets/kubernetes.io/serviceaccount/token
        - name: LINKERD2_PROXY_IDENTITY_SVC_ADDR
          value: linkerd-identity.linkerd.svc.cluster.local:8080
        - name: _pod_sa
          valueFrom:
            fieldRef:
              fieldPath: spec.serviceAccountName
        - name: _l5d_ns
          value: linkerd
        - name: _l5d_trustdomain
          value: cluster.local
        - name: LINKERD2_PROXY_IDENTITY_LOCAL_NAME
          value: $(_pod_sa).$(_pod_ns).serviceaccount.identity.$(_l5d_ns).$(_l5d_trustdomain)
        - name: LINKERD2_PROXY_IDENTITY_SVC_NAME
          value: linkerd-identity.$(_l5d_ns).serviceaccount.identity.$(_l5d_ns).$(_l5d_trustdomain)
        - name: LINKERD2_PROXY_DESTINATION_SVC_NAME
          value: linkerd-destination.$(_l5d_ns).serviceaccount.identity.$(_l5d_ns).$(_l5d_trustdomain)
        - name: LINKERD2_PROXY_TAP_SVC_NAME
          value: linkerd-tap.$(_l5d_ns).serviceaccount.identity.$(_l5d_ns).$(_l5d_trustdomain)
        image: gcr.io/linkerd-io/proxy:install-proxy-version
        imagePullPolicy: IfNotPresent
        livenessProbe:
          httpGet:
            path: /live
            port: 4191
          initialDelaySeconds: 10
        name: linkerd-proxy
        ports:
        - containerPort: 4143
          name: linkerd-proxy
        - containerPort: 4191
          name: linkerd-admin
        readinessProbe:
          httpGet:
            path: /ready
            port: 4191
          initialDelaySeconds: 2
        resources:
        securityContext:
          allowPrivilegeEscalation: false
          readOnlyRootFilesystem: true
          runAsUser: 2102
        terminationMessagePolicy: FallbackToLogsOnError
        volumeMounts:
        - mountPath: /var/run/linkerd/identity/end-entity
          name: linkerd-identity-end-entity
      initContainers:
      - args:
        - --incoming-proxy-port
        - "4143"
        - --outgoing-proxy-port
        - "4140"
        - --proxy-uid
        - "2102"
        - --inbound-ports-to-ignore
        - 4190,4191
        - --outbound-ports-to-ignore
        - "443"
        image: gcr.io/linkerd-io/proxy-init:v1.3.2
        imagePullPolicy: IfNotPresent
        name: linkerd-init
        resources:
          limits:
            cpu: "100m"
            memory: "50Mi"
          requests:
            cpu: "10m"
            memory: "10Mi"
        securityContext:
          allowPrivilegeEscalation: false
          capabilities:
            add:
            - NET_ADMIN
            - NET_RAW
          privileged: false
          readOnlyRootFilesystem: true
          runAsNonRoot: false
          runAsUser: 0
        terminationMessagePolicy: FallbackToLogsOnError
<<<<<<< HEAD
      serviceAccountName: linkerd-prometheus
=======
      serviceAccountName: linkerd-grafana
>>>>>>> 45ccc24a
      volumes:
      - emptyDir: {}
        name: data
      - configMap:
<<<<<<< HEAD
          name: linkerd-prometheus-config
        name: prometheus-config
=======
          items:
          - key: grafana.ini
            path: grafana.ini
          - key: datasources.yaml
            path: provisioning/datasources/datasources.yaml
          - key: dashboards.yaml
            path: provisioning/dashboards/dashboards.yaml
          name: linkerd-grafana-config
        name: grafana-config
>>>>>>> 45ccc24a
      - emptyDir:
          medium: Memory
        name: linkerd-identity-end-entity<|MERGE_RESOLUTION|>--- conflicted
+++ resolved
@@ -1911,68 +1911,20 @@
 ###
 ### linkerd add-ons configuration
 ###
+### Prometheus
+###
 ---
 kind: ConfigMap
 apiVersion: v1
 metadata:
-  name: linkerd-config-addons
-  namespace: linkerd
-  labels:
+  name: linkerd-prometheus-config
+  namespace: linkerd
+  labels:
+    linkerd.io/control-plane-component: prometheus
     linkerd.io/control-plane-ns: linkerd
   annotations:
     linkerd.io/created-by: linkerd/cli dev-undefined
 data:
-  values: |-
-<<<<<<< HEAD
-    prometheus:
-      args:
-        config.file: /etc/prometheus/prometheus.yml
-        log.level: info
-        storage.tsdb.path: /data
-        storage.tsdb.retention.time: 6h
-      enabled: true
-      globalConfig:
-        evaluation_interval: 10s
-        scrape_interval: 10s
-        scrape_timeout: 10s
-      image: prom/prometheus:v2.15.2
-      name: linkerd-prometheus
-=======
-    grafana:
-      enabled: true
-      image: gcr.io/linkerd-io/grafana
-      name: linkerd-grafana
->>>>>>> 45ccc24a
-    tracing:
-      enabled: false
----
-###
-<<<<<<< HEAD
-### Prometheus
-=======
-### Grafana
->>>>>>> 45ccc24a
-###
----
-kind: ConfigMap
-apiVersion: v1
-metadata:
-<<<<<<< HEAD
-  name: linkerd-prometheus-config
-  namespace: linkerd
-  labels:
-    linkerd.io/control-plane-component: prometheus
-=======
-  name: linkerd-grafana-config
-  namespace: linkerd
-  labels:
-    linkerd.io/control-plane-component: grafana
->>>>>>> 45ccc24a
-    linkerd.io/control-plane-ns: linkerd
-  annotations:
-    linkerd.io/created-by: linkerd/cli dev-undefined
-data:
-<<<<<<< HEAD
   prometheus.yml: |-
     global:
       evaluation_interval: 10s
@@ -2105,7 +2057,40 @@
       # Copy tmp labels into real labels
       - action: labelmap
         regex: __tmp_pod_label_(.+)
-=======
+---
+kind: ConfigMap
+apiVersion: v1
+metadata:
+  name: linkerd-config-addons
+  namespace: linkerd
+  labels:
+    linkerd.io/control-plane-ns: linkerd
+  annotations:
+    linkerd.io/created-by: linkerd/cli dev-undefined
+data:
+  values: |-
+    grafana:
+      enabled: true
+      image: gcr.io/linkerd-io/grafana
+      name: linkerd-grafana
+    tracing:
+      enabled: false
+---
+###
+### Grafana
+###
+---
+kind: ConfigMap
+apiVersion: v1
+metadata:
+  name: linkerd-grafana-config
+  namespace: linkerd
+  labels:
+    linkerd.io/control-plane-component: grafana
+    linkerd.io/control-plane-ns: linkerd
+  annotations:
+    linkerd.io/created-by: linkerd/cli dev-undefined
+data:
   grafana.ini: |-
     instance_name = linkerd-grafana
 
@@ -2154,41 +2139,25 @@
       options:
         path: /var/lib/grafana/dashboards
         homeDashboardId: linkerd-top-line
->>>>>>> 45ccc24a
 ---
 kind: Service
 apiVersion: v1
 metadata:
-<<<<<<< HEAD
-  name: linkerd-prometheus
-  namespace: linkerd
-  labels:
-    linkerd.io/control-plane-component: prometheus
-=======
   name: linkerd-grafana
   namespace: linkerd
   labels:
     linkerd.io/control-plane-component: grafana
->>>>>>> 45ccc24a
     linkerd.io/control-plane-ns: linkerd
   annotations:
     linkerd.io/created-by: linkerd/cli dev-undefined
 spec:
   type: ClusterIP
   selector:
-<<<<<<< HEAD
-    linkerd.io/control-plane-component: prometheus
-  ports:
-  - name: admin-http
-    port: 9090
-    targetPort: 9090
-=======
     linkerd.io/control-plane-component: grafana
   ports:
   - name: http
     port: 3000
     targetPort: 3000
->>>>>>> 45ccc24a
 ---
 apiVersion: apps/v1
 kind: Deployment
@@ -2196,35 +2165,20 @@
   annotations:
     linkerd.io/created-by: linkerd/cli dev-undefined
   labels:
-<<<<<<< HEAD
-    app.kubernetes.io/name: prometheus
-    app.kubernetes.io/part-of: Linkerd
-    app.kubernetes.io/version: install-control-plane-version
-    linkerd.io/control-plane-component: prometheus
-    linkerd.io/control-plane-ns: linkerd
-  name: linkerd-prometheus
-=======
     app.kubernetes.io/name: grafana
     app.kubernetes.io/part-of: Linkerd
     app.kubernetes.io/version: install-control-plane-version
     linkerd.io/control-plane-component: grafana
     linkerd.io/control-plane-ns: linkerd
   name: linkerd-grafana
->>>>>>> 45ccc24a
   namespace: linkerd
 spec:
   replicas: 1
   selector:
     matchLabels:
-<<<<<<< HEAD
-      linkerd.io/control-plane-component: prometheus
-      linkerd.io/control-plane-ns: linkerd
-      linkerd.io/proxy-deployment: linkerd-prometheus
-=======
       linkerd.io/control-plane-component: grafana
       linkerd.io/control-plane-ns: linkerd
       linkerd.io/proxy-deployment: linkerd-grafana
->>>>>>> 45ccc24a
   template:
     metadata:
       annotations:
@@ -2232,54 +2186,14 @@
         linkerd.io/identity-mode: default
         linkerd.io/proxy-version: install-proxy-version
       labels:
-<<<<<<< HEAD
-        linkerd.io/control-plane-component: prometheus
-        linkerd.io/control-plane-ns: linkerd
-        linkerd.io/workload-ns: linkerd
-        linkerd.io/proxy-deployment: linkerd-prometheus
-=======
         linkerd.io/control-plane-component: grafana
         linkerd.io/control-plane-ns: linkerd
         linkerd.io/workload-ns: linkerd
         linkerd.io/proxy-deployment: linkerd-grafana
->>>>>>> 45ccc24a
     spec:
       nodeSelector:
         beta.kubernetes.io/os: linux
       containers:
-<<<<<<< HEAD
-      - args:
-        - --config.file=/etc/prometheus/prometheus.yml
-        - --log.level=info
-        - --storage.tsdb.path=/data
-        - --storage.tsdb.retention.time=6h
-        image: prom/prometheus:v2.15.2
-        imagePullPolicy: IfNotPresent
-        livenessProbe:
-          httpGet:
-            path: /-/healthy
-            port: 9090
-          initialDelaySeconds: 30
-          timeoutSeconds: 30
-        name: prometheus
-        ports:
-        - containerPort: 9090
-          name: admin-http
-        readinessProbe:
-          httpGet:
-            path: /-/ready
-            port: 9090
-          initialDelaySeconds: 30
-          timeoutSeconds: 30
-        securityContext:
-          runAsUser: 65534
-        volumeMounts:
-        - mountPath: /data
-          name: data
-        - mountPath: /etc/prometheus/prometheus.yml
-          name: prometheus-config
-          subPath: prometheus.yml
-=======
       - env:
         - name: GF_PATHS_DATA
           value: /data
@@ -2305,7 +2219,6 @@
           name: data
         - mountPath: /etc/grafana
           name: grafana-config
->>>>>>> 45ccc24a
           readOnly: true
       - env:
         - name: LINKERD2_PROXY_LOG
@@ -2432,19 +2345,11 @@
           runAsNonRoot: false
           runAsUser: 0
         terminationMessagePolicy: FallbackToLogsOnError
-<<<<<<< HEAD
-      serviceAccountName: linkerd-prometheus
-=======
       serviceAccountName: linkerd-grafana
->>>>>>> 45ccc24a
       volumes:
       - emptyDir: {}
         name: data
       - configMap:
-<<<<<<< HEAD
-          name: linkerd-prometheus-config
-        name: prometheus-config
-=======
           items:
           - key: grafana.ini
             path: grafana.ini
@@ -2454,7 +2359,6 @@
             path: provisioning/dashboards/dashboards.yaml
           name: linkerd-grafana-config
         name: grafana-config
->>>>>>> 45ccc24a
       - emptyDir:
           medium: Memory
         name: linkerd-identity-end-entity