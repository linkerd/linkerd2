---
# Source: linkerd-control-plane/templates/namespace.yaml
---
# Source: linkerd-control-plane/templates/identity-rbac.yaml
---
###
### Identity Controller Service RBAC
###
kind: ClusterRole
apiVersion: rbac.authorization.k8s.io/v1
metadata:
  name: linkerd-linkerd-dev-identity
  labels:
    linkerd.io/control-plane-component: identity
    linkerd.io/control-plane-ns: linkerd-dev
rules:
- apiGroups: ["authentication.k8s.io"]
  resources: ["tokenreviews"]
  verbs: ["create"]
- apiGroups: ["apps"]
  resources: ["deployments"]
  verbs: ["get"]
- apiGroups: [""]
  resources: ["events"]
  verbs: ["create", "patch"]
---
kind: ClusterRoleBinding
apiVersion: rbac.authorization.k8s.io/v1
metadata:
  name: linkerd-linkerd-dev-identity
  labels:
    linkerd.io/control-plane-component: identity
    linkerd.io/control-plane-ns: linkerd-dev
roleRef:
  apiGroup: rbac.authorization.k8s.io
  kind: ClusterRole
  name: linkerd-linkerd-dev-identity
subjects:
- kind: ServiceAccount
  name: linkerd-identity
  namespace: linkerd-dev
---
kind: ServiceAccount
apiVersion: v1
metadata:
  name: linkerd-identity
  
  labels:
    linkerd.io/control-plane-component: identity
    linkerd.io/control-plane-ns: linkerd-dev
---
# Source: linkerd-control-plane/templates/destination-rbac.yaml
---
###
### Destination Controller Service
###
kind: ClusterRole
apiVersion: rbac.authorization.k8s.io/v1
metadata:
  name: linkerd-linkerd-dev-destination
  labels:
    linkerd.io/control-plane-component: destination
    linkerd.io/control-plane-ns: linkerd-dev
rules:
- apiGroups: ["apps"]
  resources: ["replicasets"]
  verbs: ["list", "get", "watch"]
- apiGroups: ["batch"]
  resources: ["jobs"]
  verbs: ["list", "get", "watch"]
- apiGroups: [""]
  resources: ["pods", "endpoints", "services", "nodes", "namespaces"]
  verbs: ["list", "get", "watch"]
- apiGroups: ["linkerd.io"]
  resources: ["serviceprofiles"]
  verbs: ["list", "get", "watch"]
- apiGroups: ["discovery.k8s.io"]
  resources: ["endpointslices"]
  verbs: ["list", "get", "watch"]
---
kind: ClusterRoleBinding
apiVersion: rbac.authorization.k8s.io/v1
metadata:
  name: linkerd-linkerd-dev-destination
  labels:
    linkerd.io/control-plane-component: destination
    linkerd.io/control-plane-ns: linkerd-dev
roleRef:
  apiGroup: rbac.authorization.k8s.io
  kind: ClusterRole
  name: linkerd-linkerd-dev-destination
subjects:
- kind: ServiceAccount
  name: linkerd-destination
  namespace: linkerd-dev
---
kind: ServiceAccount
apiVersion: v1
metadata:
  name: linkerd-destination
  
  labels:
    linkerd.io/control-plane-component: destination
    linkerd.io/control-plane-ns: linkerd-dev
---
kind: Secret
apiVersion: v1
metadata:
  name: linkerd-sp-validator-k8s-tls
  
  labels:
    linkerd.io/control-plane-component: destination
    linkerd.io/control-plane-ns: linkerd-dev
  annotations:
    linkerd.io/created-by: linkerd/helm linkerd-version
type: kubernetes.io/tls
data:
  tls.crt: dGVzdC1wcm9maWxlLXZhbGlkYXRvci1jcnQtcGVt
  tls.key: dGVzdC1wcm9maWxlLXZhbGlkYXRvci1rZXktcGVt
---
apiVersion: admissionregistration.k8s.io/v1
kind: ValidatingWebhookConfiguration
metadata:
  name: linkerd-sp-validator-webhook-config
  labels:
    linkerd.io/control-plane-component: destination
    linkerd.io/control-plane-ns: linkerd-dev
webhooks:
- name: linkerd-sp-validator.linkerd.io
  namespaceSelector:
    matchExpressions:
    - key: config.linkerd.io/admission-webhooks
      operator: NotIn
      values:
      - disabled
  clientConfig:
    service:
      name: linkerd-sp-validator
      namespace: linkerd-dev
      path: "/"
    caBundle: dGVzdC1wcm9maWxlLXZhbGlkYXRvci1jYS1idW5kbGU=
  failurePolicy: Fail
  admissionReviewVersions: ["v1", "v1beta1"]
  rules:
  - operations: ["CREATE", "UPDATE"]
    apiGroups: ["linkerd.io"]
    apiVersions: ["v1alpha1", "v1alpha2"]
    resources: ["serviceprofiles"]
  sideEffects: None
---
kind: Secret
apiVersion: v1
metadata:
  name: linkerd-policy-validator-k8s-tls
  
  labels:
    linkerd.io/control-plane-component: destination
    linkerd.io/control-plane-ns: linkerd-dev
  annotations:
    linkerd.io/created-by: linkerd/helm linkerd-version
type: kubernetes.io/tls
data:
  tls.crt: dGVzdC1wcm9maWxlLXZhbGlkYXRvci1jcnQtcGVt
  tls.key: dGVzdC1wcm9maWxlLXZhbGlkYXRvci1rZXktcGVt
---
apiVersion: admissionregistration.k8s.io/v1
kind: ValidatingWebhookConfiguration
metadata:
  name: linkerd-policy-validator-webhook-config
  labels:
    linkerd.io/control-plane-component: destination
    linkerd.io/control-plane-ns: linkerd-dev
webhooks:
- name: linkerd-policy-validator.linkerd.io
  namespaceSelector:
    matchExpressions:
    - key: config.linkerd.io/admission-webhooks
      operator: NotIn
      values:
      - disabled
  clientConfig:
    service:
      name: linkerd-policy-validator
      namespace: linkerd-dev
      path: "/"
    caBundle: dGVzdC1wcm9maWxlLXZhbGlkYXRvci1jYS1idW5kbGU=
  failurePolicy: Fail
  admissionReviewVersions: ["v1", "v1beta1"]
  rules:
  - operations: ["CREATE", "UPDATE"]
    apiGroups: ["policy.linkerd.io"]
    apiVersions: ["v1alpha1", "v1beta1"]
    resources: ["servers"]
  sideEffects: None
---
apiVersion: rbac.authorization.k8s.io/v1
kind: ClusterRole
metadata:
  name: linkerd-policy
  labels:
    app.kubernetes.io/part-of: Linkerd
    linkerd.io/control-plane-component: destination
    linkerd.io/control-plane-ns: linkerd-dev
rules:
  - apiGroups:
      - ""
    resources:
      - pods
    verbs:
      - get
      - list
      - watch
  - apiGroups:
      - policy.linkerd.io
    resources:
      - servers
      - serverauthorizations
    verbs:
      - get
      - list
      - watch
---
apiVersion: rbac.authorization.k8s.io/v1
kind: ClusterRoleBinding
metadata:
  name: linkerd-destination-policy
  labels:
    app.kubernetes.io/part-of: Linkerd
    linkerd.io/control-plane-component: destination
    linkerd.io/control-plane-ns: linkerd-dev
roleRef:
  apiGroup: rbac.authorization.k8s.io
  kind: ClusterRole
  name: linkerd-policy
subjects:
  - kind: ServiceAccount
    name: linkerd-destination
    namespace: linkerd-dev
---
# Source: linkerd-control-plane/templates/heartbeat-rbac.yaml
---
###
### Heartbeat RBAC
###
apiVersion: rbac.authorization.k8s.io/v1
kind: Role
metadata:
  name: linkerd-heartbeat
  
  labels:
    linkerd.io/control-plane-ns: linkerd-dev
rules:
- apiGroups: [""]
  resources: ["configmaps"]
  verbs: ["get"]
  resourceNames: ["linkerd-config"]
---
apiVersion: rbac.authorization.k8s.io/v1
kind: RoleBinding
metadata:
  name: linkerd-heartbeat
  
  labels:
    linkerd.io/control-plane-ns: linkerd-dev
roleRef:
  kind: Role
  name: linkerd-heartbeat
  apiGroup: rbac.authorization.k8s.io
subjects:
- kind: ServiceAccount
  name: linkerd-heartbeat
  namespace: linkerd-dev
---
apiVersion: rbac.authorization.k8s.io/v1
kind: ClusterRole
metadata:
  name: linkerd-heartbeat
  labels:
    linkerd.io/control-plane-ns: linkerd-dev
rules:
- apiGroups: [""]
  resources: ["namespaces"]
  verbs: ["list"]
- apiGroups: ["linkerd.io"]
  resources: ["serviceprofiles"]
  verbs: ["list"]
---
apiVersion: rbac.authorization.k8s.io/v1
kind: ClusterRoleBinding
metadata:
  name: linkerd-heartbeat
  labels:
    linkerd.io/control-plane-ns: linkerd-dev
roleRef:
  kind: ClusterRole
  name: linkerd-heartbeat
  apiGroup: rbac.authorization.k8s.io
subjects:
- kind: ServiceAccount
  name: linkerd-heartbeat
  namespace: linkerd-dev
---
kind: ServiceAccount
apiVersion: v1
metadata:
  name: linkerd-heartbeat
  
  labels:
    linkerd.io/control-plane-component: heartbeat
    linkerd.io/control-plane-ns: linkerd-dev
---
# Source: linkerd-control-plane/templates/proxy-injector-rbac.yaml
---
###
### Proxy Injector RBAC
###
kind: ClusterRole
apiVersion: rbac.authorization.k8s.io/v1
metadata:
  name: linkerd-linkerd-dev-proxy-injector
  labels:
    linkerd.io/control-plane-component: proxy-injector
    linkerd.io/control-plane-ns: linkerd-dev
rules:
- apiGroups: [""]
  resources: ["events"]
  verbs: ["create", "patch"]
- apiGroups: [""]
  resources: ["namespaces", "replicationcontrollers"]
  verbs: ["list", "get", "watch"]
- apiGroups: [""]
  resources: ["pods"]
  verbs: ["list", "watch"]
- apiGroups: ["extensions", "apps"]
  resources: ["deployments", "replicasets", "daemonsets", "statefulsets"]
  verbs: ["list", "get", "watch"]
- apiGroups: ["extensions", "batch"]
  resources: ["cronjobs", "jobs"]
  verbs: ["list", "get", "watch"]
---
kind: ClusterRoleBinding
apiVersion: rbac.authorization.k8s.io/v1
metadata:
  name: linkerd-linkerd-dev-proxy-injector
  labels:
    linkerd.io/control-plane-component: proxy-injector
    linkerd.io/control-plane-ns: linkerd-dev
subjects:
- kind: ServiceAccount
  name: linkerd-proxy-injector
  namespace: linkerd-dev
  apiGroup: ""
roleRef:
  kind: ClusterRole
  name: linkerd-linkerd-dev-proxy-injector
  apiGroup: rbac.authorization.k8s.io
---
kind: ServiceAccount
apiVersion: v1
metadata:
  name: linkerd-proxy-injector
  
  labels:
    linkerd.io/control-plane-component: proxy-injector
    linkerd.io/control-plane-ns: linkerd-dev
---
kind: Secret
apiVersion: v1
metadata:
  name: linkerd-proxy-injector-k8s-tls
  
  labels:
    linkerd.io/control-plane-component: proxy-injector
    linkerd.io/control-plane-ns: linkerd-dev
  annotations:
    linkerd.io/created-by: linkerd/helm linkerd-version
type: kubernetes.io/tls
data:
  tls.crt: dGVzdC1wcm94eS1pbmplY3Rvci1jcnQtcGVt
  tls.key: dGVzdC1wcm94eS1pbmplY3Rvci1rZXktcGVt
---
apiVersion: admissionregistration.k8s.io/v1
kind: MutatingWebhookConfiguration
metadata:
  name: linkerd-proxy-injector-webhook-config
  labels:
    linkerd.io/control-plane-component: proxy-injector
    linkerd.io/control-plane-ns: linkerd-dev
webhooks:
- name: linkerd-proxy-injector.linkerd.io
  namespaceSelector:
    matchExpressions:
    - key: config.linkerd.io/admission-webhooks
      operator: NotIn
      values:
      - disabled
  clientConfig:
    service:
      name: linkerd-proxy-injector
      namespace: linkerd-dev
      path: "/"
    caBundle: dGVzdC1wcm94eS1pbmplY3Rvci1jYS1idW5kbGU=
  failurePolicy: Fail
  admissionReviewVersions: ["v1", "v1beta1"]
  rules:
  - operations: [ "CREATE" ]
    apiGroups: [""]
    apiVersions: ["v1"]
    resources: ["pods", "services"]
  sideEffects: None
---
# Source: linkerd-control-plane/templates/psp.yaml
---
# Source: linkerd-control-plane/templates/config.yaml
---
kind: ConfigMap
apiVersion: v1
metadata:
  name: linkerd-config
  
  labels:
    linkerd.io/control-plane-component: controller
    linkerd.io/control-plane-ns: linkerd-dev
  annotations:
    linkerd.io/created-by: linkerd/helm linkerd-version
data:
  linkerd-crds-chart-version: linkerd-crds-1.0.0-edge
  values: |
    cliVersion: ""
    clusterDomain: cluster.local
    clusterNetworks: 10.0.0.0/8,100.64.0.0/10,172.16.0.0/12,192.168.0.0/16
    cniEnabled: false
    controlPlaneTracing: false
    controlPlaneTracingNamespace: linkerd-jaeger
    controllerImage: cr.l5d.io/linkerd/controller
    controllerImageVersion: linkerd-version
    controllerLogFormat: plain
    controllerLogLevel: info
    controllerReplicas: 3
    controllerUID: 2103
    debugContainer:
      image:
        name: cr.l5d.io/linkerd/debug
        pullPolicy: ""
        version: test-debug-version
    destinationProxyResources: null
    destinationResources:
      cpu:
        limit: ""
        request: 100m
      ephemeral-storage:
        limit: ""
        request: ""
      memory:
        limit: 250Mi
        request: 50Mi
    disableHeartBeat: false
    enableEndpointSlices: true
    enableH2Upgrade: true
    enablePodAntiAffinity: true
    grafanaUrl: ""
    heartbeatResources:
      cpu:
        limit: ""
        request: 100m
      ephemeral-storage:
        limit: ""
        request: ""
      memory:
        limit: 250Mi
        request: 50Mi
    heartbeatSchedule: 1 2 3 4 5
    highAvailability: false
    identity:
      issuer:
        clockSkewAllowance: 20s
        externalCA: false
        issuanceLifetime: 24h0m0s
        scheme: linkerd.io/tls
        tls:
          crtPEM: test-crt-pem
      serviceAccountTokenProjection: true
    identityProxyResources: null
    identityResources:
      cpu:
        limit: ""
        request: 100m
      ephemeral-storage:
        limit: ""
        request: ""
      memory:
        limit: 250Mi
        request: 10Mi
    identityTrustAnchorsPEM: test-trust-anchor
    identityTrustDomain: test.trust.domain
    imagePullPolicy: IfNotPresent
    imagePullSecrets: null
    linkerdVersion: linkerd-version
    nodeSelector:
      kubernetes.io/os: linux
    podAnnotations:
      asda: fasda
      bingo: bongo
    podLabels:
      fiz: buz
      foo: bar
    policyController:
      defaultAllowPolicy: all-unauthenticated
      image:
        name: cr.l5d.io/linkerd/policy-controller
        pullPolicy: ""
        version: ""
      logLevel: linkerd=info,warn
      resources:
        cpu:
          limit: ""
          request: ""
        ephemeral-storage:
          limit: ""
          request: ""
        memory:
          limit: ""
          request: ""
    policyValidator:
      caBundle: test-profile-validator-ca-bundle
      crtPEM: test-profile-validator-crt-pem
      externalSecret: false
      keyPEM: test-profile-validator-key-pem
      namespaceSelector:
        matchExpressions:
        - key: config.linkerd.io/admission-webhooks
          operator: NotIn
          values:
          - disabled
    priorityClassName: ""
    profileValidator:
      caBundle: test-profile-validator-ca-bundle
      crtPEM: test-profile-validator-crt-pem
      externalSecret: false
      namespaceSelector:
        matchExpressions:
        - key: config.linkerd.io/admission-webhooks
          operator: NotIn
          values:
          - disabled
    prometheusUrl: ""
    proxy:
      await: true
      capabilities: null
      defaultInboundPolicy: ""
      disableIdentity: false
      enableExternalProfiles: false
      image:
        name: cr.l5d.io/linkerd/proxy
        pullPolicy: ""
        version: test-proxy-version
      inboundConnectTimeout: 100ms
      isGateway: false
      isIngress: false
      logFormat: plain
      logLevel: warn,linkerd=info
      opaquePorts: 25,587,3306,4444,5432,6379,9300,11211
      outboundConnectTimeout: 1000ms
      podInboundPorts: ""
      ports:
        admin: 4191
        control: 4190
        inbound: 4143
        outbound: 4140
      requireIdentityOnInboundPorts: ""
      resources:
        cpu:
          limit: ""
          request: 100m
        ephemeral-storage:
          limit: ""
          request: ""
        memory:
          limit: 250Mi
          request: 20Mi
      saMountPath: null
      uid: 2102
      waitBeforeExitSeconds: 0
    proxyContainerName: linkerd-proxy
    proxyInit:
      capabilities: null
      closeWaitTimeoutSecs: 0
      ignoreInboundPorts: "444"
      ignoreOutboundPorts: "333"
      image:
        name: cr.l5d.io/linkerd/proxy-init
        pullPolicy: ""
        version: test-proxy-init-version
      logFormat: ""
      logLevel: ""
      resources:
        cpu:
          limit: 100m
          request: 10m
        ephemeral-storage:
          limit: ""
          request: ""
        memory:
          limit: 50Mi
          request: 10Mi
      runAsRoot: false
      saMountPath: null
      xtMountPath:
        mountPath: /run
        name: linkerd-proxy-init-xtables-lock
        readOnly: false
    proxyInjector:
      caBundle: test-proxy-injector-ca-bundle
      crtPEM: test-proxy-injector-crt-pem
      externalSecret: false
      namespaceSelector:
        matchExpressions:
        - key: config.linkerd.io/admission-webhooks
          operator: NotIn
          values:
          - disabled
    proxyInjectorProxyResources: null
    proxyInjectorResources:
      cpu:
        limit: ""
        request: 100m
      ephemeral-storage:
        limit: ""
        request: ""
      memory:
        limit: 250Mi
        request: 50Mi
    tap:
      caBundle: test-tap-ca-bundle
      crtPEM: test-tap-crt-pem
      keyPEM: test-tap-key-pem
    tolerations: null
    webhookFailurePolicy: Fail
---
# Source: linkerd-control-plane/templates/identity.yaml
---
###
### Identity Controller Service
###
---
kind: Secret
apiVersion: v1
metadata:
  name: linkerd-identity-issuer
  
  labels:
    linkerd.io/control-plane-component: identity
    linkerd.io/control-plane-ns: linkerd-dev
  annotations:
    linkerd.io/created-by: linkerd/helm linkerd-version
data:
  crt.pem: dGVzdC1jcnQtcGVt
  key.pem: dGVzdC1rZXktcGVt
---
kind: ConfigMap
apiVersion: v1
metadata:
  name: linkerd-identity-trust-roots
  
  labels:
    linkerd.io/control-plane-component: identity
    linkerd.io/control-plane-ns: linkerd-dev
  annotations:
    linkerd.io/created-by: linkerd/helm linkerd-version
data:
  ca-bundle.crt: |
    test-trust-anchor
---
kind: Service
apiVersion: v1
metadata:
  name: linkerd-identity
  
  labels:
    linkerd.io/control-plane-component: identity
    linkerd.io/control-plane-ns: linkerd-dev
  annotations:
    linkerd.io/created-by: linkerd/helm linkerd-version
spec:
  type: ClusterIP
  selector:
    linkerd.io/control-plane-component: identity
  ports:
  - name: grpc
    port: 8080
    targetPort: 8080
---
kind: Service
apiVersion: v1
metadata:
  name: linkerd-identity-headless
  
  labels:
    linkerd.io/control-plane-component: identity
    linkerd.io/control-plane-ns: linkerd-dev
  annotations:
    linkerd.io/created-by: linkerd/helm linkerd-version
spec:
  clusterIP: None
  selector:
    linkerd.io/control-plane-component: identity
  ports:
  - name: grpc
    port: 8080
    targetPort: 8080
---
kind: PodDisruptionBudget
apiVersion: policy/v1beta1
metadata:
  name: linkerd-identity
  
  labels:
    linkerd.io/control-plane-component: identity
    linkerd.io/control-plane-ns: linkerd-dev
  annotations:
    linkerd.io/created-by: linkerd/helm linkerd-version
spec:
  maxUnavailable: 1
  selector:
    matchLabels:
      linkerd.io/control-plane-component: identity
---
apiVersion: apps/v1
kind: Deployment
metadata:
  annotations:
    linkerd.io/created-by: linkerd/helm linkerd-version
  labels:
    app.kubernetes.io/name: identity
    app.kubernetes.io/part-of: Linkerd
    app.kubernetes.io/version: linkerd-version
    linkerd.io/control-plane-component: identity
    linkerd.io/control-plane-ns: linkerd-dev
  name: linkerd-identity
  
spec:
  replicas: 3
  selector:
    matchLabels:
      linkerd.io/control-plane-component: identity
      linkerd.io/control-plane-ns: linkerd-dev
      linkerd.io/proxy-deployment: linkerd-identity
  strategy:
    rollingUpdate:
      maxUnavailable: 1
  template:
    metadata:
      annotations:
        linkerd.io/created-by: linkerd/helm linkerd-version
        linkerd.io/identity-mode: default
        linkerd.io/proxy-version: test-proxy-version
        asda: fasda
        bingo: bongo
        config.linkerd.io/default-inbound-policy: "all-unauthenticated"
      labels:
        linkerd.io/control-plane-component: identity
        linkerd.io/control-plane-ns: linkerd-dev
        linkerd.io/workload-ns: linkerd-dev
        linkerd.io/proxy-deployment: linkerd-identity
        fiz: buz
        foo: bar
    spec:
      nodeSelector:
        kubernetes.io/os: linux
      affinity:
        podAntiAffinity:
          preferredDuringSchedulingIgnoredDuringExecution:
          - podAffinityTerm:
              labelSelector:
                matchExpressions:
                - key: linkerd.io/control-plane-component
                  operator: In
                  values:
                  - identity
              topologyKey: failure-domain.beta.kubernetes.io/zone
            weight: 100
          requiredDuringSchedulingIgnoredDuringExecution:
          - labelSelector:
              matchExpressions:
              - key: linkerd.io/control-plane-component
                operator: In
                values:
                - identity
            topologyKey: kubernetes.io/hostname
      containers:
      - args:
        - identity
        - -log-level=info
        - -log-format=plain
        - -controller-namespace=linkerd-dev
        - -identity-trust-domain=test.trust.domain
        - -identity-issuance-lifetime=24h0m0s
        - -identity-clock-skew-allowance=20s
        - -identity-scheme=linkerd.io/tls
        env:
        - name: LINKERD_DISABLED
          value: "linkerd-await cannot block the identity controller"
        image: cr.l5d.io/linkerd/controller:linkerd-version
        imagePullPolicy: IfNotPresent
        livenessProbe:
          httpGet:
            path: /ping
            port: 9990
          initialDelaySeconds: 10
        name: identity
        ports:
        - containerPort: 8080
          name: grpc
        - containerPort: 9990
          name: admin-http
        readinessProbe:
          failureThreshold: 7
          httpGet:
            path: /ready
            port: 9990
        resources:
          limits:
            memory: "250Mi"
          requests:
            cpu: "100m"
            memory: "10Mi"
        securityContext:
          runAsUser: 2103
        volumeMounts:
        - mountPath: /var/run/linkerd/identity/issuer
          name: identity-issuer
        - mountPath: /var/run/linkerd/identity/trust-roots/
          name: trust-roots
      - env:
        - name: _pod_name
          valueFrom:
            fieldRef:
              fieldPath: metadata.name
        - name: _pod_ns
          valueFrom:
            fieldRef:
              fieldPath: metadata.namespace
        - name: _pod_nodeName
          valueFrom:
            fieldRef:
              fieldPath: spec.nodeName
        - name: LINKERD2_PROXY_INBOUND_PORTS_REQUIRE_TLS
          value: "8080"
        - name: LINKERD2_PROXY_LOG
          value: "warn,linkerd=info"
        - name: LINKERD2_PROXY_LOG_FORMAT
          value: "plain"
        - name: LINKERD2_PROXY_DESTINATION_SVC_ADDR
          value: linkerd-dst-headless.linkerd-dev.svc.cluster.local.:8086
        - name: LINKERD2_PROXY_DESTINATION_PROFILE_NETWORKS
          value: "10.0.0.0/8,100.64.0.0/10,172.16.0.0/12,192.168.0.0/16"
        - name: LINKERD2_PROXY_POLICY_SVC_ADDR
          value: linkerd-policy.linkerd-dev.svc.cluster.local.:8090
        - name: LINKERD2_PROXY_POLICY_WORKLOAD
          value: "$(_pod_ns):$(_pod_name)"
        - name: LINKERD2_PROXY_INBOUND_DEFAULT_POLICY
          value: all-unauthenticated
        - name: LINKERD2_PROXY_POLICY_CLUSTER_NETWORKS
          value: "10.0.0.0/8,100.64.0.0/10,172.16.0.0/12,192.168.0.0/16"
        - name: LINKERD2_PROXY_INBOUND_CONNECT_TIMEOUT
          value: "100ms"
        - name: LINKERD2_PROXY_OUTBOUND_CONNECT_TIMEOUT
          value: "1000ms"
        - name: LINKERD2_PROXY_CONTROL_LISTEN_ADDR
          value: 0.0.0.0:4190
        - name: LINKERD2_PROXY_ADMIN_LISTEN_ADDR
          value: 0.0.0.0:4191
        - name: LINKERD2_PROXY_OUTBOUND_LISTEN_ADDR
          value: 127.0.0.1:4140
        - name: LINKERD2_PROXY_INBOUND_LISTEN_ADDR
          value: 0.0.0.0:4143
        - name: LINKERD2_PROXY_INBOUND_IPS
          valueFrom:
            fieldRef:
              fieldPath: status.podIPs
        - name: LINKERD2_PROXY_INBOUND_PORTS
          value: "8080,9990"
        - name: LINKERD2_PROXY_DESTINATION_PROFILE_SUFFIXES
          value: svc.cluster.local.
        - name: LINKERD2_PROXY_INBOUND_ACCEPT_KEEPALIVE
          value: 10000ms
        - name: LINKERD2_PROXY_OUTBOUND_CONNECT_KEEPALIVE
          value: 10000ms
        - name: LINKERD2_PROXY_INBOUND_PORTS_DISABLE_PROTOCOL_DETECTION
          value: "25,587,3306,4444,5432,6379,9300,11211"
        - name: LINKERD2_PROXY_DESTINATION_CONTEXT
          value: |
            {"ns":"$(_pod_ns)", "nodeName":"$(_pod_nodeName)"}
        - name: _pod_sa
          valueFrom:
            fieldRef:
              fieldPath: spec.serviceAccountName
<<<<<<< HEAD
=======
        - name: _l5d_ns
          value: linkerd-dev
        - name: _l5d_trustdomain
          value: test.trust.domain
>>>>>>> 68e970ab
        - name: LINKERD2_PROXY_IDENTITY_DIR
          value: /var/run/linkerd/identity/end-entity
        - name: LINKERD2_PROXY_IDENTITY_TRUST_ANCHORS
          valueFrom:
            configMapKeyRef:
              name: linkerd-identity-trust-roots
              key: ca-bundle.crt
        - name: LINKERD2_PROXY_IDENTITY_TOKEN_FILE
          value: /var/run/secrets/tokens/linkerd-identity-token
        - name: LINKERD2_PROXY_IDENTITY_SVC_ADDR
          value: localhost.:8080
        - name: LINKERD2_PROXY_IDENTITY_LOCAL_NAME
          value: $(_pod_sa).$(_pod_ns).serviceaccount.identity.linkerd-dev.test.trust.domain
        - name: LINKERD2_PROXY_IDENTITY_SVC_NAME
          value: linkerd-identity.linkerd-dev.serviceaccount.identity.linkerd-dev.test.trust.domain
        - name: LINKERD2_PROXY_DESTINATION_SVC_NAME
          value: linkerd-destination.linkerd-dev.serviceaccount.identity.linkerd-dev.test.trust.domain
        - name: LINKERD2_PROXY_POLICY_SVC_NAME
          value: linkerd-destination.linkerd-dev.serviceaccount.identity.linkerd-dev.test.trust.domain
        image: cr.l5d.io/linkerd/proxy:test-proxy-version
        imagePullPolicy: IfNotPresent
        livenessProbe:
          httpGet:
            path: /live
            port: 4191
          initialDelaySeconds: 10
        name: linkerd-proxy
        ports:
        - containerPort: 4143
          name: linkerd-proxy
        - containerPort: 4191
          name: linkerd-admin
        readinessProbe:
          httpGet:
            path: /ready
            port: 4191
          initialDelaySeconds: 2
        resources:
          limits:
            memory: "250Mi"
          requests:
            cpu: "100m"
            memory: "20Mi"
        securityContext:
          allowPrivilegeEscalation: false
          readOnlyRootFilesystem: true
          runAsUser: 2102
        terminationMessagePolicy: FallbackToLogsOnError
        volumeMounts:
        - mountPath: /var/run/linkerd/identity/end-entity
          name: linkerd-identity-end-entity
        - mountPath: /var/run/secrets/tokens
          name: linkerd-identity-token
      initContainers:
      - args:
        - --incoming-proxy-port
        - "4143"
        - --outgoing-proxy-port
        - "4140"
        - --proxy-uid
        - "2102"
        - --inbound-ports-to-ignore
        - "4190,4191,444"
        - --outbound-ports-to-ignore
        - "443"
        image: cr.l5d.io/linkerd/proxy-init:test-proxy-init-version
        imagePullPolicy: IfNotPresent
        name: linkerd-init
        resources:
          limits:
            cpu: "100m"
            memory: "50Mi"
          requests:
            cpu: "10m"
            memory: "10Mi"
        securityContext:
          allowPrivilegeEscalation: false
          capabilities:
            add:
            - NET_ADMIN
            - NET_RAW
          privileged: false
          runAsNonRoot: true
          readOnlyRootFilesystem: true
        terminationMessagePolicy: FallbackToLogsOnError
        volumeMounts:
        - mountPath: /run
          name: linkerd-proxy-init-xtables-lock
      serviceAccountName: linkerd-identity
      volumes:
      - name: identity-issuer
        secret:
          secretName: linkerd-identity-issuer
      - configMap:
          name: linkerd-identity-trust-roots
        name: trust-roots
      - emptyDir: {}
        name: linkerd-proxy-init-xtables-lock
      - name: linkerd-identity-token
        projected:
          sources:
          - serviceAccountToken:
              path: linkerd-identity-token
              expirationSeconds: 86400
              audience: identity.l5d.io
      - emptyDir:
          medium: Memory
        name: linkerd-identity-end-entity
---
# Source: linkerd-control-plane/templates/destination.yaml
---
###
### Destination Controller Service
###
kind: Service
apiVersion: v1
metadata:
  name: linkerd-dst
  
  labels:
    linkerd.io/control-plane-component: destination
    linkerd.io/control-plane-ns: linkerd-dev
  annotations:
    linkerd.io/created-by: linkerd/helm linkerd-version
spec:
  type: ClusterIP
  selector:
    linkerd.io/control-plane-component: destination
  ports:
  - name: grpc
    port: 8086
    targetPort: 8086
---
kind: Service
apiVersion: v1
metadata:
  name: linkerd-dst-headless
  
  labels:
    linkerd.io/control-plane-component: destination
    linkerd.io/control-plane-ns: linkerd-dev
  annotations:
    linkerd.io/created-by: linkerd/helm linkerd-version
spec:
  clusterIP: None
  selector:
    linkerd.io/control-plane-component: destination
  ports:
  - name: grpc
    port: 8086
    targetPort: 8086
---
kind: Service
apiVersion: v1
metadata:
  name: linkerd-sp-validator
  
  labels:
    linkerd.io/control-plane-component: destination
    linkerd.io/control-plane-ns: linkerd-dev
  annotations:
    linkerd.io/created-by: linkerd/helm linkerd-version
spec:
  type: ClusterIP
  selector:
    linkerd.io/control-plane-component: destination
  ports:
  - name: sp-validator
    port: 443
    targetPort: sp-validator
---
kind: Service
apiVersion: v1
metadata:
  name: linkerd-policy
  
  labels:
    linkerd.io/control-plane-component: destination
    linkerd.io/control-plane-ns: linkerd-dev
  annotations:
    linkerd.io/created-by: linkerd/helm linkerd-version
spec:
  clusterIP: None
  selector:
    linkerd.io/control-plane-component: destination
  ports:
  - name: grpc
    port: 8090
    targetPort: 8090
---
kind: Service
apiVersion: v1
metadata:
  name: linkerd-policy-validator
  
  labels:
    linkerd.io/control-plane-component: destination
    linkerd.io/control-plane-ns: linkerd-dev
  annotations:
    linkerd.io/created-by: linkerd/helm linkerd-version
spec:
  type: ClusterIP
  selector:
    linkerd.io/control-plane-component: destination
  ports:
  - name: policy-https
    port: 443
    targetPort: policy-https
---
kind: PodDisruptionBudget
apiVersion: policy/v1beta1
metadata:
  name: linkerd-dst
  
  labels:
    linkerd.io/control-plane-component: destination
    linkerd.io/control-plane-ns: linkerd-dev
  annotations:
    linkerd.io/created-by: linkerd/helm linkerd-version
spec:
  maxUnavailable: 1
  selector:
    matchLabels:
      linkerd.io/control-plane-component: destination
---
apiVersion: apps/v1
kind: Deployment
metadata:
  annotations:
    linkerd.io/created-by: linkerd/helm linkerd-version
  labels:
    app.kubernetes.io/name: destination
    app.kubernetes.io/part-of: Linkerd
    app.kubernetes.io/version: linkerd-version
    linkerd.io/control-plane-component: destination
    linkerd.io/control-plane-ns: linkerd-dev
  name: linkerd-destination
  
spec:
  replicas: 3
  selector:
    matchLabels:
      linkerd.io/control-plane-component: destination
      linkerd.io/control-plane-ns: linkerd-dev
      linkerd.io/proxy-deployment: linkerd-destination
  strategy:
    rollingUpdate:
      maxUnavailable: 1
  template:
    metadata:
      annotations:
        linkerd.io/helm-release-version: "0"
        linkerd.io/created-by: linkerd/helm linkerd-version
        linkerd.io/identity-mode: default
        linkerd.io/proxy-version: test-proxy-version
        asda: fasda
        bingo: bongo
        config.linkerd.io/default-inbound-policy: "all-unauthenticated"
      labels:
        linkerd.io/control-plane-component: destination
        linkerd.io/control-plane-ns: linkerd-dev
        linkerd.io/workload-ns: linkerd-dev
        linkerd.io/proxy-deployment: linkerd-destination
        fiz: buz
        foo: bar
    spec:
      nodeSelector:
        kubernetes.io/os: linux
      affinity:
        podAntiAffinity:
          preferredDuringSchedulingIgnoredDuringExecution:
          - podAffinityTerm:
              labelSelector:
                matchExpressions:
                - key: linkerd.io/control-plane-component
                  operator: In
                  values:
                  - destination
              topologyKey: failure-domain.beta.kubernetes.io/zone
            weight: 100
          requiredDuringSchedulingIgnoredDuringExecution:
          - labelSelector:
              matchExpressions:
              - key: linkerd.io/control-plane-component
                operator: In
                values:
                - destination
            topologyKey: kubernetes.io/hostname
      containers:
      - env:
        - name: _pod_name
          valueFrom:
            fieldRef:
              fieldPath: metadata.name
        - name: _pod_ns
          valueFrom:
            fieldRef:
              fieldPath: metadata.namespace
        - name: _pod_nodeName
          valueFrom:
            fieldRef:
              fieldPath: spec.nodeName
        - name: LINKERD2_PROXY_LOG
          value: "warn,linkerd=info"
        - name: LINKERD2_PROXY_LOG_FORMAT
          value: "plain"
        - name: LINKERD2_PROXY_DESTINATION_SVC_ADDR
          value: localhost.:8086
        - name: LINKERD2_PROXY_DESTINATION_PROFILE_NETWORKS
          value: "10.0.0.0/8,100.64.0.0/10,172.16.0.0/12,192.168.0.0/16"
        - name: LINKERD2_PROXY_POLICY_SVC_ADDR
          value: localhost.:8090
        - name: LINKERD2_PROXY_POLICY_WORKLOAD
          value: "$(_pod_ns):$(_pod_name)"
        - name: LINKERD2_PROXY_INBOUND_DEFAULT_POLICY
          value: all-unauthenticated
        - name: LINKERD2_PROXY_POLICY_CLUSTER_NETWORKS
          value: "10.0.0.0/8,100.64.0.0/10,172.16.0.0/12,192.168.0.0/16"
        - name: LINKERD2_PROXY_INBOUND_CONNECT_TIMEOUT
          value: "100ms"
        - name: LINKERD2_PROXY_OUTBOUND_CONNECT_TIMEOUT
          value: "1000ms"
        - name: LINKERD2_PROXY_CONTROL_LISTEN_ADDR
          value: 0.0.0.0:4190
        - name: LINKERD2_PROXY_ADMIN_LISTEN_ADDR
          value: 0.0.0.0:4191
        - name: LINKERD2_PROXY_OUTBOUND_LISTEN_ADDR
          value: 127.0.0.1:4140
        - name: LINKERD2_PROXY_INBOUND_LISTEN_ADDR
          value: 0.0.0.0:4143
        - name: LINKERD2_PROXY_INBOUND_IPS
          valueFrom:
            fieldRef:
              fieldPath: status.podIPs
        - name: LINKERD2_PROXY_INBOUND_PORTS
          value: "8086,8090,8443,9443,9990,9996,9997"
        - name: LINKERD2_PROXY_DESTINATION_PROFILE_SUFFIXES
          value: svc.cluster.local.
        - name: LINKERD2_PROXY_INBOUND_ACCEPT_KEEPALIVE
          value: 10000ms
        - name: LINKERD2_PROXY_OUTBOUND_CONNECT_KEEPALIVE
          value: 10000ms
        - name: LINKERD2_PROXY_INBOUND_PORTS_DISABLE_PROTOCOL_DETECTION
          value: "25,587,3306,4444,5432,6379,9300,11211"
        - name: LINKERD2_PROXY_DESTINATION_CONTEXT
          value: |
            {"ns":"$(_pod_ns)", "nodeName":"$(_pod_nodeName)"}
        - name: _pod_sa
          valueFrom:
            fieldRef:
              fieldPath: spec.serviceAccountName
<<<<<<< HEAD
=======
        - name: _l5d_ns
          value: linkerd-dev
        - name: _l5d_trustdomain
          value: test.trust.domain
>>>>>>> 68e970ab
        - name: LINKERD2_PROXY_IDENTITY_DIR
          value: /var/run/linkerd/identity/end-entity
        - name: LINKERD2_PROXY_IDENTITY_TRUST_ANCHORS
          valueFrom:
            configMapKeyRef:
              name: linkerd-identity-trust-roots
              key: ca-bundle.crt
        - name: LINKERD2_PROXY_IDENTITY_TOKEN_FILE
          value: /var/run/secrets/tokens/linkerd-identity-token
        - name: LINKERD2_PROXY_IDENTITY_SVC_ADDR
          value: linkerd-identity-headless.linkerd-dev.svc.cluster.local.:8080
        - name: LINKERD2_PROXY_IDENTITY_LOCAL_NAME
          value: $(_pod_sa).$(_pod_ns).serviceaccount.identity.linkerd-dev.test.trust.domain
        - name: LINKERD2_PROXY_IDENTITY_SVC_NAME
          value: linkerd-identity.linkerd-dev.serviceaccount.identity.linkerd-dev.test.trust.domain
        - name: LINKERD2_PROXY_DESTINATION_SVC_NAME
          value: linkerd-destination.linkerd-dev.serviceaccount.identity.linkerd-dev.test.trust.domain
        - name: LINKERD2_PROXY_POLICY_SVC_NAME
          value: linkerd-destination.linkerd-dev.serviceaccount.identity.linkerd-dev.test.trust.domain
        image: cr.l5d.io/linkerd/proxy:test-proxy-version
        imagePullPolicy: IfNotPresent
        livenessProbe:
          httpGet:
            path: /live
            port: 4191
          initialDelaySeconds: 10
        name: linkerd-proxy
        ports:
        - containerPort: 4143
          name: linkerd-proxy
        - containerPort: 4191
          name: linkerd-admin
        readinessProbe:
          httpGet:
            path: /ready
            port: 4191
          initialDelaySeconds: 2
        resources:
          limits:
            memory: "250Mi"
          requests:
            cpu: "100m"
            memory: "20Mi"
        securityContext:
          allowPrivilegeEscalation: false
          readOnlyRootFilesystem: true
          runAsUser: 2102
        terminationMessagePolicy: FallbackToLogsOnError
        lifecycle:
          postStart:
            exec:
              command:
              - /usr/lib/linkerd/linkerd-await
        volumeMounts:
        - mountPath: /var/run/linkerd/identity/end-entity
          name: linkerd-identity-end-entity
        - mountPath: /var/run/secrets/tokens
          name: linkerd-identity-token
      - args:
        - destination
        - -addr=:8086
        - -controller-namespace=linkerd-dev
        - -enable-h2-upgrade=true
        - -log-level=info
        - -log-format=plain
        - -enable-endpoint-slices=true
        - -cluster-domain=cluster.local
        - -identity-trust-domain=test.trust.domain
        - -default-opaque-ports=25,587,3306,4444,5432,6379,9300,11211
        image: cr.l5d.io/linkerd/controller:linkerd-version
        imagePullPolicy: IfNotPresent
        livenessProbe:
          httpGet:
            path: /ping
            port: 9996
          initialDelaySeconds: 10
        name: destination
        ports:
        - containerPort: 8086
          name: grpc
        - containerPort: 9996
          name: admin-http
        readinessProbe:
          failureThreshold: 7
          httpGet:
            path: /ready
            port: 9996
        resources:
          limits:
            memory: "250Mi"
          requests:
            cpu: "100m"
            memory: "50Mi"
        securityContext:
          runAsUser: 2103
      - args:
        - sp-validator
        - -log-level=info
        - -log-format=plain
        image: cr.l5d.io/linkerd/controller:linkerd-version
        imagePullPolicy: IfNotPresent
        livenessProbe:
          httpGet:
            path: /ping
            port: 9997
          initialDelaySeconds: 10
        name: sp-validator
        ports:
        - containerPort: 8443
          name: sp-validator
        - containerPort: 9997
          name: admin-http
        readinessProbe:
          failureThreshold: 7
          httpGet:
            path: /ready
            port: 9997
        securityContext:
          runAsUser: 2103
        volumeMounts:
        - mountPath: /var/run/linkerd/tls
          name: sp-tls
          readOnly: true
      - args:
        - --admin-addr=0.0.0.0:9990
        - --control-plane-namespace=linkerd-dev
        - --grpc-addr=0.0.0.0:8090
        - --admission-addr=0.0.0.0:9443
        - --cluster-networks=10.0.0.0/8,100.64.0.0/10,172.16.0.0/12,192.168.0.0/16
        - --identity-domain=test.trust.domain
        - --default-policy=all-unauthenticated
        - --log-level=linkerd=info,warn
        - --log-format=plain
        image: cr.l5d.io/linkerd/policy-controller:linkerd-version
        imagePullPolicy: IfNotPresent
        livenessProbe:
          httpGet:
            path: /ready
            port: admin
          initialDelaySeconds: 10
        name: policy
        ports:
        - containerPort: 8090
          name: grpc
        - containerPort: 9990
          name: admin
        - containerPort: 9443
          name: policy-https
        readinessProbe:
          failureThreshold: 7
          httpGet:
            path: /ready
            port: admin
        resources:
        securityContext:
          runAsUser: 2103
        volumeMounts:
        - mountPath: /var/run/linkerd/tls
          name: policy-tls
          readOnly: true
      initContainers:
      - args:
        - --incoming-proxy-port
        - "4143"
        - --outgoing-proxy-port
        - "4140"
        - --proxy-uid
        - "2102"
        - --inbound-ports-to-ignore
        - "4190,4191,444"
        - --outbound-ports-to-ignore
        - "443"
        image: cr.l5d.io/linkerd/proxy-init:test-proxy-init-version
        imagePullPolicy: IfNotPresent
        name: linkerd-init
        resources:
          limits:
            cpu: "100m"
            memory: "50Mi"
          requests:
            cpu: "10m"
            memory: "10Mi"
        securityContext:
          allowPrivilegeEscalation: false
          capabilities:
            add:
            - NET_ADMIN
            - NET_RAW
          privileged: false
          runAsNonRoot: true
          readOnlyRootFilesystem: true
        terminationMessagePolicy: FallbackToLogsOnError
        volumeMounts:
        - mountPath: /run
          name: linkerd-proxy-init-xtables-lock
      serviceAccountName: linkerd-destination
      volumes:
      - name: sp-tls
        secret:
          secretName: linkerd-sp-validator-k8s-tls
      - name: policy-tls
        secret:
          secretName: linkerd-policy-validator-k8s-tls
      - emptyDir: {}
        name: linkerd-proxy-init-xtables-lock
      - name: linkerd-identity-token
        projected:
          sources:
          - serviceAccountToken:
              path: linkerd-identity-token
              expirationSeconds: 86400
              audience: identity.l5d.io
      - emptyDir:
          medium: Memory
        name: linkerd-identity-end-entity
---
# Source: linkerd-control-plane/templates/heartbeat.yaml
---
###
### Heartbeat
###
apiVersion: batch/v1beta1
kind: CronJob
metadata:
  name: linkerd-heartbeat
  
  labels:
    app.kubernetes.io/name: heartbeat
    app.kubernetes.io/part-of: Linkerd
    app.kubernetes.io/version: linkerd-version
    linkerd.io/control-plane-component: heartbeat
    linkerd.io/control-plane-ns: linkerd-dev
  annotations:
    linkerd.io/created-by: linkerd/helm linkerd-version
spec:
  concurrencyPolicy: Replace
  schedule: "1 2 3 4 5"
  successfulJobsHistoryLimit: 0
  jobTemplate:
    spec:
      template:
        metadata:
          labels:
            linkerd.io/control-plane-component: heartbeat
            linkerd.io/workload-ns: linkerd-dev
            fiz: buz
            foo: bar
          annotations:
            linkerd.io/created-by: linkerd/helm linkerd-version
            asda: fasda
            bingo: bongo
        spec:
          nodeSelector:
            kubernetes.io/os: linux
          serviceAccountName: linkerd-heartbeat
          restartPolicy: Never
          containers:
          - name: heartbeat
            image: cr.l5d.io/linkerd/controller:linkerd-version
            imagePullPolicy: IfNotPresent
            env:
            - name: LINKERD_DISABLED
              value: "the heartbeat controller does not use the proxy"
            args:
            - "heartbeat"
            - "-controller-namespace=linkerd-dev"
            - "-log-level=info"
            - "-log-format=plain"
            - "-prometheus-url=http://prometheus.linkerd-viz.svc.cluster.local:9090"
            resources:
              limits:
                memory: "250Mi"
              requests:
                cpu: "100m"
                memory: "50Mi"
            securityContext:
              runAsUser: 2103
---
# Source: linkerd-control-plane/templates/proxy-injector.yaml
---
###
### Proxy Injector
###
apiVersion: apps/v1
kind: Deployment
metadata:
  annotations:
    linkerd.io/created-by: linkerd/helm linkerd-version
  labels:
    app.kubernetes.io/name: proxy-injector
    app.kubernetes.io/part-of: Linkerd
    app.kubernetes.io/version: linkerd-version
    linkerd.io/control-plane-component: proxy-injector
    linkerd.io/control-plane-ns: linkerd-dev
  name: linkerd-proxy-injector
  
spec:
  replicas: 3
  selector:
    matchLabels:
      linkerd.io/control-plane-component: proxy-injector
  strategy:
    rollingUpdate:
      maxUnavailable: 1
  template:
    metadata:
      annotations:
        linkerd.io/helm-release-version: "0"
        linkerd.io/created-by: linkerd/helm linkerd-version
        linkerd.io/identity-mode: default
        linkerd.io/proxy-version: test-proxy-version
        asda: fasda
        bingo: bongo
        config.linkerd.io/opaque-ports: "8443"
        config.linkerd.io/default-inbound-policy: "all-unauthenticated"
      labels:
        linkerd.io/control-plane-component: proxy-injector
        linkerd.io/control-plane-ns: linkerd-dev
        linkerd.io/workload-ns: linkerd-dev
        linkerd.io/proxy-deployment: linkerd-proxy-injector
        fiz: buz
        foo: bar
    spec:
      nodeSelector:
        kubernetes.io/os: linux
      affinity:
        podAntiAffinity:
          preferredDuringSchedulingIgnoredDuringExecution:
          - podAffinityTerm:
              labelSelector:
                matchExpressions:
                - key: linkerd.io/control-plane-component
                  operator: In
                  values:
                  - proxy-injector
              topologyKey: failure-domain.beta.kubernetes.io/zone
            weight: 100
          requiredDuringSchedulingIgnoredDuringExecution:
          - labelSelector:
              matchExpressions:
              - key: linkerd.io/control-plane-component
                operator: In
                values:
                - proxy-injector
            topologyKey: kubernetes.io/hostname
      containers:
      - env:
        - name: _pod_name
          valueFrom:
            fieldRef:
              fieldPath: metadata.name
        - name: _pod_ns
          valueFrom:
            fieldRef:
              fieldPath: metadata.namespace
        - name: _pod_nodeName
          valueFrom:
            fieldRef:
              fieldPath: spec.nodeName
        - name: LINKERD2_PROXY_LOG
          value: "warn,linkerd=info"
        - name: LINKERD2_PROXY_LOG_FORMAT
          value: "plain"
        - name: LINKERD2_PROXY_DESTINATION_SVC_ADDR
          value: linkerd-dst-headless.linkerd-dev.svc.cluster.local.:8086
        - name: LINKERD2_PROXY_DESTINATION_PROFILE_NETWORKS
          value: "10.0.0.0/8,100.64.0.0/10,172.16.0.0/12,192.168.0.0/16"
        - name: LINKERD2_PROXY_POLICY_SVC_ADDR
          value: linkerd-policy.linkerd-dev.svc.cluster.local.:8090
        - name: LINKERD2_PROXY_POLICY_WORKLOAD
          value: "$(_pod_ns):$(_pod_name)"
        - name: LINKERD2_PROXY_INBOUND_DEFAULT_POLICY
          value: all-unauthenticated
        - name: LINKERD2_PROXY_POLICY_CLUSTER_NETWORKS
          value: "10.0.0.0/8,100.64.0.0/10,172.16.0.0/12,192.168.0.0/16"
        - name: LINKERD2_PROXY_INBOUND_CONNECT_TIMEOUT
          value: "100ms"
        - name: LINKERD2_PROXY_OUTBOUND_CONNECT_TIMEOUT
          value: "1000ms"
        - name: LINKERD2_PROXY_CONTROL_LISTEN_ADDR
          value: 0.0.0.0:4190
        - name: LINKERD2_PROXY_ADMIN_LISTEN_ADDR
          value: 0.0.0.0:4191
        - name: LINKERD2_PROXY_OUTBOUND_LISTEN_ADDR
          value: 127.0.0.1:4140
        - name: LINKERD2_PROXY_INBOUND_LISTEN_ADDR
          value: 0.0.0.0:4143
        - name: LINKERD2_PROXY_INBOUND_IPS
          valueFrom:
            fieldRef:
              fieldPath: status.podIPs
        - name: LINKERD2_PROXY_INBOUND_PORTS
          value: "8443,9995"
        - name: LINKERD2_PROXY_DESTINATION_PROFILE_SUFFIXES
          value: svc.cluster.local.
        - name: LINKERD2_PROXY_INBOUND_ACCEPT_KEEPALIVE
          value: 10000ms
        - name: LINKERD2_PROXY_OUTBOUND_CONNECT_KEEPALIVE
          value: 10000ms
        - name: LINKERD2_PROXY_INBOUND_PORTS_DISABLE_PROTOCOL_DETECTION
          value: "25,587,3306,4444,5432,6379,9300,11211"
        - name: LINKERD2_PROXY_DESTINATION_CONTEXT
          value: |
            {"ns":"$(_pod_ns)", "nodeName":"$(_pod_nodeName)"}
        - name: _pod_sa
          valueFrom:
            fieldRef:
              fieldPath: spec.serviceAccountName
<<<<<<< HEAD
=======
        - name: _l5d_ns
          value: linkerd-dev
        - name: _l5d_trustdomain
          value: test.trust.domain
>>>>>>> 68e970ab
        - name: LINKERD2_PROXY_IDENTITY_DIR
          value: /var/run/linkerd/identity/end-entity
        - name: LINKERD2_PROXY_IDENTITY_TRUST_ANCHORS
          valueFrom:
            configMapKeyRef:
              name: linkerd-identity-trust-roots
              key: ca-bundle.crt
        - name: LINKERD2_PROXY_IDENTITY_TOKEN_FILE
          value: /var/run/secrets/tokens/linkerd-identity-token
        - name: LINKERD2_PROXY_IDENTITY_SVC_ADDR
          value: linkerd-identity-headless.linkerd-dev.svc.cluster.local.:8080
        - name: LINKERD2_PROXY_IDENTITY_LOCAL_NAME
          value: $(_pod_sa).$(_pod_ns).serviceaccount.identity.linkerd-dev.test.trust.domain
        - name: LINKERD2_PROXY_IDENTITY_SVC_NAME
          value: linkerd-identity.linkerd-dev.serviceaccount.identity.linkerd-dev.test.trust.domain
        - name: LINKERD2_PROXY_DESTINATION_SVC_NAME
          value: linkerd-destination.linkerd-dev.serviceaccount.identity.linkerd-dev.test.trust.domain
        - name: LINKERD2_PROXY_POLICY_SVC_NAME
          value: linkerd-destination.linkerd-dev.serviceaccount.identity.linkerd-dev.test.trust.domain
        image: cr.l5d.io/linkerd/proxy:test-proxy-version
        imagePullPolicy: IfNotPresent
        livenessProbe:
          httpGet:
            path: /live
            port: 4191
          initialDelaySeconds: 10
        name: linkerd-proxy
        ports:
        - containerPort: 4143
          name: linkerd-proxy
        - containerPort: 4191
          name: linkerd-admin
        readinessProbe:
          httpGet:
            path: /ready
            port: 4191
          initialDelaySeconds: 2
        resources:
          limits:
            memory: "250Mi"
          requests:
            cpu: "100m"
            memory: "20Mi"
        securityContext:
          allowPrivilegeEscalation: false
          readOnlyRootFilesystem: true
          runAsUser: 2102
        terminationMessagePolicy: FallbackToLogsOnError
        lifecycle:
          postStart:
            exec:
              command:
              - /usr/lib/linkerd/linkerd-await
        volumeMounts:
        - mountPath: /var/run/linkerd/identity/end-entity
          name: linkerd-identity-end-entity
        - mountPath: /var/run/secrets/tokens
          name: linkerd-identity-token
      - args:
        - proxy-injector
        - -log-level=info
        - -log-format=plain
        - -linkerd-namespace=linkerd-dev
        image: cr.l5d.io/linkerd/controller:linkerd-version
        imagePullPolicy: IfNotPresent
        livenessProbe:
          httpGet:
            path: /ping
            port: 9995
          initialDelaySeconds: 10
        name: proxy-injector
        ports:
        - containerPort: 8443
          name: proxy-injector
        - containerPort: 9995
          name: admin-http
        readinessProbe:
          failureThreshold: 7
          httpGet:
            path: /ready
            port: 9995
        resources:
          limits:
            memory: "250Mi"
          requests:
            cpu: "100m"
            memory: "50Mi"
        securityContext:
          runAsUser: 2103
        volumeMounts:
        - mountPath: /var/run/linkerd/config
          name: config
        - mountPath: /var/run/linkerd/identity/trust-roots
          name: trust-roots
        - mountPath: /var/run/linkerd/tls
          name: tls
          readOnly: true
      initContainers:
      - args:
        - --incoming-proxy-port
        - "4143"
        - --outgoing-proxy-port
        - "4140"
        - --proxy-uid
        - "2102"
        - --inbound-ports-to-ignore
        - "4190,4191,444"
        - --outbound-ports-to-ignore
        - "333"
        image: cr.l5d.io/linkerd/proxy-init:test-proxy-init-version
        imagePullPolicy: IfNotPresent
        name: linkerd-init
        resources:
          limits:
            cpu: "100m"
            memory: "50Mi"
          requests:
            cpu: "10m"
            memory: "10Mi"
        securityContext:
          allowPrivilegeEscalation: false
          capabilities:
            add:
            - NET_ADMIN
            - NET_RAW
          privileged: false
          runAsNonRoot: true
          readOnlyRootFilesystem: true
        terminationMessagePolicy: FallbackToLogsOnError
        volumeMounts:
        - mountPath: /run
          name: linkerd-proxy-init-xtables-lock
      serviceAccountName: linkerd-proxy-injector
      volumes:
      - configMap:
          name: linkerd-config
        name: config
      - configMap:
          name: linkerd-identity-trust-roots
        name: trust-roots
      - name: tls
        secret:
          secretName: linkerd-proxy-injector-k8s-tls
      - emptyDir: {}
        name: linkerd-proxy-init-xtables-lock
      - name: linkerd-identity-token
        projected:
          sources:
          - serviceAccountToken:
              path: linkerd-identity-token
              expirationSeconds: 86400
              audience: identity.l5d.io
      - emptyDir:
          medium: Memory
        name: linkerd-identity-end-entity
---
kind: Service
apiVersion: v1
metadata:
  name: linkerd-proxy-injector
  
  labels:
    linkerd.io/control-plane-component: proxy-injector
    linkerd.io/control-plane-ns: linkerd-dev
  annotations:
    linkerd.io/created-by: linkerd/helm linkerd-version
    config.linkerd.io/opaque-ports: "443"
spec:
  type: ClusterIP
  selector:
    linkerd.io/control-plane-component: proxy-injector
  ports:
  - name: proxy-injector
    port: 443
    targetPort: proxy-injector
---
kind: PodDisruptionBudget
apiVersion: policy/v1beta1
metadata:
  name: linkerd-proxy-injector
  
  labels:
    linkerd.io/control-plane-component: proxy-injector
    linkerd.io/control-plane-ns: linkerd-dev
  annotations:
    linkerd.io/created-by: linkerd/helm linkerd-version
spec:
  maxUnavailable: 1
  selector:
    matchLabels:
      linkerd.io/control-plane-component: proxy-injector<|MERGE_RESOLUTION|>--- conflicted
+++ resolved
@@ -895,13 +895,6 @@
           valueFrom:
             fieldRef:
               fieldPath: spec.serviceAccountName
-<<<<<<< HEAD
-=======
-        - name: _l5d_ns
-          value: linkerd-dev
-        - name: _l5d_trustdomain
-          value: test.trust.domain
->>>>>>> 68e970ab
         - name: LINKERD2_PROXY_IDENTITY_DIR
           value: /var/run/linkerd/identity/end-entity
         - name: LINKERD2_PROXY_IDENTITY_TRUST_ANCHORS
@@ -1253,13 +1246,6 @@
           valueFrom:
             fieldRef:
               fieldPath: spec.serviceAccountName
-<<<<<<< HEAD
-=======
-        - name: _l5d_ns
-          value: linkerd-dev
-        - name: _l5d_trustdomain
-          value: test.trust.domain
->>>>>>> 68e970ab
         - name: LINKERD2_PROXY_IDENTITY_DIR
           value: /var/run/linkerd/identity/end-entity
         - name: LINKERD2_PROXY_IDENTITY_TRUST_ANCHORS
@@ -1668,13 +1654,6 @@
           valueFrom:
             fieldRef:
               fieldPath: spec.serviceAccountName
-<<<<<<< HEAD
-=======
-        - name: _l5d_ns
-          value: linkerd-dev
-        - name: _l5d_trustdomain
-          value: test.trust.domain
->>>>>>> 68e970ab
         - name: LINKERD2_PROXY_IDENTITY_DIR
           value: /var/run/linkerd/identity/end-entity
         - name: LINKERD2_PROXY_IDENTITY_TRUST_ANCHORS
