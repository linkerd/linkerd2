---
# Source: linkerd2/templates/namespace.yaml
---
###
### Linkerd Namespace
###
kind: Namespace
apiVersion: v1
metadata:
  name: linkerd
  annotations:
    linkerd.io/inject: disabled
  labels:
    linkerd.io/is-control-plane: "true"
    config.linkerd.io/admission-webhooks: disabled
    linkerd.io/control-plane-ns: linkerd
---
# Source: linkerd2/templates/identity-rbac.yaml
---
###
### Identity Controller Service RBAC
###
kind: ClusterRole
apiVersion: rbac.authorization.k8s.io/v1
metadata:
  name: linkerd-linkerd-identity
  labels:
    linkerd.io/control-plane-component: identity
    linkerd.io/control-plane-ns: linkerd
rules:
- apiGroups: ["authentication.k8s.io"]
  resources: ["tokenreviews"]
  verbs: ["create"]
- apiGroups: ["apps"]
  resources: ["deployments"]
  verbs: ["get"]
- apiGroups: [""]
  resources: ["events"]
  verbs: ["create", "patch"]
---
kind: ClusterRoleBinding
apiVersion: rbac.authorization.k8s.io/v1
metadata:
  name: linkerd-linkerd-identity
  labels:
    linkerd.io/control-plane-component: identity
    linkerd.io/control-plane-ns: linkerd
roleRef:
  apiGroup: rbac.authorization.k8s.io
  kind: ClusterRole
  name: linkerd-linkerd-identity
subjects:
- kind: ServiceAccount
  name: linkerd-identity
  namespace: linkerd
---
kind: ServiceAccount
apiVersion: v1
metadata:
  name: linkerd-identity
  namespace: linkerd
  labels:
    linkerd.io/control-plane-component: identity
    linkerd.io/control-plane-ns: linkerd
---
# Source: linkerd2/templates/destination-rbac.yaml
---
###
### Destination Controller Service
###
kind: ClusterRole
apiVersion: rbac.authorization.k8s.io/v1
metadata:
  name: linkerd-linkerd-destination
  labels:
    linkerd.io/control-plane-component: destination
    linkerd.io/control-plane-ns: linkerd
rules:
- apiGroups: ["apps"]
  resources: ["replicasets"]
  verbs: ["list", "get", "watch"]
- apiGroups: ["batch"]
  resources: ["jobs"]
  verbs: ["list", "get", "watch"]
- apiGroups: [""]
  resources: ["pods", "endpoints", "services", "nodes", "namespaces"]
  verbs: ["list", "get", "watch"]
- apiGroups: ["linkerd.io"]
  resources: ["serviceprofiles"]
  verbs: ["list", "get", "watch"]
<<<<<<< HEAD
=======
- apiGroups: ["split.smi-spec.io"]
  resources: ["trafficsplits"]
  verbs: ["list", "get", "watch"]
- apiGroups: ["discovery.k8s.io"]
  resources: ["endpointslices"]
  verbs: ["list", "get", "watch"]
>>>>>>> c384cfd4
---
kind: ClusterRoleBinding
apiVersion: rbac.authorization.k8s.io/v1
metadata:
  name: linkerd-linkerd-destination
  labels:
    linkerd.io/control-plane-component: destination
    linkerd.io/control-plane-ns: linkerd
roleRef:
  apiGroup: rbac.authorization.k8s.io
  kind: ClusterRole
  name: linkerd-linkerd-destination
subjects:
- kind: ServiceAccount
  name: linkerd-destination
  namespace: linkerd
---
kind: ServiceAccount
apiVersion: v1
metadata:
  name: linkerd-destination
  namespace: linkerd
  labels:
    linkerd.io/control-plane-component: destination
    linkerd.io/control-plane-ns: linkerd
---
kind: Secret
apiVersion: v1
metadata:
  name: linkerd-sp-validator-k8s-tls
  namespace: linkerd
  labels:
    linkerd.io/control-plane-component: destination
    linkerd.io/control-plane-ns: linkerd
  annotations:
    linkerd.io/created-by: linkerd/helm linkerd-version
type: kubernetes.io/tls
data:
  tls.crt: dGVzdC1wcm9maWxlLXZhbGlkYXRvci1jcnQtcGVt
  tls.key: dGVzdC1wcm9maWxlLXZhbGlkYXRvci1rZXktcGVt
---
apiVersion: admissionregistration.k8s.io/v1
kind: ValidatingWebhookConfiguration
metadata:
  name: linkerd-sp-validator-webhook-config
  labels:
    linkerd.io/control-plane-component: destination
    linkerd.io/control-plane-ns: linkerd
webhooks:
- name: linkerd-sp-validator.linkerd.io
  namespaceSelector:
    matchExpressions:
    - key: config.linkerd.io/admission-webhooks
      operator: NotIn
      values:
      - disabled
  clientConfig:
    service:
      name: linkerd-sp-validator
      namespace: linkerd
      path: "/"
    caBundle: dGVzdC1wcm9maWxlLXZhbGlkYXRvci1jYS1idW5kbGU=
  failurePolicy: Fail
  admissionReviewVersions: ["v1", "v1beta1"]
  rules:
  - operations: ["CREATE", "UPDATE"]
    apiGroups: ["linkerd.io"]
    apiVersions: ["v1alpha1", "v1alpha2"]
    resources: ["serviceprofiles"]
  sideEffects: None
---
kind: Secret
apiVersion: v1
metadata:
  name: linkerd-policy-validator-k8s-tls
  namespace: linkerd
  labels:
    linkerd.io/control-plane-component: destination
    linkerd.io/control-plane-ns: linkerd
  annotations:
    linkerd.io/created-by: linkerd/helm linkerd-version
type: kubernetes.io/tls
data:
  tls.crt: dGVzdC1wcm9maWxlLXZhbGlkYXRvci1jcnQtcGVt
  tls.key: dGVzdC1wcm9maWxlLXZhbGlkYXRvci1rZXktcGVt
---
apiVersion: admissionregistration.k8s.io/v1
kind: ValidatingWebhookConfiguration
metadata:
  name: linkerd-policy-validator-webhook-config
  labels:
    linkerd.io/control-plane-component: destination
    linkerd.io/control-plane-ns: linkerd
webhooks:
- name: linkerd-policy-validator.linkerd.io
  namespaceSelector:
    matchExpressions:
    - key: config.linkerd.io/admission-webhooks
      operator: NotIn
      values:
      - disabled
  clientConfig:
    service:
      name: linkerd-policy-validator
      namespace: linkerd
      path: "/"
    caBundle: dGVzdC1wcm9maWxlLXZhbGlkYXRvci1jYS1idW5kbGU=
  failurePolicy: Fail
  admissionReviewVersions: ["v1", "v1beta1"]
  rules:
  - operations: ["CREATE", "UPDATE"]
    apiGroups: ["policy.linkerd.io"]
    apiVersions: ["v1alpha1", "v1beta1"]
    resources: ["servers"]
  sideEffects: None
---
apiVersion: rbac.authorization.k8s.io/v1
kind: ClusterRole
metadata:
  name: linkerd-policy
  labels:
    app.kubernetes.io/part-of: Linkerd
    linkerd.io/control-plane-component: destination
    linkerd.io/control-plane-ns: linkerd
rules:
  - apiGroups:
      - ""
    resources:
      - pods
    verbs:
      - get
      - list
      - watch
  - apiGroups:
      - policy.linkerd.io
    resources:
      - servers
      - serverauthorizations
    verbs:
      - get
      - list
      - watch
---
apiVersion: rbac.authorization.k8s.io/v1
kind: ClusterRoleBinding
metadata:
  name: linkerd-destination-policy
  labels:
    app.kubernetes.io/part-of: Linkerd
    linkerd.io/control-plane-component: destination
    linkerd.io/control-plane-ns: linkerd
roleRef:
  apiGroup: rbac.authorization.k8s.io
  kind: ClusterRole
  name: linkerd-policy
subjects:
  - kind: ServiceAccount
    name: linkerd-destination
    namespace: linkerd
---
# Source: linkerd2/templates/heartbeat-rbac.yaml
---
###
### Heartbeat RBAC
###
apiVersion: rbac.authorization.k8s.io/v1
kind: Role
metadata:
  name: linkerd-heartbeat
  namespace: linkerd
  labels:
    linkerd.io/control-plane-ns: linkerd
rules:
- apiGroups: [""]
  resources: ["configmaps"]
  verbs: ["get"]
  resourceNames: ["linkerd-config"]
---
apiVersion: rbac.authorization.k8s.io/v1
kind: RoleBinding
metadata:
  name: linkerd-heartbeat
  namespace: linkerd
  labels:
    linkerd.io/control-plane-ns: linkerd
roleRef:
  kind: Role
  name: linkerd-heartbeat
  apiGroup: rbac.authorization.k8s.io
subjects:
- kind: ServiceAccount
  name: linkerd-heartbeat
  namespace: linkerd
---
apiVersion: rbac.authorization.k8s.io/v1
kind: ClusterRole
metadata:
  name: linkerd-heartbeat
  labels:
    linkerd.io/control-plane-ns: linkerd
rules:
- apiGroups: [""]
  resources: ["namespaces"]
  verbs: ["list"]
- apiGroups: ["linkerd.io"]
  resources: ["serviceprofiles"]
  verbs: ["list"]
---
apiVersion: rbac.authorization.k8s.io/v1
kind: ClusterRoleBinding
metadata:
  name: linkerd-heartbeat
  labels:
    linkerd.io/control-plane-ns: linkerd
roleRef:
  kind: ClusterRole
  name: linkerd-heartbeat
  apiGroup: rbac.authorization.k8s.io
subjects:
- kind: ServiceAccount
  name: linkerd-heartbeat
  namespace: linkerd
---
kind: ServiceAccount
apiVersion: v1
metadata:
  name: linkerd-heartbeat
  namespace: linkerd
  labels:
    linkerd.io/control-plane-component: heartbeat
    linkerd.io/control-plane-ns: linkerd
---
# Source: linkerd2/templates/policy-crd.yaml
---
apiVersion: apiextensions.k8s.io/v1
kind: CustomResourceDefinition
metadata:
  name: servers.policy.linkerd.io
  annotations:
    linkerd.io/created-by: linkerd/helm linkerd-version
  labels:
    linkerd.io/control-plane-ns: linkerd
spec:
  group: policy.linkerd.io
  names:
    kind: Server
    plural: servers
    singular: server
    shortNames: [srv]
  scope: Namespaced
  versions:
    - name: v1alpha1
      served: true
      storage: false
      deprecated: true
      deprecationWarning: "policy.linkerd.io/v1alpha1 Server is deprecated; use policy.linkerd.io/v1beta1 Server"
      schema:
        openAPIV3Schema:
          type: object
          required: [spec]
          properties:
            spec:
              type: object
              required:
                - podSelector
                - port
              properties:
                podSelector:
                  type: object
                  description: >-
                    Selects pods in the same namespace.
                  oneOf:
                    - required: [matchExpressions]
                    - required: [matchLabels]
                  properties:
                    matchLabels:
                      type: object
                      x-kubernetes-preserve-unknown-fields: true
                    matchExpressions:
                      type: array
                      items:
                        type: object
                        required: [key, operator]
                        properties:
                          key:
                            type: string
                          operator:
                            type: string
                            enum: [In, NotIn, Exists, DoesNotExist]
                          values:
                            type: array
                            items:
                              type: string
                port:
                  description: >-
                    A port name or number. Must exist in a pod spec.
                  x-kubernetes-int-or-string: true
                proxyProtocol:
                  description: >-
                    Configures protocol discovery for inbound connections.

                    Supersedes the `config.linkerd.io/opaque-ports` annotation.
                  type: string
                  default: unknown
                  enum:
                    - unknown
                    - HTTP/1
                    - HTTP/2
                    - gRPC
                    - opaque
                    - TLS
    - name: v1beta1
      served: true
      storage: true
      schema:
        openAPIV3Schema:
          type: object
          required: [spec]
          properties:
            spec:
              type: object
              required:
                - podSelector
                - port
              properties:
                podSelector:
                  type: object
                  description: >-
                    Selects pods in the same namespace.
                  oneOf:
                    - required: [matchExpressions]
                    - required: [matchLabels]
                  properties:
                    matchLabels:
                      type: object
                      x-kubernetes-preserve-unknown-fields: true
                    matchExpressions:
                      type: array
                      items:
                        type: object
                        required: [key, operator]
                        properties:
                          key:
                            type: string
                          operator:
                            type: string
                            enum: [In, NotIn, Exists, DoesNotExist]
                          values:
                            type: array
                            items:
                              type: string
                port:
                  description: >-
                    A port name or number. Must exist in a pod spec.
                  x-kubernetes-int-or-string: true
                proxyProtocol:
                  description: >-
                    Configures protocol discovery for inbound connections.

                    Supersedes the `config.linkerd.io/opaque-ports` annotation.
                  type: string
                  default: unknown
                  enum:
                    - unknown
                    - HTTP/1
                    - HTTP/2
                    - gRPC
                    - opaque
                    - TLS
      additionalPrinterColumns:
      - name: Port
        type: string
        description: The port the server is listening on
        jsonPath: .spec.port
      - name: Protocol
        type: string
        description: The protocol of the server
        jsonPath: .spec.proxyProtocol
---
apiVersion: apiextensions.k8s.io/v1
kind: CustomResourceDefinition
metadata:
  name: serverauthorizations.policy.linkerd.io
  annotations:
    linkerd.io/created-by: linkerd/helm linkerd-version
  labels:
    linkerd.io/control-plane-ns: linkerd
spec:
  group: policy.linkerd.io
  scope: Namespaced
  names:
    kind: ServerAuthorization
    plural: serverauthorizations
    singular: serverauthorization
    shortNames: [saz]
  versions:
    - name: v1alpha1
      served: true
      storage: false
      deprecated: true
      deprecationWarning: "policy.linkerd.io/v1alpha1 ServerAuthorization is deprecated; use policy.linkerd.io/v1beta1 ServerAuthorization"
      schema:
        openAPIV3Schema:
          type: object
          required: [spec]
          properties:
            spec:
              description: >-
                Authorizes clients to communicate with Linkerd-proxied servers.
              type: object
              required: [server, client]
              properties:
                server:
                  description: >-
                    Identifies servers in the same namespace for which this
                    authorization applies.

                    Only one of `name` or `selector` may be specified.
                  type: object
                  oneOf:
                    - required: [name]
                    - required: [selector]
                  properties:
                    name:
                      description: References a `Server` instance by name
                      type: string
                      pattern: '^[a-z0-9]([-a-z0-9]*[a-z0-9])?$'
                    selector:
                      description: >-
                        A label query over servers on which this authorization applies.
                      type: object
                      oneOf:
                        - required: [matchLabels]
                        - required: [matchExpressions]
                      properties:
                        matchLabels:
                          type: object
                          x-kubernetes-preserve-unknown-fields: true
                        matchExpressions:
                          type: array
                          items:
                            type: object
                            required: [key, operator]
                            properties:
                              key:
                                type: string
                              operator:
                                type: string
                                enum: [In, NotIn, Exists, DoesNotExist]
                              values:
                                type: array
                                items:
                                  type: string
                client:
                  description:  Describes clients authorized to access a server.
                  type: object
                  oneOf:
                    - required: [meshTLS]
                    - required: [unauthenticated]
                  properties:
                    networks:
                      description: >-
                        Limits the client IP addresses to which this
                        authorization applies. If unset, the server chooses a
                        default (typically, all IPs or the cluster's pod
                        network).
                      type: array
                      items:
                        type: object
                        required: [cidr]
                        properties:
                          cidr:
                            type: string
                          except:
                            type: array
                            items:
                              type: string
                    unauthenticated:
                      description: >-
                        Authorizes unauthenticated clients to access a server.
                      type: boolean
                    meshTLS:
                      type: object
                      oneOf:
                        - required: [unauthenticatedTLS]
                        - required: [identities]
                        - required: [serviceAccounts]
                      properties:
                        unauthenticatedTLS:
                          type: boolean
                          description: >-
                            Indicates that no client identity is required for
                            communication.

                            This is mostly important for the identity
                            controller, which must terminate TLS connections
                            from clients that do not yet have a certificate.
                        identities:
                          description: >-
                            Authorizes clients with the provided proxy identity
                            strings (as provided via MTLS)

                            The `*` prefix can be used to match all identities in
                            a domain. An identity string of `*` indicates that
                            all authentication clients are authorized.
                          type: array
                          items:
                            type: string
                            pattern: '^(\*|[a-z0-9]([-a-z0-9]*[a-z0-9])?)(\.[a-z0-9]([-a-z0-9]*[a-z0-9])?)*$'
                        serviceAccounts:
                          description: >-
                            Authorizes clients with the provided proxy identity
                            service accounts (as provided via MTLS)
                          type: array
                          items:
                            type: object
                            required: [name]
                            properties:
                              name:
                                description: The ServiceAccount's name.
                                type: string
                                pattern: '^[a-z0-9]([-a-z0-9]*[a-z0-9])?$'
                              namespace:
                                description: >-
                                  The ServiceAccount's namespace. If unset, the
                                  authorization's namespace is used.
                                type: string
                                pattern: '^[a-z0-9]([-a-z0-9]*[a-z0-9])?$'
    - name: v1beta1
      served: true
      storage: true
      schema:
        openAPIV3Schema:
          type: object
          required: [spec]
          properties:
            spec:
              description: >-
                Authorizes clients to communicate with Linkerd-proxied servers.
              type: object
              required: [server, client]
              properties:
                server:
                  description: >-
                    Identifies servers in the same namespace for which this
                    authorization applies.

                    Only one of `name` or `selector` may be specified.
                  type: object
                  oneOf:
                    - required: [name]
                    - required: [selector]
                  properties:
                    name:
                      description: References a `Server` instance by name
                      type: string
                      pattern: '^[a-z0-9]([-a-z0-9]*[a-z0-9])?$'
                    selector:
                      description: >-
                        A label query over servers on which this authorization applies.
                      type: object
                      oneOf:
                        - required: [matchLabels]
                        - required: [matchExpressions]
                      properties:
                        matchLabels:
                          type: object
                          x-kubernetes-preserve-unknown-fields: true
                        matchExpressions:
                          type: array
                          items:
                            type: object
                            required: [key, operator]
                            properties:
                              key:
                                type: string
                              operator:
                                type: string
                                enum: [In, NotIn, Exists, DoesNotExist]
                              values:
                                type: array
                                items:
                                  type: string
                client:
                  description:  Describes clients authorized to access a server.
                  type: object
                  oneOf:
                    - required: [meshTLS]
                    - required: [unauthenticated]
                  properties:
                    networks:
                      description: >-
                        Limits the client IP addresses to which this
                        authorization applies. If unset, the server chooses a
                        default (typically, all IPs or the cluster's pod
                        network).
                      type: array
                      items:
                        type: object
                        required: [cidr]
                        properties:
                          cidr:
                            type: string
                          except:
                            type: array
                            items:
                              type: string
                    unauthenticated:
                      description: >-
                        Authorizes unauthenticated clients to access a server.
                      type: boolean
                    meshTLS:
                      type: object
                      oneOf:
                        - required: [unauthenticatedTLS]
                        - required: [identities]
                        - required: [serviceAccounts]
                      properties:
                        unauthenticatedTLS:
                          type: boolean
                          description: >-
                            Indicates that no client identity is required for
                            communication.

                            This is mostly important for the identity
                            controller, which must terminate TLS connections
                            from clients that do not yet have a certificate.
                        identities:
                          description: >-
                            Authorizes clients with the provided proxy identity
                            strings (as provided via MTLS)

                            The `*` prefix can be used to match all identities in
                            a domain. An identity string of `*` indicates that
                            all authentication clients are authorized.
                          type: array
                          items:
                            type: string
                            pattern: '^(\*|[a-z0-9]([-a-z0-9]*[a-z0-9])?)(\.[a-z0-9]([-a-z0-9]*[a-z0-9])?)*$'
                        serviceAccounts:
                          description: >-
                            Authorizes clients with the provided proxy identity
                            service accounts (as provided via MTLS)
                          type: array
                          items:
                            type: object
                            required: [name]
                            properties:
                              name:
                                description: The ServiceAccount's name.
                                type: string
                                pattern: '^[a-z0-9]([-a-z0-9]*[a-z0-9])?$'
                              namespace:
                                description: >-
                                  The ServiceAccount's namespace. If unset, the
                                  authorization's namespace is used.
                                type: string
                                pattern: '^[a-z0-9]([-a-z0-9]*[a-z0-9])?$'
      additionalPrinterColumns:
      - name: Server
        type: string
        description: The server that this grants access to
        jsonPath: .spec.server.name
---
# Source: linkerd2/templates/serviceprofile-crd.yaml
---
###
### Service Profile CRD
###
apiVersion: apiextensions.k8s.io/v1
kind: CustomResourceDefinition
metadata:
  name: serviceprofiles.linkerd.io
  annotations:
    linkerd.io/created-by: linkerd/helm linkerd-version
  labels:
    linkerd.io/control-plane-ns: linkerd
spec:
  group: linkerd.io
  versions:
  - name: v1alpha1
    served: true
    storage: false
    schema:
      openAPIV3Schema:
        type: object
        properties:
          spec:
            type: object
            description: Spec is the custom resource spec
            required:
            - routes
            properties:
              dstOverrides:
                type: array
                required:
                - authority
                - weight
                items:
                  type: object
                  description: WeightedDst is a weighted alternate destination.
                  properties:
                    authority:
                      type: string
                    weight:
                      x-kubernetes-int-or-string: true
                      anyOf:
                      - type: integer
                      - type: string
                      pattern: ^(\+|-)?(([0-9]+(\.[0-9]*)?)|(\.[0-9]+))(([KMGTPE]i)|[numkMGTPE]|([eE](\+|-)?(([0-9]+(\.[0-9]*)?)|(\.[0-9]+))))?$
              opaquePorts:
                type: array
                items:
                  type: string
              retryBudget:
                type: object
                required:
                - minRetriesPerSecond
                - retryRatio
                - ttl
                description: RetryBudget describes the maximum number of retries that should be issued to this service.
                properties:
                  minRetriesPerSecond:
                    format: int32
                    type: integer
                  retryRatio:
                    type: number
                    format: float
                  ttl:
                    type: string
              routes:
                type: array
                items:
                  type: object
                  description: RouteSpec specifies a Route resource.
                  required:
                  - condition
                  - name
                  properties:
                    condition:
                      type: object
                      description: RequestMatch describes the conditions under which to match a Route.
                      properties:
                        pathRegex:
                          type: string
                        method:
                          type: string
                        all:
                          type: array
                          items:
                            type: object
                            x-kubernetes-preserve-unknown-fields: true
                        any:
                          type: array
                          items:
                            type: object
                            x-kubernetes-preserve-unknown-fields: true
                        not:
                          type: array
                          items:
                            type: object
                            x-kubernetes-preserve-unknown-fields: true
                    isRetryable:
                      type: boolean
                    name:
                      type: string
                    timeout:
                      type: string
                    responseClasses:
                      type: array
                      items:
                        type: object
                        required:
                        - condition
                        description: ResponseClass describes how to classify a response (e.g. success or failures).
                        properties:
                          condition:
                            type: object
                            description: ResponseMatch describes the conditions under
                              which to classify a response.
                            properties:
                              all:
                                type: array
                                items:
                                  type: object
                                  x-kubernetes-preserve-unknown-fields: true
                              any:
                                type: array
                                items:
                                  type: object
                                  x-kubernetes-preserve-unknown-fields: true
                              not:
                                type: array
                                items:
                                  type: object
                                  x-kubernetes-preserve-unknown-fields: true
                              status:
                                type: object
                                description: Range describes a range of integers (e.g. status codes).
                                properties:
                                  max:
                                    format: int32
                                    type: integer
                                  min:
                                    format: int32
                                    type: integer
                          isFailure:
                            type: boolean
  - name: v1alpha2
    served: true
    storage: true
    schema:
      openAPIV3Schema:
        type: object
        properties:
          spec:
            type: object
            description: Spec is the custom resource spec
            properties:
              dstOverrides:
                type: array
                required:
                - authority
                - weight
                items:
                  type: object
                  description: WeightedDst is a weighted alternate destination.
                  properties:
                    authority:
                      type: string
                    weight:
                      x-kubernetes-int-or-string: true
                      anyOf:
                      - type: integer
                      - type: string
                      pattern: ^(\+|-)?(([0-9]+(\.[0-9]*)?)|(\.[0-9]+))(([KMGTPE]i)|[numkMGTPE]|([eE](\+|-)?(([0-9]+(\.[0-9]*)?)|(\.[0-9]+))))?$
              opaquePorts:
                type: array
                items:
                  type: string
              retryBudget:
                type: object
                required:
                - minRetriesPerSecond
                - retryRatio
                - ttl
                description: RetryBudget describes the maximum number of retries that should be issued to this service.
                properties:
                  minRetriesPerSecond:
                    format: int32
                    type: integer
                  retryRatio:
                    type: number
                    format: float
                  ttl:
                    type: string
              routes:
                type: array
                items:
                  type: object
                  description: RouteSpec specifies a Route resource.
                  required:
                  - condition
                  - name
                  properties:
                    condition:
                      type: object
                      description: RequestMatch describes the conditions under which to match a Route.
                      properties:
                        pathRegex:
                          type: string
                        method:
                          type: string
                        all:
                          type: array
                          items:
                            type: object
                            x-kubernetes-preserve-unknown-fields: true
                        any:
                          type: array
                          items:
                            type: object
                            x-kubernetes-preserve-unknown-fields: true
                        not:
                          type: array
                          items:
                            type: object
                            x-kubernetes-preserve-unknown-fields: true
                    isRetryable:
                      type: boolean
                    name:
                      type: string
                    timeout:
                      type: string
                    responseClasses:
                      type: array
                      items:
                        type: object
                        required:
                        - condition
                        description: ResponseClass describes how to classify a response (e.g. success or failures).
                        properties:
                          condition:
                            type: object
                            description: ResponseMatch describes the conditions under
                              which to classify a response.
                            properties:
                              all:
                                type: array
                                items:
                                  type: object
                                  x-kubernetes-preserve-unknown-fields: true
                              any:
                                type: array
                                items:
                                  type: object
                                  x-kubernetes-preserve-unknown-fields: true
                              not:
                                type: array
                                items:
                                  type: object
                                  x-kubernetes-preserve-unknown-fields: true
                              status:
                                type: object
                                description: Range describes a range of integers (e.g. status codes).
                                properties:
                                  max:
                                    format: int32
                                    type: integer
                                  min:
                                    format: int32
                                    type: integer
                          isFailure:
                            type: boolean
  scope: Namespaced
  preserveUnknownFields: false
  names:
    plural: serviceprofiles
    singular: serviceprofile
    kind: ServiceProfile
    shortNames:
    - sp
---
# Source: linkerd2/templates/proxy-injector-rbac.yaml
---
###
### Proxy Injector RBAC
###
kind: ClusterRole
apiVersion: rbac.authorization.k8s.io/v1
metadata:
  name: linkerd-linkerd-proxy-injector
  labels:
    linkerd.io/control-plane-component: proxy-injector
    linkerd.io/control-plane-ns: linkerd
rules:
- apiGroups: [""]
  resources: ["events"]
  verbs: ["create", "patch"]
- apiGroups: [""]
  resources: ["namespaces", "replicationcontrollers"]
  verbs: ["list", "get", "watch"]
- apiGroups: [""]
  resources: ["pods"]
  verbs: ["list", "watch"]
- apiGroups: ["extensions", "apps"]
  resources: ["deployments", "replicasets", "daemonsets", "statefulsets"]
  verbs: ["list", "get", "watch"]
- apiGroups: ["extensions", "batch"]
  resources: ["cronjobs", "jobs"]
  verbs: ["list", "get", "watch"]
---
kind: ClusterRoleBinding
apiVersion: rbac.authorization.k8s.io/v1
metadata:
  name: linkerd-linkerd-proxy-injector
  labels:
    linkerd.io/control-plane-component: proxy-injector
    linkerd.io/control-plane-ns: linkerd
subjects:
- kind: ServiceAccount
  name: linkerd-proxy-injector
  namespace: linkerd
  apiGroup: ""
roleRef:
  kind: ClusterRole
  name: linkerd-linkerd-proxy-injector
  apiGroup: rbac.authorization.k8s.io
---
kind: ServiceAccount
apiVersion: v1
metadata:
  name: linkerd-proxy-injector
  namespace: linkerd
  labels:
    linkerd.io/control-plane-component: proxy-injector
    linkerd.io/control-plane-ns: linkerd
---
kind: Secret
apiVersion: v1
metadata:
  name: linkerd-proxy-injector-k8s-tls
  namespace: linkerd
  labels:
    linkerd.io/control-plane-component: proxy-injector
    linkerd.io/control-plane-ns: linkerd
  annotations:
    linkerd.io/created-by: linkerd/helm linkerd-version
type: kubernetes.io/tls
data:
  tls.crt: dGVzdC1wcm94eS1pbmplY3Rvci1jcnQtcGVt
  tls.key: dGVzdC1wcm94eS1pbmplY3Rvci1rZXktcGVt
---
apiVersion: admissionregistration.k8s.io/v1
kind: MutatingWebhookConfiguration
metadata:
  name: linkerd-proxy-injector-webhook-config
  labels:
    linkerd.io/control-plane-component: proxy-injector
    linkerd.io/control-plane-ns: linkerd
webhooks:
- name: linkerd-proxy-injector.linkerd.io
  namespaceSelector:
    matchExpressions:
    - key: config.linkerd.io/admission-webhooks
      operator: NotIn
      values:
      - disabled
  clientConfig:
    service:
      name: linkerd-proxy-injector
      namespace: linkerd
      path: "/"
    caBundle: dGVzdC1wcm94eS1pbmplY3Rvci1jYS1idW5kbGU=
  failurePolicy: Fail
  admissionReviewVersions: ["v1", "v1beta1"]
  rules:
  - operations: [ "CREATE" ]
    apiGroups: [""]
    apiVersions: ["v1"]
    resources: ["pods", "services"]
  sideEffects: None
---
# Source: linkerd2/templates/psp.yaml
---
# Source: linkerd2/templates/config.yaml
---
kind: ConfigMap
apiVersion: v1
metadata:
  name: linkerd-config
  namespace: linkerd
  labels:
    linkerd.io/control-plane-component: controller
    linkerd.io/control-plane-ns: linkerd
  annotations:
    linkerd.io/created-by: linkerd/helm linkerd-version
data:
  values: |
    cliVersion: ""
    clusterDomain: cluster.local
    clusterNetworks: 10.0.0.0/8,100.64.0.0/10,172.16.0.0/12,192.168.0.0/16
    cniEnabled: false
    controlPlaneTracing: false
    controlPlaneTracingNamespace: linkerd-jaeger
    controllerImage: cr.l5d.io/linkerd/controller
    controllerImageVersion: linkerd-version
    controllerLogFormat: plain
    controllerLogLevel: info
    controllerReplicas: 3
    controllerUID: 2103
    debugContainer:
      image:
        name: cr.l5d.io/linkerd/debug
        pullPolicy: ""
        version: test-debug-version
    destinationProxyResources: null
    destinationResources:
      cpu:
        limit: ""
        request: 100m
      ephemeral-storage:
        limit: ""
        request: ""
      memory:
        limit: 250Mi
        request: 50Mi
    disableHeartBeat: false
    enableEndpointSlices: true
    enableH2Upgrade: true
    enablePodAntiAffinity: true
    grafanaUrl: ""
    heartbeatResources:
      cpu:
        limit: ""
        request: 100m
      ephemeral-storage:
        limit: ""
        request: ""
      memory:
        limit: 250Mi
        request: 50Mi
    heartbeatSchedule: 1 2 3 4 5
    highAvailability: false
    identity:
      issuer:
        clockSkewAllowance: 20s
        externalCA: false
        issuanceLifetime: 24h0m0s
        scheme: linkerd.io/tls
        tls:
          crtPEM: test-crt-pem
      serviceAccountTokenProjection: true
    identityProxyResources: null
    identityResources:
      cpu:
        limit: ""
        request: 100m
      ephemeral-storage:
        limit: ""
        request: ""
      memory:
        limit: 250Mi
        request: 10Mi
    identityTrustAnchorsPEM: test-trust-anchor
    identityTrustDomain: test.trust.domain
    imagePullPolicy: IfNotPresent
    imagePullSecrets: null
    installNamespace: true
    linkerdVersion: linkerd-version
    namespace: linkerd
    nodeSelector:
      kubernetes.io/os: linux
    podAnnotations:
      asda: fasda
      bingo: bongo
    podLabels:
      fiz: buz
      foo: bar
    policyController:
      defaultAllowPolicy: all-unauthenticated
      image:
        name: cr.l5d.io/linkerd/policy-controller
        pullPolicy: ""
        version: ""
      logLevel: linkerd=info,warn
      resources:
        cpu:
          limit: ""
          request: ""
        ephemeral-storage:
          limit: ""
          request: ""
        memory:
          limit: ""
          request: ""
    policyValidator:
      caBundle: test-profile-validator-ca-bundle
      crtPEM: test-profile-validator-crt-pem
      externalSecret: false
      keyPEM: test-profile-validator-key-pem
      namespaceSelector:
        matchExpressions:
        - key: config.linkerd.io/admission-webhooks
          operator: NotIn
          values:
          - disabled
    priorityClassName: ""
    profileValidator:
      caBundle: test-profile-validator-ca-bundle
      crtPEM: test-profile-validator-crt-pem
      externalSecret: false
      namespaceSelector:
        matchExpressions:
        - key: config.linkerd.io/admission-webhooks
          operator: NotIn
          values:
          - disabled
    prometheusUrl: ""
    proxy:
      await: true
      capabilities: null
      defaultInboundPolicy: ""
      disableIdentity: false
      enableExternalProfiles: false
      image:
        name: cr.l5d.io/linkerd/proxy
        pullPolicy: ""
        version: test-proxy-version
      inboundConnectTimeout: 100ms
      isGateway: false
      isIngress: false
      logFormat: plain
      logLevel: warn,linkerd=info
      opaquePorts: 25,587,3306,4444,5432,6379,9300,11211
      outboundConnectTimeout: 1000ms
      podInboundPorts: ""
      ports:
        admin: 4191
        control: 4190
        inbound: 4143
        outbound: 4140
      requireIdentityOnInboundPorts: ""
      resources:
        cpu:
          limit: ""
          request: 100m
        ephemeral-storage:
          limit: ""
          request: ""
        memory:
          limit: 250Mi
          request: 20Mi
      saMountPath: null
      uid: 2102
      waitBeforeExitSeconds: 0
    proxyContainerName: linkerd-proxy
    proxyInit:
      capabilities: null
      closeWaitTimeoutSecs: 0
      ignoreInboundPorts: "444"
      ignoreOutboundPorts: "333"
      image:
        name: cr.l5d.io/linkerd/proxy-init
        pullPolicy: ""
        version: test-proxy-init-version
      logFormat: ""
      logLevel: ""
      resources:
        cpu:
          limit: 100m
          request: 10m
        ephemeral-storage:
          limit: ""
          request: ""
        memory:
          limit: 50Mi
          request: 10Mi
      runAsRoot: false
      saMountPath: null
      xtMountPath:
        mountPath: /run
        name: linkerd-proxy-init-xtables-lock
        readOnly: false
    proxyInjector:
      caBundle: test-proxy-injector-ca-bundle
      crtPEM: test-proxy-injector-crt-pem
      externalSecret: false
      namespaceSelector:
        matchExpressions:
        - key: config.linkerd.io/admission-webhooks
          operator: NotIn
          values:
          - disabled
    proxyInjectorProxyResources: null
    proxyInjectorResources:
      cpu:
        limit: ""
        request: 100m
      ephemeral-storage:
        limit: ""
        request: ""
      memory:
        limit: 250Mi
        request: 50Mi
    tap:
      caBundle: test-tap-ca-bundle
      crtPEM: test-tap-crt-pem
      keyPEM: test-tap-key-pem
    tolerations: null
    webhookFailurePolicy: Fail
---
# Source: linkerd2/templates/identity.yaml
---
###
### Identity Controller Service
###
---
kind: Secret
apiVersion: v1
metadata:
  name: linkerd-identity-issuer
  namespace: linkerd
  labels:
    linkerd.io/control-plane-component: identity
    linkerd.io/control-plane-ns: linkerd
  annotations:
    linkerd.io/created-by: linkerd/helm linkerd-version
data:
  crt.pem: dGVzdC1jcnQtcGVt
  key.pem: dGVzdC1rZXktcGVt
---
kind: ConfigMap
apiVersion: v1
metadata:
  name: linkerd-identity-trust-roots
  namespace: linkerd
  labels:
    linkerd.io/control-plane-component: identity
    linkerd.io/control-plane-ns: linkerd
  annotations:
    linkerd.io/created-by: linkerd/helm linkerd-version
data:
  ca-bundle.crt: |
    test-trust-anchor
---
kind: Service
apiVersion: v1
metadata:
  name: linkerd-identity
  namespace: linkerd
  labels:
    linkerd.io/control-plane-component: identity
    linkerd.io/control-plane-ns: linkerd
  annotations:
    linkerd.io/created-by: linkerd/helm linkerd-version
spec:
  type: ClusterIP
  selector:
    linkerd.io/control-plane-component: identity
  ports:
  - name: grpc
    port: 8080
    targetPort: 8080
---
kind: Service
apiVersion: v1
metadata:
  name: linkerd-identity-headless
  namespace: linkerd
  labels:
    linkerd.io/control-plane-component: identity
    linkerd.io/control-plane-ns: linkerd
  annotations:
    linkerd.io/created-by: linkerd/helm linkerd-version
spec:
  clusterIP: None
  selector:
    linkerd.io/control-plane-component: identity
  ports:
  - name: grpc
    port: 8080
    targetPort: 8080
---
kind: PodDisruptionBudget
apiVersion: policy/v1beta1
metadata:
  name: linkerd-identity
  namespace: linkerd
  labels:
    linkerd.io/control-plane-component: identity
    linkerd.io/control-plane-ns: linkerd
  annotations:
    linkerd.io/created-by: linkerd/helm linkerd-version
spec:
  maxUnavailable: 1
  selector:
    matchLabels:
      linkerd.io/control-plane-component: identity
---
apiVersion: apps/v1
kind: Deployment
metadata:
  annotations:
    linkerd.io/created-by: linkerd/helm linkerd-version
  labels:
    app.kubernetes.io/name: identity
    app.kubernetes.io/part-of: Linkerd
    app.kubernetes.io/version: linkerd-version
    linkerd.io/control-plane-component: identity
    linkerd.io/control-plane-ns: linkerd
  name: linkerd-identity
  namespace: linkerd
spec:
  replicas: 3
  selector:
    matchLabels:
      linkerd.io/control-plane-component: identity
      linkerd.io/control-plane-ns: linkerd
      linkerd.io/proxy-deployment: linkerd-identity
  strategy:
    rollingUpdate:
      maxUnavailable: 1
  template:
    metadata:
      annotations:
        linkerd.io/created-by: linkerd/helm linkerd-version
        linkerd.io/identity-mode: default
        linkerd.io/proxy-version: test-proxy-version
        asda: fasda
        bingo: bongo
        config.linkerd.io/default-inbound-policy: "all-unauthenticated"
      labels:
        linkerd.io/control-plane-component: identity
        linkerd.io/control-plane-ns: linkerd
        linkerd.io/workload-ns: linkerd
        linkerd.io/proxy-deployment: linkerd-identity
        fiz: buz
        foo: bar
    spec:
      nodeSelector:
        kubernetes.io/os: linux
      affinity:
        podAntiAffinity:
          preferredDuringSchedulingIgnoredDuringExecution:
          - podAffinityTerm:
              labelSelector:
                matchExpressions:
                - key: linkerd.io/control-plane-component
                  operator: In
                  values:
                  - identity
              topologyKey: failure-domain.beta.kubernetes.io/zone
            weight: 100
          requiredDuringSchedulingIgnoredDuringExecution:
          - labelSelector:
              matchExpressions:
              - key: linkerd.io/control-plane-component
                operator: In
                values:
                - identity
            topologyKey: kubernetes.io/hostname
      containers:
      - args:
        - identity
        - -log-level=info
        - -log-format=plain
        - -controller-namespace=linkerd
        - -identity-trust-domain=test.trust.domain
        - -identity-issuance-lifetime=24h0m0s
        - -identity-clock-skew-allowance=20s
        - -identity-scheme=linkerd.io/tls
        env:
        - name: LINKERD_DISABLED
          value: "linkerd-await cannot block the identity controller"
        image: cr.l5d.io/linkerd/controller:linkerd-version
        imagePullPolicy: IfNotPresent
        livenessProbe:
          httpGet:
            path: /ping
            port: 9990
          initialDelaySeconds: 10
        name: identity
        ports:
        - containerPort: 8080
          name: grpc
        - containerPort: 9990
          name: admin-http
        readinessProbe:
          failureThreshold: 7
          httpGet:
            path: /ready
            port: 9990
        resources:
          limits:
            memory: "250Mi"
          requests:
            cpu: "100m"
            memory: "10Mi"
        securityContext:
          runAsUser: 2103
        volumeMounts:
        - mountPath: /var/run/linkerd/identity/issuer
          name: identity-issuer
        - mountPath: /var/run/linkerd/identity/trust-roots/
          name: trust-roots
      - env:
        - name: _pod_name
          valueFrom:
            fieldRef:
              fieldPath: metadata.name
        - name: _pod_ns
          valueFrom:
            fieldRef:
              fieldPath: metadata.namespace
        - name: _pod_nodeName
          valueFrom:
            fieldRef:
              fieldPath: spec.nodeName
        - name: LINKERD2_PROXY_INBOUND_PORTS_REQUIRE_TLS
          value: "8080"
        - name: LINKERD2_PROXY_LOG
          value: "warn,linkerd=info"
        - name: LINKERD2_PROXY_LOG_FORMAT
          value: "plain"
        - name: LINKERD2_PROXY_DESTINATION_SVC_ADDR
          value: linkerd-dst-headless.linkerd.svc.cluster.local.:8086
        - name: LINKERD2_PROXY_DESTINATION_PROFILE_NETWORKS
          value: "10.0.0.0/8,100.64.0.0/10,172.16.0.0/12,192.168.0.0/16"
        - name: LINKERD2_PROXY_POLICY_SVC_ADDR
          value: linkerd-policy.linkerd.svc.cluster.local.:8090
        - name: LINKERD2_PROXY_POLICY_WORKLOAD
          value: "$(_pod_ns):$(_pod_name)"
        - name: LINKERD2_PROXY_INBOUND_DEFAULT_POLICY
          value: all-unauthenticated
        - name: LINKERD2_PROXY_POLICY_CLUSTER_NETWORKS
          value: "10.0.0.0/8,100.64.0.0/10,172.16.0.0/12,192.168.0.0/16"
        - name: LINKERD2_PROXY_INBOUND_CONNECT_TIMEOUT
          value: "100ms"
        - name: LINKERD2_PROXY_OUTBOUND_CONNECT_TIMEOUT
          value: "1000ms"
        - name: LINKERD2_PROXY_CONTROL_LISTEN_ADDR
          value: 0.0.0.0:4190
        - name: LINKERD2_PROXY_ADMIN_LISTEN_ADDR
          value: 0.0.0.0:4191
        - name: LINKERD2_PROXY_OUTBOUND_LISTEN_ADDR
          value: 127.0.0.1:4140
        - name: LINKERD2_PROXY_INBOUND_LISTEN_ADDR
          value: 0.0.0.0:4143
        - name: LINKERD2_PROXY_INBOUND_IPS
          valueFrom:
            fieldRef:
              fieldPath: status.podIPs
        - name: LINKERD2_PROXY_INBOUND_PORTS
          value: "8080,9990"
        - name: LINKERD2_PROXY_DESTINATION_PROFILE_SUFFIXES
          value: svc.cluster.local.
        - name: LINKERD2_PROXY_INBOUND_ACCEPT_KEEPALIVE
          value: 10000ms
        - name: LINKERD2_PROXY_OUTBOUND_CONNECT_KEEPALIVE
          value: 10000ms
        - name: LINKERD2_PROXY_INBOUND_PORTS_DISABLE_PROTOCOL_DETECTION
          value: "25,587,3306,4444,5432,6379,9300,11211"
        - name: LINKERD2_PROXY_DESTINATION_CONTEXT
          value: |
            {"ns":"$(_pod_ns)", "nodeName":"$(_pod_nodeName)"}
        - name: _pod_sa
          valueFrom:
            fieldRef:
              fieldPath: spec.serviceAccountName
        - name: _l5d_ns
          value: linkerd
        - name: _l5d_trustdomain
          value: test.trust.domain
        - name: LINKERD2_PROXY_IDENTITY_DIR
          value: /var/run/linkerd/identity/end-entity
        - name: LINKERD2_PROXY_IDENTITY_TRUST_ANCHORS
          valueFrom:
            configMapKeyRef:
              name: linkerd-identity-trust-roots
              key: ca-bundle.crt
        - name: LINKERD2_PROXY_IDENTITY_TOKEN_FILE
          value: /var/run/secrets/tokens/linkerd-identity-token
        - name: LINKERD2_PROXY_IDENTITY_SVC_ADDR
          value: localhost.:8080
        - name: LINKERD2_PROXY_IDENTITY_LOCAL_NAME
          value: $(_pod_sa).$(_pod_ns).serviceaccount.identity.linkerd.test.trust.domain
        - name: LINKERD2_PROXY_IDENTITY_SVC_NAME
          value: linkerd-identity.linkerd.serviceaccount.identity.linkerd.test.trust.domain
        - name: LINKERD2_PROXY_DESTINATION_SVC_NAME
          value: linkerd-destination.linkerd.serviceaccount.identity.linkerd.test.trust.domain
        - name: LINKERD2_PROXY_POLICY_SVC_NAME
          value: linkerd-destination.linkerd.serviceaccount.identity.linkerd.test.trust.domain
        image: cr.l5d.io/linkerd/proxy:test-proxy-version
        imagePullPolicy: IfNotPresent
        livenessProbe:
          httpGet:
            path: /live
            port: 4191
          initialDelaySeconds: 10
        name: linkerd-proxy
        ports:
        - containerPort: 4143
          name: linkerd-proxy
        - containerPort: 4191
          name: linkerd-admin
        readinessProbe:
          httpGet:
            path: /ready
            port: 4191
          initialDelaySeconds: 2
        resources:
          limits:
            memory: "250Mi"
          requests:
            cpu: "100m"
            memory: "20Mi"
        securityContext:
          allowPrivilegeEscalation: false
          readOnlyRootFilesystem: true
          runAsUser: 2102
        terminationMessagePolicy: FallbackToLogsOnError
        volumeMounts:
        - mountPath: /var/run/linkerd/identity/end-entity
          name: linkerd-identity-end-entity
        - mountPath: /var/run/secrets/tokens
          name: linkerd-identity-token
      initContainers:
      - args:
        - --incoming-proxy-port
        - "4143"
        - --outgoing-proxy-port
        - "4140"
        - --proxy-uid
        - "2102"
        - --inbound-ports-to-ignore
        - "4190,4191,444"
        - --outbound-ports-to-ignore
        - "443"
        image: cr.l5d.io/linkerd/proxy-init:test-proxy-init-version
        imagePullPolicy: IfNotPresent
        name: linkerd-init
        resources:
          limits:
            cpu: "100m"
            memory: "50Mi"
          requests:
            cpu: "10m"
            memory: "10Mi"
        securityContext:
          allowPrivilegeEscalation: false
          capabilities:
            add:
            - NET_ADMIN
            - NET_RAW
          privileged: false
          runAsNonRoot: true
          readOnlyRootFilesystem: true
        terminationMessagePolicy: FallbackToLogsOnError
        volumeMounts:
        - mountPath: /run
          name: linkerd-proxy-init-xtables-lock
      serviceAccountName: linkerd-identity
      volumes:
      - name: identity-issuer
        secret:
          secretName: linkerd-identity-issuer
      - configMap:
          name: linkerd-identity-trust-roots
        name: trust-roots
      - emptyDir: {}
        name: linkerd-proxy-init-xtables-lock
      - name: linkerd-identity-token
        projected:
          sources:
          - serviceAccountToken:
              path: linkerd-identity-token
              expirationSeconds: 86400
              audience: identity.l5d.io
      - emptyDir:
          medium: Memory
        name: linkerd-identity-end-entity
---
# Source: linkerd2/templates/destination.yaml
---
###
### Destination Controller Service
###
kind: Service
apiVersion: v1
metadata:
  name: linkerd-dst
  namespace: linkerd
  labels:
    linkerd.io/control-plane-component: destination
    linkerd.io/control-plane-ns: linkerd
  annotations:
    linkerd.io/created-by: linkerd/helm linkerd-version
spec:
  type: ClusterIP
  selector:
    linkerd.io/control-plane-component: destination
  ports:
  - name: grpc
    port: 8086
    targetPort: 8086
---
kind: Service
apiVersion: v1
metadata:
  name: linkerd-dst-headless
  namespace: linkerd
  labels:
    linkerd.io/control-plane-component: destination
    linkerd.io/control-plane-ns: linkerd
  annotations:
    linkerd.io/created-by: linkerd/helm linkerd-version
spec:
  clusterIP: None
  selector:
    linkerd.io/control-plane-component: destination
  ports:
  - name: grpc
    port: 8086
    targetPort: 8086
---
kind: Service
apiVersion: v1
metadata:
  name: linkerd-sp-validator
  namespace: linkerd
  labels:
    linkerd.io/control-plane-component: destination
    linkerd.io/control-plane-ns: linkerd
  annotations:
    linkerd.io/created-by: linkerd/helm linkerd-version
spec:
  type: ClusterIP
  selector:
    linkerd.io/control-plane-component: destination
  ports:
  - name: sp-validator
    port: 443
    targetPort: sp-validator
---
kind: Service
apiVersion: v1
metadata:
  name: linkerd-policy
  namespace: linkerd
  labels:
    linkerd.io/control-plane-component: destination
    linkerd.io/control-plane-ns: linkerd
  annotations:
    linkerd.io/created-by: linkerd/helm linkerd-version
spec:
  clusterIP: None
  selector:
    linkerd.io/control-plane-component: destination
  ports:
  - name: grpc
    port: 8090
    targetPort: 8090
---
kind: Service
apiVersion: v1
metadata:
  name: linkerd-policy-validator
  namespace: linkerd
  labels:
    linkerd.io/control-plane-component: destination
    linkerd.io/control-plane-ns: linkerd
  annotations:
    linkerd.io/created-by: linkerd/helm linkerd-version
spec:
  type: ClusterIP
  selector:
    linkerd.io/control-plane-component: destination
  ports:
  - name: policy-https
    port: 443
    targetPort: policy-https
---
kind: PodDisruptionBudget
apiVersion: policy/v1beta1
metadata:
  name: linkerd-dst
  namespace: linkerd
  labels:
    linkerd.io/control-plane-component: destination
    linkerd.io/control-plane-ns: linkerd
  annotations:
    linkerd.io/created-by: linkerd/helm linkerd-version
spec:
  maxUnavailable: 1
  selector:
    matchLabels:
      linkerd.io/control-plane-component: destination
---
apiVersion: apps/v1
kind: Deployment
metadata:
  annotations:
    linkerd.io/created-by: linkerd/helm linkerd-version
  labels:
    app.kubernetes.io/name: destination
    app.kubernetes.io/part-of: Linkerd
    app.kubernetes.io/version: linkerd-version
    linkerd.io/control-plane-component: destination
    linkerd.io/control-plane-ns: linkerd
  name: linkerd-destination
  namespace: linkerd
spec:
  replicas: 3
  selector:
    matchLabels:
      linkerd.io/control-plane-component: destination
      linkerd.io/control-plane-ns: linkerd
      linkerd.io/proxy-deployment: linkerd-destination
  strategy:
    rollingUpdate:
      maxUnavailable: 1
  template:
    metadata:
      annotations:
<<<<<<< HEAD
        checksum/config: c5ade7c2a5062ba4e7ce665c5f8d1de1039dcfd462987ae257db4ff830417ad4
=======
        checksum/config: 6293021b49e905a45aee892e5d1f442e2cc0ad4a4c6a429a6e6678f7e41a794f
>>>>>>> c384cfd4
        linkerd.io/created-by: linkerd/helm linkerd-version
        linkerd.io/identity-mode: default
        linkerd.io/proxy-version: test-proxy-version
        asda: fasda
        bingo: bongo
        config.linkerd.io/default-inbound-policy: "all-unauthenticated"
      labels:
        linkerd.io/control-plane-component: destination
        linkerd.io/control-plane-ns: linkerd
        linkerd.io/workload-ns: linkerd
        linkerd.io/proxy-deployment: linkerd-destination
        fiz: buz
        foo: bar
    spec:
      nodeSelector:
        kubernetes.io/os: linux
      affinity:
        podAntiAffinity:
          preferredDuringSchedulingIgnoredDuringExecution:
          - podAffinityTerm:
              labelSelector:
                matchExpressions:
                - key: linkerd.io/control-plane-component
                  operator: In
                  values:
                  - destination
              topologyKey: failure-domain.beta.kubernetes.io/zone
            weight: 100
          requiredDuringSchedulingIgnoredDuringExecution:
          - labelSelector:
              matchExpressions:
              - key: linkerd.io/control-plane-component
                operator: In
                values:
                - destination
            topologyKey: kubernetes.io/hostname
      containers:
      - env:
        - name: _pod_name
          valueFrom:
            fieldRef:
              fieldPath: metadata.name
        - name: _pod_ns
          valueFrom:
            fieldRef:
              fieldPath: metadata.namespace
        - name: _pod_nodeName
          valueFrom:
            fieldRef:
              fieldPath: spec.nodeName
        - name: LINKERD2_PROXY_LOG
          value: "warn,linkerd=info"
        - name: LINKERD2_PROXY_LOG_FORMAT
          value: "plain"
        - name: LINKERD2_PROXY_DESTINATION_SVC_ADDR
          value: localhost.:8086
        - name: LINKERD2_PROXY_DESTINATION_PROFILE_NETWORKS
          value: "10.0.0.0/8,100.64.0.0/10,172.16.0.0/12,192.168.0.0/16"
        - name: LINKERD2_PROXY_POLICY_SVC_ADDR
          value: localhost.:8090
        - name: LINKERD2_PROXY_POLICY_WORKLOAD
          value: "$(_pod_ns):$(_pod_name)"
        - name: LINKERD2_PROXY_INBOUND_DEFAULT_POLICY
          value: all-unauthenticated
        - name: LINKERD2_PROXY_POLICY_CLUSTER_NETWORKS
          value: "10.0.0.0/8,100.64.0.0/10,172.16.0.0/12,192.168.0.0/16"
        - name: LINKERD2_PROXY_INBOUND_CONNECT_TIMEOUT
          value: "100ms"
        - name: LINKERD2_PROXY_OUTBOUND_CONNECT_TIMEOUT
          value: "1000ms"
        - name: LINKERD2_PROXY_CONTROL_LISTEN_ADDR
          value: 0.0.0.0:4190
        - name: LINKERD2_PROXY_ADMIN_LISTEN_ADDR
          value: 0.0.0.0:4191
        - name: LINKERD2_PROXY_OUTBOUND_LISTEN_ADDR
          value: 127.0.0.1:4140
        - name: LINKERD2_PROXY_INBOUND_LISTEN_ADDR
          value: 0.0.0.0:4143
        - name: LINKERD2_PROXY_INBOUND_IPS
          valueFrom:
            fieldRef:
              fieldPath: status.podIPs
        - name: LINKERD2_PROXY_INBOUND_PORTS
          value: "8086,8090,8443,9443,9990,9996,9997"
        - name: LINKERD2_PROXY_DESTINATION_PROFILE_SUFFIXES
          value: svc.cluster.local.
        - name: LINKERD2_PROXY_INBOUND_ACCEPT_KEEPALIVE
          value: 10000ms
        - name: LINKERD2_PROXY_OUTBOUND_CONNECT_KEEPALIVE
          value: 10000ms
        - name: LINKERD2_PROXY_INBOUND_PORTS_DISABLE_PROTOCOL_DETECTION
          value: "25,587,3306,4444,5432,6379,9300,11211"
        - name: LINKERD2_PROXY_DESTINATION_CONTEXT
          value: |
            {"ns":"$(_pod_ns)", "nodeName":"$(_pod_nodeName)"}
        - name: _pod_sa
          valueFrom:
            fieldRef:
              fieldPath: spec.serviceAccountName
        - name: _l5d_ns
          value: linkerd
        - name: _l5d_trustdomain
          value: test.trust.domain
        - name: LINKERD2_PROXY_IDENTITY_DIR
          value: /var/run/linkerd/identity/end-entity
        - name: LINKERD2_PROXY_IDENTITY_TRUST_ANCHORS
          valueFrom:
            configMapKeyRef:
              name: linkerd-identity-trust-roots
              key: ca-bundle.crt
        - name: LINKERD2_PROXY_IDENTITY_TOKEN_FILE
          value: /var/run/secrets/tokens/linkerd-identity-token
        - name: LINKERD2_PROXY_IDENTITY_SVC_ADDR
          value: linkerd-identity-headless.linkerd.svc.cluster.local.:8080
        - name: LINKERD2_PROXY_IDENTITY_LOCAL_NAME
          value: $(_pod_sa).$(_pod_ns).serviceaccount.identity.linkerd.test.trust.domain
        - name: LINKERD2_PROXY_IDENTITY_SVC_NAME
          value: linkerd-identity.linkerd.serviceaccount.identity.linkerd.test.trust.domain
        - name: LINKERD2_PROXY_DESTINATION_SVC_NAME
          value: linkerd-destination.linkerd.serviceaccount.identity.linkerd.test.trust.domain
        - name: LINKERD2_PROXY_POLICY_SVC_NAME
          value: linkerd-destination.linkerd.serviceaccount.identity.linkerd.test.trust.domain
        image: cr.l5d.io/linkerd/proxy:test-proxy-version
        imagePullPolicy: IfNotPresent
        livenessProbe:
          httpGet:
            path: /live
            port: 4191
          initialDelaySeconds: 10
        name: linkerd-proxy
        ports:
        - containerPort: 4143
          name: linkerd-proxy
        - containerPort: 4191
          name: linkerd-admin
        readinessProbe:
          httpGet:
            path: /ready
            port: 4191
          initialDelaySeconds: 2
        resources:
          limits:
            memory: "250Mi"
          requests:
            cpu: "100m"
            memory: "20Mi"
        securityContext:
          allowPrivilegeEscalation: false
          readOnlyRootFilesystem: true
          runAsUser: 2102
        terminationMessagePolicy: FallbackToLogsOnError
        lifecycle:
          postStart:
            exec:
              command:
              - /usr/lib/linkerd/linkerd-await
        volumeMounts:
        - mountPath: /var/run/linkerd/identity/end-entity
          name: linkerd-identity-end-entity
        - mountPath: /var/run/secrets/tokens
          name: linkerd-identity-token
      - args:
        - destination
        - -addr=:8086
        - -controller-namespace=linkerd
        - -enable-h2-upgrade=true
        - -log-level=info
        - -log-format=plain
        - -enable-endpoint-slices=true
        - -cluster-domain=cluster.local
        - -identity-trust-domain=test.trust.domain
        - -default-opaque-ports=25,587,3306,4444,5432,6379,9300,11211
        image: cr.l5d.io/linkerd/controller:linkerd-version
        imagePullPolicy: IfNotPresent
        livenessProbe:
          httpGet:
            path: /ping
            port: 9996
          initialDelaySeconds: 10
        name: destination
        ports:
        - containerPort: 8086
          name: grpc
        - containerPort: 9996
          name: admin-http
        readinessProbe:
          failureThreshold: 7
          httpGet:
            path: /ready
            port: 9996
        resources:
          limits:
            memory: "250Mi"
          requests:
            cpu: "100m"
            memory: "50Mi"
        securityContext:
          runAsUser: 2103
      - args:
        - sp-validator
        - -log-level=info
        - -log-format=plain
        image: cr.l5d.io/linkerd/controller:linkerd-version
        imagePullPolicy: IfNotPresent
        livenessProbe:
          httpGet:
            path: /ping
            port: 9997
          initialDelaySeconds: 10
        name: sp-validator
        ports:
        - containerPort: 8443
          name: sp-validator
        - containerPort: 9997
          name: admin-http
        readinessProbe:
          failureThreshold: 7
          httpGet:
            path: /ready
            port: 9997
        securityContext:
          runAsUser: 2103
        volumeMounts:
        - mountPath: /var/run/linkerd/tls
          name: sp-tls
          readOnly: true
      - args:
        - --admin-addr=0.0.0.0:9990
        - --control-plane-namespace=linkerd
        - --grpc-addr=0.0.0.0:8090
        - --admission-addr=0.0.0.0:9443
        - --cluster-networks=10.0.0.0/8,100.64.0.0/10,172.16.0.0/12,192.168.0.0/16
        - --identity-domain=test.trust.domain
        - --default-policy=all-unauthenticated
        - --log-level=linkerd=info,warn
        - --log-format=plain
        image: cr.l5d.io/linkerd/policy-controller:linkerd-version
        imagePullPolicy: IfNotPresent
        livenessProbe:
          httpGet:
            path: /ready
            port: admin
          initialDelaySeconds: 10
        name: policy
        ports:
        - containerPort: 8090
          name: grpc
        - containerPort: 9990
          name: admin
        - containerPort: 9443
          name: policy-https
        readinessProbe:
          failureThreshold: 7
          httpGet:
            path: /ready
            port: admin
        resources:
        securityContext:
          runAsUser: 2103
        volumeMounts:
        - mountPath: /var/run/linkerd/tls
          name: policy-tls
          readOnly: true
      initContainers:
      - args:
        - --incoming-proxy-port
        - "4143"
        - --outgoing-proxy-port
        - "4140"
        - --proxy-uid
        - "2102"
        - --inbound-ports-to-ignore
        - "4190,4191,444"
        - --outbound-ports-to-ignore
        - "443"
        image: cr.l5d.io/linkerd/proxy-init:test-proxy-init-version
        imagePullPolicy: IfNotPresent
        name: linkerd-init
        resources:
          limits:
            cpu: "100m"
            memory: "50Mi"
          requests:
            cpu: "10m"
            memory: "10Mi"
        securityContext:
          allowPrivilegeEscalation: false
          capabilities:
            add:
            - NET_ADMIN
            - NET_RAW
          privileged: false
          runAsNonRoot: true
          readOnlyRootFilesystem: true
        terminationMessagePolicy: FallbackToLogsOnError
        volumeMounts:
        - mountPath: /run
          name: linkerd-proxy-init-xtables-lock
      serviceAccountName: linkerd-destination
      volumes:
      - name: sp-tls
        secret:
          secretName: linkerd-sp-validator-k8s-tls
      - name: policy-tls
        secret:
          secretName: linkerd-policy-validator-k8s-tls
      - emptyDir: {}
        name: linkerd-proxy-init-xtables-lock
      - name: linkerd-identity-token
        projected:
          sources:
          - serviceAccountToken:
              path: linkerd-identity-token
              expirationSeconds: 86400
              audience: identity.l5d.io
      - emptyDir:
          medium: Memory
        name: linkerd-identity-end-entity
---
# Source: linkerd2/templates/heartbeat.yaml
---
###
### Heartbeat
###
apiVersion: batch/v1beta1
kind: CronJob
metadata:
  name: linkerd-heartbeat
  namespace: linkerd
  labels:
    app.kubernetes.io/name: heartbeat
    app.kubernetes.io/part-of: Linkerd
    app.kubernetes.io/version: linkerd-version
    linkerd.io/control-plane-component: heartbeat
    linkerd.io/control-plane-ns: linkerd
  annotations:
    linkerd.io/created-by: linkerd/helm linkerd-version
spec:
  concurrencyPolicy: Replace
  schedule: "1 2 3 4 5"
  successfulJobsHistoryLimit: 0
  jobTemplate:
    spec:
      template:
        metadata:
          labels:
            linkerd.io/control-plane-component: heartbeat
            linkerd.io/workload-ns: linkerd
            fiz: buz
            foo: bar
          annotations:
            linkerd.io/created-by: linkerd/helm linkerd-version
            asda: fasda
            bingo: bongo
        spec:
          nodeSelector:
            kubernetes.io/os: linux
          serviceAccountName: linkerd-heartbeat
          restartPolicy: Never
          containers:
          - name: heartbeat
            image: cr.l5d.io/linkerd/controller:linkerd-version
            imagePullPolicy: IfNotPresent
            env:
            - name: LINKERD_DISABLED
              value: "the heartbeat controller does not use the proxy"
            args:
            - "heartbeat"
            - "-controller-namespace=linkerd"
            - "-log-level=info"
            - "-log-format=plain"
            - "-prometheus-url=http://prometheus.linkerd-viz.svc.cluster.local:9090"
            resources:
              limits:
                memory: "250Mi"
              requests:
                cpu: "100m"
                memory: "50Mi"
            securityContext:
              runAsUser: 2103
---
# Source: linkerd2/templates/proxy-injector.yaml
---
###
### Proxy Injector
###
apiVersion: apps/v1
kind: Deployment
metadata:
  annotations:
    linkerd.io/created-by: linkerd/helm linkerd-version
  labels:
    app.kubernetes.io/name: proxy-injector
    app.kubernetes.io/part-of: Linkerd
    app.kubernetes.io/version: linkerd-version
    linkerd.io/control-plane-component: proxy-injector
    linkerd.io/control-plane-ns: linkerd
  name: linkerd-proxy-injector
  namespace: linkerd
spec:
  replicas: 3
  selector:
    matchLabels:
      linkerd.io/control-plane-component: proxy-injector
  strategy:
    rollingUpdate:
      maxUnavailable: 1
  template:
    metadata:
      annotations:
        checksum/config: cf6b4520e0ad2b0010db5a18443bd632c87ac0216f8f118e723e0f33f5842d7e
        linkerd.io/created-by: linkerd/helm linkerd-version
        linkerd.io/identity-mode: default
        linkerd.io/proxy-version: test-proxy-version
        asda: fasda
        bingo: bongo
        config.linkerd.io/opaque-ports: "8443"
        config.linkerd.io/default-inbound-policy: "all-unauthenticated"
      labels:
        linkerd.io/control-plane-component: proxy-injector
        linkerd.io/control-plane-ns: linkerd
        linkerd.io/workload-ns: linkerd
        linkerd.io/proxy-deployment: linkerd-proxy-injector
        fiz: buz
        foo: bar
    spec:
      nodeSelector:
        kubernetes.io/os: linux
      affinity:
        podAntiAffinity:
          preferredDuringSchedulingIgnoredDuringExecution:
          - podAffinityTerm:
              labelSelector:
                matchExpressions:
                - key: linkerd.io/control-plane-component
                  operator: In
                  values:
                  - proxy-injector
              topologyKey: failure-domain.beta.kubernetes.io/zone
            weight: 100
          requiredDuringSchedulingIgnoredDuringExecution:
          - labelSelector:
              matchExpressions:
              - key: linkerd.io/control-plane-component
                operator: In
                values:
                - proxy-injector
            topologyKey: kubernetes.io/hostname
      containers:
      - env:
        - name: _pod_name
          valueFrom:
            fieldRef:
              fieldPath: metadata.name
        - name: _pod_ns
          valueFrom:
            fieldRef:
              fieldPath: metadata.namespace
        - name: _pod_nodeName
          valueFrom:
            fieldRef:
              fieldPath: spec.nodeName
        - name: LINKERD2_PROXY_LOG
          value: "warn,linkerd=info"
        - name: LINKERD2_PROXY_LOG_FORMAT
          value: "plain"
        - name: LINKERD2_PROXY_DESTINATION_SVC_ADDR
          value: linkerd-dst-headless.linkerd.svc.cluster.local.:8086
        - name: LINKERD2_PROXY_DESTINATION_PROFILE_NETWORKS
          value: "10.0.0.0/8,100.64.0.0/10,172.16.0.0/12,192.168.0.0/16"
        - name: LINKERD2_PROXY_POLICY_SVC_ADDR
          value: linkerd-policy.linkerd.svc.cluster.local.:8090
        - name: LINKERD2_PROXY_POLICY_WORKLOAD
          value: "$(_pod_ns):$(_pod_name)"
        - name: LINKERD2_PROXY_INBOUND_DEFAULT_POLICY
          value: all-unauthenticated
        - name: LINKERD2_PROXY_POLICY_CLUSTER_NETWORKS
          value: "10.0.0.0/8,100.64.0.0/10,172.16.0.0/12,192.168.0.0/16"
        - name: LINKERD2_PROXY_INBOUND_CONNECT_TIMEOUT
          value: "100ms"
        - name: LINKERD2_PROXY_OUTBOUND_CONNECT_TIMEOUT
          value: "1000ms"
        - name: LINKERD2_PROXY_CONTROL_LISTEN_ADDR
          value: 0.0.0.0:4190
        - name: LINKERD2_PROXY_ADMIN_LISTEN_ADDR
          value: 0.0.0.0:4191
        - name: LINKERD2_PROXY_OUTBOUND_LISTEN_ADDR
          value: 127.0.0.1:4140
        - name: LINKERD2_PROXY_INBOUND_LISTEN_ADDR
          value: 0.0.0.0:4143
        - name: LINKERD2_PROXY_INBOUND_IPS
          valueFrom:
            fieldRef:
              fieldPath: status.podIPs
        - name: LINKERD2_PROXY_INBOUND_PORTS
          value: "8443,9995"
        - name: LINKERD2_PROXY_DESTINATION_PROFILE_SUFFIXES
          value: svc.cluster.local.
        - name: LINKERD2_PROXY_INBOUND_ACCEPT_KEEPALIVE
          value: 10000ms
        - name: LINKERD2_PROXY_OUTBOUND_CONNECT_KEEPALIVE
          value: 10000ms
        - name: LINKERD2_PROXY_INBOUND_PORTS_DISABLE_PROTOCOL_DETECTION
          value: "25,587,3306,4444,5432,6379,9300,11211"
        - name: LINKERD2_PROXY_DESTINATION_CONTEXT
          value: |
            {"ns":"$(_pod_ns)", "nodeName":"$(_pod_nodeName)"}
        - name: _pod_sa
          valueFrom:
            fieldRef:
              fieldPath: spec.serviceAccountName
        - name: _l5d_ns
          value: linkerd
        - name: _l5d_trustdomain
          value: test.trust.domain
        - name: LINKERD2_PROXY_IDENTITY_DIR
          value: /var/run/linkerd/identity/end-entity
        - name: LINKERD2_PROXY_IDENTITY_TRUST_ANCHORS
          valueFrom:
            configMapKeyRef:
              name: linkerd-identity-trust-roots
              key: ca-bundle.crt
        - name: LINKERD2_PROXY_IDENTITY_TOKEN_FILE
          value: /var/run/secrets/tokens/linkerd-identity-token
        - name: LINKERD2_PROXY_IDENTITY_SVC_ADDR
          value: linkerd-identity-headless.linkerd.svc.cluster.local.:8080
        - name: LINKERD2_PROXY_IDENTITY_LOCAL_NAME
          value: $(_pod_sa).$(_pod_ns).serviceaccount.identity.linkerd.test.trust.domain
        - name: LINKERD2_PROXY_IDENTITY_SVC_NAME
          value: linkerd-identity.linkerd.serviceaccount.identity.linkerd.test.trust.domain
        - name: LINKERD2_PROXY_DESTINATION_SVC_NAME
          value: linkerd-destination.linkerd.serviceaccount.identity.linkerd.test.trust.domain
        - name: LINKERD2_PROXY_POLICY_SVC_NAME
          value: linkerd-destination.linkerd.serviceaccount.identity.linkerd.test.trust.domain
        image: cr.l5d.io/linkerd/proxy:test-proxy-version
        imagePullPolicy: IfNotPresent
        livenessProbe:
          httpGet:
            path: /live
            port: 4191
          initialDelaySeconds: 10
        name: linkerd-proxy
        ports:
        - containerPort: 4143
          name: linkerd-proxy
        - containerPort: 4191
          name: linkerd-admin
        readinessProbe:
          httpGet:
            path: /ready
            port: 4191
          initialDelaySeconds: 2
        resources:
          limits:
            memory: "250Mi"
          requests:
            cpu: "100m"
            memory: "20Mi"
        securityContext:
          allowPrivilegeEscalation: false
          readOnlyRootFilesystem: true
          runAsUser: 2102
        terminationMessagePolicy: FallbackToLogsOnError
        lifecycle:
          postStart:
            exec:
              command:
              - /usr/lib/linkerd/linkerd-await
        volumeMounts:
        - mountPath: /var/run/linkerd/identity/end-entity
          name: linkerd-identity-end-entity
        - mountPath: /var/run/secrets/tokens
          name: linkerd-identity-token
      - args:
        - proxy-injector
        - -log-level=info
        - -log-format=plain
        image: cr.l5d.io/linkerd/controller:linkerd-version
        imagePullPolicy: IfNotPresent
        livenessProbe:
          httpGet:
            path: /ping
            port: 9995
          initialDelaySeconds: 10
        name: proxy-injector
        ports:
        - containerPort: 8443
          name: proxy-injector
        - containerPort: 9995
          name: admin-http
        readinessProbe:
          failureThreshold: 7
          httpGet:
            path: /ready
            port: 9995
        resources:
          limits:
            memory: "250Mi"
          requests:
            cpu: "100m"
            memory: "50Mi"
        securityContext:
          runAsUser: 2103
        volumeMounts:
        - mountPath: /var/run/linkerd/config
          name: config
        - mountPath: /var/run/linkerd/identity/trust-roots
          name: trust-roots
        - mountPath: /var/run/linkerd/tls
          name: tls
          readOnly: true
      initContainers:
      - args:
        - --incoming-proxy-port
        - "4143"
        - --outgoing-proxy-port
        - "4140"
        - --proxy-uid
        - "2102"
        - --inbound-ports-to-ignore
        - "4190,4191,444"
        - --outbound-ports-to-ignore
        - "333"
        image: cr.l5d.io/linkerd/proxy-init:test-proxy-init-version
        imagePullPolicy: IfNotPresent
        name: linkerd-init
        resources:
          limits:
            cpu: "100m"
            memory: "50Mi"
          requests:
            cpu: "10m"
            memory: "10Mi"
        securityContext:
          allowPrivilegeEscalation: false
          capabilities:
            add:
            - NET_ADMIN
            - NET_RAW
          privileged: false
          runAsNonRoot: true
          readOnlyRootFilesystem: true
        terminationMessagePolicy: FallbackToLogsOnError
        volumeMounts:
        - mountPath: /run
          name: linkerd-proxy-init-xtables-lock
      serviceAccountName: linkerd-proxy-injector
      volumes:
      - configMap:
          name: linkerd-config
        name: config
      - configMap:
          name: linkerd-identity-trust-roots
        name: trust-roots
      - name: tls
        secret:
          secretName: linkerd-proxy-injector-k8s-tls
      - emptyDir: {}
        name: linkerd-proxy-init-xtables-lock
      - name: linkerd-identity-token
        projected:
          sources:
          - serviceAccountToken:
              path: linkerd-identity-token
              expirationSeconds: 86400
              audience: identity.l5d.io
      - emptyDir:
          medium: Memory
        name: linkerd-identity-end-entity
---
kind: Service
apiVersion: v1
metadata:
  name: linkerd-proxy-injector
  namespace: linkerd
  labels:
    linkerd.io/control-plane-component: proxy-injector
    linkerd.io/control-plane-ns: linkerd
  annotations:
    linkerd.io/created-by: linkerd/helm linkerd-version
    config.linkerd.io/opaque-ports: "443"
spec:
  type: ClusterIP
  selector:
    linkerd.io/control-plane-component: proxy-injector
  ports:
  - name: proxy-injector
    port: 443
    targetPort: proxy-injector
---
kind: PodDisruptionBudget
apiVersion: policy/v1beta1
metadata:
  name: linkerd-proxy-injector
  namespace: linkerd
  labels:
    linkerd.io/control-plane-component: proxy-injector
    linkerd.io/control-plane-ns: linkerd
  annotations:
    linkerd.io/created-by: linkerd/helm linkerd-version
spec:
  maxUnavailable: 1
  selector:
    matchLabels:
      linkerd.io/control-plane-component: proxy-injector<|MERGE_RESOLUTION|>--- conflicted
+++ resolved
@@ -88,15 +88,9 @@
 - apiGroups: ["linkerd.io"]
   resources: ["serviceprofiles"]
   verbs: ["list", "get", "watch"]
-<<<<<<< HEAD
-=======
-- apiGroups: ["split.smi-spec.io"]
-  resources: ["trafficsplits"]
-  verbs: ["list", "get", "watch"]
 - apiGroups: ["discovery.k8s.io"]
   resources: ["endpointslices"]
   verbs: ["list", "get", "watch"]
->>>>>>> c384cfd4
 ---
 kind: ClusterRoleBinding
 apiVersion: rbac.authorization.k8s.io/v1
@@ -1882,11 +1876,7 @@
   template:
     metadata:
       annotations:
-<<<<<<< HEAD
-        checksum/config: c5ade7c2a5062ba4e7ce665c5f8d1de1039dcfd462987ae257db4ff830417ad4
-=======
-        checksum/config: 6293021b49e905a45aee892e5d1f442e2cc0ad4a4c6a429a6e6678f7e41a794f
->>>>>>> c384cfd4
+        checksum/config: 79404e88eb110c355862f4a931adbf1d33a3a7d51dfba4e552896d9b345694dc
         linkerd.io/created-by: linkerd/helm linkerd-version
         linkerd.io/identity-mode: default
         linkerd.io/proxy-version: test-proxy-version
