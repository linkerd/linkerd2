---
###
### Linkerd Namespace
###
kind: Namespace
apiVersion: v1
metadata:
  name: linkerd
  annotations:
    linkerd.io/inject: disabled
  labels:
    linkerd.io/is-control-plane: "true"
    config.linkerd.io/admission-webhooks: disabled
    linkerd.io/control-plane-ns: linkerd
---
###
### Identity Controller Service RBAC
###
kind: ClusterRole
apiVersion: rbac.authorization.k8s.io/v1
metadata:
  name: linkerd-linkerd-identity
  labels:
    linkerd.io/control-plane-component: identity
    linkerd.io/control-plane-ns: linkerd
rules:
- apiGroups: ["authentication.k8s.io"]
  resources: ["tokenreviews"]
  verbs: ["create"]
- apiGroups: ["apps"]
  resources: ["deployments"]
  verbs: ["get"]
- apiGroups: [""]
  resources: ["events"]
  verbs: ["create", "patch"]
---
kind: ClusterRoleBinding
apiVersion: rbac.authorization.k8s.io/v1
metadata:
  name: linkerd-linkerd-identity
  labels:
    linkerd.io/control-plane-component: identity
    linkerd.io/control-plane-ns: linkerd
roleRef:
  apiGroup: rbac.authorization.k8s.io
  kind: ClusterRole
  name: linkerd-linkerd-identity
subjects:
- kind: ServiceAccount
  name: linkerd-identity
  namespace: linkerd
---
kind: ServiceAccount
apiVersion: v1
metadata:
  name: linkerd-identity
  namespace: linkerd
  labels:
    linkerd.io/control-plane-component: identity
    linkerd.io/control-plane-ns: linkerd
---
###
### Destination Controller Service
###
kind: ClusterRole
apiVersion: rbac.authorization.k8s.io/v1
metadata:
  name: linkerd-linkerd-destination
  labels:
    linkerd.io/control-plane-component: destination
    linkerd.io/control-plane-ns: linkerd
rules:
- apiGroups: ["apps"]
  resources: ["replicasets"]
  verbs: ["list", "get", "watch"]
- apiGroups: ["batch"]
  resources: ["jobs"]
  verbs: ["list", "get", "watch"]
- apiGroups: [""]
  resources: ["pods", "endpoints", "services", "nodes", "namespaces"]
  verbs: ["list", "get", "watch"]
- apiGroups: ["linkerd.io"]
  resources: ["serviceprofiles"]
  verbs: ["list", "get", "watch"]
- apiGroups: ["split.smi-spec.io"]
  resources: ["trafficsplits"]
  verbs: ["list", "get", "watch"]
---
kind: ClusterRoleBinding
apiVersion: rbac.authorization.k8s.io/v1
metadata:
  name: linkerd-linkerd-destination
  labels:
    linkerd.io/control-plane-component: destination
    linkerd.io/control-plane-ns: linkerd
roleRef:
  apiGroup: rbac.authorization.k8s.io
  kind: ClusterRole
  name: linkerd-linkerd-destination
subjects:
- kind: ServiceAccount
  name: linkerd-destination
  namespace: linkerd
---
kind: ServiceAccount
apiVersion: v1
metadata:
  name: linkerd-destination
  namespace: linkerd
  labels:
    linkerd.io/control-plane-component: destination
    linkerd.io/control-plane-ns: linkerd
---
kind: Secret
apiVersion: v1
metadata:
  name: linkerd-sp-validator-k8s-tls
  namespace: linkerd
  labels:
    linkerd.io/control-plane-component: destination
    linkerd.io/control-plane-ns: linkerd
  annotations:
    linkerd.io/created-by: linkerd/cli dev-undefined
type: kubernetes.io/tls
data:
  tls.crt: cHJvZmlsZSB2YWxpZGF0b3IgY3J0
  tls.key: cHJvZmlsZSB2YWxpZGF0b3Iga2V5
---
apiVersion: admissionregistration.k8s.io/v1
kind: ValidatingWebhookConfiguration
metadata:
  name: linkerd-sp-validator-webhook-config
  labels:
    linkerd.io/control-plane-component: destination
    linkerd.io/control-plane-ns: linkerd
webhooks:
- name: linkerd-sp-validator.linkerd.io
  namespaceSelector:
    matchExpressions:
    - key: config.linkerd.io/admission-webhooks
      operator: NotIn
      values:
      - disabled
  clientConfig:
    service:
      name: linkerd-sp-validator
      namespace: linkerd
      path: "/"
    caBundle: cHJvZmlsZSB2YWxpZGF0b3IgQ0EgYnVuZGxl
  failurePolicy: Ignore
  admissionReviewVersions: ["v1", "v1beta1"]
  rules:
  - operations: ["CREATE", "UPDATE"]
    apiGroups: ["linkerd.io"]
    apiVersions: ["v1alpha1", "v1alpha2"]
    resources: ["serviceprofiles"]
  sideEffects: None
---
kind: Secret
apiVersion: v1
metadata:
  name: linkerd-policy-validator-k8s-tls
  namespace: l5d
  labels:
    linkerd.io/control-plane-component: destination
    linkerd.io/control-plane-ns: l5d
  annotations:
    linkerd.io/created-by: linkerd/cli dev-undefined
type: kubernetes.io/tls
data:
  tls.crt: cG9saWN5IHZhbGlkYXRvciBjcnQ=
  tls.key: cG9saWN5IHZhbGlkYXRvciBrZXk=
---
apiVersion: admissionregistration.k8s.io/v1
kind: ValidatingWebhookConfiguration
metadata:
  name: linkerd-policy-validator-webhook-config
  labels:
    linkerd.io/control-plane-component: destination
    linkerd.io/control-plane-ns: l5d
webhooks:
- name: linkerd-policy-validator.linkerd.io
  namespaceSelector:
    matchExpressions:
    - key: config.linkerd.io/admission-webhooks
      operator: NotIn
      values:
      - disabled
  clientConfig:
    service:
      name: linkerd-policy-validator
      namespace: l5d
      path: "/"
    caBundle: cG9saWN5IHZhbGlkYXRvciBDQSBidW5kbGU=
  failurePolicy: Ignore
  admissionReviewVersions: ["v1", "v1beta1"]
  rules:
  - operations: ["CREATE", "UPDATE"]
    apiGroups: ["policy.linkerd.io"]
    apiVersions: ["v1alpha1", "v1beta1"]
    resources: ["servers"]
  sideEffects: None
---
apiVersion: rbac.authorization.k8s.io/v1
kind: ClusterRole
metadata:
  name: linkerd-policy
  labels:
    app.kubernetes.io/part-of: Linkerd
    linkerd.io/control-plane-component: destination
    linkerd.io/control-plane-ns: linkerd
rules:
  - apiGroups:
      - ""
    resources:
      - pods
    verbs:
      - get
      - list
      - watch
  - apiGroups:
      - policy.linkerd.io
    resources:
      - servers
      - serverauthorizations
    verbs:
      - get
      - list
      - watch
---
apiVersion: rbac.authorization.k8s.io/v1
kind: ClusterRoleBinding
metadata:
  name: linkerd-destination-policy
  labels:
    app.kubernetes.io/part-of: Linkerd
    linkerd.io/control-plane-component: destination
    linkerd.io/control-plane-ns: linkerd
roleRef:
  apiGroup: rbac.authorization.k8s.io
  kind: ClusterRole
  name: linkerd-policy
subjects:
  - kind: ServiceAccount
    name: linkerd-destination
    namespace: linkerd
---
###
### Heartbeat RBAC
###
apiVersion: rbac.authorization.k8s.io/v1
kind: Role
metadata:
  name: linkerd-heartbeat
  namespace: linkerd
  labels:
    linkerd.io/control-plane-ns: linkerd
rules:
- apiGroups: [""]
  resources: ["configmaps"]
  verbs: ["get"]
  resourceNames: ["linkerd-config"]
---
apiVersion: rbac.authorization.k8s.io/v1
kind: RoleBinding
metadata:
  name: linkerd-heartbeat
  namespace: linkerd
  labels:
    linkerd.io/control-plane-ns: linkerd
roleRef:
  kind: Role
  name: linkerd-heartbeat
  apiGroup: rbac.authorization.k8s.io
subjects:
- kind: ServiceAccount
  name: linkerd-heartbeat
  namespace: linkerd
---
apiVersion: rbac.authorization.k8s.io/v1
kind: ClusterRole
metadata:
  name: linkerd-heartbeat
  labels:
    linkerd.io/control-plane-ns: linkerd
rules:
- apiGroups: [""]
  resources: ["namespaces"]
  verbs: ["list"]
- apiGroups: ["linkerd.io"]
  resources: ["serviceprofiles"]
  verbs: ["list"]
---
apiVersion: rbac.authorization.k8s.io/v1
kind: ClusterRoleBinding
metadata:
  name: linkerd-heartbeat
  labels:
    linkerd.io/control-plane-ns: linkerd
roleRef:
  kind: ClusterRole
  name: linkerd-heartbeat
  apiGroup: rbac.authorization.k8s.io
subjects:
- kind: ServiceAccount
  name: linkerd-heartbeat
  namespace: linkerd
---
kind: ServiceAccount
apiVersion: v1
metadata:
  name: linkerd-heartbeat
  namespace: linkerd
  labels:
    linkerd.io/control-plane-component: heartbeat
    linkerd.io/control-plane-ns: linkerd
---
apiVersion: apiextensions.k8s.io/v1
kind: CustomResourceDefinition
metadata:
  name: servers.policy.linkerd.io
  annotations:
    linkerd.io/created-by: linkerd/cli dev-undefined
  labels:
    linkerd.io/control-plane-ns: linkerd
spec:
  group: policy.linkerd.io
  names:
    kind: Server
    plural: servers
    singular: server
    shortNames: [srv]
  scope: Namespaced
  versions:
    - name: v1alpha1
      served: true
      storage: false
      schema:
        openAPIV3Schema:
          type: object
          required: [spec]
          properties:
            spec:
              type: object
              required:
                - podSelector
                - port
              properties:
                podSelector:
                  type: object
                  description: >-
                    Selects pods in the same namespace.
                  oneOf:
                    - required: [matchExpressions]
                    - required: [matchLabels]
                  properties:
                    matchLabels:
                      type: object
                      x-kubernetes-preserve-unknown-fields: true
                    matchExpressions:
                      type: array
                      items:
                        type: object
                        required: [key, operator]
                        properties:
                          key:
                            type: string
                          operator:
                            type: string
                            enum: [In, NotIn, Exists, DoesNotExist]
                          values:
                            type: array
                            items:
                              type: string
                port:
                  description: >-
                    A port name or number. Must exist in a pod spec.
                  x-kubernetes-int-or-string: true
                proxyProtocol:
                  description: >-
                    Configures protocol discovery for inbound connections.

                    Supersedes the `config.linkerd.io/opaque-ports` annotation.
                  type: string
                  default: unknown
                  enum:
                    - unknown
                    - HTTP/1
                    - HTTP/2
                    - gRPC
                    - opaque
                    - TLS
    - name: v1beta1
      served: true
      storage: true
      schema:
        openAPIV3Schema:
          type: object
          required: [spec]
          properties:
            spec:
              type: object
              required:
                - podSelector
                - port
              properties:
                podSelector:
                  type: object
                  description: >-
                    Selects pods in the same namespace.
                  oneOf:
                    - required: [matchExpressions]
                    - required: [matchLabels]
                  properties:
                    matchLabels:
                      type: object
                      x-kubernetes-preserve-unknown-fields: true
                    matchExpressions:
                      type: array
                      items:
                        type: object
                        required: [key, operator]
                        properties:
                          key:
                            type: string
                          operator:
                            type: string
                            enum: [In, NotIn, Exists, DoesNotExist]
                          values:
                            type: array
                            items:
                              type: string
                port:
                  description: >-
                    A port name or number. Must exist in a pod spec.
                  x-kubernetes-int-or-string: true
                proxyProtocol:
                  description: >-
                    Configures protocol discovery for inbound connections.

                    Supersedes the `config.linkerd.io/opaque-ports` annotation.
                  type: string
                  default: unknown
                  enum:
                    - unknown
                    - HTTP/1
                    - HTTP/2
                    - gRPC
                    - opaque
                    - TLS
      additionalPrinterColumns:
      - name: Port
        type: string
        description: The port the server is listening on
        jsonPath: .spec.port
      - name: Protocol
        type: string
        description: The protocol of the server
        jsonPath: .spec.proxyProtocol
---
apiVersion: apiextensions.k8s.io/v1
kind: CustomResourceDefinition
metadata:
  name: serverauthorizations.policy.linkerd.io
  annotations:
    linkerd.io/created-by: linkerd/cli dev-undefined
  labels:
    linkerd.io/control-plane-ns: linkerd
spec:
  group: policy.linkerd.io
  scope: Namespaced
  names:
    kind: ServerAuthorization
    plural: serverauthorizations
    singular: serverauthorization
    shortNames: [saz]
  versions:
    - name: v1alpha1
      served: true
      storage: false
      schema:
        openAPIV3Schema:
          type: object
          required: [spec]
          properties:
            spec:
              description: >-
                Authorizes clients to communicate with Linkerd-proxied servers.
              type: object
              required: [server, client]
              properties:
                server:
                  description: >-
                    Identifies servers in the same namespace for which this
                    authorization applies.

                    Only one of `name` or `selector` may be specified.
                  type: object
                  oneOf:
                    - required: [name]
                    - required: [selector]
                  properties:
                    name:
                      description: References a `Server` instance by name
                      type: string
                      pattern: '^[a-z0-9]([-a-z0-9]*[a-z0-9])?$'
                    selector:
                      description: >-
                        A label query over servers on which this authorization applies.
                      type: object
                      oneOf:
                        - required: [matchLabels]
                        - required: [matchExpressions]
                      properties:
                        matchLabels:
                          type: object
                          x-kubernetes-preserve-unknown-fields: true
                        matchExpressions:
                          type: array
                          items:
                            type: object
                            required: [key, operator]
                            properties:
                              key:
                                type: string
                              operator:
                                type: string
                                enum: [In, NotIn, Exists, DoesNotExist]
                              values:
                                type: array
                                items:
                                  type: string
                client:
                  description:  Describes clients authorized to access a server.
                  type: object
                  oneOf:
                    - required: [meshTLS]
                    - required: [unauthenticated]
                  properties:
                    networks:
                      description: >-
                        Limits the client IP addresses to which this
                        authorization applies. If unset, the server chooses a
                        default (typically, all IPs or the cluster's pod
                        network).
                      type: array
                      items:
                        type: object
                        required: [cidr]
                        properties:
                          cidr:
                            type: string
                          except:
                            type: array
                            items:
                              type: string
                    unauthenticated:
                      description: >-
                        Authorizes unauthenticated clients to access a server.
                      type: boolean
                    meshTLS:
                      type: object
                      oneOf:
                        - required: [unauthenticatedTLS]
                        - required: [identities]
                        - required: [serviceAccounts]
                      properties:
                        unauthenticatedTLS:
                          type: boolean
                          description: >-
                            Indicates that no client identity is required for
                            communication.

                            This is mostly important for the identity
                            controller, which must terminate TLS connections
                            from clients that do not yet have a certificate.
                        identities:
                          description: >-
                            Authorizes clients with the provided proxy identity
                            strings (as provided via MTLS)

                            The `*` prefix can be used to match all identities in
                            a domain. An identity string of `*` indicates that
                            all authentication clients are authorized.
                          type: array
                          items:
                            type: string
                            pattern: '^(\*|[a-z0-9]([-a-z0-9]*[a-z0-9])?)(\.[a-z0-9]([-a-z0-9]*[a-z0-9])?)*$'
                        serviceAccounts:
                          description: >-
                            Authorizes clients with the provided proxy identity
                            service accounts (as provided via MTLS)
                          type: array
                          items:
                            type: object
                            required: [name]
                            properties:
                              name:
                                description: The ServiceAccount's name.
                                type: string
                                pattern: '^[a-z0-9]([-a-z0-9]*[a-z0-9])?$'
                              namespace:
                                description: >-
                                  The ServiceAccount's namespace. If unset, the
                                  authorization's namespace is used.
                                type: string
                                pattern: '^[a-z0-9]([-a-z0-9]*[a-z0-9])?$'
    - name: v1beta1
      served: true
      storage: true
      schema:
        openAPIV3Schema:
          type: object
          required: [spec]
          properties:
            spec:
              description: >-
                Authorizes clients to communicate with Linkerd-proxied servers.
              type: object
              required: [server, client]
              properties:
                server:
                  description: >-
                    Identifies servers in the same namespace for which this
                    authorization applies.

                    Only one of `name` or `selector` may be specified.
                  type: object
                  oneOf:
                    - required: [name]
                    - required: [selector]
                  properties:
                    name:
                      description: References a `Server` instance by name
                      type: string
                      pattern: '^[a-z0-9]([-a-z0-9]*[a-z0-9])?$'
                    selector:
                      description: >-
                        A label query over servers on which this authorization applies.
                      type: object
                      oneOf:
                        - required: [matchLabels]
                        - required: [matchExpressions]
                      properties:
                        matchLabels:
                          type: object
                          x-kubernetes-preserve-unknown-fields: true
                        matchExpressions:
                          type: array
                          items:
                            type: object
                            required: [key, operator]
                            properties:
                              key:
                                type: string
                              operator:
                                type: string
                                enum: [In, NotIn, Exists, DoesNotExist]
                              values:
                                type: array
                                items:
                                  type: string
                client:
                  description:  Describes clients authorized to access a server.
                  type: object
                  oneOf:
                    - required: [meshTLS]
                    - required: [unauthenticated]
                  properties:
                    networks:
                      description: >-
                        Limits the client IP addresses to which this
                        authorization applies. If unset, the server chooses a
                        default (typically, all IPs or the cluster's pod
                        network).
                      type: array
                      items:
                        type: object
                        required: [cidr]
                        properties:
                          cidr:
                            type: string
                          except:
                            type: array
                            items:
                              type: string
                    unauthenticated:
                      description: >-
                        Authorizes unauthenticated clients to access a server.
                      type: boolean
                    meshTLS:
                      type: object
                      oneOf:
                        - required: [unauthenticatedTLS]
                        - required: [identities]
                        - required: [serviceAccounts]
                      properties:
                        unauthenticatedTLS:
                          type: boolean
                          description: >-
                            Indicates that no client identity is required for
                            communication.

                            This is mostly important for the identity
                            controller, which must terminate TLS connections
                            from clients that do not yet have a certificate.
                        identities:
                          description: >-
                            Authorizes clients with the provided proxy identity
                            strings (as provided via MTLS)

                            The `*` prefix can be used to match all identities in
                            a domain. An identity string of `*` indicates that
                            all authentication clients are authorized.
                          type: array
                          items:
                            type: string
                            pattern: '^(\*|[a-z0-9]([-a-z0-9]*[a-z0-9])?)(\.[a-z0-9]([-a-z0-9]*[a-z0-9])?)*$'
                        serviceAccounts:
                          description: >-
                            Authorizes clients with the provided proxy identity
                            service accounts (as provided via MTLS)
                          type: array
                          items:
                            type: object
                            required: [name]
                            properties:
                              name:
                                description: The ServiceAccount's name.
                                type: string
                                pattern: '^[a-z0-9]([-a-z0-9]*[a-z0-9])?$'
                              namespace:
                                description: >-
                                  The ServiceAccount's namespace. If unset, the
                                  authorization's namespace is used.
                                type: string
                                pattern: '^[a-z0-9]([-a-z0-9]*[a-z0-9])?$'
      additionalPrinterColumns:
      - name: Server
        type: string
        description: The server that this grants access to
        jsonPath: .spec.server.name
---
###
### Service Profile CRD
###
apiVersion: apiextensions.k8s.io/v1
kind: CustomResourceDefinition
metadata:
  name: serviceprofiles.linkerd.io
  annotations:
    linkerd.io/created-by: linkerd/cli dev-undefined
  labels:
    linkerd.io/control-plane-ns: linkerd
spec:
  group: linkerd.io
  versions:
  - name: v1alpha1
    served: true
    storage: false
    schema:
      openAPIV3Schema:
        type: object
        properties:
          spec:
            type: object
            description: Spec is the custom resource spec
            required:
            - routes
            properties:
              dstOverrides:
                type: array
                required:
                - authority
                - weight
                items:
                  type: object
                  description: WeightedDst is a weighted alternate destination.
                  properties:
                    authority:
                      type: string
                    weight:
                      x-kubernetes-int-or-string: true
                      anyOf:
                      - type: integer
                      - type: string
                      pattern: ^(\+|-)?(([0-9]+(\.[0-9]*)?)|(\.[0-9]+))(([KMGTPE]i)|[numkMGTPE]|([eE](\+|-)?(([0-9]+(\.[0-9]*)?)|(\.[0-9]+))))?$
              opaquePorts:
                type: array
                items:
                  type: string
              retryBudget:
                type: object
                required:
                - minRetriesPerSecond
                - retryRatio
                - ttl
                description: RetryBudget describes the maximum number of retries that should be issued to this service.
                properties:
                  minRetriesPerSecond:
                    format: int32
                    type: integer
                  retryRatio:
                    type: number
                    format: float
                  ttl:
                    type: string
              routes:
                type: array
                items:
                  type: object
                  description: RouteSpec specifies a Route resource.
                  required:
                  - condition
                  - name
                  properties:
                    condition:
                      type: object
                      description: RequestMatch describes the conditions under which to match a Route.
                      properties:
                        pathRegex:
                          type: string
                        method:
                          type: string
                        all:
                          type: array
                          items:
                            type: object
                            x-kubernetes-preserve-unknown-fields: true
                        any:
                          type: array
                          items:
                            type: object
                            x-kubernetes-preserve-unknown-fields: true
                        not:
                          type: array
                          items:
                            type: object
                            x-kubernetes-preserve-unknown-fields: true
                    isRetryable:
                      type: boolean
                    name:
                      type: string
                    timeout:
                      type: string
                    responseClasses:
                      type: array
                      items:
                        type: object
                        required:
                        - condition
                        description: ResponseClass describes how to classify a response (e.g. success or failures).
                        properties:
                          condition:
                            type: object
                            description: ResponseMatch describes the conditions under
                              which to classify a response.
                            properties:
                              all:
                                type: array
                                items:
                                  type: object
                                  x-kubernetes-preserve-unknown-fields: true
                              any:
                                type: array
                                items:
                                  type: object
                                  x-kubernetes-preserve-unknown-fields: true
                              not:
                                type: array
                                items:
                                  type: object
                                  x-kubernetes-preserve-unknown-fields: true
                              status:
                                type: object
                                description: Range describes a range of integers (e.g. status codes).
                                properties:
                                  max:
                                    format: int32
                                    type: integer
                                  min:
                                    format: int32
                                    type: integer
                          isFailure:
                            type: boolean
  - name: v1alpha2
    served: true
    storage: true
    schema:
      openAPIV3Schema:
        type: object
        properties:
          spec:
            type: object
            description: Spec is the custom resource spec
            properties:
              dstOverrides:
                type: array
                required:
                - authority
                - weight
                items:
                  type: object
                  description: WeightedDst is a weighted alternate destination.
                  properties:
                    authority:
                      type: string
                    weight:
                      x-kubernetes-int-or-string: true
                      anyOf:
                      - type: integer
                      - type: string
                      pattern: ^(\+|-)?(([0-9]+(\.[0-9]*)?)|(\.[0-9]+))(([KMGTPE]i)|[numkMGTPE]|([eE](\+|-)?(([0-9]+(\.[0-9]*)?)|(\.[0-9]+))))?$
              opaquePorts:
                type: array
                items:
                  type: string
              retryBudget:
                type: object
                required:
                - minRetriesPerSecond
                - retryRatio
                - ttl
                description: RetryBudget describes the maximum number of retries that should be issued to this service.
                properties:
                  minRetriesPerSecond:
                    format: int32
                    type: integer
                  retryRatio:
                    type: number
                    format: float
                  ttl:
                    type: string
              routes:
                type: array
                items:
                  type: object
                  description: RouteSpec specifies a Route resource.
                  required:
                  - condition
                  - name
                  properties:
                    condition:
                      type: object
                      description: RequestMatch describes the conditions under which to match a Route.
                      properties:
                        pathRegex:
                          type: string
                        method:
                          type: string
                        all:
                          type: array
                          items:
                            type: object
                            x-kubernetes-preserve-unknown-fields: true
                        any:
                          type: array
                          items:
                            type: object
                            x-kubernetes-preserve-unknown-fields: true
                        not:
                          type: array
                          items:
                            type: object
                            x-kubernetes-preserve-unknown-fields: true
                    isRetryable:
                      type: boolean
                    name:
                      type: string
                    timeout:
                      type: string
                    responseClasses:
                      type: array
                      items:
                        type: object
                        required:
                        - condition
                        description: ResponseClass describes how to classify a response (e.g. success or failures).
                        properties:
                          condition:
                            type: object
                            description: ResponseMatch describes the conditions under
                              which to classify a response.
                            properties:
                              all:
                                type: array
                                items:
                                  type: object
                                  x-kubernetes-preserve-unknown-fields: true
                              any:
                                type: array
                                items:
                                  type: object
                                  x-kubernetes-preserve-unknown-fields: true
                              not:
                                type: array
                                items:
                                  type: object
                                  x-kubernetes-preserve-unknown-fields: true
                              status:
                                type: object
                                description: Range describes a range of integers (e.g. status codes).
                                properties:
                                  max:
                                    format: int32
                                    type: integer
                                  min:
                                    format: int32
                                    type: integer
                          isFailure:
                            type: boolean
  scope: Namespaced
  preserveUnknownFields: false
  names:
    plural: serviceprofiles
    singular: serviceprofile
    kind: ServiceProfile
    shortNames:
    - sp
---
###
### TrafficSplit CRD
### Copied from github.com/servicemeshinterface/smi-sdk-go/blob/d4e76b1cd7a33ead5f38d1262dd838a31c80f4e5/crds/split.yaml
###
apiVersion: apiextensions.k8s.io/v1
kind: CustomResourceDefinition
metadata:
  name: trafficsplits.split.smi-spec.io
  annotations:
    linkerd.io/created-by: linkerd/cli dev-undefined
  labels:
    linkerd.io/control-plane-ns: linkerd
spec:
  group: split.smi-spec.io
  scope: Namespaced
  conversion:
    strategy: None
  names:
    kind: TrafficSplit
    listKind: TrafficSplitList
    shortNames:
      - ts
    plural: trafficsplits
    singular: trafficsplit
  versions:
    - name: v1alpha1
      served: true
      storage: true
      schema:
        openAPIV3Schema:
          type: object
          properties:
            spec:
              type: object
              required:
                - service
                - backends
              properties:
                service:
                  description: The apex service of this split.
                  type: string
                backends:
                  description: The backend services of this split.
                  type: array
                  items:
                    type: object
                    required: ['service', 'weight']
                    properties:
                      service:
                        description: Name of the Kubernetes service.
                        type: string
                      weight:
                        description: Traffic weight value of this backend.
                        x-kubernetes-int-or-string: true
      additionalPrinterColumns:
      - name: Service
        type: string
        description: The apex service of this split.
        jsonPath: .spec.service
    - name: v1alpha2
      served: true
      storage: false
      additionalPrinterColumns:
      - name: Service
        type: string
        description: The apex service of this split.
        jsonPath: .spec.service
      schema:
        openAPIV3Schema:
          type: object
          properties:
            spec:
              type: object
              required:
                - service
                - backends
              properties:
                service:
                  description: The apex service of this split.
                  type: string
                backends:
                  description: The backend services of this split.
                  type: array
                  items:
                    type: object
                    required: ['service', 'weight']
                    properties:
                      service:
                        description: Name of the Kubernetes service.
                        type: string
                      weight:
                        description: Traffic weight value of this backend.
                        type: number
  preserveUnknownFields: false
---
###
### Proxy Injector RBAC
###
kind: ClusterRole
apiVersion: rbac.authorization.k8s.io/v1
metadata:
  name: linkerd-linkerd-proxy-injector
  labels:
    linkerd.io/control-plane-component: proxy-injector
    linkerd.io/control-plane-ns: linkerd
rules:
- apiGroups: [""]
  resources: ["events"]
  verbs: ["create", "patch"]
- apiGroups: [""]
  resources: ["namespaces", "replicationcontrollers"]
  verbs: ["list", "get", "watch"]
- apiGroups: [""]
  resources: ["pods"]
  verbs: ["list", "watch"]
- apiGroups: ["extensions", "apps"]
  resources: ["deployments", "replicasets", "daemonsets", "statefulsets"]
  verbs: ["list", "get", "watch"]
- apiGroups: ["extensions", "batch"]
  resources: ["cronjobs", "jobs"]
  verbs: ["list", "get", "watch"]
---
kind: ClusterRoleBinding
apiVersion: rbac.authorization.k8s.io/v1
metadata:
  name: linkerd-linkerd-proxy-injector
  labels:
    linkerd.io/control-plane-component: proxy-injector
    linkerd.io/control-plane-ns: linkerd
subjects:
- kind: ServiceAccount
  name: linkerd-proxy-injector
  namespace: linkerd
  apiGroup: ""
roleRef:
  kind: ClusterRole
  name: linkerd-linkerd-proxy-injector
  apiGroup: rbac.authorization.k8s.io
---
kind: ServiceAccount
apiVersion: v1
metadata:
  name: linkerd-proxy-injector
  namespace: linkerd
  labels:
    linkerd.io/control-plane-component: proxy-injector
    linkerd.io/control-plane-ns: linkerd
---
kind: Secret
apiVersion: v1
metadata:
  name: linkerd-proxy-injector-k8s-tls
  namespace: linkerd
  labels:
    linkerd.io/control-plane-component: proxy-injector
    linkerd.io/control-plane-ns: linkerd
  annotations:
    linkerd.io/created-by: linkerd/cli dev-undefined
type: kubernetes.io/tls
data:
  tls.crt: cHJveHkgaW5qZWN0b3IgY3J0
  tls.key: cHJveHkgaW5qZWN0b3Iga2V5
---
apiVersion: admissionregistration.k8s.io/v1
kind: MutatingWebhookConfiguration
metadata:
  name: linkerd-proxy-injector-webhook-config
  labels:
    linkerd.io/control-plane-component: proxy-injector
    linkerd.io/control-plane-ns: linkerd
webhooks:
- name: linkerd-proxy-injector.linkerd.io
  namespaceSelector:
    matchExpressions:
    - key: config.linkerd.io/admission-webhooks
      operator: NotIn
      values:
      - disabled
  clientConfig:
    service:
      name: linkerd-proxy-injector
      namespace: linkerd
      path: "/"
    caBundle: cHJveHkgaW5qZWN0b3IgQ0EgYnVuZGxl
  failurePolicy: Ignore
  admissionReviewVersions: ["v1", "v1beta1"]
  rules:
  - operations: [ "CREATE" ]
    apiGroups: [""]
    apiVersions: ["v1"]
    resources: ["pods", "services"]
  sideEffects: None
---
kind: ConfigMap
apiVersion: v1
metadata:
  name: linkerd-config
  namespace: linkerd
  labels:
    linkerd.io/control-plane-component: controller
    linkerd.io/control-plane-ns: linkerd
  annotations:
    linkerd.io/created-by: linkerd/cli dev-undefined
data:
  values: |
    cliVersion: linkerd/cli dev-undefined
    clusterDomain: example.com
    clusterNetworks: 10.0.0.0/8,100.64.0.0/10,172.16.0.0/12,192.168.0.0/16
    cniEnabled: false
    controlPlaneTracing: false
    controlPlaneTracingNamespace: linkerd-jaeger
    controllerImage: cr.l5d.io/linkerd/controller
    controllerImageVersion: install-control-plane-version
    controllerLogFormat: plain
    controllerLogLevel: info
    controllerReplicas: 1
    controllerUID: 2103
    debugContainer:
      image:
        name: cr.l5d.io/linkerd/debug
        pullPolicy: ""
        version: install-debug-version
    destinationProxyResources: null
    destinationResources: null
    disableHeartBeat: false
    enableEndpointSlices: false
    enableH2Upgrade: true
    enablePodAntiAffinity: false
    grafanaUrl: ""
    heartbeatResources: null
    heartbeatSchedule: 1 2 3 4 5
    highAvailability: false
    identity:
      issuer:
        clockSkewAllowance: 20s
        externalCA: false
        issuanceLifetime: 24h0m0s
        scheme: linkerd.io/tls
        tls:
          crtPEM: |
            -----BEGIN CERTIFICATE-----
            MIIBwDCCAWegAwIBAgIRAJRIgZ8RtO8Ewg1Xepf8T44wCgYIKoZIzj0EAwIwKTEn
            MCUGA1UEAxMeaWRlbnRpdHkubGlua2VyZC5jbHVzdGVyLmxvY2FsMB4XDTIwMDgy
            ODA3MTM0N1oXDTMwMDgyNjA3MTM0N1owKTEnMCUGA1UEAxMeaWRlbnRpdHkubGlu
            a2VyZC5jbHVzdGVyLmxvY2FsMFkwEwYHKoZIzj0CAQYIKoZIzj0DAQcDQgAE1/Fp
            fcRnDcedL6AjUaXYPv4DIMBaJufOI5NWty+XSX7JjXgZtM72dQvRaYanuxD36Dt1
            2/JxyiSgxKWRdoay+aNwMG4wDgYDVR0PAQH/BAQDAgEGMBIGA1UdEwEB/wQIMAYB
            Af8CAQAwHQYDVR0OBBYEFI1WnrqMYKaHHOo+zpyiiDq2pO0KMCkGA1UdEQQiMCCC
            HmlkZW50aXR5LmxpbmtlcmQuY2x1c3Rlci5sb2NhbDAKBggqhkjOPQQDAgNHADBE
            AiAtuoI5XuCtrGVRzSmRTl2ra28aV9MyTU7d5qnTAFHKSgIgRKCvluOSgA5O21p5
            51tdrmkHEZRr0qlLSJdHYgEfMzk=
            -----END CERTIFICATE-----
      serviceAccountTokenProjection: true
    identityProxyResources: null
    identityResources: null
    identityTrustAnchorsPEM: |
      -----BEGIN CERTIFICATE-----
      MIIBwTCCAWagAwIBAgIQeDZp5lDaIygQ5UfMKZrFATAKBggqhkjOPQQDAjApMScw
      JQYDVQQDEx5pZGVudGl0eS5saW5rZXJkLmNsdXN0ZXIubG9jYWwwHhcNMjAwODI4
      MDcxMjQ3WhcNMzAwODI2MDcxMjQ3WjApMScwJQYDVQQDEx5pZGVudGl0eS5saW5r
      ZXJkLmNsdXN0ZXIubG9jYWwwWTATBgcqhkjOPQIBBggqhkjOPQMBBwNCAARqc70Z
      l1vgw79rjB5uSITICUA6GyfvSFfcuIis7B/XFSkkwAHU5S/s1AAP+R0TX7HBWUC4
      uaG4WWsiwJKNn7mgo3AwbjAOBgNVHQ8BAf8EBAMCAQYwEgYDVR0TAQH/BAgwBgEB
      /wIBATAdBgNVHQ4EFgQU5YtjVVPfd7I7NLHsn2C26EByGV0wKQYDVR0RBCIwIIIe
      aWRlbnRpdHkubGlua2VyZC5jbHVzdGVyLmxvY2FsMAoGCCqGSM49BAMCA0kAMEYC
      IQCN7lBFLDDvjx6V0+XkjpKERRsJYf5adMvnloFl48ilJgIhANtxhndcr+QJPuC8
      vgUC0d2/9FMueIVMb+46WTCOjsqr
      -----END CERTIFICATE-----
    identityTrustDomain: example.com
    imagePullPolicy: IfNotPresent
    imagePullSecrets: []
    linkerdVersion: dev-undefined
    nodeSelector:
      beta.kubernetes.io/os: linux
    podAnnotations: {}
    podLabels: {}
    policyController:
      defaultAllowPolicy: all-unauthenticated
      image:
        name: cr.l5d.io/linkerd/policy-controller
        pullPolicy: ""
        version: install-control-plane-version
      logLevel: linkerd=info,warn
      resources:
        cpu:
          limit: ""
          request: ""
        ephemeral-storage:
          limit: ""
          request: ""
        memory:
          limit: ""
          request: ""
    policyValidator:
      caBundle: policy validator CA bundle
      crtPEM: policy validator crt
      externalSecret: false
      keyPEM: policy validator key
      namespaceSelector:
        matchExpressions:
        - key: config.linkerd.io/admission-webhooks
          operator: NotIn
          values:
          - disabled
    priorityClassName: ""
    profileValidator:
      caBundle: profile validator CA bundle
      crtPEM: profile validator crt
      externalSecret: false
      namespaceSelector:
        matchExpressions:
        - key: config.linkerd.io/admission-webhooks
          operator: NotIn
          values:
          - disabled
    prometheusUrl: ""
    proxy:
      await: true
      capabilities: null
      defaultInboundPolicy: ""
      disableIdentity: false
      enableExternalProfiles: false
      image:
        name: cr.l5d.io/linkerd/proxy
        pullPolicy: ""
        version: install-proxy-version
      inboundConnectTimeout: 100ms
      isGateway: false
      isIngress: false
      logFormat: plain
      logLevel: warn,linkerd=info
      opaquePorts: 25,587,3306,4444,5432,6379,9300,11211
      outboundConnectTimeout: 1000ms
      podInboundPorts: ""
      ports:
        admin: 4191
        control: 4190
        inbound: 4143
        outbound: 4140
      requireIdentityOnInboundPorts: ""
      resources:
        cpu:
          limit: ""
          request: ""
        ephemeral-storage:
          limit: ""
          request: ""
        memory:
          limit: ""
          request: ""
      saMountPath: null
      uid: 2102
      waitBeforeExitSeconds: 0
    proxyContainerName: linkerd-proxy
    proxyInit:
      capabilities: null
      closeWaitTimeoutSecs: 0
      ignoreInboundPorts: 4567,4568
      ignoreOutboundPorts: 4567,4568
      image:
        name: cr.l5d.io/linkerd/proxy-init
        pullPolicy: ""
        version: v1.5.1
      logFormat: ""
      logLevel: ""
      resources:
        cpu:
          limit: 100m
          request: 10m
        ephemeral-storage:
          limit: ""
          request: ""
        memory:
          limit: 50Mi
          request: 10Mi
      saMountPath: null
      xtMountPath:
        mountPath: /run
        name: linkerd-proxy-init-xtables-lock
        readOnly: false
    proxyInjector:
      caBundle: proxy injector CA bundle
      crtPEM: proxy injector crt
      externalSecret: false
      namespaceSelector:
        matchExpressions:
        - key: config.linkerd.io/admission-webhooks
          operator: NotIn
          values:
          - disabled
    proxyInjectorProxyResources: null
    proxyInjectorResources: null
    tolerations: null
    webhookFailurePolicy: Ignore
---
###
### Identity Controller Service
###
---
kind: Secret
apiVersion: v1
metadata:
  name: linkerd-identity-issuer
  namespace: linkerd
  labels:
    linkerd.io/control-plane-component: identity
    linkerd.io/control-plane-ns: linkerd
  annotations:
    linkerd.io/created-by: linkerd/cli dev-undefined
data:
  crt.pem: LS0tLS1CRUdJTiBDRVJUSUZJQ0FURS0tLS0tCk1JSUJ3RENDQVdlZ0F3SUJBZ0lSQUpSSWdaOFJ0TzhFd2cxWGVwZjhUNDR3Q2dZSUtvWkl6ajBFQXdJd0tURW4KTUNVR0ExVUVBeE1lYVdSbGJuUnBkSGt1YkdsdWEyVnlaQzVqYkhWemRHVnlMbXh2WTJGc01CNFhEVEl3TURneQpPREEzTVRNME4xb1hEVE13TURneU5qQTNNVE0wTjFvd0tURW5NQ1VHQTFVRUF4TWVhV1JsYm5ScGRIa3ViR2x1CmEyVnlaQzVqYkhWemRHVnlMbXh2WTJGc01Ga3dFd1lIS29aSXpqMENBUVlJS29aSXpqMERBUWNEUWdBRTEvRnAKZmNSbkRjZWRMNkFqVWFYWVB2NERJTUJhSnVmT0k1Tld0eStYU1g3SmpYZ1p0TTcyZFF2UmFZYW51eEQzNkR0MQoyL0p4eWlTZ3hLV1Jkb2F5K2FOd01HNHdEZ1lEVlIwUEFRSC9CQVFEQWdFR01CSUdBMVVkRXdFQi93UUlNQVlCCkFmOENBUUF3SFFZRFZSME9CQllFRkkxV25ycU1ZS2FISE9vK3pweWlpRHEycE8wS01Da0dBMVVkRVFRaU1DQ0MKSG1sa1pXNTBhWFI1TG14cGJtdGxjbVF1WTJ4MWMzUmxjaTVzYjJOaGJEQUtCZ2dxaGtqT1BRUURBZ05IQURCRQpBaUF0dW9JNVh1Q3RyR1ZSelNtUlRsMnJhMjhhVjlNeVRVN2Q1cW5UQUZIS1NnSWdSS0N2bHVPU2dBNU8yMXA1CjUxdGRybWtIRVpScjBxbExTSmRIWWdFZk16az0KLS0tLS1FTkQgQ0VSVElGSUNBVEUtLS0tLQ==
  key.pem: LS0tLS1CRUdJTiBFQyBQUklWQVRFIEtFWS0tLS0tCk1IY0NBUUVFSUFBZThuZmJ6WnU5Yy9PQjIrOHhKTTBGejdOVXdUUWF6dWxrRk5zNFRJNStvQW9HQ0NxR1NNNDkKQXdFSG9VUURRZ0FFMS9GcGZjUm5EY2VkTDZBalVhWFlQdjRESU1CYUp1Zk9JNU5XdHkrWFNYN0pqWGdadE03MgpkUXZSYVlhbnV4RDM2RHQxMi9KeHlpU2d4S1dSZG9heStRPT0KLS0tLS1FTkQgRUMgUFJJVkFURSBLRVktLS0tLQ==
---
kind: ConfigMap
apiVersion: v1
metadata:
  name: linkerd-identity-trust-roots
  namespace: linkerd
  labels:
    linkerd.io/control-plane-component: identity
    linkerd.io/control-plane-ns: linkerd
  annotations:
    linkerd.io/created-by: linkerd/cli dev-undefined
data:
  ca-bundle.crt: |
    -----BEGIN CERTIFICATE-----
    MIIBwTCCAWagAwIBAgIQeDZp5lDaIygQ5UfMKZrFATAKBggqhkjOPQQDAjApMScw
    JQYDVQQDEx5pZGVudGl0eS5saW5rZXJkLmNsdXN0ZXIubG9jYWwwHhcNMjAwODI4
    MDcxMjQ3WhcNMzAwODI2MDcxMjQ3WjApMScwJQYDVQQDEx5pZGVudGl0eS5saW5r
    ZXJkLmNsdXN0ZXIubG9jYWwwWTATBgcqhkjOPQIBBggqhkjOPQMBBwNCAARqc70Z
    l1vgw79rjB5uSITICUA6GyfvSFfcuIis7B/XFSkkwAHU5S/s1AAP+R0TX7HBWUC4
    uaG4WWsiwJKNn7mgo3AwbjAOBgNVHQ8BAf8EBAMCAQYwEgYDVR0TAQH/BAgwBgEB
    /wIBATAdBgNVHQ4EFgQU5YtjVVPfd7I7NLHsn2C26EByGV0wKQYDVR0RBCIwIIIe
    aWRlbnRpdHkubGlua2VyZC5jbHVzdGVyLmxvY2FsMAoGCCqGSM49BAMCA0kAMEYC
    IQCN7lBFLDDvjx6V0+XkjpKERRsJYf5adMvnloFl48ilJgIhANtxhndcr+QJPuC8
    vgUC0d2/9FMueIVMb+46WTCOjsqr
    -----END CERTIFICATE-----
---
kind: Service
apiVersion: v1
metadata:
  name: linkerd-identity
  namespace: linkerd
  labels:
    linkerd.io/control-plane-component: identity
    linkerd.io/control-plane-ns: linkerd
  annotations:
    linkerd.io/created-by: linkerd/cli dev-undefined
spec:
  type: ClusterIP
  selector:
    linkerd.io/control-plane-component: identity
  ports:
  - name: grpc
    port: 8080
    targetPort: 8080
---
kind: Service
apiVersion: v1
metadata:
  name: linkerd-identity-headless
  namespace: linkerd
  labels:
    linkerd.io/control-plane-component: identity
    linkerd.io/control-plane-ns: linkerd
  annotations:
    linkerd.io/created-by: linkerd/cli dev-undefined
spec:
  clusterIP: None
  selector:
    linkerd.io/control-plane-component: identity
  ports:
  - name: grpc
    port: 8080
    targetPort: 8080
---
apiVersion: apps/v1
kind: Deployment
metadata:
  annotations:
    linkerd.io/created-by: linkerd/cli dev-undefined
  labels:
    app.kubernetes.io/name: identity
    app.kubernetes.io/part-of: Linkerd
    app.kubernetes.io/version: install-control-plane-version
    linkerd.io/control-plane-component: identity
    linkerd.io/control-plane-ns: linkerd
  name: linkerd-identity
  namespace: linkerd
spec:
  replicas: 1
  selector:
    matchLabels:
      linkerd.io/control-plane-component: identity
      linkerd.io/control-plane-ns: linkerd
      linkerd.io/proxy-deployment: linkerd-identity
  template:
    metadata:
      annotations:
        linkerd.io/created-by: linkerd/cli dev-undefined
        linkerd.io/identity-mode: default
        linkerd.io/proxy-version: install-proxy-version
        config.linkerd.io/default-inbound-policy: "all-unauthenticated"
      labels:
        linkerd.io/control-plane-component: identity
        linkerd.io/control-plane-ns: linkerd
        linkerd.io/workload-ns: linkerd
        linkerd.io/proxy-deployment: linkerd-identity
    spec:
      nodeSelector:
        beta.kubernetes.io/os: linux
      containers:
      - args:
        - identity
        - -log-level=info
        - -log-format=plain
        - -controller-namespace=linkerd
        - -identity-trust-domain=example.com
        - -identity-issuance-lifetime=24h0m0s
        - -identity-clock-skew-allowance=20s
        - -identity-scheme=linkerd.io/tls
        env:
        - name: LINKERD_DISABLED
          value: "linkerd-await cannot block the identity controller"
        image: cr.l5d.io/linkerd/controller:install-control-plane-version
        imagePullPolicy: IfNotPresent
        livenessProbe:
          httpGet:
            path: /ping
            port: 9990
          initialDelaySeconds: 10
        name: identity
        ports:
        - containerPort: 8080
          name: grpc
        - containerPort: 9990
          name: admin-http
        readinessProbe:
          failureThreshold: 7
          httpGet:
            path: /ready
            port: 9990
        securityContext:
          runAsUser: 2103
        volumeMounts:
        - mountPath: /var/run/linkerd/identity/issuer
          name: identity-issuer
        - mountPath: /var/run/linkerd/identity/trust-roots/
          name: trust-roots
      - env:
        - name: _pod_name
          valueFrom:
            fieldRef:
              fieldPath: metadata.name
        - name: _pod_ns
          valueFrom:
            fieldRef:
              fieldPath: metadata.namespace
        - name: _pod_nodeName
          valueFrom:
            fieldRef:
              fieldPath: spec.nodeName
        - name: LINKERD2_PROXY_INBOUND_PORTS_REQUIRE_TLS
          value: "8080"
        - name: LINKERD2_PROXY_LOG
          value: "warn,linkerd=info"
        - name: LINKERD2_PROXY_LOG_FORMAT
          value: "plain"
        - name: LINKERD2_PROXY_DESTINATION_SVC_ADDR
          value: linkerd-dst-headless.linkerd.svc.example.com.:8086
        - name: LINKERD2_PROXY_DESTINATION_PROFILE_NETWORKS
          value: "10.0.0.0/8,100.64.0.0/10,172.16.0.0/12,192.168.0.0/16"
        - name: LINKERD2_PROXY_POLICY_SVC_ADDR
          value: linkerd-policy.l5d.svc.example.com.:8090
        - name: LINKERD2_PROXY_POLICY_WORKLOAD
          value: "$(_pod_ns):$(_pod_name)"
        - name: LINKERD2_PROXY_INBOUND_DEFAULT_POLICY
          value: all-unauthenticated
        - name: LINKERD2_PROXY_POLICY_CLUSTER_NETWORKS
          value: "10.0.0.0/8,100.64.0.0/10,172.16.0.0/12,192.168.0.0/16"
        - name: LINKERD2_PROXY_INBOUND_CONNECT_TIMEOUT
          value: "100ms"
        - name: LINKERD2_PROXY_OUTBOUND_CONNECT_TIMEOUT
          value: "1000ms"
        - name: LINKERD2_PROXY_CONTROL_LISTEN_ADDR
          value: 0.0.0.0:4190
        - name: LINKERD2_PROXY_ADMIN_LISTEN_ADDR
          value: 0.0.0.0:4191
        - name: LINKERD2_PROXY_OUTBOUND_LISTEN_ADDR
          value: 127.0.0.1:4140
        - name: LINKERD2_PROXY_INBOUND_LISTEN_ADDR
          value: 0.0.0.0:4143
        - name: LINKERD2_PROXY_INBOUND_IPS
          valueFrom:
            fieldRef:
              fieldPath: status.podIPs
        - name: LINKERD2_PROXY_INBOUND_PORTS
          value: "8080,9990"
        - name: LINKERD2_PROXY_DESTINATION_PROFILE_SUFFIXES
          value: svc.example.com.
        - name: LINKERD2_PROXY_INBOUND_ACCEPT_KEEPALIVE
          value: 10000ms
        - name: LINKERD2_PROXY_OUTBOUND_CONNECT_KEEPALIVE
          value: 10000ms
        - name: LINKERD2_PROXY_INBOUND_PORTS_DISABLE_PROTOCOL_DETECTION
          value: "25,587,3306,4444,5432,6379,9300,11211"
        - name: LINKERD2_PROXY_DESTINATION_CONTEXT
          value: |
            {"ns":"$(_pod_ns)", "nodeName":"$(_pod_nodeName)"}
        - name: _pod_sa
          valueFrom:
            fieldRef:
              fieldPath: spec.serviceAccountName
        - name: _l5d_ns
          value: l5d
        - name: _l5d_trustdomain
          value: example.com
        - name: LINKERD2_PROXY_IDENTITY_DIR
          value: /var/run/linkerd/identity/end-entity
        - name: LINKERD2_PROXY_IDENTITY_TRUST_ANCHORS
          valueFrom:
            configMapKeyRef:
              name: linkerd-identity-trust-roots
              key: ca-bundle.crt
        - name: LINKERD2_PROXY_IDENTITY_TOKEN_FILE
          value: /var/run/secrets/tokens/linkerd-identity-token
        - name: LINKERD2_PROXY_IDENTITY_SVC_ADDR
          value: localhost.:8080
<<<<<<< HEAD
        - name: _pod_sa
          valueFrom:
            fieldRef:
              fieldPath: spec.serviceAccountName
        - name: _l5d_ns
          value: linkerd
        - name: _l5d_trustdomain
          value: example.com
=======
>>>>>>> be0406f4
        - name: LINKERD2_PROXY_IDENTITY_LOCAL_NAME
          value: $(_pod_sa).$(_pod_ns).serviceaccount.identity.l5d.example.com
        - name: LINKERD2_PROXY_IDENTITY_SVC_NAME
          value: linkerd-identity.l5d.serviceaccount.identity.l5d.example.com
        - name: LINKERD2_PROXY_DESTINATION_SVC_NAME
          value: linkerd-destination.l5d.serviceaccount.identity.l5d.example.com
        - name: LINKERD2_PROXY_POLICY_SVC_NAME
          value: linkerd-destination.l5d.serviceaccount.identity.l5d.example.com
        image: cr.l5d.io/linkerd/proxy:install-proxy-version
        imagePullPolicy: IfNotPresent
        livenessProbe:
          httpGet:
            path: /live
            port: 4191
          initialDelaySeconds: 10
        name: linkerd-proxy
        ports:
        - containerPort: 4143
          name: linkerd-proxy
        - containerPort: 4191
          name: linkerd-admin
        readinessProbe:
          httpGet:
            path: /ready
            port: 4191
          initialDelaySeconds: 2
        resources:
        securityContext:
          allowPrivilegeEscalation: false
          readOnlyRootFilesystem: true
          runAsUser: 2102
        terminationMessagePolicy: FallbackToLogsOnError
        volumeMounts:
        - mountPath: /var/run/linkerd/identity/end-entity
          name: linkerd-identity-end-entity
        - mountPath: /var/run/secrets/tokens
          name: linkerd-identity-token
      initContainers:
      - args:
        - --incoming-proxy-port
        - "4143"
        - --outgoing-proxy-port
        - "4140"
        - --proxy-uid
        - "2102"
        - --inbound-ports-to-ignore
        - "4190,4191,4567,4568"
        - --outbound-ports-to-ignore
        - "443"
        image: cr.l5d.io/linkerd/proxy-init:v1.5.1
        imagePullPolicy: IfNotPresent
        name: linkerd-init
        resources:
          limits:
            cpu: "100m"
            memory: "50Mi"
          requests:
            cpu: "10m"
            memory: "10Mi"
        securityContext:
          allowPrivilegeEscalation: false
          capabilities:
            add:
            - NET_ADMIN
            - NET_RAW
          privileged: false
          runAsNonRoot: true
          readOnlyRootFilesystem: true
        terminationMessagePolicy: FallbackToLogsOnError
        volumeMounts:
        - mountPath: /run
          name: linkerd-proxy-init-xtables-lock
      serviceAccountName: linkerd-identity
      volumes:
      - name: identity-issuer
        secret:
          secretName: linkerd-identity-issuer
      - configMap:
          name: linkerd-identity-trust-roots
        name: trust-roots
      - emptyDir: {}
        name: linkerd-proxy-init-xtables-lock
      - name: linkerd-identity-token
        projected:
          sources:
          - serviceAccountToken:
              path: linkerd-identity-token
              expirationSeconds: 86400
              audience: identity.l5d.io
      - emptyDir:
          medium: Memory
        name: linkerd-identity-end-entity
---
###
### Destination Controller Service
###
kind: Service
apiVersion: v1
metadata:
  name: linkerd-dst
  namespace: linkerd
  labels:
    linkerd.io/control-plane-component: destination
    linkerd.io/control-plane-ns: linkerd
  annotations:
    linkerd.io/created-by: linkerd/cli dev-undefined
spec:
  type: ClusterIP
  selector:
    linkerd.io/control-plane-component: destination
  ports:
  - name: grpc
    port: 8086
    targetPort: 8086
---
kind: Service
apiVersion: v1
metadata:
  name: linkerd-dst-headless
  namespace: linkerd
  labels:
    linkerd.io/control-plane-component: destination
    linkerd.io/control-plane-ns: linkerd
  annotations:
    linkerd.io/created-by: linkerd/cli dev-undefined
spec:
  clusterIP: None
  selector:
    linkerd.io/control-plane-component: destination
  ports:
  - name: grpc
    port: 8086
    targetPort: 8086
---
kind: Service
apiVersion: v1
metadata:
  name: linkerd-sp-validator
  namespace: linkerd
  labels:
    linkerd.io/control-plane-component: destination
    linkerd.io/control-plane-ns: linkerd
  annotations:
    linkerd.io/created-by: linkerd/cli dev-undefined
spec:
  type: ClusterIP
  selector:
    linkerd.io/control-plane-component: destination
  ports:
  - name: sp-validator
    port: 443
    targetPort: sp-validator
---
kind: Service
apiVersion: v1
metadata:
  name: linkerd-policy
  namespace: linkerd
  labels:
<<<<<<< HEAD
    linkerd.io/control-plane-component: policy
    linkerd.io/control-plane-ns: linkerd
=======
    linkerd.io/control-plane-component: destination
    linkerd.io/control-plane-ns: l5d
>>>>>>> be0406f4
  annotations:
    linkerd.io/created-by: linkerd/cli dev-undefined
spec:
  clusterIP: None
  selector:
    linkerd.io/control-plane-component: destination
  ports:
  - name: grpc
    port: 8090
    targetPort: 8090
---
kind: Service
apiVersion: v1
metadata:
  name: linkerd-policy-validator
  namespace: l5d
  labels:
    linkerd.io/control-plane-component: destination
    linkerd.io/control-plane-ns: l5d
  annotations:
    linkerd.io/created-by: linkerd/cli dev-undefined
spec:
  type: ClusterIP
  selector:
    linkerd.io/control-plane-component: destination
  ports:
  - name: policy-https
    port: 443
    targetPort: policy-https
---
apiVersion: apps/v1
kind: Deployment
metadata:
  annotations:
    linkerd.io/created-by: linkerd/cli dev-undefined
  labels:
    app.kubernetes.io/name: destination
    app.kubernetes.io/part-of: Linkerd
    app.kubernetes.io/version: install-control-plane-version
    linkerd.io/control-plane-component: destination
    linkerd.io/control-plane-ns: linkerd
  name: linkerd-destination
  namespace: linkerd
spec:
  replicas: 1
  selector:
    matchLabels:
      linkerd.io/control-plane-component: destination
      linkerd.io/control-plane-ns: linkerd
      linkerd.io/proxy-deployment: linkerd-destination
  template:
    metadata:
      annotations:
        checksum/config: 3ab0224989104fa7f067f9f96a60adc6d75d1f50aa8b183cf52834abe2c11b45
        linkerd.io/created-by: linkerd/cli dev-undefined
        linkerd.io/identity-mode: default
        linkerd.io/proxy-version: install-proxy-version
        config.linkerd.io/default-inbound-policy: "all-unauthenticated"
      labels:
        linkerd.io/control-plane-component: destination
        linkerd.io/control-plane-ns: linkerd
        linkerd.io/workload-ns: linkerd
        linkerd.io/proxy-deployment: linkerd-destination
    spec:
      nodeSelector:
        beta.kubernetes.io/os: linux
      containers:
      - env:
        - name: _pod_name
          valueFrom:
            fieldRef:
              fieldPath: metadata.name
        - name: _pod_ns
          valueFrom:
            fieldRef:
              fieldPath: metadata.namespace
        - name: _pod_nodeName
          valueFrom:
            fieldRef:
              fieldPath: spec.nodeName
        - name: LINKERD2_PROXY_LOG
          value: "warn,linkerd=info"
        - name: LINKERD2_PROXY_LOG_FORMAT
          value: "plain"
        - name: LINKERD2_PROXY_DESTINATION_SVC_ADDR
          value: localhost.:8086
        - name: LINKERD2_PROXY_DESTINATION_PROFILE_NETWORKS
          value: "10.0.0.0/8,100.64.0.0/10,172.16.0.0/12,192.168.0.0/16"
        - name: LINKERD2_PROXY_POLICY_SVC_ADDR
          value: localhost.:8090
        - name: LINKERD2_PROXY_POLICY_WORKLOAD
          value: "$(_pod_ns):$(_pod_name)"
        - name: LINKERD2_PROXY_INBOUND_DEFAULT_POLICY
          value: all-unauthenticated
        - name: LINKERD2_PROXY_POLICY_CLUSTER_NETWORKS
          value: "10.0.0.0/8,100.64.0.0/10,172.16.0.0/12,192.168.0.0/16"
        - name: LINKERD2_PROXY_INBOUND_CONNECT_TIMEOUT
          value: "100ms"
        - name: LINKERD2_PROXY_OUTBOUND_CONNECT_TIMEOUT
          value: "1000ms"
        - name: LINKERD2_PROXY_CONTROL_LISTEN_ADDR
          value: 0.0.0.0:4190
        - name: LINKERD2_PROXY_ADMIN_LISTEN_ADDR
          value: 0.0.0.0:4191
        - name: LINKERD2_PROXY_OUTBOUND_LISTEN_ADDR
          value: 127.0.0.1:4140
        - name: LINKERD2_PROXY_INBOUND_LISTEN_ADDR
          value: 0.0.0.0:4143
        - name: LINKERD2_PROXY_INBOUND_IPS
          valueFrom:
            fieldRef:
              fieldPath: status.podIPs
        - name: LINKERD2_PROXY_INBOUND_PORTS
          value: "8086,8090,8443,9443,9990,9996,9997"
        - name: LINKERD2_PROXY_DESTINATION_PROFILE_SUFFIXES
          value: svc.example.com.
        - name: LINKERD2_PROXY_INBOUND_ACCEPT_KEEPALIVE
          value: 10000ms
        - name: LINKERD2_PROXY_OUTBOUND_CONNECT_KEEPALIVE
          value: 10000ms
        - name: LINKERD2_PROXY_INBOUND_PORTS_DISABLE_PROTOCOL_DETECTION
          value: "25,587,3306,4444,5432,6379,9300,11211"
        - name: LINKERD2_PROXY_DESTINATION_CONTEXT
          value: |
            {"ns":"$(_pod_ns)", "nodeName":"$(_pod_nodeName)"}
        - name: _pod_sa
          valueFrom:
            fieldRef:
              fieldPath: spec.serviceAccountName
        - name: _l5d_ns
          value: l5d
        - name: _l5d_trustdomain
          value: example.com
        - name: LINKERD2_PROXY_IDENTITY_DIR
          value: /var/run/linkerd/identity/end-entity
        - name: LINKERD2_PROXY_IDENTITY_TRUST_ANCHORS
          valueFrom:
            configMapKeyRef:
              name: linkerd-identity-trust-roots
              key: ca-bundle.crt
        - name: LINKERD2_PROXY_IDENTITY_TOKEN_FILE
          value: /var/run/secrets/tokens/linkerd-identity-token
        - name: LINKERD2_PROXY_IDENTITY_SVC_ADDR
<<<<<<< HEAD
          value: linkerd-identity-headless.linkerd.svc.example.com.:8080
        - name: _pod_sa
          valueFrom:
            fieldRef:
              fieldPath: spec.serviceAccountName
        - name: _l5d_ns
          value: linkerd
        - name: _l5d_trustdomain
          value: example.com
=======
          value: linkerd-identity-headless.l5d.svc.example.com.:8080
>>>>>>> be0406f4
        - name: LINKERD2_PROXY_IDENTITY_LOCAL_NAME
          value: $(_pod_sa).$(_pod_ns).serviceaccount.identity.l5d.example.com
        - name: LINKERD2_PROXY_IDENTITY_SVC_NAME
          value: linkerd-identity.l5d.serviceaccount.identity.l5d.example.com
        - name: LINKERD2_PROXY_DESTINATION_SVC_NAME
          value: linkerd-destination.l5d.serviceaccount.identity.l5d.example.com
        - name: LINKERD2_PROXY_POLICY_SVC_NAME
          value: linkerd-destination.l5d.serviceaccount.identity.l5d.example.com
        image: cr.l5d.io/linkerd/proxy:install-proxy-version
        imagePullPolicy: IfNotPresent
        livenessProbe:
          httpGet:
            path: /live
            port: 4191
          initialDelaySeconds: 10
        name: linkerd-proxy
        ports:
        - containerPort: 4143
          name: linkerd-proxy
        - containerPort: 4191
          name: linkerd-admin
        readinessProbe:
          httpGet:
            path: /ready
            port: 4191
          initialDelaySeconds: 2
        resources:
        securityContext:
          allowPrivilegeEscalation: false
          readOnlyRootFilesystem: true
          runAsUser: 2102
        terminationMessagePolicy: FallbackToLogsOnError
        lifecycle:
          postStart:
            exec:
              command:
              - /usr/lib/linkerd/linkerd-await
        volumeMounts:
        - mountPath: /var/run/linkerd/identity/end-entity
          name: linkerd-identity-end-entity
        - mountPath: /var/run/secrets/tokens
          name: linkerd-identity-token
      - args:
        - destination
        - -addr=:8086
        - -controller-namespace=linkerd
        - -enable-h2-upgrade=true
        - -log-level=info
        - -log-format=plain
        - -enable-endpoint-slices=false
        - -cluster-domain=example.com
        - -identity-trust-domain=example.com
        - -default-opaque-ports=25,587,3306,4444,5432,6379,9300,11211
        image: cr.l5d.io/linkerd/controller:install-control-plane-version
        imagePullPolicy: IfNotPresent
        livenessProbe:
          httpGet:
            path: /ping
            port: 9996
          initialDelaySeconds: 10
        name: destination
        ports:
        - containerPort: 8086
          name: grpc
        - containerPort: 9996
          name: admin-http
        readinessProbe:
          failureThreshold: 7
          httpGet:
            path: /ready
            port: 9996
        securityContext:
          runAsUser: 2103
      - args:
        - sp-validator
        - -log-level=info
        - -log-format=plain
        image: cr.l5d.io/linkerd/controller:install-control-plane-version
        imagePullPolicy: IfNotPresent
        livenessProbe:
          httpGet:
            path: /ping
            port: 9997
          initialDelaySeconds: 10
        name: sp-validator
        ports:
        - containerPort: 8443
          name: sp-validator
        - containerPort: 9997
          name: admin-http
        readinessProbe:
          failureThreshold: 7
          httpGet:
            path: /ready
            port: 9997
        securityContext:
          runAsUser: 2103
        volumeMounts:
        - mountPath: /var/run/linkerd/tls
          name: sp-tls
          readOnly: true
      - args:
        - --admin-addr=0.0.0.0:9990
        - --control-plane-namespace=l5d
        - --grpc-addr=0.0.0.0:8090
        - --admission-addr=0.0.0.0:9443
        - --cluster-networks=10.0.0.0/8,100.64.0.0/10,172.16.0.0/12,192.168.0.0/16
        - --identity-domain=example.com
        - --default-policy=all-unauthenticated
        - --log-level=linkerd=info,warn
        - --log-format=plain
        image: cr.l5d.io/linkerd/policy-controller:install-control-plane-version
        imagePullPolicy: IfNotPresent
        livenessProbe:
          httpGet:
            path: /ready
            port: admin
          initialDelaySeconds: 10
        name: policy
        ports:
        - containerPort: 8090
          name: grpc
        - containerPort: 9990
          name: admin
        - containerPort: 9443
          name: policy-https
        readinessProbe:
          failureThreshold: 7
          httpGet:
            path: /ready
            port: admin
        resources:
        securityContext:
          runAsUser: 2103
        volumeMounts:
        - mountPath: /var/run/linkerd/tls
          name: policy-tls
          readOnly: true
      initContainers:
      - args:
        - --incoming-proxy-port
        - "4143"
        - --outgoing-proxy-port
        - "4140"
        - --proxy-uid
        - "2102"
        - --inbound-ports-to-ignore
        - "4190,4191,4567,4568"
        - --outbound-ports-to-ignore
        - "443"
        image: cr.l5d.io/linkerd/proxy-init:v1.5.1
        imagePullPolicy: IfNotPresent
        name: linkerd-init
        resources:
          limits:
            cpu: "100m"
            memory: "50Mi"
          requests:
            cpu: "10m"
            memory: "10Mi"
        securityContext:
          allowPrivilegeEscalation: false
          capabilities:
            add:
            - NET_ADMIN
            - NET_RAW
          privileged: false
          runAsNonRoot: true
          readOnlyRootFilesystem: true
        terminationMessagePolicy: FallbackToLogsOnError
        volumeMounts:
        - mountPath: /run
          name: linkerd-proxy-init-xtables-lock
      serviceAccountName: linkerd-destination
      volumes:
      - name: sp-tls
        secret:
          secretName: linkerd-sp-validator-k8s-tls
      - name: policy-tls
        secret:
          secretName: linkerd-policy-validator-k8s-tls
      - emptyDir: {}
        name: linkerd-proxy-init-xtables-lock
      - name: linkerd-identity-token
        projected:
          sources:
          - serviceAccountToken:
              path: linkerd-identity-token
              expirationSeconds: 86400
              audience: identity.l5d.io
      - emptyDir:
          medium: Memory
        name: linkerd-identity-end-entity
---
###
### Heartbeat
###
apiVersion: batch/v1beta1
kind: CronJob
metadata:
  name: linkerd-heartbeat
  namespace: linkerd
  labels:
    app.kubernetes.io/name: heartbeat
    app.kubernetes.io/part-of: Linkerd
    app.kubernetes.io/version: install-control-plane-version
    linkerd.io/control-plane-component: heartbeat
    linkerd.io/control-plane-ns: linkerd
  annotations:
    linkerd.io/created-by: linkerd/cli dev-undefined
spec:
  concurrencyPolicy: Replace
  schedule: "1 2 3 4 5"
  successfulJobsHistoryLimit: 0
  jobTemplate:
    spec:
      template:
        metadata:
          labels:
            linkerd.io/control-plane-component: heartbeat
            linkerd.io/workload-ns: linkerd
          annotations:
            linkerd.io/created-by: linkerd/cli dev-undefined
        spec:
          nodeSelector:
            beta.kubernetes.io/os: linux
          serviceAccountName: linkerd-heartbeat
          restartPolicy: Never
          containers:
          - name: heartbeat
            image: cr.l5d.io/linkerd/controller:install-control-plane-version
            imagePullPolicy: IfNotPresent
            env:
            - name: LINKERD_DISABLED
              value: "the heartbeat controller does not use the proxy"
            args:
            - "heartbeat"
            - "-controller-namespace=linkerd"
            - "-log-level=info"
            - "-log-format=plain"
            - "-prometheus-url=http://prometheus.linkerd-viz.svc.example.com:9090"
            securityContext:
              runAsUser: 2103
---
###
### Proxy Injector
###
apiVersion: apps/v1
kind: Deployment
metadata:
  annotations:
    linkerd.io/created-by: linkerd/cli dev-undefined
  labels:
    app.kubernetes.io/name: proxy-injector
    app.kubernetes.io/part-of: Linkerd
    app.kubernetes.io/version: install-control-plane-version
    linkerd.io/control-plane-component: proxy-injector
    linkerd.io/control-plane-ns: linkerd
  name: linkerd-proxy-injector
  namespace: linkerd
spec:
  replicas: 1
  selector:
    matchLabels:
      linkerd.io/control-plane-component: proxy-injector
  template:
    metadata:
      annotations:
        checksum/config: 31ca92e63a48870d9b7cad9d7a613e2164b4b016577720744b2f0a1da3a3c844
        linkerd.io/created-by: linkerd/cli dev-undefined
        linkerd.io/identity-mode: default
        linkerd.io/proxy-version: install-proxy-version
        config.linkerd.io/opaque-ports: "8443"
        config.linkerd.io/default-inbound-policy: "all-unauthenticated"
      labels:
        linkerd.io/control-plane-component: proxy-injector
        linkerd.io/control-plane-ns: linkerd
        linkerd.io/workload-ns: linkerd
        linkerd.io/proxy-deployment: linkerd-proxy-injector
    spec:
      nodeSelector:
        beta.kubernetes.io/os: linux
      containers:
      - env:
        - name: _pod_name
          valueFrom:
            fieldRef:
              fieldPath: metadata.name
        - name: _pod_ns
          valueFrom:
            fieldRef:
              fieldPath: metadata.namespace
        - name: _pod_nodeName
          valueFrom:
            fieldRef:
              fieldPath: spec.nodeName
        - name: LINKERD2_PROXY_LOG
          value: "warn,linkerd=info"
        - name: LINKERD2_PROXY_LOG_FORMAT
          value: "plain"
        - name: LINKERD2_PROXY_DESTINATION_SVC_ADDR
          value: linkerd-dst-headless.linkerd.svc.example.com.:8086
        - name: LINKERD2_PROXY_DESTINATION_PROFILE_NETWORKS
          value: "10.0.0.0/8,100.64.0.0/10,172.16.0.0/12,192.168.0.0/16"
        - name: LINKERD2_PROXY_POLICY_SVC_ADDR
          value: linkerd-policy.l5d.svc.example.com.:8090
        - name: LINKERD2_PROXY_POLICY_WORKLOAD
          value: "$(_pod_ns):$(_pod_name)"
        - name: LINKERD2_PROXY_INBOUND_DEFAULT_POLICY
          value: all-unauthenticated
        - name: LINKERD2_PROXY_POLICY_CLUSTER_NETWORKS
          value: "10.0.0.0/8,100.64.0.0/10,172.16.0.0/12,192.168.0.0/16"
        - name: LINKERD2_PROXY_INBOUND_CONNECT_TIMEOUT
          value: "100ms"
        - name: LINKERD2_PROXY_OUTBOUND_CONNECT_TIMEOUT
          value: "1000ms"
        - name: LINKERD2_PROXY_CONTROL_LISTEN_ADDR
          value: 0.0.0.0:4190
        - name: LINKERD2_PROXY_ADMIN_LISTEN_ADDR
          value: 0.0.0.0:4191
        - name: LINKERD2_PROXY_OUTBOUND_LISTEN_ADDR
          value: 127.0.0.1:4140
        - name: LINKERD2_PROXY_INBOUND_LISTEN_ADDR
          value: 0.0.0.0:4143
        - name: LINKERD2_PROXY_INBOUND_IPS
          valueFrom:
            fieldRef:
              fieldPath: status.podIPs
        - name: LINKERD2_PROXY_INBOUND_PORTS
          value: "8443,9995"
        - name: LINKERD2_PROXY_DESTINATION_PROFILE_SUFFIXES
          value: svc.example.com.
        - name: LINKERD2_PROXY_INBOUND_ACCEPT_KEEPALIVE
          value: 10000ms
        - name: LINKERD2_PROXY_OUTBOUND_CONNECT_KEEPALIVE
          value: 10000ms
        - name: LINKERD2_PROXY_INBOUND_PORTS_DISABLE_PROTOCOL_DETECTION
          value: "25,587,3306,4444,5432,6379,9300,11211"
        - name: LINKERD2_PROXY_DESTINATION_CONTEXT
          value: |
            {"ns":"$(_pod_ns)", "nodeName":"$(_pod_nodeName)"}
        - name: _pod_sa
          valueFrom:
            fieldRef:
              fieldPath: spec.serviceAccountName
        - name: _l5d_ns
          value: l5d
        - name: _l5d_trustdomain
          value: example.com
        - name: LINKERD2_PROXY_IDENTITY_DIR
          value: /var/run/linkerd/identity/end-entity
        - name: LINKERD2_PROXY_IDENTITY_TRUST_ANCHORS
          valueFrom:
            configMapKeyRef:
              name: linkerd-identity-trust-roots
              key: ca-bundle.crt
        - name: LINKERD2_PROXY_IDENTITY_TOKEN_FILE
          value: /var/run/secrets/tokens/linkerd-identity-token
        - name: LINKERD2_PROXY_IDENTITY_SVC_ADDR
<<<<<<< HEAD
          value: linkerd-identity-headless.linkerd.svc.example.com.:8080
        - name: _pod_sa
          valueFrom:
            fieldRef:
              fieldPath: spec.serviceAccountName
        - name: _l5d_ns
          value: linkerd
        - name: _l5d_trustdomain
          value: example.com
=======
          value: linkerd-identity-headless.l5d.svc.example.com.:8080
>>>>>>> be0406f4
        - name: LINKERD2_PROXY_IDENTITY_LOCAL_NAME
          value: $(_pod_sa).$(_pod_ns).serviceaccount.identity.l5d.example.com
        - name: LINKERD2_PROXY_IDENTITY_SVC_NAME
          value: linkerd-identity.l5d.serviceaccount.identity.l5d.example.com
        - name: LINKERD2_PROXY_DESTINATION_SVC_NAME
          value: linkerd-destination.l5d.serviceaccount.identity.l5d.example.com
        - name: LINKERD2_PROXY_POLICY_SVC_NAME
          value: linkerd-destination.l5d.serviceaccount.identity.l5d.example.com
        image: cr.l5d.io/linkerd/proxy:install-proxy-version
        imagePullPolicy: IfNotPresent
        livenessProbe:
          httpGet:
            path: /live
            port: 4191
          initialDelaySeconds: 10
        name: linkerd-proxy
        ports:
        - containerPort: 4143
          name: linkerd-proxy
        - containerPort: 4191
          name: linkerd-admin
        readinessProbe:
          httpGet:
            path: /ready
            port: 4191
          initialDelaySeconds: 2
        resources:
        securityContext:
          allowPrivilegeEscalation: false
          readOnlyRootFilesystem: true
          runAsUser: 2102
        terminationMessagePolicy: FallbackToLogsOnError
        lifecycle:
          postStart:
            exec:
              command:
              - /usr/lib/linkerd/linkerd-await
        volumeMounts:
        - mountPath: /var/run/linkerd/identity/end-entity
          name: linkerd-identity-end-entity
        - mountPath: /var/run/secrets/tokens
          name: linkerd-identity-token
      - args:
        - proxy-injector
        - -log-level=info
        - -log-format=plain
        - -linkerd-namespace=linkerd
        image: cr.l5d.io/linkerd/controller:install-control-plane-version
        imagePullPolicy: IfNotPresent
        livenessProbe:
          httpGet:
            path: /ping
            port: 9995
          initialDelaySeconds: 10
        name: proxy-injector
        ports:
        - containerPort: 8443
          name: proxy-injector
        - containerPort: 9995
          name: admin-http
        readinessProbe:
          failureThreshold: 7
          httpGet:
            path: /ready
            port: 9995
        securityContext:
          runAsUser: 2103
        volumeMounts:
        - mountPath: /var/run/linkerd/config
          name: config
        - mountPath: /var/run/linkerd/identity/trust-roots
          name: trust-roots
        - mountPath: /var/run/linkerd/tls
          name: tls
          readOnly: true
      initContainers:
      - args:
        - --incoming-proxy-port
        - "4143"
        - --outgoing-proxy-port
        - "4140"
        - --proxy-uid
        - "2102"
        - --inbound-ports-to-ignore
        - "4190,4191,4567,4568"
        - --outbound-ports-to-ignore
        - "4567,4568"
        image: cr.l5d.io/linkerd/proxy-init:v1.5.1
        imagePullPolicy: IfNotPresent
        name: linkerd-init
        resources:
          limits:
            cpu: "100m"
            memory: "50Mi"
          requests:
            cpu: "10m"
            memory: "10Mi"
        securityContext:
          allowPrivilegeEscalation: false
          capabilities:
            add:
            - NET_ADMIN
            - NET_RAW
          privileged: false
          runAsNonRoot: true
          readOnlyRootFilesystem: true
        terminationMessagePolicy: FallbackToLogsOnError
        volumeMounts:
        - mountPath: /run
          name: linkerd-proxy-init-xtables-lock
      serviceAccountName: linkerd-proxy-injector
      volumes:
      - configMap:
          name: linkerd-config
        name: config
      - configMap:
          name: linkerd-identity-trust-roots
        name: trust-roots
      - name: tls
        secret:
          secretName: linkerd-proxy-injector-k8s-tls
      - emptyDir: {}
        name: linkerd-proxy-init-xtables-lock
      - name: linkerd-identity-token
        projected:
          sources:
          - serviceAccountToken:
              path: linkerd-identity-token
              expirationSeconds: 86400
              audience: identity.l5d.io
      - emptyDir:
          medium: Memory
        name: linkerd-identity-end-entity
---
kind: Service
apiVersion: v1
metadata:
  name: linkerd-proxy-injector
  namespace: linkerd
  labels:
    linkerd.io/control-plane-component: proxy-injector
    linkerd.io/control-plane-ns: linkerd
  annotations:
    linkerd.io/created-by: linkerd/cli dev-undefined
    config.linkerd.io/opaque-ports: "443"
spec:
  type: ClusterIP
  selector:
    linkerd.io/control-plane-component: proxy-injector
  ports:
  - name: proxy-injector
    port: 443
    targetPort: proxy-injector
---
apiVersion: v1
data:
<<<<<<< HEAD
  linkerd-config-overrides: Y2x1c3RlckRvbWFpbjogZXhhbXBsZS5jb20KY29udHJvbGxlckltYWdlVmVyc2lvbjogaW5zdGFsbC1jb250cm9sLXBsYW5lLXZlcnNpb24KZGVidWdDb250YWluZXI6CiAgaW1hZ2U6CiAgICB2ZXJzaW9uOiBpbnN0YWxsLWRlYnVnLXZlcnNpb24KaGVhcnRiZWF0U2NoZWR1bGU6IDEgMiAzIDQgNQppZGVudGl0eToKICBpc3N1ZXI6CiAgICBjcnRFeHBpcnk6ICIyMDMwLTA4LTI2VDA3OjEzOjQ3WiIKICAgIHRsczoKICAgICAgY3J0UEVNOiB8CiAgICAgICAgLS0tLS1CRUdJTiBDRVJUSUZJQ0FURS0tLS0tCiAgICAgICAgTUlJQndEQ0NBV2VnQXdJQkFnSVJBSlJJZ1o4UnRPOEV3ZzFYZXBmOFQ0NHdDZ1lJS29aSXpqMEVBd0l3S1RFbgogICAgICAgIE1DVUdBMVVFQXhNZWFXUmxiblJwZEhrdWJHbHVhMlZ5WkM1amJIVnpkR1Z5TG14dlkyRnNNQjRYRFRJd01EZ3kKICAgICAgICBPREEzTVRNME4xb1hEVE13TURneU5qQTNNVE0wTjFvd0tURW5NQ1VHQTFVRUF4TWVhV1JsYm5ScGRIa3ViR2x1CiAgICAgICAgYTJWeVpDNWpiSFZ6ZEdWeUxteHZZMkZzTUZrd0V3WUhLb1pJemowQ0FRWUlLb1pJemowREFRY0RRZ0FFMS9GcAogICAgICAgIGZjUm5EY2VkTDZBalVhWFlQdjRESU1CYUp1Zk9JNU5XdHkrWFNYN0pqWGdadE03MmRRdlJhWWFudXhEMzZEdDEKICAgICAgICAyL0p4eWlTZ3hLV1Jkb2F5K2FOd01HNHdEZ1lEVlIwUEFRSC9CQVFEQWdFR01CSUdBMVVkRXdFQi93UUlNQVlCCiAgICAgICAgQWY4Q0FRQXdIUVlEVlIwT0JCWUVGSTFXbnJxTVlLYUhIT28renB5aWlEcTJwTzBLTUNrR0ExVWRFUVFpTUNDQwogICAgICAgIEhtbGtaVzUwYVhSNUxteHBibXRsY21RdVkyeDFjM1JsY2k1c2IyTmhiREFLQmdncWhrak9QUVFEQWdOSEFEQkUKICAgICAgICBBaUF0dW9JNVh1Q3RyR1ZSelNtUlRsMnJhMjhhVjlNeVRVN2Q1cW5UQUZIS1NnSWdSS0N2bHVPU2dBNU8yMXA1CiAgICAgICAgNTF0ZHJta0hFWlJyMHFsTFNKZEhZZ0VmTXprPQogICAgICAgIC0tLS0tRU5EIENFUlRJRklDQVRFLS0tLS0KICAgICAga2V5UEVNOiB8CiAgICAgICAgLS0tLS1CRUdJTiBFQyBQUklWQVRFIEtFWS0tLS0tCiAgICAgICAgTUhjQ0FRRUVJQUFlOG5mYnpadTljL09CMis4eEpNMEZ6N05Vd1RRYXp1bGtGTnM0VEk1K29Bb0dDQ3FHU000OQogICAgICAgIEF3RUhvVVFEUWdBRTEvRnBmY1JuRGNlZEw2QWpVYVhZUHY0RElNQmFKdWZPSTVOV3R5K1hTWDdKalhnWnRNNzIKICAgICAgICBkUXZSYVlhbnV4RDM2RHQxMi9KeHlpU2d4S1dSZG9heStRPT0KICAgICAgICAtLS0tLUVORCBFQyBQUklWQVRFIEtFWS0tLS0tCmlkZW50aXR5VHJ1c3RBbmNob3JzUEVNOiB8CiAgLS0tLS1CRUdJTiBDRVJUSUZJQ0FURS0tLS0tCiAgTUlJQndUQ0NBV2FnQXdJQkFnSVFlRFpwNWxEYUl5Z1E1VWZNS1pyRkFUQUtCZ2dxaGtqT1BRUURBakFwTVNjdwogIEpRWURWUVFERXg1cFpHVnVkR2wwZVM1c2FXNXJaWEprTG1Oc2RYTjBaWEl1Ykc5allXd3dIaGNOTWpBd09ESTQKICBNRGN4TWpRM1doY05NekF3T0RJMk1EY3hNalEzV2pBcE1TY3dKUVlEVlFRREV4NXBaR1Z1ZEdsMGVTNXNhVzVyCiAgWlhKa0xtTnNkWE4wWlhJdWJHOWpZV3d3V1RBVEJnY3Foa2pPUFFJQkJnZ3Foa2pPUFFNQkJ3TkNBQVJxYzcwWgogIGwxdmd3NzlyakI1dVNJVElDVUE2R3lmdlNGZmN1SWlzN0IvWEZTa2t3QUhVNVMvczFBQVArUjBUWDdIQldVQzQKICB1YUc0V1dzaXdKS05uN21nbzNBd2JqQU9CZ05WSFE4QkFmOEVCQU1DQVFZd0VnWURWUjBUQVFIL0JBZ3dCZ0VCCiAgL3dJQkFUQWRCZ05WSFE0RUZnUVU1WXRqVlZQZmQ3STdOTEhzbjJDMjZFQnlHVjB3S1FZRFZSMFJCQ0l3SUlJZQogIGFXUmxiblJwZEhrdWJHbHVhMlZ5WkM1amJIVnpkR1Z5TG14dlkyRnNNQW9HQ0NxR1NNNDlCQU1DQTBrQU1FWUMKICBJUUNON2xCRkxERHZqeDZWMCtYa2pwS0VSUnNKWWY1YWRNdm5sb0ZsNDhpbEpnSWhBTnR4aG5kY3IrUUpQdUM4CiAgdmdVQzBkMi85Rk11ZUlWTWIrNDZXVENPanNxcgogIC0tLS0tRU5EIENFUlRJRklDQVRFLS0tLS0KcHJvZmlsZVZhbGlkYXRvcjoKICBjYUJ1bmRsZTogcHJvZmlsZSB2YWxpZGF0b3IgQ0EgYnVuZGxlCiAgY3J0UEVNOiBwcm9maWxlIHZhbGlkYXRvciBjcnQKICBrZXlQRU06IHByb2ZpbGUgdmFsaWRhdG9yIGtleQpwcm94eToKICBpbWFnZToKICAgIHZlcnNpb246IGluc3RhbGwtcHJveHktdmVyc2lvbgpwcm94eUluamVjdG9yOgogIGNhQnVuZGxlOiBwcm94eSBpbmplY3RvciBDQSBidW5kbGUKICBjcnRQRU06IHByb3h5IGluamVjdG9yIGNydAogIGtleVBFTTogcHJveHkgaW5qZWN0b3Iga2V5Cg==
=======
  linkerd-config-overrides: Y2x1c3RlckRvbWFpbjogZXhhbXBsZS5jb20KY29udHJvbGxlckltYWdlVmVyc2lvbjogaW5zdGFsbC1jb250cm9sLXBsYW5lLXZlcnNpb24KZGVidWdDb250YWluZXI6CiAgaW1hZ2U6CiAgICB2ZXJzaW9uOiBpbnN0YWxsLWRlYnVnLXZlcnNpb24KaGVhcnRiZWF0U2NoZWR1bGU6IDEgMiAzIDQgNQppZGVudGl0eToKICBpc3N1ZXI6CiAgICB0bHM6CiAgICAgIGNydFBFTTogfAogICAgICAgIC0tLS0tQkVHSU4gQ0VSVElGSUNBVEUtLS0tLQogICAgICAgIE1JSUJ3RENDQVdlZ0F3SUJBZ0lSQUpSSWdaOFJ0TzhFd2cxWGVwZjhUNDR3Q2dZSUtvWkl6ajBFQXdJd0tURW4KICAgICAgICBNQ1VHQTFVRUF4TWVhV1JsYm5ScGRIa3ViR2x1YTJWeVpDNWpiSFZ6ZEdWeUxteHZZMkZzTUI0WERUSXdNRGd5CiAgICAgICAgT0RBM01UTTBOMW9YRFRNd01EZ3lOakEzTVRNME4xb3dLVEVuTUNVR0ExVUVBeE1lYVdSbGJuUnBkSGt1YkdsdQogICAgICAgIGEyVnlaQzVqYkhWemRHVnlMbXh2WTJGc01Ga3dFd1lIS29aSXpqMENBUVlJS29aSXpqMERBUWNEUWdBRTEvRnAKICAgICAgICBmY1JuRGNlZEw2QWpVYVhZUHY0RElNQmFKdWZPSTVOV3R5K1hTWDdKalhnWnRNNzJkUXZSYVlhbnV4RDM2RHQxCiAgICAgICAgMi9KeHlpU2d4S1dSZG9heSthTndNRzR3RGdZRFZSMFBBUUgvQkFRREFnRUdNQklHQTFVZEV3RUIvd1FJTUFZQgogICAgICAgIEFmOENBUUF3SFFZRFZSME9CQllFRkkxV25ycU1ZS2FISE9vK3pweWlpRHEycE8wS01Da0dBMVVkRVFRaU1DQ0MKICAgICAgICBIbWxrWlc1MGFYUjVMbXhwYm10bGNtUXVZMngxYzNSbGNpNXNiMk5oYkRBS0JnZ3Foa2pPUFFRREFnTkhBREJFCiAgICAgICAgQWlBdHVvSTVYdUN0ckdWUnpTbVJUbDJyYTI4YVY5TXlUVTdkNXFuVEFGSEtTZ0lnUktDdmx1T1NnQTVPMjFwNQogICAgICAgIDUxdGRybWtIRVpScjBxbExTSmRIWWdFZk16az0KICAgICAgICAtLS0tLUVORCBDRVJUSUZJQ0FURS0tLS0tCiAgICAgIGtleVBFTTogfAogICAgICAgIC0tLS0tQkVHSU4gRUMgUFJJVkFURSBLRVktLS0tLQogICAgICAgIE1IY0NBUUVFSUFBZThuZmJ6WnU5Yy9PQjIrOHhKTTBGejdOVXdUUWF6dWxrRk5zNFRJNStvQW9HQ0NxR1NNNDkKICAgICAgICBBd0VIb1VRRFFnQUUxL0ZwZmNSbkRjZWRMNkFqVWFYWVB2NERJTUJhSnVmT0k1Tld0eStYU1g3SmpYZ1p0TTcyCiAgICAgICAgZFF2UmFZYW51eEQzNkR0MTIvSnh5aVNneEtXUmRvYXkrUT09CiAgICAgICAgLS0tLS1FTkQgRUMgUFJJVkFURSBLRVktLS0tLQppZGVudGl0eVRydXN0QW5jaG9yc1BFTTogfAogIC0tLS0tQkVHSU4gQ0VSVElGSUNBVEUtLS0tLQogIE1JSUJ3VENDQVdhZ0F3SUJBZ0lRZURacDVsRGFJeWdRNVVmTUtackZBVEFLQmdncWhrak9QUVFEQWpBcE1TY3cKICBKUVlEVlFRREV4NXBaR1Z1ZEdsMGVTNXNhVzVyWlhKa0xtTnNkWE4wWlhJdWJHOWpZV3d3SGhjTk1qQXdPREk0CiAgTURjeE1qUTNXaGNOTXpBd09ESTJNRGN4TWpRM1dqQXBNU2N3SlFZRFZRUURFeDVwWkdWdWRHbDBlUzVzYVc1cgogIFpYSmtMbU5zZFhOMFpYSXViRzlqWVd3d1dUQVRCZ2NxaGtqT1BRSUJCZ2dxaGtqT1BRTUJCd05DQUFScWM3MFoKICBsMXZndzc5cmpCNXVTSVRJQ1VBNkd5ZnZTRmZjdUlpczdCL1hGU2trd0FIVTVTL3MxQUFQK1IwVFg3SEJXVUM0CiAgdWFHNFdXc2l3SktObjdtZ28zQXdiakFPQmdOVkhROEJBZjhFQkFNQ0FRWXdFZ1lEVlIwVEFRSC9CQWd3QmdFQgogIC93SUJBVEFkQmdOVkhRNEVGZ1FVNVl0alZWUGZkN0k3TkxIc24yQzI2RUJ5R1Ywd0tRWURWUjBSQkNJd0lJSWUKICBhV1JsYm5ScGRIa3ViR2x1YTJWeVpDNWpiSFZ6ZEdWeUxteHZZMkZzTUFvR0NDcUdTTTQ5QkFNQ0Ewa0FNRVlDCiAgSVFDTjdsQkZMRER2ang2VjArWGtqcEtFUlJzSllmNWFkTXZubG9GbDQ4aWxKZ0loQU50eGhuZGNyK1FKUHVDOAogIHZnVUMwZDIvOUZNdWVJVk1iKzQ2V1RDT2pzcXIKICAtLS0tLUVORCBDRVJUSUZJQ0FURS0tLS0tCmluc3RhbGxOYW1lc3BhY2U6IGZhbHNlCm5hbWVzcGFjZTogbDVkCnBvbGljeUNvbnRyb2xsZXI6CiAgaW1hZ2U6CiAgICB2ZXJzaW9uOiBpbnN0YWxsLWNvbnRyb2wtcGxhbmUtdmVyc2lvbgpwb2xpY3lWYWxpZGF0b3I6CiAgY2FCdW5kbGU6IHBvbGljeSB2YWxpZGF0b3IgQ0EgYnVuZGxlCiAgY3J0UEVNOiBwb2xpY3kgdmFsaWRhdG9yIGNydAogIGtleVBFTTogcG9saWN5IHZhbGlkYXRvciBrZXkKcHJvZmlsZVZhbGlkYXRvcjoKICBjYUJ1bmRsZTogcHJvZmlsZSB2YWxpZGF0b3IgQ0EgYnVuZGxlCiAgY3J0UEVNOiBwcm9maWxlIHZhbGlkYXRvciBjcnQKICBrZXlQRU06IHByb2ZpbGUgdmFsaWRhdG9yIGtleQpwcm94eToKICBpbWFnZToKICAgIHZlcnNpb246IGluc3RhbGwtcHJveHktdmVyc2lvbgpwcm94eUluamVjdG9yOgogIGNhQnVuZGxlOiBwcm94eSBpbmplY3RvciBDQSBidW5kbGUKICBjcnRQRU06IHByb3h5IGluamVjdG9yIGNydAogIGtleVBFTTogcHJveHkgaW5qZWN0b3Iga2V5Cg==
>>>>>>> be0406f4
kind: Secret
metadata:
  creationTimestamp: null
  labels:
    linkerd.io/control-plane-ns: linkerd
  name: linkerd-config-overrides
  namespace: linkerd<|MERGE_RESOLUTION|>--- conflicted
+++ resolved
@@ -160,10 +160,10 @@
 apiVersion: v1
 metadata:
   name: linkerd-policy-validator-k8s-tls
-  namespace: l5d
+  namespace: linkerd
   labels:
     linkerd.io/control-plane-component: destination
-    linkerd.io/control-plane-ns: l5d
+    linkerd.io/control-plane-ns: linkerd
   annotations:
     linkerd.io/created-by: linkerd/cli dev-undefined
 type: kubernetes.io/tls
@@ -177,7 +177,7 @@
   name: linkerd-policy-validator-webhook-config
   labels:
     linkerd.io/control-plane-component: destination
-    linkerd.io/control-plane-ns: l5d
+    linkerd.io/control-plane-ns: linkerd
 webhooks:
 - name: linkerd-policy-validator.linkerd.io
   namespaceSelector:
@@ -189,7 +189,7 @@
   clientConfig:
     service:
       name: linkerd-policy-validator
-      namespace: l5d
+      namespace: linkerd
       path: "/"
     caBundle: cG9saWN5IHZhbGlkYXRvciBDQSBidW5kbGU=
   failurePolicy: Ignore
@@ -1591,7 +1591,7 @@
         - name: LINKERD2_PROXY_DESTINATION_PROFILE_NETWORKS
           value: "10.0.0.0/8,100.64.0.0/10,172.16.0.0/12,192.168.0.0/16"
         - name: LINKERD2_PROXY_POLICY_SVC_ADDR
-          value: linkerd-policy.l5d.svc.example.com.:8090
+          value: linkerd-policy.linkerd.svc.example.com.:8090
         - name: LINKERD2_PROXY_POLICY_WORKLOAD
           value: "$(_pod_ns):$(_pod_name)"
         - name: LINKERD2_PROXY_INBOUND_DEFAULT_POLICY
@@ -1632,7 +1632,7 @@
             fieldRef:
               fieldPath: spec.serviceAccountName
         - name: _l5d_ns
-          value: l5d
+          value: linkerd
         - name: _l5d_trustdomain
           value: example.com
         - name: LINKERD2_PROXY_IDENTITY_DIR
@@ -1646,25 +1646,14 @@
           value: /var/run/secrets/tokens/linkerd-identity-token
         - name: LINKERD2_PROXY_IDENTITY_SVC_ADDR
           value: localhost.:8080
-<<<<<<< HEAD
-        - name: _pod_sa
-          valueFrom:
-            fieldRef:
-              fieldPath: spec.serviceAccountName
-        - name: _l5d_ns
-          value: linkerd
-        - name: _l5d_trustdomain
-          value: example.com
-=======
->>>>>>> be0406f4
         - name: LINKERD2_PROXY_IDENTITY_LOCAL_NAME
-          value: $(_pod_sa).$(_pod_ns).serviceaccount.identity.l5d.example.com
+          value: $(_pod_sa).$(_pod_ns).serviceaccount.identity.linkerd.example.com
         - name: LINKERD2_PROXY_IDENTITY_SVC_NAME
-          value: linkerd-identity.l5d.serviceaccount.identity.l5d.example.com
+          value: linkerd-identity.linkerd.serviceaccount.identity.linkerd.example.com
         - name: LINKERD2_PROXY_DESTINATION_SVC_NAME
-          value: linkerd-destination.l5d.serviceaccount.identity.l5d.example.com
+          value: linkerd-destination.linkerd.serviceaccount.identity.linkerd.example.com
         - name: LINKERD2_PROXY_POLICY_SVC_NAME
-          value: linkerd-destination.l5d.serviceaccount.identity.l5d.example.com
+          value: linkerd-destination.linkerd.serviceaccount.identity.linkerd.example.com
         image: cr.l5d.io/linkerd/proxy:install-proxy-version
         imagePullPolicy: IfNotPresent
         livenessProbe:
@@ -1816,13 +1805,8 @@
   name: linkerd-policy
   namespace: linkerd
   labels:
-<<<<<<< HEAD
-    linkerd.io/control-plane-component: policy
-    linkerd.io/control-plane-ns: linkerd
-=======
     linkerd.io/control-plane-component: destination
-    linkerd.io/control-plane-ns: l5d
->>>>>>> be0406f4
+    linkerd.io/control-plane-ns: linkerd
   annotations:
     linkerd.io/created-by: linkerd/cli dev-undefined
 spec:
@@ -1838,10 +1822,10 @@
 apiVersion: v1
 metadata:
   name: linkerd-policy-validator
-  namespace: l5d
+  namespace: linkerd
   labels:
     linkerd.io/control-plane-component: destination
-    linkerd.io/control-plane-ns: l5d
+    linkerd.io/control-plane-ns: linkerd
   annotations:
     linkerd.io/created-by: linkerd/cli dev-undefined
 spec:
@@ -1876,7 +1860,7 @@
   template:
     metadata:
       annotations:
-        checksum/config: 3ab0224989104fa7f067f9f96a60adc6d75d1f50aa8b183cf52834abe2c11b45
+        checksum/config: 3a972809005225b5683a2b27044316fb39690eb989ae38f6259b1602a3c86d18
         linkerd.io/created-by: linkerd/cli dev-undefined
         linkerd.io/identity-mode: default
         linkerd.io/proxy-version: install-proxy-version
@@ -1953,7 +1937,7 @@
             fieldRef:
               fieldPath: spec.serviceAccountName
         - name: _l5d_ns
-          value: l5d
+          value: linkerd
         - name: _l5d_trustdomain
           value: example.com
         - name: LINKERD2_PROXY_IDENTITY_DIR
@@ -1966,27 +1950,15 @@
         - name: LINKERD2_PROXY_IDENTITY_TOKEN_FILE
           value: /var/run/secrets/tokens/linkerd-identity-token
         - name: LINKERD2_PROXY_IDENTITY_SVC_ADDR
-<<<<<<< HEAD
           value: linkerd-identity-headless.linkerd.svc.example.com.:8080
-        - name: _pod_sa
-          valueFrom:
-            fieldRef:
-              fieldPath: spec.serviceAccountName
-        - name: _l5d_ns
-          value: linkerd
-        - name: _l5d_trustdomain
-          value: example.com
-=======
-          value: linkerd-identity-headless.l5d.svc.example.com.:8080
->>>>>>> be0406f4
         - name: LINKERD2_PROXY_IDENTITY_LOCAL_NAME
-          value: $(_pod_sa).$(_pod_ns).serviceaccount.identity.l5d.example.com
+          value: $(_pod_sa).$(_pod_ns).serviceaccount.identity.linkerd.example.com
         - name: LINKERD2_PROXY_IDENTITY_SVC_NAME
-          value: linkerd-identity.l5d.serviceaccount.identity.l5d.example.com
+          value: linkerd-identity.linkerd.serviceaccount.identity.linkerd.example.com
         - name: LINKERD2_PROXY_DESTINATION_SVC_NAME
-          value: linkerd-destination.l5d.serviceaccount.identity.l5d.example.com
+          value: linkerd-destination.linkerd.serviceaccount.identity.linkerd.example.com
         - name: LINKERD2_PROXY_POLICY_SVC_NAME
-          value: linkerd-destination.l5d.serviceaccount.identity.l5d.example.com
+          value: linkerd-destination.linkerd.serviceaccount.identity.linkerd.example.com
         image: cr.l5d.io/linkerd/proxy:install-proxy-version
         imagePullPolicy: IfNotPresent
         livenessProbe:
@@ -2082,7 +2054,7 @@
           readOnly: true
       - args:
         - --admin-addr=0.0.0.0:9990
-        - --control-plane-namespace=l5d
+        - --control-plane-namespace=linkerd
         - --grpc-addr=0.0.0.0:8090
         - --admission-addr=0.0.0.0:9443
         - --cluster-networks=10.0.0.0/8,100.64.0.0/10,172.16.0.0/12,192.168.0.0/16
@@ -2284,7 +2256,7 @@
         - name: LINKERD2_PROXY_DESTINATION_PROFILE_NETWORKS
           value: "10.0.0.0/8,100.64.0.0/10,172.16.0.0/12,192.168.0.0/16"
         - name: LINKERD2_PROXY_POLICY_SVC_ADDR
-          value: linkerd-policy.l5d.svc.example.com.:8090
+          value: linkerd-policy.linkerd.svc.example.com.:8090
         - name: LINKERD2_PROXY_POLICY_WORKLOAD
           value: "$(_pod_ns):$(_pod_name)"
         - name: LINKERD2_PROXY_INBOUND_DEFAULT_POLICY
@@ -2325,7 +2297,7 @@
             fieldRef:
               fieldPath: spec.serviceAccountName
         - name: _l5d_ns
-          value: l5d
+          value: linkerd
         - name: _l5d_trustdomain
           value: example.com
         - name: LINKERD2_PROXY_IDENTITY_DIR
@@ -2338,27 +2310,15 @@
         - name: LINKERD2_PROXY_IDENTITY_TOKEN_FILE
           value: /var/run/secrets/tokens/linkerd-identity-token
         - name: LINKERD2_PROXY_IDENTITY_SVC_ADDR
-<<<<<<< HEAD
           value: linkerd-identity-headless.linkerd.svc.example.com.:8080
-        - name: _pod_sa
-          valueFrom:
-            fieldRef:
-              fieldPath: spec.serviceAccountName
-        - name: _l5d_ns
-          value: linkerd
-        - name: _l5d_trustdomain
-          value: example.com
-=======
-          value: linkerd-identity-headless.l5d.svc.example.com.:8080
->>>>>>> be0406f4
         - name: LINKERD2_PROXY_IDENTITY_LOCAL_NAME
-          value: $(_pod_sa).$(_pod_ns).serviceaccount.identity.l5d.example.com
+          value: $(_pod_sa).$(_pod_ns).serviceaccount.identity.linkerd.example.com
         - name: LINKERD2_PROXY_IDENTITY_SVC_NAME
-          value: linkerd-identity.l5d.serviceaccount.identity.l5d.example.com
+          value: linkerd-identity.linkerd.serviceaccount.identity.linkerd.example.com
         - name: LINKERD2_PROXY_DESTINATION_SVC_NAME
-          value: linkerd-destination.l5d.serviceaccount.identity.l5d.example.com
+          value: linkerd-destination.linkerd.serviceaccount.identity.linkerd.example.com
         - name: LINKERD2_PROXY_POLICY_SVC_NAME
-          value: linkerd-destination.l5d.serviceaccount.identity.l5d.example.com
+          value: linkerd-destination.linkerd.serviceaccount.identity.linkerd.example.com
         image: cr.l5d.io/linkerd/proxy:install-proxy-version
         imagePullPolicy: IfNotPresent
         livenessProbe:
@@ -2507,11 +2467,7 @@
 ---
 apiVersion: v1
 data:
-<<<<<<< HEAD
-  linkerd-config-overrides: Y2x1c3RlckRvbWFpbjogZXhhbXBsZS5jb20KY29udHJvbGxlckltYWdlVmVyc2lvbjogaW5zdGFsbC1jb250cm9sLXBsYW5lLXZlcnNpb24KZGVidWdDb250YWluZXI6CiAgaW1hZ2U6CiAgICB2ZXJzaW9uOiBpbnN0YWxsLWRlYnVnLXZlcnNpb24KaGVhcnRiZWF0U2NoZWR1bGU6IDEgMiAzIDQgNQppZGVudGl0eToKICBpc3N1ZXI6CiAgICBjcnRFeHBpcnk6ICIyMDMwLTA4LTI2VDA3OjEzOjQ3WiIKICAgIHRsczoKICAgICAgY3J0UEVNOiB8CiAgICAgICAgLS0tLS1CRUdJTiBDRVJUSUZJQ0FURS0tLS0tCiAgICAgICAgTUlJQndEQ0NBV2VnQXdJQkFnSVJBSlJJZ1o4UnRPOEV3ZzFYZXBmOFQ0NHdDZ1lJS29aSXpqMEVBd0l3S1RFbgogICAgICAgIE1DVUdBMVVFQXhNZWFXUmxiblJwZEhrdWJHbHVhMlZ5WkM1amJIVnpkR1Z5TG14dlkyRnNNQjRYRFRJd01EZ3kKICAgICAgICBPREEzTVRNME4xb1hEVE13TURneU5qQTNNVE0wTjFvd0tURW5NQ1VHQTFVRUF4TWVhV1JsYm5ScGRIa3ViR2x1CiAgICAgICAgYTJWeVpDNWpiSFZ6ZEdWeUxteHZZMkZzTUZrd0V3WUhLb1pJemowQ0FRWUlLb1pJemowREFRY0RRZ0FFMS9GcAogICAgICAgIGZjUm5EY2VkTDZBalVhWFlQdjRESU1CYUp1Zk9JNU5XdHkrWFNYN0pqWGdadE03MmRRdlJhWWFudXhEMzZEdDEKICAgICAgICAyL0p4eWlTZ3hLV1Jkb2F5K2FOd01HNHdEZ1lEVlIwUEFRSC9CQVFEQWdFR01CSUdBMVVkRXdFQi93UUlNQVlCCiAgICAgICAgQWY4Q0FRQXdIUVlEVlIwT0JCWUVGSTFXbnJxTVlLYUhIT28renB5aWlEcTJwTzBLTUNrR0ExVWRFUVFpTUNDQwogICAgICAgIEhtbGtaVzUwYVhSNUxteHBibXRsY21RdVkyeDFjM1JsY2k1c2IyTmhiREFLQmdncWhrak9QUVFEQWdOSEFEQkUKICAgICAgICBBaUF0dW9JNVh1Q3RyR1ZSelNtUlRsMnJhMjhhVjlNeVRVN2Q1cW5UQUZIS1NnSWdSS0N2bHVPU2dBNU8yMXA1CiAgICAgICAgNTF0ZHJta0hFWlJyMHFsTFNKZEhZZ0VmTXprPQogICAgICAgIC0tLS0tRU5EIENFUlRJRklDQVRFLS0tLS0KICAgICAga2V5UEVNOiB8CiAgICAgICAgLS0tLS1CRUdJTiBFQyBQUklWQVRFIEtFWS0tLS0tCiAgICAgICAgTUhjQ0FRRUVJQUFlOG5mYnpadTljL09CMis4eEpNMEZ6N05Vd1RRYXp1bGtGTnM0VEk1K29Bb0dDQ3FHU000OQogICAgICAgIEF3RUhvVVFEUWdBRTEvRnBmY1JuRGNlZEw2QWpVYVhZUHY0RElNQmFKdWZPSTVOV3R5K1hTWDdKalhnWnRNNzIKICAgICAgICBkUXZSYVlhbnV4RDM2RHQxMi9KeHlpU2d4S1dSZG9heStRPT0KICAgICAgICAtLS0tLUVORCBFQyBQUklWQVRFIEtFWS0tLS0tCmlkZW50aXR5VHJ1c3RBbmNob3JzUEVNOiB8CiAgLS0tLS1CRUdJTiBDRVJUSUZJQ0FURS0tLS0tCiAgTUlJQndUQ0NBV2FnQXdJQkFnSVFlRFpwNWxEYUl5Z1E1VWZNS1pyRkFUQUtCZ2dxaGtqT1BRUURBakFwTVNjdwogIEpRWURWUVFERXg1cFpHVnVkR2wwZVM1c2FXNXJaWEprTG1Oc2RYTjBaWEl1Ykc5allXd3dIaGNOTWpBd09ESTQKICBNRGN4TWpRM1doY05NekF3T0RJMk1EY3hNalEzV2pBcE1TY3dKUVlEVlFRREV4NXBaR1Z1ZEdsMGVTNXNhVzVyCiAgWlhKa0xtTnNkWE4wWlhJdWJHOWpZV3d3V1RBVEJnY3Foa2pPUFFJQkJnZ3Foa2pPUFFNQkJ3TkNBQVJxYzcwWgogIGwxdmd3NzlyakI1dVNJVElDVUE2R3lmdlNGZmN1SWlzN0IvWEZTa2t3QUhVNVMvczFBQVArUjBUWDdIQldVQzQKICB1YUc0V1dzaXdKS05uN21nbzNBd2JqQU9CZ05WSFE4QkFmOEVCQU1DQVFZd0VnWURWUjBUQVFIL0JBZ3dCZ0VCCiAgL3dJQkFUQWRCZ05WSFE0RUZnUVU1WXRqVlZQZmQ3STdOTEhzbjJDMjZFQnlHVjB3S1FZRFZSMFJCQ0l3SUlJZQogIGFXUmxiblJwZEhrdWJHbHVhMlZ5WkM1amJIVnpkR1Z5TG14dlkyRnNNQW9HQ0NxR1NNNDlCQU1DQTBrQU1FWUMKICBJUUNON2xCRkxERHZqeDZWMCtYa2pwS0VSUnNKWWY1YWRNdm5sb0ZsNDhpbEpnSWhBTnR4aG5kY3IrUUpQdUM4CiAgdmdVQzBkMi85Rk11ZUlWTWIrNDZXVENPanNxcgogIC0tLS0tRU5EIENFUlRJRklDQVRFLS0tLS0KcHJvZmlsZVZhbGlkYXRvcjoKICBjYUJ1bmRsZTogcHJvZmlsZSB2YWxpZGF0b3IgQ0EgYnVuZGxlCiAgY3J0UEVNOiBwcm9maWxlIHZhbGlkYXRvciBjcnQKICBrZXlQRU06IHByb2ZpbGUgdmFsaWRhdG9yIGtleQpwcm94eToKICBpbWFnZToKICAgIHZlcnNpb246IGluc3RhbGwtcHJveHktdmVyc2lvbgpwcm94eUluamVjdG9yOgogIGNhQnVuZGxlOiBwcm94eSBpbmplY3RvciBDQSBidW5kbGUKICBjcnRQRU06IHByb3h5IGluamVjdG9yIGNydAogIGtleVBFTTogcHJveHkgaW5qZWN0b3Iga2V5Cg==
-=======
-  linkerd-config-overrides: Y2x1c3RlckRvbWFpbjogZXhhbXBsZS5jb20KY29udHJvbGxlckltYWdlVmVyc2lvbjogaW5zdGFsbC1jb250cm9sLXBsYW5lLXZlcnNpb24KZGVidWdDb250YWluZXI6CiAgaW1hZ2U6CiAgICB2ZXJzaW9uOiBpbnN0YWxsLWRlYnVnLXZlcnNpb24KaGVhcnRiZWF0U2NoZWR1bGU6IDEgMiAzIDQgNQppZGVudGl0eToKICBpc3N1ZXI6CiAgICB0bHM6CiAgICAgIGNydFBFTTogfAogICAgICAgIC0tLS0tQkVHSU4gQ0VSVElGSUNBVEUtLS0tLQogICAgICAgIE1JSUJ3RENDQVdlZ0F3SUJBZ0lSQUpSSWdaOFJ0TzhFd2cxWGVwZjhUNDR3Q2dZSUtvWkl6ajBFQXdJd0tURW4KICAgICAgICBNQ1VHQTFVRUF4TWVhV1JsYm5ScGRIa3ViR2x1YTJWeVpDNWpiSFZ6ZEdWeUxteHZZMkZzTUI0WERUSXdNRGd5CiAgICAgICAgT0RBM01UTTBOMW9YRFRNd01EZ3lOakEzTVRNME4xb3dLVEVuTUNVR0ExVUVBeE1lYVdSbGJuUnBkSGt1YkdsdQogICAgICAgIGEyVnlaQzVqYkhWemRHVnlMbXh2WTJGc01Ga3dFd1lIS29aSXpqMENBUVlJS29aSXpqMERBUWNEUWdBRTEvRnAKICAgICAgICBmY1JuRGNlZEw2QWpVYVhZUHY0RElNQmFKdWZPSTVOV3R5K1hTWDdKalhnWnRNNzJkUXZSYVlhbnV4RDM2RHQxCiAgICAgICAgMi9KeHlpU2d4S1dSZG9heSthTndNRzR3RGdZRFZSMFBBUUgvQkFRREFnRUdNQklHQTFVZEV3RUIvd1FJTUFZQgogICAgICAgIEFmOENBUUF3SFFZRFZSME9CQllFRkkxV25ycU1ZS2FISE9vK3pweWlpRHEycE8wS01Da0dBMVVkRVFRaU1DQ0MKICAgICAgICBIbWxrWlc1MGFYUjVMbXhwYm10bGNtUXVZMngxYzNSbGNpNXNiMk5oYkRBS0JnZ3Foa2pPUFFRREFnTkhBREJFCiAgICAgICAgQWlBdHVvSTVYdUN0ckdWUnpTbVJUbDJyYTI4YVY5TXlUVTdkNXFuVEFGSEtTZ0lnUktDdmx1T1NnQTVPMjFwNQogICAgICAgIDUxdGRybWtIRVpScjBxbExTSmRIWWdFZk16az0KICAgICAgICAtLS0tLUVORCBDRVJUSUZJQ0FURS0tLS0tCiAgICAgIGtleVBFTTogfAogICAgICAgIC0tLS0tQkVHSU4gRUMgUFJJVkFURSBLRVktLS0tLQogICAgICAgIE1IY0NBUUVFSUFBZThuZmJ6WnU5Yy9PQjIrOHhKTTBGejdOVXdUUWF6dWxrRk5zNFRJNStvQW9HQ0NxR1NNNDkKICAgICAgICBBd0VIb1VRRFFnQUUxL0ZwZmNSbkRjZWRMNkFqVWFYWVB2NERJTUJhSnVmT0k1Tld0eStYU1g3SmpYZ1p0TTcyCiAgICAgICAgZFF2UmFZYW51eEQzNkR0MTIvSnh5aVNneEtXUmRvYXkrUT09CiAgICAgICAgLS0tLS1FTkQgRUMgUFJJVkFURSBLRVktLS0tLQppZGVudGl0eVRydXN0QW5jaG9yc1BFTTogfAogIC0tLS0tQkVHSU4gQ0VSVElGSUNBVEUtLS0tLQogIE1JSUJ3VENDQVdhZ0F3SUJBZ0lRZURacDVsRGFJeWdRNVVmTUtackZBVEFLQmdncWhrak9QUVFEQWpBcE1TY3cKICBKUVlEVlFRREV4NXBaR1Z1ZEdsMGVTNXNhVzVyWlhKa0xtTnNkWE4wWlhJdWJHOWpZV3d3SGhjTk1qQXdPREk0CiAgTURjeE1qUTNXaGNOTXpBd09ESTJNRGN4TWpRM1dqQXBNU2N3SlFZRFZRUURFeDVwWkdWdWRHbDBlUzVzYVc1cgogIFpYSmtMbU5zZFhOMFpYSXViRzlqWVd3d1dUQVRCZ2NxaGtqT1BRSUJCZ2dxaGtqT1BRTUJCd05DQUFScWM3MFoKICBsMXZndzc5cmpCNXVTSVRJQ1VBNkd5ZnZTRmZjdUlpczdCL1hGU2trd0FIVTVTL3MxQUFQK1IwVFg3SEJXVUM0CiAgdWFHNFdXc2l3SktObjdtZ28zQXdiakFPQmdOVkhROEJBZjhFQkFNQ0FRWXdFZ1lEVlIwVEFRSC9CQWd3QmdFQgogIC93SUJBVEFkQmdOVkhRNEVGZ1FVNVl0alZWUGZkN0k3TkxIc24yQzI2RUJ5R1Ywd0tRWURWUjBSQkNJd0lJSWUKICBhV1JsYm5ScGRIa3ViR2x1YTJWeVpDNWpiSFZ6ZEdWeUxteHZZMkZzTUFvR0NDcUdTTTQ5QkFNQ0Ewa0FNRVlDCiAgSVFDTjdsQkZMRER2ang2VjArWGtqcEtFUlJzSllmNWFkTXZubG9GbDQ4aWxKZ0loQU50eGhuZGNyK1FKUHVDOAogIHZnVUMwZDIvOUZNdWVJVk1iKzQ2V1RDT2pzcXIKICAtLS0tLUVORCBDRVJUSUZJQ0FURS0tLS0tCmluc3RhbGxOYW1lc3BhY2U6IGZhbHNlCm5hbWVzcGFjZTogbDVkCnBvbGljeUNvbnRyb2xsZXI6CiAgaW1hZ2U6CiAgICB2ZXJzaW9uOiBpbnN0YWxsLWNvbnRyb2wtcGxhbmUtdmVyc2lvbgpwb2xpY3lWYWxpZGF0b3I6CiAgY2FCdW5kbGU6IHBvbGljeSB2YWxpZGF0b3IgQ0EgYnVuZGxlCiAgY3J0UEVNOiBwb2xpY3kgdmFsaWRhdG9yIGNydAogIGtleVBFTTogcG9saWN5IHZhbGlkYXRvciBrZXkKcHJvZmlsZVZhbGlkYXRvcjoKICBjYUJ1bmRsZTogcHJvZmlsZSB2YWxpZGF0b3IgQ0EgYnVuZGxlCiAgY3J0UEVNOiBwcm9maWxlIHZhbGlkYXRvciBjcnQKICBrZXlQRU06IHByb2ZpbGUgdmFsaWRhdG9yIGtleQpwcm94eToKICBpbWFnZToKICAgIHZlcnNpb246IGluc3RhbGwtcHJveHktdmVyc2lvbgpwcm94eUluamVjdG9yOgogIGNhQnVuZGxlOiBwcm94eSBpbmplY3RvciBDQSBidW5kbGUKICBjcnRQRU06IHByb3h5IGluamVjdG9yIGNydAogIGtleVBFTTogcHJveHkgaW5qZWN0b3Iga2V5Cg==
->>>>>>> be0406f4
+  linkerd-config-overrides: Y2x1c3RlckRvbWFpbjogZXhhbXBsZS5jb20KY29udHJvbGxlckltYWdlVmVyc2lvbjogaW5zdGFsbC1jb250cm9sLXBsYW5lLXZlcnNpb24KZGVidWdDb250YWluZXI6CiAgaW1hZ2U6CiAgICB2ZXJzaW9uOiBpbnN0YWxsLWRlYnVnLXZlcnNpb24KaGVhcnRiZWF0U2NoZWR1bGU6IDEgMiAzIDQgNQppZGVudGl0eToKICBpc3N1ZXI6CiAgICB0bHM6CiAgICAgIGNydFBFTTogfAogICAgICAgIC0tLS0tQkVHSU4gQ0VSVElGSUNBVEUtLS0tLQogICAgICAgIE1JSUJ3RENDQVdlZ0F3SUJBZ0lSQUpSSWdaOFJ0TzhFd2cxWGVwZjhUNDR3Q2dZSUtvWkl6ajBFQXdJd0tURW4KICAgICAgICBNQ1VHQTFVRUF4TWVhV1JsYm5ScGRIa3ViR2x1YTJWeVpDNWpiSFZ6ZEdWeUxteHZZMkZzTUI0WERUSXdNRGd5CiAgICAgICAgT0RBM01UTTBOMW9YRFRNd01EZ3lOakEzTVRNME4xb3dLVEVuTUNVR0ExVUVBeE1lYVdSbGJuUnBkSGt1YkdsdQogICAgICAgIGEyVnlaQzVqYkhWemRHVnlMbXh2WTJGc01Ga3dFd1lIS29aSXpqMENBUVlJS29aSXpqMERBUWNEUWdBRTEvRnAKICAgICAgICBmY1JuRGNlZEw2QWpVYVhZUHY0RElNQmFKdWZPSTVOV3R5K1hTWDdKalhnWnRNNzJkUXZSYVlhbnV4RDM2RHQxCiAgICAgICAgMi9KeHlpU2d4S1dSZG9heSthTndNRzR3RGdZRFZSMFBBUUgvQkFRREFnRUdNQklHQTFVZEV3RUIvd1FJTUFZQgogICAgICAgIEFmOENBUUF3SFFZRFZSME9CQllFRkkxV25ycU1ZS2FISE9vK3pweWlpRHEycE8wS01Da0dBMVVkRVFRaU1DQ0MKICAgICAgICBIbWxrWlc1MGFYUjVMbXhwYm10bGNtUXVZMngxYzNSbGNpNXNiMk5oYkRBS0JnZ3Foa2pPUFFRREFnTkhBREJFCiAgICAgICAgQWlBdHVvSTVYdUN0ckdWUnpTbVJUbDJyYTI4YVY5TXlUVTdkNXFuVEFGSEtTZ0lnUktDdmx1T1NnQTVPMjFwNQogICAgICAgIDUxdGRybWtIRVpScjBxbExTSmRIWWdFZk16az0KICAgICAgICAtLS0tLUVORCBDRVJUSUZJQ0FURS0tLS0tCiAgICAgIGtleVBFTTogfAogICAgICAgIC0tLS0tQkVHSU4gRUMgUFJJVkFURSBLRVktLS0tLQogICAgICAgIE1IY0NBUUVFSUFBZThuZmJ6WnU5Yy9PQjIrOHhKTTBGejdOVXdUUWF6dWxrRk5zNFRJNStvQW9HQ0NxR1NNNDkKICAgICAgICBBd0VIb1VRRFFnQUUxL0ZwZmNSbkRjZWRMNkFqVWFYWVB2NERJTUJhSnVmT0k1Tld0eStYU1g3SmpYZ1p0TTcyCiAgICAgICAgZFF2UmFZYW51eEQzNkR0MTIvSnh5aVNneEtXUmRvYXkrUT09CiAgICAgICAgLS0tLS1FTkQgRUMgUFJJVkFURSBLRVktLS0tLQppZGVudGl0eVRydXN0QW5jaG9yc1BFTTogfAogIC0tLS0tQkVHSU4gQ0VSVElGSUNBVEUtLS0tLQogIE1JSUJ3VENDQVdhZ0F3SUJBZ0lRZURacDVsRGFJeWdRNVVmTUtackZBVEFLQmdncWhrak9QUVFEQWpBcE1TY3cKICBKUVlEVlFRREV4NXBaR1Z1ZEdsMGVTNXNhVzVyWlhKa0xtTnNkWE4wWlhJdWJHOWpZV3d3SGhjTk1qQXdPREk0CiAgTURjeE1qUTNXaGNOTXpBd09ESTJNRGN4TWpRM1dqQXBNU2N3SlFZRFZRUURFeDVwWkdWdWRHbDBlUzVzYVc1cgogIFpYSmtMbU5zZFhOMFpYSXViRzlqWVd3d1dUQVRCZ2NxaGtqT1BRSUJCZ2dxaGtqT1BRTUJCd05DQUFScWM3MFoKICBsMXZndzc5cmpCNXVTSVRJQ1VBNkd5ZnZTRmZjdUlpczdCL1hGU2trd0FIVTVTL3MxQUFQK1IwVFg3SEJXVUM0CiAgdWFHNFdXc2l3SktObjdtZ28zQXdiakFPQmdOVkhROEJBZjhFQkFNQ0FRWXdFZ1lEVlIwVEFRSC9CQWd3QmdFQgogIC93SUJBVEFkQmdOVkhRNEVGZ1FVNVl0alZWUGZkN0k3TkxIc24yQzI2RUJ5R1Ywd0tRWURWUjBSQkNJd0lJSWUKICBhV1JsYm5ScGRIa3ViR2x1YTJWeVpDNWpiSFZ6ZEdWeUxteHZZMkZzTUFvR0NDcUdTTTQ5QkFNQ0Ewa0FNRVlDCiAgSVFDTjdsQkZMRER2ang2VjArWGtqcEtFUlJzSllmNWFkTXZubG9GbDQ4aWxKZ0loQU50eGhuZGNyK1FKUHVDOAogIHZnVUMwZDIvOUZNdWVJVk1iKzQ2V1RDT2pzcXIKICAtLS0tLUVORCBDRVJUSUZJQ0FURS0tLS0tCnBvbGljeUNvbnRyb2xsZXI6CiAgaW1hZ2U6CiAgICB2ZXJzaW9uOiBpbnN0YWxsLWNvbnRyb2wtcGxhbmUtdmVyc2lvbgpwb2xpY3lWYWxpZGF0b3I6CiAgY2FCdW5kbGU6IHBvbGljeSB2YWxpZGF0b3IgQ0EgYnVuZGxlCiAgY3J0UEVNOiBwb2xpY3kgdmFsaWRhdG9yIGNydAogIGtleVBFTTogcG9saWN5IHZhbGlkYXRvciBrZXkKcHJvZmlsZVZhbGlkYXRvcjoKICBjYUJ1bmRsZTogcHJvZmlsZSB2YWxpZGF0b3IgQ0EgYnVuZGxlCiAgY3J0UEVNOiBwcm9maWxlIHZhbGlkYXRvciBjcnQKICBrZXlQRU06IHByb2ZpbGUgdmFsaWRhdG9yIGtleQpwcm94eToKICBpbWFnZToKICAgIHZlcnNpb246IGluc3RhbGwtcHJveHktdmVyc2lvbgpwcm94eUluamVjdG9yOgogIGNhQnVuZGxlOiBwcm94eSBpbmplY3RvciBDQSBidW5kbGUKICBjcnRQRU06IHByb3h5IGluamVjdG9yIGNydAogIGtleVBFTTogcHJveHkgaW5qZWN0b3Iga2V5Cg==
 kind: Secret
 metadata:
   creationTimestamp: null
