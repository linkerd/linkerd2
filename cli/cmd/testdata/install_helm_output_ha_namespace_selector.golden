---
# Source: linkerd-control-plane/templates/namespace.yaml
---
# Source: linkerd-control-plane/templates/identity-rbac.yaml
---
###
### Identity Controller Service RBAC
###
kind: ClusterRole
apiVersion: rbac.authorization.k8s.io/v1
metadata:
  name: linkerd-linkerd-dev-identity
  labels:
    linkerd.io/control-plane-component: identity
    linkerd.io/control-plane-ns: linkerd-dev
rules:
- apiGroups: ["authentication.k8s.io"]
  resources: ["tokenreviews"]
  verbs: ["create"]
# TODO(ver) Restrict this to the Linkerd namespace. See
# https://github.com/linkerd/linkerd2/issues/9367
- apiGroups: [""]
  resources: ["events"]
  verbs: ["create", "patch"]
---
kind: ClusterRoleBinding
apiVersion: rbac.authorization.k8s.io/v1
metadata:
  name: linkerd-linkerd-dev-identity
  labels:
    linkerd.io/control-plane-component: identity
    linkerd.io/control-plane-ns: linkerd-dev
roleRef:
  apiGroup: rbac.authorization.k8s.io
  kind: ClusterRole
  name: linkerd-linkerd-dev-identity
subjects:
- kind: ServiceAccount
  name: linkerd-identity
  namespace: linkerd-dev
---
kind: ServiceAccount
apiVersion: v1
metadata:
  name: linkerd-identity
  namespace: linkerd-dev
  labels:
    linkerd.io/control-plane-component: identity
    linkerd.io/control-plane-ns: linkerd-dev
---
# Source: linkerd-control-plane/templates/destination-rbac.yaml
---
###
### Destination Controller Service
###
kind: ClusterRole
apiVersion: rbac.authorization.k8s.io/v1
metadata:
  name: linkerd-linkerd-dev-destination
  labels:
    linkerd.io/control-plane-component: destination
    linkerd.io/control-plane-ns: linkerd-dev
rules:
- apiGroups: ["apps"]
  resources: ["replicasets"]
  verbs: ["list", "get", "watch"]
- apiGroups: ["batch"]
  resources: ["jobs"]
  verbs: ["list", "get", "watch"]
- apiGroups: [""]
  resources: ["pods", "endpoints", "services", "nodes"]
  verbs: ["list", "get", "watch"]
- apiGroups: ["linkerd.io"]
  resources: ["serviceprofiles"]
  verbs: ["list", "get", "watch"]
- apiGroups: ["workload.linkerd.io"]
  resources: ["externalworkloads"]
  verbs: ["list", "get", "watch"]
- apiGroups: ["coordination.k8s.io"]
  resources: ["leases"]
  verbs: ["create", "get", "update", "patch"]
- apiGroups: ["discovery.k8s.io"]
  resources: ["endpointslices"]
  verbs: ["list", "get", "watch", "create", "update", "patch", "delete"]
---
kind: ClusterRoleBinding
apiVersion: rbac.authorization.k8s.io/v1
metadata:
  name: linkerd-linkerd-dev-destination
  labels:
    linkerd.io/control-plane-component: destination
    linkerd.io/control-plane-ns: linkerd-dev
roleRef:
  apiGroup: rbac.authorization.k8s.io
  kind: ClusterRole
  name: linkerd-linkerd-dev-destination
subjects:
- kind: ServiceAccount
  name: linkerd-destination
  namespace: linkerd-dev
---
kind: ServiceAccount
apiVersion: v1
metadata:
  name: linkerd-destination
  namespace: linkerd-dev
  labels:
    linkerd.io/control-plane-component: destination
    linkerd.io/control-plane-ns: linkerd-dev
---
apiVersion: admissionregistration.k8s.io/v1
kind: ValidatingWebhookConfiguration
metadata:
  name: linkerd-sp-validator-webhook-config
  labels:
    linkerd.io/control-plane-component: destination
    linkerd.io/control-plane-ns: linkerd-dev
webhooks:
- name: linkerd-sp-validator.linkerd.io
  namespaceSelector:
    matchExpressions:
    - key: config.linkerd.io/admission-webhooks
      operator: In
      values:
      - enabled
  clientConfig:
    service:
      name: linkerd-sp-validator
      namespace: linkerd-dev
      path: "/"
    caBundle: dGVzdC1wcm9maWxlLXZhbGlkYXRvci1jYS1idW5kbGU=
  failurePolicy: Fail
  admissionReviewVersions: ["v1", "v1beta1"]
  rules:
  - operations: ["CREATE", "UPDATE"]
    apiGroups: ["linkerd.io"]
    apiVersions: ["v1alpha1", "v1alpha2"]
    resources: ["serviceprofiles"]
  sideEffects: None
---
apiVersion: admissionregistration.k8s.io/v1
kind: ValidatingWebhookConfiguration
metadata:
  name: linkerd-policy-validator-webhook-config
  labels:
    linkerd.io/control-plane-component: destination
    linkerd.io/control-plane-ns: linkerd-dev
webhooks:
- name: linkerd-policy-validator.linkerd.io
  namespaceSelector:
    matchExpressions:
    - key: config.linkerd.io/admission-webhooks
      operator: NotIn
      values:
      - disabled
  clientConfig:
    service:
      name: linkerd-policy-validator
      namespace: linkerd-dev
      path: "/"
    caBundle: dGVzdC1wcm9maWxlLXZhbGlkYXRvci1jYS1idW5kbGU=
  failurePolicy: Fail
  admissionReviewVersions: ["v1", "v1beta1"]
  rules:
  - operations: ["CREATE", "UPDATE"]
    apiGroups: ["policy.linkerd.io"]
    apiVersions: ["*"]
    resources:
    - authorizationpolicies
    - httproutes
    - networkauthentications
    - meshtlsauthentications
    - serverauthorizations
    - servers
  - operations: ["CREATE", "UPDATE"]
    apiGroups: ["gateway.networking.k8s.io"]
    apiVersions: ["*"]
    resources:
    - httproutes
  sideEffects: None
---
apiVersion: rbac.authorization.k8s.io/v1
kind: ClusterRole
metadata:
  name: linkerd-policy
  labels:
    app.kubernetes.io/part-of: Linkerd
    linkerd.io/control-plane-component: destination
    linkerd.io/control-plane-ns: linkerd-dev
rules:
  - apiGroups:
      - ""
    resources:
      - pods
    verbs:
      - get
      - list
      - watch
  - apiGroups:
      - apps
    resources:
      - deployments
    verbs:
      - get
  - apiGroups:
      - policy.linkerd.io
    resources:
      - authorizationpolicies
      - httproutes
      - meshtlsauthentications
      - networkauthentications
      - servers
      - serverauthorizations
    verbs:
      - get
      - list
      - watch
  - apiGroups:
      - gateway.networking.k8s.io
    resources:
      - httproutes
    verbs:
      - get
      - list
      - watch
  - apiGroups:
      - policy.linkerd.io
    resources:
      - httproutes/status
    verbs:
      - patch
  - apiGroups:
      - gateway.networking.k8s.io
    resources:
      - httproutes/status
    verbs:
      - patch
  - apiGroups:
<<<<<<< HEAD
    - workload.linkerd.io
=======
      - workload.linkerd.io
>>>>>>> b5f384f5
    resources:
      - externalworkloads
    verbs:
      - get
      - list
      - watch
  - apiGroups:
      - coordination.k8s.io
    resources:
      - leases
    verbs:
      - create
      - get
      - patch
---
apiVersion: rbac.authorization.k8s.io/v1
kind: ClusterRoleBinding
metadata:
  name: linkerd-destination-policy
  labels:
    app.kubernetes.io/part-of: Linkerd
    linkerd.io/control-plane-component: destination
    linkerd.io/control-plane-ns: linkerd-dev
roleRef:
  apiGroup: rbac.authorization.k8s.io
  kind: ClusterRole
  name: linkerd-policy
subjects:
  - kind: ServiceAccount
    name: linkerd-destination
    namespace: linkerd-dev
---
apiVersion: rbac.authorization.k8s.io/v1
kind: Role
metadata:
  name: remote-discovery
  namespace: linkerd-dev
  labels:
    app.kubernetes.io/part-of: Linkerd
    linkerd.io/control-plane-component: destination
    linkerd.io/control-plane-ns: linkerd-dev
rules:
  - apiGroups:
      - ""
    resources:
      - secrets
    verbs:
      - get
      - list
      - watch
---
apiVersion: rbac.authorization.k8s.io/v1
kind: RoleBinding
metadata:
  name: linkerd-destination-remote-discovery
  namespace: linkerd-dev
  labels:
    app.kubernetes.io/part-of: Linkerd
    linkerd.io/control-plane-component: destination
    linkerd.io/control-plane-ns: linkerd-dev
roleRef:
  apiGroup: rbac.authorization.k8s.io
  kind: Role
  name: remote-discovery
subjects:
  - kind: ServiceAccount
    name: linkerd-destination
    namespace: linkerd-dev
---
# Source: linkerd-control-plane/templates/heartbeat-rbac.yaml
---
###
### Heartbeat RBAC
###
apiVersion: rbac.authorization.k8s.io/v1
kind: Role
metadata:
  name: linkerd-heartbeat
  namespace: linkerd-dev
  labels:
    linkerd.io/control-plane-ns: linkerd-dev
rules:
- apiGroups: [""]
  resources: ["configmaps"]
  verbs: ["get"]
  resourceNames: ["linkerd-config"]
---
apiVersion: rbac.authorization.k8s.io/v1
kind: RoleBinding
metadata:
  name: linkerd-heartbeat
  namespace: linkerd-dev
  labels:
    linkerd.io/control-plane-ns: linkerd-dev
roleRef:
  kind: Role
  name: linkerd-heartbeat
  apiGroup: rbac.authorization.k8s.io
subjects:
- kind: ServiceAccount
  name: linkerd-heartbeat
  namespace: linkerd-dev
---
apiVersion: rbac.authorization.k8s.io/v1
kind: ClusterRole
metadata:
  name: linkerd-heartbeat
  labels:
    linkerd.io/control-plane-ns: linkerd-dev
rules:
- apiGroups: [""]
  resources: ["namespaces"]
  verbs: ["list"]
- apiGroups: ["linkerd.io"]
  resources: ["serviceprofiles"]
  verbs: ["list"]
---
apiVersion: rbac.authorization.k8s.io/v1
kind: ClusterRoleBinding
metadata:
  name: linkerd-heartbeat
  labels:
    linkerd.io/control-plane-ns: linkerd-dev
roleRef:
  kind: ClusterRole
  name: linkerd-heartbeat
  apiGroup: rbac.authorization.k8s.io
subjects:
- kind: ServiceAccount
  name: linkerd-heartbeat
  namespace: linkerd-dev
---
kind: ServiceAccount
apiVersion: v1
metadata:
  name: linkerd-heartbeat
  namespace: linkerd-dev
  labels:
    linkerd.io/control-plane-component: heartbeat
    linkerd.io/control-plane-ns: linkerd-dev
---
# Source: linkerd-control-plane/templates/podmonitor.yaml

---
# Source: linkerd-control-plane/templates/proxy-injector-rbac.yaml
---
###
### Proxy Injector RBAC
###
kind: ClusterRole
apiVersion: rbac.authorization.k8s.io/v1
metadata:
  name: linkerd-linkerd-dev-proxy-injector
  labels:
    linkerd.io/control-plane-component: proxy-injector
    linkerd.io/control-plane-ns: linkerd-dev
rules:
- apiGroups: [""]
  resources: ["events"]
  verbs: ["create", "patch"]
- apiGroups: [""]
  resources: ["namespaces", "replicationcontrollers"]
  verbs: ["list", "get", "watch"]
- apiGroups: [""]
  resources: ["pods"]
  verbs: ["list", "watch"]
- apiGroups: ["extensions", "apps"]
  resources: ["deployments", "replicasets", "daemonsets", "statefulsets"]
  verbs: ["list", "get", "watch"]
- apiGroups: ["extensions", "batch"]
  resources: ["cronjobs", "jobs"]
  verbs: ["list", "get", "watch"]
---
kind: ClusterRoleBinding
apiVersion: rbac.authorization.k8s.io/v1
metadata:
  name: linkerd-linkerd-dev-proxy-injector
  labels:
    linkerd.io/control-plane-component: proxy-injector
    linkerd.io/control-plane-ns: linkerd-dev
subjects:
- kind: ServiceAccount
  name: linkerd-proxy-injector
  namespace: linkerd-dev
  apiGroup: ""
roleRef:
  kind: ClusterRole
  name: linkerd-linkerd-dev-proxy-injector
  apiGroup: rbac.authorization.k8s.io
---
kind: ServiceAccount
apiVersion: v1
metadata:
  name: linkerd-proxy-injector
  namespace: linkerd-dev
  labels:
    linkerd.io/control-plane-component: proxy-injector
    linkerd.io/control-plane-ns: linkerd-dev
---
apiVersion: admissionregistration.k8s.io/v1
kind: MutatingWebhookConfiguration
metadata:
  name: linkerd-proxy-injector-webhook-config
  labels:
    linkerd.io/control-plane-component: proxy-injector
    linkerd.io/control-plane-ns: linkerd-dev
webhooks:
- name: linkerd-proxy-injector.linkerd.io
  namespaceSelector:
    matchExpressions:
    - key: config.linkerd.io/admission-webhooks
      operator: In
      values:
      - enabled
  objectSelector:
    null
  clientConfig:
    service:
      name: linkerd-proxy-injector
      namespace: linkerd-dev
      path: "/"
    caBundle: dGVzdC1wcm94eS1pbmplY3Rvci1jYS1idW5kbGU=
  failurePolicy: Fail
  admissionReviewVersions: ["v1", "v1beta1"]
  rules:
  - operations: [ "CREATE" ]
    apiGroups: [""]
    apiVersions: ["v1"]
    resources: ["pods", "services"]
  sideEffects: None
---
# Source: linkerd-control-plane/templates/psp.yaml
---
# Source: linkerd-control-plane/templates/config.yaml
---
kind: ConfigMap
apiVersion: v1
metadata:
  name: linkerd-config
  namespace: linkerd-dev
  labels:
    linkerd.io/control-plane-component: controller
    linkerd.io/control-plane-ns: linkerd-dev
  annotations:
    linkerd.io/created-by: linkerd/helm linkerd-version
data:
  linkerd-crds-chart-version: linkerd-crds-1.0.0-edge
  values: |
    cliVersion: ""
    clusterDomain: cluster.local
    clusterNetworks: 10.0.0.0/8,100.64.0.0/10,172.16.0.0/12,192.168.0.0/16
    cniEnabled: false
    controlPlaneTracing: false
    controlPlaneTracingNamespace: linkerd-jaeger
    controllerImage: cr.l5d.io/linkerd/controller
    controllerLogFormat: plain
    controllerLogLevel: info
    controllerReplicas: 3
    controllerUID: 2103
    debugContainer:
      image:
        name: cr.l5d.io/linkerd/debug
        pullPolicy: ""
        version: test-debug-version
    deploymentStrategy:
      rollingUpdate:
        maxSurge: 25%
        maxUnavailable: 1
    destinationProxyResources: null
    destinationResources:
      cpu:
        limit: ""
        request: 100m
      ephemeral-storage:
        limit: ""
        request: ""
      memory:
        limit: 250Mi
        request: 50Mi
    disableHeartBeat: false
    enableEndpointSlices: true
    enableH2Upgrade: true
    enablePodAntiAffinity: true
    enablePodDisruptionBudget: true
    heartbeatResources:
      cpu:
        limit: ""
        request: 100m
      ephemeral-storage:
        limit: ""
        request: ""
      memory:
        limit: 250Mi
        request: 50Mi
    heartbeatSchedule: 1 2 3 4 5
    highAvailability: true
    identity:
      externalCA: false
      issuer:
        clockSkewAllowance: 20s
        issuanceLifetime: 24h0m0s
        scheme: linkerd.io/tls
        tls:
          crtPEM: test-crt-pem
      kubeAPI:
        clientBurst: 200
        clientQPS: 100
      serviceAccountTokenProjection: true
    identityProxyResources: null
    identityResources:
      cpu:
        limit: ""
        request: 100m
      ephemeral-storage:
        limit: ""
        request: ""
      memory:
        limit: 250Mi
        request: 10Mi
    identityTrustAnchorsPEM: test-trust-anchor
    identityTrustDomain: test.trust.domain
    imagePullPolicy: IfNotPresent
    imagePullSecrets: null
    linkerdVersion: linkerd-version
    networkValidator:
      connectAddr: 1.1.1.1:20001
      enableSecurityContext: true
      listenAddr: 0.0.0.0:4140
      logFormat: plain
      logLevel: debug
      timeout: 10s
    nodeAffinity: null
    nodeSelector:
      kubernetes.io/os: linux
    podAnnotations: {}
    podLabels: {}
    podMonitor:
      controller:
        enabled: true
        namespaceSelector: |
          matchNames:
            - {{ .Release.Namespace }}
            - linkerd-viz
            - linkerd-jaeger
      enabled: false
      proxy:
        enabled: true
      scrapeInterval: 10s
      scrapeTimeout: 10s
      serviceMirror:
        enabled: true
    policyController:
      image:
        name: cr.l5d.io/linkerd/policy-controller
        pullPolicy: ""
        version: ""
      logLevel: info
      probeNetworks:
      - 0.0.0.0/0
      resources:
        cpu:
          limit: ""
          request: ""
        ephemeral-storage:
          limit: ""
          request: ""
        memory:
          limit: ""
          request: ""
    policyValidator:
      caBundle: test-profile-validator-ca-bundle
      crtPEM: ""
      externalSecret: true
      injectCaFrom: ""
      injectCaFromSecret: ""
      namespaceSelector:
        matchExpressions:
        - key: config.linkerd.io/admission-webhooks
          operator: NotIn
          values:
          - disabled
    priorityClassName: ""
    profileValidator:
      caBundle: test-profile-validator-ca-bundle
      crtPEM: ""
      externalSecret: true
      injectCaFrom: ""
      injectCaFromSecret: ""
      namespaceSelector:
        matchExpressions:
        - key: config.linkerd.io/admission-webhooks
          operator: In
          values:
          - enabled
    prometheusUrl: ""
    proxy:
      accessLog: ""
      await: true
      capabilities: null
      control:
        streams:
          idleTimeout: 5m
          initialTimeout: 3s
          lifetime: 1h
      defaultInboundPolicy: all-unauthenticated
      disableInboundProtocolDetectTimeout: false
      disableOutboundProtocolDetectTimeout: false
      enableExternalProfiles: false
      experimentalEnv: null
      image:
        name: cr.l5d.io/linkerd/proxy
        pullPolicy: ""
        version: test-proxy-version
      inboundConnectTimeout: 100ms
      inboundDiscoveryCacheUnusedTimeout: 90s
      isGateway: false
      isIngress: false
      logFormat: plain
      logLevel: warn,linkerd=info,trust_dns=error
      nativeSidecar: false
      opaquePorts: 25,587,3306,4444,5432,6379,9300,11211
      outboundConnectTimeout: 1000ms
      outboundDiscoveryCacheUnusedTimeout: 5s
      podInboundPorts: ""
      ports:
        admin: 4191
        control: 4190
        inbound: 4143
        outbound: 4140
      requireIdentityOnInboundPorts: ""
      resources:
        cpu:
          limit: ""
          request: 100m
        ephemeral-storage:
          limit: ""
          request: ""
        memory:
          limit: 250Mi
          request: 20Mi
      saMountPath: null
      shutdownGracePeriod: ""
      startupProbe:
        failureThreshold: 120
        initialDelaySeconds: 0
        periodSeconds: 1
      uid: 2102
      waitBeforeExitSeconds: 0
    proxyContainerName: linkerd-proxy
    proxyInit:
      capabilities: null
      closeWaitTimeoutSecs: 0
      ignoreInboundPorts: "222"
      ignoreOutboundPorts: "111"
      image:
        name: cr.l5d.io/linkerd/proxy-init
        pullPolicy: ""
        version: test-proxy-init-version
      iptablesMode: legacy
      kubeAPIServerPorts: 443,6443
      logFormat: ""
      logLevel: ""
      privileged: false
      resources:
        cpu:
          limit: 100m
          request: 100m
        ephemeral-storage:
          limit: ""
          request: ""
        memory:
          limit: 20Mi
          request: 20Mi
      runAsRoot: false
      runAsUser: 65534
      saMountPath: null
      skipSubnets: ""
      xtMountPath:
        mountPath: /run
        name: linkerd-proxy-init-xtables-lock
        readOnly: false
    proxyInjector:
      caBundle: test-proxy-injector-ca-bundle
      crtPEM: ""
      externalSecret: true
      injectCaFrom: ""
      injectCaFromSecret: ""
      namespaceSelector:
        matchExpressions:
        - key: config.linkerd.io/admission-webhooks
          operator: In
          values:
          - enabled
    proxyInjectorProxyResources: null
    proxyInjectorResources:
      cpu:
        limit: ""
        request: 100m
      ephemeral-storage:
        limit: ""
        request: ""
      memory:
        limit: 250Mi
        request: 50Mi
    tap:
      caBundle: test-tap-ca-bundle
      externalSecret: true
    tolerations: null
    webhookFailurePolicy: Fail
---
# Source: linkerd-control-plane/templates/config-rbac.yaml
---
apiVersion: rbac.authorization.k8s.io/v1
kind: Role
metadata:
  annotations:
    linkerd.io/created-by: linkerd/helm linkerd-version
  name: ext-namespace-metadata-linkerd-config
  namespace: linkerd-dev
rules:
- apiGroups: [""]
  resources: ["configmaps"]
  verbs: ["get"]
  resourceNames: ["linkerd-config"]
---
# Source: linkerd-control-plane/templates/identity.yaml
---
###
### Identity Controller Service
###
---
kind: Secret
apiVersion: v1
metadata:
  name: linkerd-identity-issuer
  namespace: linkerd-dev
  labels:
    linkerd.io/control-plane-component: identity
    linkerd.io/control-plane-ns: linkerd-dev
  annotations:
    linkerd.io/created-by: linkerd/helm linkerd-version
data:
  crt.pem: dGVzdC1jcnQtcGVt
  key.pem: dGVzdC1rZXktcGVt
---
kind: ConfigMap
apiVersion: v1
metadata:
  name: linkerd-identity-trust-roots
  namespace: linkerd-dev
  labels:
    linkerd.io/control-plane-component: identity
    linkerd.io/control-plane-ns: linkerd-dev
  annotations:
    linkerd.io/created-by: linkerd/helm linkerd-version
data:
  ca-bundle.crt: |-
    test-trust-anchor
---
kind: Service
apiVersion: v1
metadata:
  name: linkerd-identity
  namespace: linkerd-dev
  labels:
    linkerd.io/control-plane-component: identity
    linkerd.io/control-plane-ns: linkerd-dev
  annotations:
    linkerd.io/created-by: linkerd/helm linkerd-version
spec:
  type: ClusterIP
  selector:
    linkerd.io/control-plane-component: identity
  ports:
  - name: grpc
    port: 8080
    targetPort: 8080
---
kind: Service
apiVersion: v1
metadata:
  name: linkerd-identity-headless
  namespace: linkerd-dev
  labels:
    linkerd.io/control-plane-component: identity
    linkerd.io/control-plane-ns: linkerd-dev
  annotations:
    linkerd.io/created-by: linkerd/helm linkerd-version
spec:
  clusterIP: None
  selector:
    linkerd.io/control-plane-component: identity
  ports:
  - name: grpc
    port: 8080
    targetPort: 8080
---
kind: PodDisruptionBudget
apiVersion: policy/v1
metadata:
  name: linkerd-identity
  namespace: linkerd-dev
  labels:
    linkerd.io/control-plane-component: identity
    linkerd.io/control-plane-ns: linkerd-dev
  annotations:
    linkerd.io/created-by: linkerd/helm linkerd-version
spec:
  maxUnavailable: 1
  selector:
    matchLabels:
      linkerd.io/control-plane-component: identity
---
apiVersion: apps/v1
kind: Deployment
metadata:
  annotations:
    linkerd.io/created-by: linkerd/helm linkerd-version
  labels:
    app.kubernetes.io/name: identity
    app.kubernetes.io/part-of: Linkerd
    app.kubernetes.io/version: linkerd-version
    linkerd.io/control-plane-component: identity
    linkerd.io/control-plane-ns: linkerd-dev
  name: linkerd-identity
  namespace: linkerd-dev
spec:
  replicas: 3
  selector:
    matchLabels:
      linkerd.io/control-plane-component: identity
      linkerd.io/control-plane-ns: linkerd-dev
      linkerd.io/proxy-deployment: linkerd-identity
  strategy:
    rollingUpdate:
      maxSurge: 25%
      maxUnavailable: 1
  template:
    metadata:
      annotations:
        linkerd.io/created-by: linkerd/helm linkerd-version
        linkerd.io/proxy-version: test-proxy-version
        cluster-autoscaler.kubernetes.io/safe-to-evict: "true"
        linkerd.io/trust-root-sha256: f8ebf807fa1cf5bf3b40e94680a5fc91593782385f28c96eae7bb6672dba375e
        config.linkerd.io/default-inbound-policy: "all-unauthenticated"
      labels:
        linkerd.io/control-plane-component: identity
        linkerd.io/control-plane-ns: linkerd-dev
        linkerd.io/workload-ns: linkerd-dev
        linkerd.io/proxy-deployment: linkerd-identity
    spec:
      nodeSelector:
        kubernetes.io/os: linux
      affinity:
        podAntiAffinity:
          preferredDuringSchedulingIgnoredDuringExecution:
          - podAffinityTerm:
              labelSelector:
                matchExpressions:
                - key: linkerd.io/control-plane-component
                  operator: In
                  values:
                  - identity
              topologyKey: topology.kubernetes.io/zone
            weight: 100
          requiredDuringSchedulingIgnoredDuringExecution:
          - labelSelector:
              matchExpressions:
              - key: linkerd.io/control-plane-component
                operator: In
                values:
                - identity
            topologyKey: kubernetes.io/hostname
      containers:
      - args:
        - identity
        - -log-level=info
        - -log-format=plain
        - -controller-namespace=linkerd-dev
        - -identity-trust-domain=test.trust.domain
        - -identity-issuance-lifetime=24h0m0s
        - -identity-clock-skew-allowance=20s
        - -identity-scheme=linkerd.io/tls
        - -enable-pprof=false
        - -kube-apiclient-qps=100
        - -kube-apiclient-burst=200
        env:
        - name: LINKERD_DISABLED
          value: "linkerd-await cannot block the identity controller"
        image: cr.l5d.io/linkerd/controller:linkerd-version
        imagePullPolicy: IfNotPresent
        livenessProbe:
          httpGet:
            path: /ping
            port: 9990
          initialDelaySeconds: 10
        name: identity
        ports:
        - containerPort: 8080
          name: grpc
        - containerPort: 9990
          name: admin-http
        readinessProbe:
          failureThreshold: 7
          httpGet:
            path: /ready
            port: 9990
        resources:
          limits:
            memory: "250Mi"
          requests:
            cpu: "100m"
            memory: "10Mi"
        securityContext:
          capabilities:
            drop:
            - ALL
          readOnlyRootFilesystem: true
          runAsNonRoot: true
          runAsUser: 2103
          allowPrivilegeEscalation: false
          seccompProfile:
            type: RuntimeDefault
        volumeMounts:
        - mountPath: /var/run/linkerd/identity/issuer
          name: identity-issuer
        - mountPath: /var/run/linkerd/identity/trust-roots/
          name: trust-roots
      - env:
        - name: _pod_name
          valueFrom:
            fieldRef:
              fieldPath: metadata.name
        - name: _pod_ns
          valueFrom:
            fieldRef:
              fieldPath: metadata.namespace
        - name: _pod_nodeName
          valueFrom:
            fieldRef:
              fieldPath: spec.nodeName
        - name: LINKERD2_PROXY_INBOUND_PORTS_REQUIRE_TLS
          value: "8080"
        - name: LINKERD2_PROXY_LOG
          value: "warn,linkerd=info,trust_dns=error"
        - name: LINKERD2_PROXY_LOG_FORMAT
          value: "plain"
        - name: LINKERD2_PROXY_DESTINATION_SVC_ADDR
          value: linkerd-dst-headless.linkerd-dev.svc.cluster.local.:8086
        - name: LINKERD2_PROXY_DESTINATION_PROFILE_NETWORKS
          value: "10.0.0.0/8,100.64.0.0/10,172.16.0.0/12,192.168.0.0/16"
        - name: LINKERD2_PROXY_POLICY_SVC_ADDR
          value: linkerd-policy.linkerd-dev.svc.cluster.local.:8090
        - name: LINKERD2_PROXY_POLICY_WORKLOAD
          value: |
            {"ns":"$(_pod_ns)", "pod":"$(_pod_name)"}
        - name: LINKERD2_PROXY_INBOUND_DEFAULT_POLICY
          value: all-unauthenticated
        - name: LINKERD2_PROXY_POLICY_CLUSTER_NETWORKS
          value: "10.0.0.0/8,100.64.0.0/10,172.16.0.0/12,192.168.0.0/16"
        - name: LINKERD2_PROXY_CONTROL_STREAM_INITIAL_TIMEOUT
          value: "3s"
        - name: LINKERD2_PROXY_CONTROL_STREAM_IDLE_TIMEOUT
          value: "5m"
        - name: LINKERD2_PROXY_CONTROL_STREAM_LIFETIME
          value: "1h"
        - name: LINKERD2_PROXY_INBOUND_CONNECT_TIMEOUT
          value: "100ms"
        - name: LINKERD2_PROXY_OUTBOUND_CONNECT_TIMEOUT
          value: "1000ms"
        - name: LINKERD2_PROXY_OUTBOUND_DISCOVERY_IDLE_TIMEOUT
          value: "5s"
        - name: LINKERD2_PROXY_INBOUND_DISCOVERY_IDLE_TIMEOUT
          value: "90s"
        - name: LINKERD2_PROXY_CONTROL_LISTEN_ADDR
          value: 0.0.0.0:4190
        - name: LINKERD2_PROXY_ADMIN_LISTEN_ADDR
          value: 0.0.0.0:4191
        - name: LINKERD2_PROXY_OUTBOUND_LISTEN_ADDR
          value: 127.0.0.1:4140
        - name: LINKERD2_PROXY_INBOUND_LISTEN_ADDR
          value: 0.0.0.0:4143
        - name: LINKERD2_PROXY_INBOUND_IPS
          valueFrom:
            fieldRef:
              fieldPath: status.podIPs
        - name: LINKERD2_PROXY_INBOUND_PORTS
          value: "8080,9990"
        - name: LINKERD2_PROXY_DESTINATION_PROFILE_SUFFIXES
          value: svc.cluster.local.
        - name: LINKERD2_PROXY_INBOUND_ACCEPT_KEEPALIVE
          value: 10000ms
        - name: LINKERD2_PROXY_OUTBOUND_CONNECT_KEEPALIVE
          value: 10000ms
        - name: LINKERD2_PROXY_INBOUND_PORTS_DISABLE_PROTOCOL_DETECTION
          value: "25,587,3306,4444,5432,6379,9300,11211"
        - name: LINKERD2_PROXY_DESTINATION_CONTEXT
          value: |
            {"ns":"$(_pod_ns)", "nodeName":"$(_pod_nodeName)", "pod":"$(_pod_name)"}
        - name: _pod_sa
          valueFrom:
            fieldRef:
              fieldPath: spec.serviceAccountName
        - name: _l5d_ns
          value: linkerd-dev
        - name: _l5d_trustdomain
          value: test.trust.domain
        - name: LINKERD2_PROXY_IDENTITY_DIR
          value: /var/run/linkerd/identity/end-entity
        - name: LINKERD2_PROXY_IDENTITY_TRUST_ANCHORS
          valueFrom:
            configMapKeyRef:
              name: linkerd-identity-trust-roots
              key: ca-bundle.crt
        - name: LINKERD2_PROXY_IDENTITY_TOKEN_FILE
          value: /var/run/secrets/tokens/linkerd-identity-token
        - name: LINKERD2_PROXY_IDENTITY_SVC_ADDR
          value: localhost.:8080
        - name: LINKERD2_PROXY_IDENTITY_LOCAL_NAME
          value: $(_pod_sa).$(_pod_ns).serviceaccount.identity.linkerd-dev.test.trust.domain
        - name: LINKERD2_PROXY_IDENTITY_SVC_NAME
          value: linkerd-identity.linkerd-dev.serviceaccount.identity.linkerd-dev.test.trust.domain
        - name: LINKERD2_PROXY_DESTINATION_SVC_NAME
          value: linkerd-destination.linkerd-dev.serviceaccount.identity.linkerd-dev.test.trust.domain
        - name: LINKERD2_PROXY_POLICY_SVC_NAME
          value: linkerd-destination.linkerd-dev.serviceaccount.identity.linkerd-dev.test.trust.domain
        image: cr.l5d.io/linkerd/proxy:test-proxy-version
        imagePullPolicy: IfNotPresent
        livenessProbe:
          httpGet:
            path: /live
            port: 4191
          initialDelaySeconds: 10
        name: linkerd-proxy
        ports:
        - containerPort: 4143
          name: linkerd-proxy
        - containerPort: 4191
          name: linkerd-admin
        readinessProbe:
          httpGet:
            path: /ready
            port: 4191
          initialDelaySeconds: 2
        resources:
          limits:
            memory: "250Mi"
          requests:
            cpu: "100m"
            memory: "20Mi"
        securityContext:
          allowPrivilegeEscalation: false
          capabilities:
            drop:
              - ALL
          readOnlyRootFilesystem: true
          runAsNonRoot: true
          runAsUser: 2102
          seccompProfile:
            type: RuntimeDefault
        terminationMessagePolicy: FallbackToLogsOnError
        volumeMounts:
        - mountPath: /var/run/linkerd/identity/end-entity
          name: linkerd-identity-end-entity
        - mountPath: /var/run/secrets/tokens
          name: linkerd-identity-token
      initContainers:
      - args:
        - --incoming-proxy-port
        - "4143"
        - --outgoing-proxy-port
        - "4140"
        - --proxy-uid
        - "2102"
        - --inbound-ports-to-ignore
        - "4190,4191,222"
        - --outbound-ports-to-ignore
        - "443,6443"
        image: cr.l5d.io/linkerd/proxy-init:test-proxy-init-version
        imagePullPolicy: IfNotPresent
        name: linkerd-init
        resources:
          limits:
            cpu: "100m"
            memory: "20Mi"
          requests:
            cpu: "100m"
            memory: "20Mi"
        securityContext:
          allowPrivilegeEscalation: false
          capabilities:
            add:
            - NET_ADMIN
            - NET_RAW
          privileged: false
          runAsNonRoot: true
          runAsUser: 65534
          readOnlyRootFilesystem: true
          seccompProfile:
            type: RuntimeDefault
        terminationMessagePolicy: FallbackToLogsOnError
        volumeMounts:
        - mountPath: /run
          name: linkerd-proxy-init-xtables-lock
      securityContext:
        seccompProfile:
          type: RuntimeDefault
      serviceAccountName: linkerd-identity
      volumes:
      - name: identity-issuer
        secret:
          secretName: linkerd-identity-issuer
      - configMap:
          name: linkerd-identity-trust-roots
        name: trust-roots
      - emptyDir: {}
        name: linkerd-proxy-init-xtables-lock
      - name: linkerd-identity-token
        projected:
          sources:
          - serviceAccountToken:
              path: linkerd-identity-token
              expirationSeconds: 86400
              audience: identity.l5d.io
      - emptyDir:
          medium: Memory
        name: linkerd-identity-end-entity
---
# Source: linkerd-control-plane/templates/destination.yaml
---
###
### Destination Controller Service
###
kind: Service
apiVersion: v1
metadata:
  name: linkerd-dst
  namespace: linkerd-dev
  labels:
    linkerd.io/control-plane-component: destination
    linkerd.io/control-plane-ns: linkerd-dev
  annotations:
    linkerd.io/created-by: linkerd/helm linkerd-version
spec:
  type: ClusterIP
  selector:
    linkerd.io/control-plane-component: destination
  ports:
  - name: grpc
    port: 8086
    targetPort: 8086
---
kind: Service
apiVersion: v1
metadata:
  name: linkerd-dst-headless
  namespace: linkerd-dev
  labels:
    linkerd.io/control-plane-component: destination
    linkerd.io/control-plane-ns: linkerd-dev
  annotations:
    linkerd.io/created-by: linkerd/helm linkerd-version
spec:
  clusterIP: None
  selector:
    linkerd.io/control-plane-component: destination
  ports:
  - name: grpc
    port: 8086
    targetPort: 8086
---
kind: Service
apiVersion: v1
metadata:
  name: linkerd-sp-validator
  namespace: linkerd-dev
  labels:
    linkerd.io/control-plane-component: destination
    linkerd.io/control-plane-ns: linkerd-dev
  annotations:
    linkerd.io/created-by: linkerd/helm linkerd-version
spec:
  type: ClusterIP
  selector:
    linkerd.io/control-plane-component: destination
  ports:
  - name: sp-validator
    port: 443
    targetPort: sp-validator
---
kind: Service
apiVersion: v1
metadata:
  name: linkerd-policy
  namespace: linkerd-dev
  labels:
    linkerd.io/control-plane-component: destination
    linkerd.io/control-plane-ns: linkerd-dev
  annotations:
    linkerd.io/created-by: linkerd/helm linkerd-version
spec:
  clusterIP: None
  selector:
    linkerd.io/control-plane-component: destination
  ports:
  - name: grpc
    port: 8090
    targetPort: 8090
---
kind: Service
apiVersion: v1
metadata:
  name: linkerd-policy-validator
  namespace: linkerd-dev
  labels:
    linkerd.io/control-plane-component: destination
    linkerd.io/control-plane-ns: linkerd-dev
  annotations:
    linkerd.io/created-by: linkerd/helm linkerd-version
spec:
  type: ClusterIP
  selector:
    linkerd.io/control-plane-component: destination
  ports:
  - name: policy-https
    port: 443
    targetPort: policy-https
---
kind: PodDisruptionBudget
apiVersion: policy/v1
metadata:
  name: linkerd-dst
  namespace: linkerd-dev
  labels:
    linkerd.io/control-plane-component: destination
    linkerd.io/control-plane-ns: linkerd-dev
  annotations:
    linkerd.io/created-by: linkerd/helm linkerd-version
spec:
  maxUnavailable: 1
  selector:
    matchLabels:
      linkerd.io/control-plane-component: destination
---
apiVersion: apps/v1
kind: Deployment
metadata:
  annotations:
    linkerd.io/created-by: linkerd/helm linkerd-version
  labels:
    app.kubernetes.io/name: destination
    app.kubernetes.io/part-of: Linkerd
    app.kubernetes.io/version: linkerd-version
    linkerd.io/control-plane-component: destination
    linkerd.io/control-plane-ns: linkerd-dev
  name: linkerd-destination
  namespace: linkerd-dev
spec:
  replicas: 3
  selector:
    matchLabels:
      linkerd.io/control-plane-component: destination
      linkerd.io/control-plane-ns: linkerd-dev
      linkerd.io/proxy-deployment: linkerd-destination
  strategy:
    rollingUpdate:
      maxSurge: 25%
      maxUnavailable: 1
  template:
    metadata:
      annotations:
<<<<<<< HEAD
        checksum/config: c4c332d69979b82b386a600ecd86d8700e2cf6d7adbcf43c95fca55d8373cae2
=======
        checksum/config: 0ad2f6f283bdfccbf428bff27240f60235400318a505eaca82af2dfcbb4865f5
>>>>>>> b5f384f5
        linkerd.io/created-by: linkerd/helm linkerd-version
        linkerd.io/proxy-version: test-proxy-version
        cluster-autoscaler.kubernetes.io/safe-to-evict: "true"
        linkerd.io/trust-root-sha256: f8ebf807fa1cf5bf3b40e94680a5fc91593782385f28c96eae7bb6672dba375e
        config.linkerd.io/default-inbound-policy: "all-unauthenticated"
      labels:
        linkerd.io/control-plane-component: destination
        linkerd.io/control-plane-ns: linkerd-dev
        linkerd.io/workload-ns: linkerd-dev
        linkerd.io/proxy-deployment: linkerd-destination
    spec:
      nodeSelector:
        kubernetes.io/os: linux
      affinity:
        podAntiAffinity:
          preferredDuringSchedulingIgnoredDuringExecution:
          - podAffinityTerm:
              labelSelector:
                matchExpressions:
                - key: linkerd.io/control-plane-component
                  operator: In
                  values:
                  - destination
              topologyKey: topology.kubernetes.io/zone
            weight: 100
          requiredDuringSchedulingIgnoredDuringExecution:
          - labelSelector:
              matchExpressions:
              - key: linkerd.io/control-plane-component
                operator: In
                values:
                - destination
            topologyKey: kubernetes.io/hostname
      containers:
      - env:
        - name: _pod_name
          valueFrom:
            fieldRef:
              fieldPath: metadata.name
        - name: _pod_ns
          valueFrom:
            fieldRef:
              fieldPath: metadata.namespace
        - name: _pod_nodeName
          valueFrom:
            fieldRef:
              fieldPath: spec.nodeName
        - name: LINKERD2_PROXY_LOG
          value: "warn,linkerd=info,trust_dns=error"
        - name: LINKERD2_PROXY_LOG_FORMAT
          value: "plain"
        - name: LINKERD2_PROXY_DESTINATION_SVC_ADDR
          value: localhost.:8086
        - name: LINKERD2_PROXY_DESTINATION_PROFILE_NETWORKS
          value: "10.0.0.0/8,100.64.0.0/10,172.16.0.0/12,192.168.0.0/16"
        - name: LINKERD2_PROXY_POLICY_SVC_ADDR
          value: localhost.:8090
        - name: LINKERD2_PROXY_POLICY_WORKLOAD
          value: |
            {"ns":"$(_pod_ns)", "pod":"$(_pod_name)"}
        - name: LINKERD2_PROXY_INBOUND_DEFAULT_POLICY
          value: all-unauthenticated
        - name: LINKERD2_PROXY_POLICY_CLUSTER_NETWORKS
          value: "10.0.0.0/8,100.64.0.0/10,172.16.0.0/12,192.168.0.0/16"
        - name: LINKERD2_PROXY_CONTROL_STREAM_INITIAL_TIMEOUT
          value: "3s"
        - name: LINKERD2_PROXY_CONTROL_STREAM_IDLE_TIMEOUT
          value: "5m"
        - name: LINKERD2_PROXY_CONTROL_STREAM_LIFETIME
          value: "1h"
        - name: LINKERD2_PROXY_INBOUND_CONNECT_TIMEOUT
          value: "100ms"
        - name: LINKERD2_PROXY_OUTBOUND_CONNECT_TIMEOUT
          value: "1000ms"
        - name: LINKERD2_PROXY_OUTBOUND_DISCOVERY_IDLE_TIMEOUT
          value: "5s"
        - name: LINKERD2_PROXY_INBOUND_DISCOVERY_IDLE_TIMEOUT
          value: "90s"
        - name: LINKERD2_PROXY_CONTROL_LISTEN_ADDR
          value: 0.0.0.0:4190
        - name: LINKERD2_PROXY_ADMIN_LISTEN_ADDR
          value: 0.0.0.0:4191
        - name: LINKERD2_PROXY_OUTBOUND_LISTEN_ADDR
          value: 127.0.0.1:4140
        - name: LINKERD2_PROXY_INBOUND_LISTEN_ADDR
          value: 0.0.0.0:4143
        - name: LINKERD2_PROXY_INBOUND_IPS
          valueFrom:
            fieldRef:
              fieldPath: status.podIPs
        - name: LINKERD2_PROXY_INBOUND_PORTS
          value: "8086,8090,8443,9443,9990,9996,9997"
        - name: LINKERD2_PROXY_DESTINATION_PROFILE_SUFFIXES
          value: svc.cluster.local.
        - name: LINKERD2_PROXY_INBOUND_ACCEPT_KEEPALIVE
          value: 10000ms
        - name: LINKERD2_PROXY_OUTBOUND_CONNECT_KEEPALIVE
          value: 10000ms
        - name: LINKERD2_PROXY_INBOUND_PORTS_DISABLE_PROTOCOL_DETECTION
          value: "25,587,3306,4444,5432,6379,9300,11211"
        - name: LINKERD2_PROXY_DESTINATION_CONTEXT
          value: |
            {"ns":"$(_pod_ns)", "nodeName":"$(_pod_nodeName)", "pod":"$(_pod_name)"}
        - name: _pod_sa
          valueFrom:
            fieldRef:
              fieldPath: spec.serviceAccountName
        - name: _l5d_ns
          value: linkerd-dev
        - name: _l5d_trustdomain
          value: test.trust.domain
        - name: LINKERD2_PROXY_IDENTITY_DIR
          value: /var/run/linkerd/identity/end-entity
        - name: LINKERD2_PROXY_IDENTITY_TRUST_ANCHORS
          valueFrom:
            configMapKeyRef:
              name: linkerd-identity-trust-roots
              key: ca-bundle.crt
        - name: LINKERD2_PROXY_IDENTITY_TOKEN_FILE
          value: /var/run/secrets/tokens/linkerd-identity-token
        - name: LINKERD2_PROXY_IDENTITY_SVC_ADDR
          value: linkerd-identity-headless.linkerd-dev.svc.cluster.local.:8080
        - name: LINKERD2_PROXY_IDENTITY_LOCAL_NAME
          value: $(_pod_sa).$(_pod_ns).serviceaccount.identity.linkerd-dev.test.trust.domain
        - name: LINKERD2_PROXY_IDENTITY_SVC_NAME
          value: linkerd-identity.linkerd-dev.serviceaccount.identity.linkerd-dev.test.trust.domain
        - name: LINKERD2_PROXY_DESTINATION_SVC_NAME
          value: linkerd-destination.linkerd-dev.serviceaccount.identity.linkerd-dev.test.trust.domain
        - name: LINKERD2_PROXY_POLICY_SVC_NAME
          value: linkerd-destination.linkerd-dev.serviceaccount.identity.linkerd-dev.test.trust.domain
        image: cr.l5d.io/linkerd/proxy:test-proxy-version
        imagePullPolicy: IfNotPresent
        livenessProbe:
          httpGet:
            path: /live
            port: 4191
          initialDelaySeconds: 10
        name: linkerd-proxy
        ports:
        - containerPort: 4143
          name: linkerd-proxy
        - containerPort: 4191
          name: linkerd-admin
        readinessProbe:
          httpGet:
            path: /ready
            port: 4191
          initialDelaySeconds: 2
        resources:
          limits:
            memory: "250Mi"
          requests:
            cpu: "100m"
            memory: "20Mi"
        securityContext:
          allowPrivilegeEscalation: false
          capabilities:
            drop:
              - ALL
          readOnlyRootFilesystem: true
          runAsNonRoot: true
          runAsUser: 2102
          seccompProfile:
            type: RuntimeDefault
        terminationMessagePolicy: FallbackToLogsOnError
        lifecycle:
          postStart:
            exec:
              command:
                - /usr/lib/linkerd/linkerd-await
                - --timeout=2m
                - --port=4191
        volumeMounts:
        - mountPath: /var/run/linkerd/identity/end-entity
          name: linkerd-identity-end-entity
        - mountPath: /var/run/secrets/tokens
          name: linkerd-identity-token
      - args:
        - destination
        - -addr=:8086
        - -controller-namespace=linkerd-dev
        - -enable-h2-upgrade=true
        - -log-level=info
        - -log-format=plain
        - -enable-endpoint-slices=true
        - -cluster-domain=cluster.local
        - -identity-trust-domain=test.trust.domain
        - -default-opaque-ports=25,587,3306,4444,5432,6379,9300,11211
        - -enable-pprof=false
        image: cr.l5d.io/linkerd/controller:linkerd-version
        imagePullPolicy: IfNotPresent
        livenessProbe:
          httpGet:
            path: /ping
            port: 9996
          initialDelaySeconds: 10
        name: destination
        ports:
        - containerPort: 8086
          name: grpc
        - containerPort: 9996
          name: admin-http
        readinessProbe:
          failureThreshold: 7
          httpGet:
            path: /ready
            port: 9996
        resources:
          limits:
            memory: "250Mi"
          requests:
            cpu: "100m"
            memory: "50Mi"
        securityContext:
          capabilities:
            drop:
            - ALL
          readOnlyRootFilesystem: true
          runAsNonRoot: true
          runAsUser: 2103
          allowPrivilegeEscalation: false
          seccompProfile:
            type: RuntimeDefault
      - args:
        - sp-validator
        - -log-level=info
        - -log-format=plain
        - -enable-pprof=false
        image: cr.l5d.io/linkerd/controller:linkerd-version
        imagePullPolicy: IfNotPresent
        livenessProbe:
          httpGet:
            path: /ping
            port: 9997
          initialDelaySeconds: 10
        name: sp-validator
        ports:
        - containerPort: 8443
          name: sp-validator
        - containerPort: 9997
          name: admin-http
        readinessProbe:
          failureThreshold: 7
          httpGet:
            path: /ready
            port: 9997
        securityContext:
          capabilities:
            drop:
            - ALL
          readOnlyRootFilesystem: true
          runAsNonRoot: true
          runAsUser: 2103
          allowPrivilegeEscalation: false
          seccompProfile:
            type: RuntimeDefault
        volumeMounts:
        - mountPath: /var/run/linkerd/tls
          name: sp-tls
          readOnly: true
      - args:
        - --admin-addr=0.0.0.0:9990
        - --control-plane-namespace=linkerd-dev
        - --grpc-addr=0.0.0.0:8090
        - --server-addr=0.0.0.0:9443
        - --server-tls-key=/var/run/linkerd/tls/tls.key
        - --server-tls-certs=/var/run/linkerd/tls/tls.crt
        - --cluster-networks=10.0.0.0/8,100.64.0.0/10,172.16.0.0/12,192.168.0.0/16
        - --identity-domain=test.trust.domain
        - --cluster-domain=cluster.local
        - --default-policy=all-unauthenticated
        - --log-level=info
        - --log-format=plain
        - --default-opaque-ports=25,587,3306,4444,5432,6379,9300,11211
        - --probe-networks=0.0.0.0/0
        image: cr.l5d.io/linkerd/policy-controller:linkerd-version
        imagePullPolicy: IfNotPresent
        livenessProbe:
          httpGet:
            path: /live
            port: admin-http
        name: policy
        ports:
        - containerPort: 8090
          name: grpc
        - containerPort: 9990
          name: admin-http
        - containerPort: 9443
          name: policy-https
        readinessProbe:
          failureThreshold: 7
          httpGet:
            path: /ready
            port: admin-http
          initialDelaySeconds: 10
        resources:
        securityContext:
          capabilities:
            drop:
            - ALL
          readOnlyRootFilesystem: true
          runAsNonRoot: true
          runAsUser: 2103
          allowPrivilegeEscalation: false
          seccompProfile:
            type: RuntimeDefault
        volumeMounts:
        - mountPath: /var/run/linkerd/tls
          name: policy-tls
          readOnly: true
      initContainers:
      - args:
        - --incoming-proxy-port
        - "4143"
        - --outgoing-proxy-port
        - "4140"
        - --proxy-uid
        - "2102"
        - --inbound-ports-to-ignore
        - "4190,4191,222"
        - --outbound-ports-to-ignore
        - "443,6443"
        image: cr.l5d.io/linkerd/proxy-init:test-proxy-init-version
        imagePullPolicy: IfNotPresent
        name: linkerd-init
        resources:
          limits:
            cpu: "100m"
            memory: "20Mi"
          requests:
            cpu: "100m"
            memory: "20Mi"
        securityContext:
          allowPrivilegeEscalation: false
          capabilities:
            add:
            - NET_ADMIN
            - NET_RAW
          privileged: false
          runAsNonRoot: true
          runAsUser: 65534
          readOnlyRootFilesystem: true
          seccompProfile:
            type: RuntimeDefault
        terminationMessagePolicy: FallbackToLogsOnError
        volumeMounts:
        - mountPath: /run
          name: linkerd-proxy-init-xtables-lock
      securityContext:
        seccompProfile:
          type: RuntimeDefault
      serviceAccountName: linkerd-destination
      volumes:
      - name: sp-tls
        secret:
          secretName: linkerd-sp-validator-k8s-tls
      - name: policy-tls
        secret:
          secretName: linkerd-policy-validator-k8s-tls
      - emptyDir: {}
        name: linkerd-proxy-init-xtables-lock
      - name: linkerd-identity-token
        projected:
          sources:
          - serviceAccountToken:
              path: linkerd-identity-token
              expirationSeconds: 86400
              audience: identity.l5d.io
      - emptyDir:
          medium: Memory
        name: linkerd-identity-end-entity
---
# Source: linkerd-control-plane/templates/heartbeat.yaml
---
###
### Heartbeat
###
apiVersion: batch/v1
kind: CronJob
metadata:
  name: linkerd-heartbeat
  namespace: linkerd-dev
  labels:
    app.kubernetes.io/name: heartbeat
    app.kubernetes.io/part-of: Linkerd
    app.kubernetes.io/version: linkerd-version
    linkerd.io/control-plane-component: heartbeat
    linkerd.io/control-plane-ns: linkerd-dev
  annotations:
    linkerd.io/created-by: linkerd/helm linkerd-version
spec:
  concurrencyPolicy: Replace
  schedule: "1 2 3 4 5"
  successfulJobsHistoryLimit: 0
  jobTemplate:
    spec:
      template:
        metadata:
          labels:
            linkerd.io/control-plane-component: heartbeat
            linkerd.io/workload-ns: linkerd-dev
          annotations:
            linkerd.io/created-by: linkerd/helm linkerd-version
        spec:
          nodeSelector:
            kubernetes.io/os: linux
          securityContext:
            seccompProfile:
              type: RuntimeDefault
          serviceAccountName: linkerd-heartbeat
          restartPolicy: Never
          containers:
          - name: heartbeat
            image: cr.l5d.io/linkerd/controller:linkerd-version
            imagePullPolicy: IfNotPresent
            env:
            - name: LINKERD_DISABLED
              value: "the heartbeat controller does not use the proxy"
            args:
            - "heartbeat"
            - "-controller-namespace=linkerd-dev"
            - "-log-level=info"
            - "-log-format=plain"
            - "-prometheus-url=http://prometheus.linkerd-viz.svc.cluster.local:9090"
            resources:
              limits:
                memory: "250Mi"
              requests:
                cpu: "100m"
                memory: "50Mi"
            securityContext:
              capabilities:
                drop:
                - ALL
              readOnlyRootFilesystem: true
              runAsNonRoot: true
              runAsUser: 2103
              allowPrivilegeEscalation: false
              seccompProfile:
                type: RuntimeDefault
---
# Source: linkerd-control-plane/templates/proxy-injector.yaml
---
###
### Proxy Injector
###
apiVersion: apps/v1
kind: Deployment
metadata:
  annotations:
    linkerd.io/created-by: linkerd/helm linkerd-version
  labels:
    app.kubernetes.io/name: proxy-injector
    app.kubernetes.io/part-of: Linkerd
    app.kubernetes.io/version: linkerd-version
    linkerd.io/control-plane-component: proxy-injector
    linkerd.io/control-plane-ns: linkerd-dev
  name: linkerd-proxy-injector
  namespace: linkerd-dev
spec:
  replicas: 3
  selector:
    matchLabels:
      linkerd.io/control-plane-component: proxy-injector
  strategy:
    rollingUpdate:
      maxSurge: 25%
      maxUnavailable: 1
  template:
    metadata:
      annotations:
        checksum/config: 4c9f5797be5821da5f47cf2a5f30d44656c3cfcd7e30cff8c1f67f9a71b705fe
        linkerd.io/created-by: linkerd/helm linkerd-version
        linkerd.io/proxy-version: test-proxy-version
        cluster-autoscaler.kubernetes.io/safe-to-evict: "true"
        linkerd.io/trust-root-sha256: f8ebf807fa1cf5bf3b40e94680a5fc91593782385f28c96eae7bb6672dba375e
        config.linkerd.io/opaque-ports: "8443"
        config.linkerd.io/default-inbound-policy: "all-unauthenticated"
      labels:
        linkerd.io/control-plane-component: proxy-injector
        linkerd.io/control-plane-ns: linkerd-dev
        linkerd.io/workload-ns: linkerd-dev
        linkerd.io/proxy-deployment: linkerd-proxy-injector
    spec:
      nodeSelector:
        kubernetes.io/os: linux
      affinity:
        podAntiAffinity:
          preferredDuringSchedulingIgnoredDuringExecution:
          - podAffinityTerm:
              labelSelector:
                matchExpressions:
                - key: linkerd.io/control-plane-component
                  operator: In
                  values:
                  - proxy-injector
              topologyKey: topology.kubernetes.io/zone
            weight: 100
          requiredDuringSchedulingIgnoredDuringExecution:
          - labelSelector:
              matchExpressions:
              - key: linkerd.io/control-plane-component
                operator: In
                values:
                - proxy-injector
            topologyKey: kubernetes.io/hostname
      containers:
      - env:
        - name: _pod_name
          valueFrom:
            fieldRef:
              fieldPath: metadata.name
        - name: _pod_ns
          valueFrom:
            fieldRef:
              fieldPath: metadata.namespace
        - name: _pod_nodeName
          valueFrom:
            fieldRef:
              fieldPath: spec.nodeName
        - name: LINKERD2_PROXY_LOG
          value: "warn,linkerd=info,trust_dns=error"
        - name: LINKERD2_PROXY_LOG_FORMAT
          value: "plain"
        - name: LINKERD2_PROXY_DESTINATION_SVC_ADDR
          value: linkerd-dst-headless.linkerd-dev.svc.cluster.local.:8086
        - name: LINKERD2_PROXY_DESTINATION_PROFILE_NETWORKS
          value: "10.0.0.0/8,100.64.0.0/10,172.16.0.0/12,192.168.0.0/16"
        - name: LINKERD2_PROXY_POLICY_SVC_ADDR
          value: linkerd-policy.linkerd-dev.svc.cluster.local.:8090
        - name: LINKERD2_PROXY_POLICY_WORKLOAD
          value: |
            {"ns":"$(_pod_ns)", "pod":"$(_pod_name)"}
        - name: LINKERD2_PROXY_INBOUND_DEFAULT_POLICY
          value: all-unauthenticated
        - name: LINKERD2_PROXY_POLICY_CLUSTER_NETWORKS
          value: "10.0.0.0/8,100.64.0.0/10,172.16.0.0/12,192.168.0.0/16"
        - name: LINKERD2_PROXY_CONTROL_STREAM_INITIAL_TIMEOUT
          value: "3s"
        - name: LINKERD2_PROXY_CONTROL_STREAM_IDLE_TIMEOUT
          value: "5m"
        - name: LINKERD2_PROXY_CONTROL_STREAM_LIFETIME
          value: "1h"
        - name: LINKERD2_PROXY_INBOUND_CONNECT_TIMEOUT
          value: "100ms"
        - name: LINKERD2_PROXY_OUTBOUND_CONNECT_TIMEOUT
          value: "1000ms"
        - name: LINKERD2_PROXY_OUTBOUND_DISCOVERY_IDLE_TIMEOUT
          value: "5s"
        - name: LINKERD2_PROXY_INBOUND_DISCOVERY_IDLE_TIMEOUT
          value: "90s"
        - name: LINKERD2_PROXY_CONTROL_LISTEN_ADDR
          value: 0.0.0.0:4190
        - name: LINKERD2_PROXY_ADMIN_LISTEN_ADDR
          value: 0.0.0.0:4191
        - name: LINKERD2_PROXY_OUTBOUND_LISTEN_ADDR
          value: 127.0.0.1:4140
        - name: LINKERD2_PROXY_INBOUND_LISTEN_ADDR
          value: 0.0.0.0:4143
        - name: LINKERD2_PROXY_INBOUND_IPS
          valueFrom:
            fieldRef:
              fieldPath: status.podIPs
        - name: LINKERD2_PROXY_INBOUND_PORTS
          value: "8443,9995"
        - name: LINKERD2_PROXY_DESTINATION_PROFILE_SUFFIXES
          value: svc.cluster.local.
        - name: LINKERD2_PROXY_INBOUND_ACCEPT_KEEPALIVE
          value: 10000ms
        - name: LINKERD2_PROXY_OUTBOUND_CONNECT_KEEPALIVE
          value: 10000ms
        - name: LINKERD2_PROXY_INBOUND_PORTS_DISABLE_PROTOCOL_DETECTION
          value: "25,587,3306,4444,5432,6379,9300,11211"
        - name: LINKERD2_PROXY_DESTINATION_CONTEXT
          value: |
            {"ns":"$(_pod_ns)", "nodeName":"$(_pod_nodeName)", "pod":"$(_pod_name)"}
        - name: _pod_sa
          valueFrom:
            fieldRef:
              fieldPath: spec.serviceAccountName
        - name: _l5d_ns
          value: linkerd-dev
        - name: _l5d_trustdomain
          value: test.trust.domain
        - name: LINKERD2_PROXY_IDENTITY_DIR
          value: /var/run/linkerd/identity/end-entity
        - name: LINKERD2_PROXY_IDENTITY_TRUST_ANCHORS
          valueFrom:
            configMapKeyRef:
              name: linkerd-identity-trust-roots
              key: ca-bundle.crt
        - name: LINKERD2_PROXY_IDENTITY_TOKEN_FILE
          value: /var/run/secrets/tokens/linkerd-identity-token
        - name: LINKERD2_PROXY_IDENTITY_SVC_ADDR
          value: linkerd-identity-headless.linkerd-dev.svc.cluster.local.:8080
        - name: LINKERD2_PROXY_IDENTITY_LOCAL_NAME
          value: $(_pod_sa).$(_pod_ns).serviceaccount.identity.linkerd-dev.test.trust.domain
        - name: LINKERD2_PROXY_IDENTITY_SVC_NAME
          value: linkerd-identity.linkerd-dev.serviceaccount.identity.linkerd-dev.test.trust.domain
        - name: LINKERD2_PROXY_DESTINATION_SVC_NAME
          value: linkerd-destination.linkerd-dev.serviceaccount.identity.linkerd-dev.test.trust.domain
        - name: LINKERD2_PROXY_POLICY_SVC_NAME
          value: linkerd-destination.linkerd-dev.serviceaccount.identity.linkerd-dev.test.trust.domain
        image: cr.l5d.io/linkerd/proxy:test-proxy-version
        imagePullPolicy: IfNotPresent
        livenessProbe:
          httpGet:
            path: /live
            port: 4191
          initialDelaySeconds: 10
        name: linkerd-proxy
        ports:
        - containerPort: 4143
          name: linkerd-proxy
        - containerPort: 4191
          name: linkerd-admin
        readinessProbe:
          httpGet:
            path: /ready
            port: 4191
          initialDelaySeconds: 2
        resources:
          limits:
            memory: "250Mi"
          requests:
            cpu: "100m"
            memory: "20Mi"
        securityContext:
          allowPrivilegeEscalation: false
          capabilities:
            drop:
              - ALL
          readOnlyRootFilesystem: true
          runAsNonRoot: true
          runAsUser: 2102
          seccompProfile:
            type: RuntimeDefault
        terminationMessagePolicy: FallbackToLogsOnError
        lifecycle:
          postStart:
            exec:
              command:
                - /usr/lib/linkerd/linkerd-await
                - --timeout=2m
                - --port=4191
        volumeMounts:
        - mountPath: /var/run/linkerd/identity/end-entity
          name: linkerd-identity-end-entity
        - mountPath: /var/run/secrets/tokens
          name: linkerd-identity-token
      - args:
        - proxy-injector
        - -log-level=info
        - -log-format=plain
        - -linkerd-namespace=linkerd-dev
        - -enable-pprof=false
        image: cr.l5d.io/linkerd/controller:linkerd-version
        imagePullPolicy: IfNotPresent
        livenessProbe:
          httpGet:
            path: /ping
            port: 9995
          initialDelaySeconds: 10
        name: proxy-injector
        ports:
        - containerPort: 8443
          name: proxy-injector
        - containerPort: 9995
          name: admin-http
        readinessProbe:
          failureThreshold: 7
          httpGet:
            path: /ready
            port: 9995
        resources:
          limits:
            memory: "250Mi"
          requests:
            cpu: "100m"
            memory: "50Mi"
        securityContext:
          capabilities:
            drop:
            - ALL
          readOnlyRootFilesystem: true
          runAsNonRoot: true
          runAsUser: 2103
          allowPrivilegeEscalation: false
          seccompProfile:
            type: RuntimeDefault
        volumeMounts:
        - mountPath: /var/run/linkerd/config
          name: config
        - mountPath: /var/run/linkerd/identity/trust-roots
          name: trust-roots
        - mountPath: /var/run/linkerd/tls
          name: tls
          readOnly: true
      initContainers:
      - args:
        - --incoming-proxy-port
        - "4143"
        - --outgoing-proxy-port
        - "4140"
        - --proxy-uid
        - "2102"
        - --inbound-ports-to-ignore
        - "4190,4191,222"
        - --outbound-ports-to-ignore
        - "443,6443"
        image: cr.l5d.io/linkerd/proxy-init:test-proxy-init-version
        imagePullPolicy: IfNotPresent
        name: linkerd-init
        resources:
          limits:
            cpu: "100m"
            memory: "20Mi"
          requests:
            cpu: "100m"
            memory: "20Mi"
        securityContext:
          allowPrivilegeEscalation: false
          capabilities:
            add:
            - NET_ADMIN
            - NET_RAW
          privileged: false
          runAsNonRoot: true
          runAsUser: 65534
          readOnlyRootFilesystem: true
          seccompProfile:
            type: RuntimeDefault
        terminationMessagePolicy: FallbackToLogsOnError
        volumeMounts:
        - mountPath: /run
          name: linkerd-proxy-init-xtables-lock
      securityContext:
        seccompProfile:
          type: RuntimeDefault
      serviceAccountName: linkerd-proxy-injector
      volumes:
      - configMap:
          name: linkerd-config
        name: config
      - configMap:
          name: linkerd-identity-trust-roots
        name: trust-roots
      - name: tls
        secret:
          secretName: linkerd-proxy-injector-k8s-tls
      - emptyDir: {}
        name: linkerd-proxy-init-xtables-lock
      - name: linkerd-identity-token
        projected:
          sources:
          - serviceAccountToken:
              path: linkerd-identity-token
              expirationSeconds: 86400
              audience: identity.l5d.io
      - emptyDir:
          medium: Memory
        name: linkerd-identity-end-entity
---
kind: Service
apiVersion: v1
metadata:
  name: linkerd-proxy-injector
  namespace: linkerd-dev
  labels:
    linkerd.io/control-plane-component: proxy-injector
    linkerd.io/control-plane-ns: linkerd-dev
  annotations:
    linkerd.io/created-by: linkerd/helm linkerd-version
    config.linkerd.io/opaque-ports: "443"
spec:
  type: ClusterIP
  selector:
    linkerd.io/control-plane-component: proxy-injector
  ports:
  - name: proxy-injector
    port: 443
    targetPort: proxy-injector
---
kind: PodDisruptionBudget
apiVersion: policy/v1
metadata:
  name: linkerd-proxy-injector
  namespace: linkerd-dev
  labels:
    linkerd.io/control-plane-component: proxy-injector
    linkerd.io/control-plane-ns: linkerd-dev
  annotations:
    linkerd.io/created-by: linkerd/helm linkerd-version
spec:
  maxUnavailable: 1
  selector:
    matchLabels:
      linkerd.io/control-plane-component: proxy-injector<|MERGE_RESOLUTION|>--- conflicted
+++ resolved
@@ -236,11 +236,7 @@
     verbs:
       - patch
   - apiGroups:
-<<<<<<< HEAD
-    - workload.linkerd.io
-=======
       - workload.linkerd.io
->>>>>>> b5f384f5
     resources:
       - externalworkloads
     verbs:
@@ -1312,11 +1308,7 @@
   template:
     metadata:
       annotations:
-<<<<<<< HEAD
-        checksum/config: c4c332d69979b82b386a600ecd86d8700e2cf6d7adbcf43c95fca55d8373cae2
-=======
         checksum/config: 0ad2f6f283bdfccbf428bff27240f60235400318a505eaca82af2dfcbb4865f5
->>>>>>> b5f384f5
         linkerd.io/created-by: linkerd/helm linkerd-version
         linkerd.io/proxy-version: test-proxy-version
         cluster-autoscaler.kubernetes.io/safe-to-evict: "true"
