---
# Source: linkerd2/templates/namespace.yaml
---
# Source: linkerd2/templates/identity-rbac.yaml
---
###
### Identity Controller Service RBAC
###
kind: ClusterRole
apiVersion: rbac.authorization.k8s.io/v1
metadata:
  name: linkerd-linkerd-dev-identity
  labels:
    linkerd.io/control-plane-component: identity
    linkerd.io/control-plane-ns: linkerd-dev
rules:
- apiGroups: ["authentication.k8s.io"]
  resources: ["tokenreviews"]
  verbs: ["create"]
- apiGroups: ["apps"]
  resources: ["deployments"]
  verbs: ["get"]
- apiGroups: [""]
  resources: ["events"]
  verbs: ["create", "patch"]
---
kind: ClusterRoleBinding
apiVersion: rbac.authorization.k8s.io/v1
metadata:
  name: linkerd-linkerd-dev-identity
  labels:
    linkerd.io/control-plane-component: identity
    linkerd.io/control-plane-ns: linkerd-dev
roleRef:
  apiGroup: rbac.authorization.k8s.io
  kind: ClusterRole
  name: linkerd-linkerd-dev-identity
subjects:
- kind: ServiceAccount
  name: linkerd-identity
  namespace: linkerd-dev
---
kind: ServiceAccount
apiVersion: v1
metadata:
  name: linkerd-identity
  
  labels:
    linkerd.io/control-plane-component: identity
    linkerd.io/control-plane-ns: linkerd-dev
---
# Source: linkerd2/templates/destination-rbac.yaml
---
###
### Destination Controller Service
###
kind: ClusterRole
apiVersion: rbac.authorization.k8s.io/v1
metadata:
  name: linkerd-linkerd-dev-destination
  labels:
    linkerd.io/control-plane-component: destination
    linkerd.io/control-plane-ns: linkerd-dev
rules:
- apiGroups: ["apps"]
  resources: ["replicasets"]
  verbs: ["list", "get", "watch"]
- apiGroups: ["batch"]
  resources: ["jobs"]
  verbs: ["list", "get", "watch"]
- apiGroups: [""]
  resources: ["pods", "endpoints", "services", "nodes", "namespaces"]
  verbs: ["list", "get", "watch"]
- apiGroups: ["linkerd.io"]
  resources: ["serviceprofiles"]
  verbs: ["list", "get", "watch"]
- apiGroups: ["split.smi-spec.io"]
  resources: ["trafficsplits"]
  verbs: ["list", "get", "watch"]
---
kind: ClusterRoleBinding
apiVersion: rbac.authorization.k8s.io/v1
metadata:
  name: linkerd-linkerd-dev-destination
  labels:
    linkerd.io/control-plane-component: destination
    linkerd.io/control-plane-ns: linkerd-dev
roleRef:
  apiGroup: rbac.authorization.k8s.io
  kind: ClusterRole
  name: linkerd-linkerd-dev-destination
subjects:
- kind: ServiceAccount
  name: linkerd-destination
  namespace: linkerd-dev
---
kind: ServiceAccount
apiVersion: v1
metadata:
  name: linkerd-destination
  
  labels:
    linkerd.io/control-plane-component: destination
    linkerd.io/control-plane-ns: linkerd-dev
---
kind: Secret
apiVersion: v1
metadata:
  name: linkerd-sp-validator-k8s-tls
  
  labels:
    linkerd.io/control-plane-component: destination
    linkerd.io/control-plane-ns: linkerd-dev
  annotations:
    linkerd.io/created-by: linkerd/helm linkerd-version
type: kubernetes.io/tls
data:
  tls.crt: dGVzdC1wcm9maWxlLXZhbGlkYXRvci1jcnQtcGVt
  tls.key: dGVzdC1wcm9maWxlLXZhbGlkYXRvci1rZXktcGVt
---
apiVersion: admissionregistration.k8s.io/v1
kind: ValidatingWebhookConfiguration
metadata:
  name: linkerd-sp-validator-webhook-config
  labels:
    linkerd.io/control-plane-component: destination
    linkerd.io/control-plane-ns: linkerd-dev
webhooks:
- name: linkerd-sp-validator.linkerd.io
  namespaceSelector:
    matchExpressions:
    - key: config.linkerd.io/admission-webhooks
      operator: In
      values:
      - enabled
  clientConfig:
    service:
      name: linkerd-sp-validator
      namespace: linkerd-dev
      path: "/"
    caBundle: dGVzdC1wcm9maWxlLXZhbGlkYXRvci1jYS1idW5kbGU=
  failurePolicy: Fail
  admissionReviewVersions: ["v1", "v1beta1"]
  rules:
  - operations: ["CREATE", "UPDATE"]
    apiGroups: ["linkerd.io"]
    apiVersions: ["v1alpha1", "v1alpha2"]
    resources: ["serviceprofiles"]
  sideEffects: None
---
kind: Secret
apiVersion: v1
metadata:
  name: linkerd-policy-validator-k8s-tls
  namespace: linkerd
  labels:
    linkerd.io/control-plane-component: destination
    linkerd.io/control-plane-ns: linkerd
  annotations:
    linkerd.io/created-by: linkerd/helm linkerd-version
type: kubernetes.io/tls
data:
  tls.crt: dGVzdC1wcm9maWxlLXZhbGlkYXRvci1jcnQtcGVt
  tls.key: dGVzdC1wcm9maWxlLXZhbGlkYXRvci1rZXktcGVt
---
apiVersion: admissionregistration.k8s.io/v1
kind: ValidatingWebhookConfiguration
metadata:
  name: linkerd-policy-validator-webhook-config
  labels:
    linkerd.io/control-plane-component: destination
    linkerd.io/control-plane-ns: linkerd
webhooks:
- name: linkerd-policy-validator.linkerd.io
  namespaceSelector:
    matchExpressions:
    - key: config.linkerd.io/admission-webhooks
      operator: NotIn
      values:
      - disabled
  clientConfig:
    service:
      name: linkerd-policy-validator
      namespace: linkerd
      path: "/"
    caBundle: dGVzdC1wcm9maWxlLXZhbGlkYXRvci1jYS1idW5kbGU=
  failurePolicy: Fail
  admissionReviewVersions: ["v1", "v1beta1"]
  rules:
  - operations: ["CREATE", "UPDATE"]
    apiGroups: ["policy.linkerd.io"]
    apiVersions: ["v1alpha1", "v1beta1"]
    resources: ["servers"]
  sideEffects: None
---
apiVersion: rbac.authorization.k8s.io/v1
kind: ClusterRole
metadata:
  name: linkerd-policy
  labels:
    app.kubernetes.io/part-of: Linkerd
    linkerd.io/control-plane-component: destination
    linkerd.io/control-plane-ns: linkerd-dev
rules:
  - apiGroups:
      - ""
    resources:
      - pods
    verbs:
      - get
      - list
      - watch
  - apiGroups:
      - policy.linkerd.io
    resources:
      - servers
      - serverauthorizations
    verbs:
      - get
      - list
      - watch
---
apiVersion: rbac.authorization.k8s.io/v1
kind: ClusterRoleBinding
metadata:
  name: linkerd-destination-policy
  labels:
    app.kubernetes.io/part-of: Linkerd
    linkerd.io/control-plane-component: destination
    linkerd.io/control-plane-ns: linkerd-dev
roleRef:
  apiGroup: rbac.authorization.k8s.io
  kind: ClusterRole
  name: linkerd-policy
subjects:
  - kind: ServiceAccount
    name: linkerd-destination
    namespace: linkerd-dev
---
# Source: linkerd2/templates/heartbeat-rbac.yaml
---
###
### Heartbeat RBAC
###
apiVersion: rbac.authorization.k8s.io/v1
kind: Role
metadata:
  name: linkerd-heartbeat
  
  labels:
    linkerd.io/control-plane-ns: linkerd-dev
rules:
- apiGroups: [""]
  resources: ["configmaps"]
  verbs: ["get"]
  resourceNames: ["linkerd-config"]
---
apiVersion: rbac.authorization.k8s.io/v1
kind: RoleBinding
metadata:
  name: linkerd-heartbeat
  
  labels:
    linkerd.io/control-plane-ns: linkerd-dev
roleRef:
  kind: Role
  name: linkerd-heartbeat
  apiGroup: rbac.authorization.k8s.io
subjects:
- kind: ServiceAccount
  name: linkerd-heartbeat
  namespace: linkerd-dev
---
apiVersion: rbac.authorization.k8s.io/v1
kind: ClusterRole
metadata:
  name: linkerd-heartbeat
  labels:
    linkerd.io/control-plane-ns: linkerd-dev
rules:
- apiGroups: [""]
  resources: ["namespaces"]
  verbs: ["list"]
- apiGroups: ["linkerd.io"]
  resources: ["serviceprofiles"]
  verbs: ["list"]
---
apiVersion: rbac.authorization.k8s.io/v1
kind: ClusterRoleBinding
metadata:
  name: linkerd-heartbeat
  labels:
    linkerd.io/control-plane-ns: linkerd-dev
roleRef:
  kind: ClusterRole
  name: linkerd-heartbeat
  apiGroup: rbac.authorization.k8s.io
subjects:
- kind: ServiceAccount
  name: linkerd-heartbeat
  namespace: linkerd-dev
---
kind: ServiceAccount
apiVersion: v1
metadata:
  name: linkerd-heartbeat
  
  labels:
    linkerd.io/control-plane-component: heartbeat
    linkerd.io/control-plane-ns: linkerd-dev
---
# Source: linkerd2/templates/policy-crd.yaml
---
apiVersion: apiextensions.k8s.io/v1
kind: CustomResourceDefinition
metadata:
  name: servers.policy.linkerd.io
  annotations:
    linkerd.io/created-by: linkerd/helm linkerd-version
  labels:
    linkerd.io/control-plane-ns: linkerd-dev
spec:
  group: policy.linkerd.io
  names:
    kind: Server
    plural: servers
    singular: server
    shortNames: [srv]
  scope: Namespaced
  versions:
    - name: v1alpha1
      served: true
      storage: false
      schema:
        openAPIV3Schema:
          type: object
          required: [spec]
          properties:
            spec:
              type: object
              required:
                - podSelector
                - port
              properties:
                podSelector:
                  type: object
                  description: >-
                    Selects pods in the same namespace.
                  oneOf:
                    - required: [matchExpressions]
                    - required: [matchLabels]
                  properties:
                    matchLabels:
                      type: object
                      x-kubernetes-preserve-unknown-fields: true
                    matchExpressions:
                      type: array
                      items:
                        type: object
                        required: [key, operator]
                        properties:
                          key:
                            type: string
                          operator:
                            type: string
                            enum: [In, NotIn, Exists, DoesNotExist]
                          values:
                            type: array
                            items:
                              type: string
                port:
                  description: >-
                    A port name or number. Must exist in a pod spec.
                  x-kubernetes-int-or-string: true
                proxyProtocol:
                  description: >-
                    Configures protocol discovery for inbound connections.

                    Supersedes the `config.linkerd.io/opaque-ports` annotation.
                  type: string
                  default: unknown
                  enum:
                    - unknown
                    - HTTP/1
                    - HTTP/2
                    - gRPC
                    - opaque
                    - TLS
    - name: v1beta1
      served: true
      storage: true
      schema:
        openAPIV3Schema:
          type: object
          required: [spec]
          properties:
            spec:
              type: object
              required:
                - podSelector
                - port
              properties:
                podSelector:
                  type: object
                  description: >-
                    Selects pods in the same namespace.
                  oneOf:
                    - required: [matchExpressions]
                    - required: [matchLabels]
                  properties:
                    matchLabels:
                      type: object
                      x-kubernetes-preserve-unknown-fields: true
                    matchExpressions:
                      type: array
                      items:
                        type: object
                        required: [key, operator]
                        properties:
                          key:
                            type: string
                          operator:
                            type: string
                            enum: [In, NotIn, Exists, DoesNotExist]
                          values:
                            type: array
                            items:
                              type: string
                port:
                  description: >-
                    A port name or number. Must exist in a pod spec.
                  x-kubernetes-int-or-string: true
                proxyProtocol:
                  description: >-
                    Configures protocol discovery for inbound connections.

                    Supersedes the `config.linkerd.io/opaque-ports` annotation.
                  type: string
                  default: unknown
                  enum:
                    - unknown
                    - HTTP/1
                    - HTTP/2
                    - gRPC
                    - opaque
                    - TLS
      additionalPrinterColumns:
      - name: Port
        type: string
        description: The port the server is listening on
        jsonPath: .spec.port
      - name: Protocol
        type: string
        description: The protocol of the server
        jsonPath: .spec.proxyProtocol
---
apiVersion: apiextensions.k8s.io/v1
kind: CustomResourceDefinition
metadata:
  name: serverauthorizations.policy.linkerd.io
  annotations:
    linkerd.io/created-by: linkerd/helm linkerd-version
  labels:
    linkerd.io/control-plane-ns: linkerd-dev
spec:
  group: policy.linkerd.io
  scope: Namespaced
  names:
    kind: ServerAuthorization
    plural: serverauthorizations
    singular: serverauthorization
    shortNames: [saz]
  versions:
    - name: v1alpha1
      served: true
      storage: false
      schema:
        openAPIV3Schema:
          type: object
          required: [spec]
          properties:
            spec:
              description: >-
                Authorizes clients to communicate with Linkerd-proxied servers.
              type: object
              required: [server, client]
              properties:
                server:
                  description: >-
                    Identifies servers in the same namespace for which this
                    authorization applies.

                    Only one of `name` or `selector` may be specified.
                  type: object
                  oneOf:
                    - required: [name]
                    - required: [selector]
                  properties:
                    name:
                      description: References a `Server` instance by name
                      type: string
                      pattern: '^[a-z0-9]([-a-z0-9]*[a-z0-9])?$'
                    selector:
                      description: >-
                        A label query over servers on which this authorization applies.
                      type: object
                      oneOf:
                        - required: [matchLabels]
                        - required: [matchExpressions]
                      properties:
                        matchLabels:
                          type: object
                          x-kubernetes-preserve-unknown-fields: true
                        matchExpressions:
                          type: array
                          items:
                            type: object
                            required: [key, operator]
                            properties:
                              key:
                                type: string
                              operator:
                                type: string
                                enum: [In, NotIn, Exists, DoesNotExist]
                              values:
                                type: array
                                items:
                                  type: string
                client:
                  description:  Describes clients authorized to access a server.
                  type: object
                  oneOf:
                    - required: [meshTLS]
                    - required: [unauthenticated]
                  properties:
                    networks:
                      description: >-
                        Limits the client IP addresses to which this
                        authorization applies. If unset, the server chooses a
                        default (typically, all IPs or the cluster's pod
                        network).
                      type: array
                      items:
                        type: object
                        required: [cidr]
                        properties:
                          cidr:
                            type: string
                          except:
                            type: array
                            items:
                              type: string
                    unauthenticated:
                      description: >-
                        Authorizes unauthenticated clients to access a server.
                      type: boolean
                    meshTLS:
                      type: object
                      oneOf:
                        - required: [unauthenticatedTLS]
                        - required: [identities]
                        - required: [serviceAccounts]
                      properties:
                        unauthenticatedTLS:
                          type: boolean
                          description: >-
                            Indicates that no client identity is required for
                            communication.

                            This is mostly important for the identity
                            controller, which must terminate TLS connections
                            from clients that do not yet have a certificate.
                        identities:
                          description: >-
                            Authorizes clients with the provided proxy identity
                            strings (as provided via MTLS)

                            The `*` prefix can be used to match all identities in
                            a domain. An identity string of `*` indicates that
                            all authentication clients are authorized.
                          type: array
                          items:
                            type: string
                            pattern: '^(\*|[a-z0-9]([-a-z0-9]*[a-z0-9])?)(\.[a-z0-9]([-a-z0-9]*[a-z0-9])?)*$'
                        serviceAccounts:
                          description: >-
                            Authorizes clients with the provided proxy identity
                            service accounts (as provided via MTLS)
                          type: array
                          items:
                            type: object
                            required: [name]
                            properties:
                              name:
                                description: The ServiceAccount's name.
                                type: string
                                pattern: '^[a-z0-9]([-a-z0-9]*[a-z0-9])?$'
                              namespace:
                                description: >-
                                  The ServiceAccount's namespace. If unset, the
                                  authorization's namespace is used.
                                type: string
                                pattern: '^[a-z0-9]([-a-z0-9]*[a-z0-9])?$'
    - name: v1beta1
      served: true
      storage: true
      schema:
        openAPIV3Schema:
          type: object
          required: [spec]
          properties:
            spec:
              description: >-
                Authorizes clients to communicate with Linkerd-proxied servers.
              type: object
              required: [server, client]
              properties:
                server:
                  description: >-
                    Identifies servers in the same namespace for which this
                    authorization applies.

                    Only one of `name` or `selector` may be specified.
                  type: object
                  oneOf:
                    - required: [name]
                    - required: [selector]
                  properties:
                    name:
                      description: References a `Server` instance by name
                      type: string
                      pattern: '^[a-z0-9]([-a-z0-9]*[a-z0-9])?$'
                    selector:
                      description: >-
                        A label query over servers on which this authorization applies.
                      type: object
                      oneOf:
                        - required: [matchLabels]
                        - required: [matchExpressions]
                      properties:
                        matchLabels:
                          type: object
                          x-kubernetes-preserve-unknown-fields: true
                        matchExpressions:
                          type: array
                          items:
                            type: object
                            required: [key, operator]
                            properties:
                              key:
                                type: string
                              operator:
                                type: string
                                enum: [In, NotIn, Exists, DoesNotExist]
                              values:
                                type: array
                                items:
                                  type: string
                client:
                  description:  Describes clients authorized to access a server.
                  type: object
                  oneOf:
                    - required: [meshTLS]
                    - required: [unauthenticated]
                  properties:
                    networks:
                      description: >-
                        Limits the client IP addresses to which this
                        authorization applies. If unset, the server chooses a
                        default (typically, all IPs or the cluster's pod
                        network).
                      type: array
                      items:
                        type: object
                        required: [cidr]
                        properties:
                          cidr:
                            type: string
                          except:
                            type: array
                            items:
                              type: string
                    unauthenticated:
                      description: >-
                        Authorizes unauthenticated clients to access a server.
                      type: boolean
                    meshTLS:
                      type: object
                      oneOf:
                        - required: [unauthenticatedTLS]
                        - required: [identities]
                        - required: [serviceAccounts]
                      properties:
                        unauthenticatedTLS:
                          type: boolean
                          description: >-
                            Indicates that no client identity is required for
                            communication.

                            This is mostly important for the identity
                            controller, which must terminate TLS connections
                            from clients that do not yet have a certificate.
                        identities:
                          description: >-
                            Authorizes clients with the provided proxy identity
                            strings (as provided via MTLS)

                            The `*` prefix can be used to match all identities in
                            a domain. An identity string of `*` indicates that
                            all authentication clients are authorized.
                          type: array
                          items:
                            type: string
                            pattern: '^(\*|[a-z0-9]([-a-z0-9]*[a-z0-9])?)(\.[a-z0-9]([-a-z0-9]*[a-z0-9])?)*$'
                        serviceAccounts:
                          description: >-
                            Authorizes clients with the provided proxy identity
                            service accounts (as provided via MTLS)
                          type: array
                          items:
                            type: object
                            required: [name]
                            properties:
                              name:
                                description: The ServiceAccount's name.
                                type: string
                                pattern: '^[a-z0-9]([-a-z0-9]*[a-z0-9])?$'
                              namespace:
                                description: >-
                                  The ServiceAccount's namespace. If unset, the
                                  authorization's namespace is used.
                                type: string
                                pattern: '^[a-z0-9]([-a-z0-9]*[a-z0-9])?$'
      additionalPrinterColumns:
      - name: Server
        type: string
        description: The server that this grants access to
        jsonPath: .spec.server.name
---
# Source: linkerd2/templates/serviceprofile-crd.yaml
---
###
### Service Profile CRD
###
apiVersion: apiextensions.k8s.io/v1
kind: CustomResourceDefinition
metadata:
  name: serviceprofiles.linkerd.io
  annotations:
    linkerd.io/created-by: linkerd/helm linkerd-version
  labels:
    linkerd.io/control-plane-ns: linkerd-dev
spec:
  group: linkerd.io
  versions:
  - name: v1alpha1
    served: true
    storage: false
    schema:
      openAPIV3Schema:
        type: object
        properties:
          spec:
            type: object
            description: Spec is the custom resource spec
            required:
            - routes
            properties:
              dstOverrides:
                type: array
                required:
                - authority
                - weight
                items:
                  type: object
                  description: WeightedDst is a weighted alternate destination.
                  properties:
                    authority:
                      type: string
                    weight:
                      x-kubernetes-int-or-string: true
                      anyOf:
                      - type: integer
                      - type: string
                      pattern: ^(\+|-)?(([0-9]+(\.[0-9]*)?)|(\.[0-9]+))(([KMGTPE]i)|[numkMGTPE]|([eE](\+|-)?(([0-9]+(\.[0-9]*)?)|(\.[0-9]+))))?$
              opaquePorts:
                type: array
                items:
                  type: string
              retryBudget:
                type: object
                required:
                - minRetriesPerSecond
                - retryRatio
                - ttl
                description: RetryBudget describes the maximum number of retries that should be issued to this service.
                properties:
                  minRetriesPerSecond:
                    format: int32
                    type: integer
                  retryRatio:
                    type: number
                    format: float
                  ttl:
                    type: string
              routes:
                type: array
                items:
                  type: object
                  description: RouteSpec specifies a Route resource.
                  required:
                  - condition
                  - name
                  properties:
                    condition:
                      type: object
                      description: RequestMatch describes the conditions under which to match a Route.
                      properties:
                        pathRegex:
                          type: string
                        method:
                          type: string
                        all:
                          type: array
                          items:
                            type: object
                            x-kubernetes-preserve-unknown-fields: true
                        any:
                          type: array
                          items:
                            type: object
                            x-kubernetes-preserve-unknown-fields: true
                        not:
                          type: array
                          items:
                            type: object
                            x-kubernetes-preserve-unknown-fields: true
                    isRetryable:
                      type: boolean
                    name:
                      type: string
                    timeout:
                      type: string
                    responseClasses:
                      type: array
                      items:
                        type: object
                        required:
                        - condition
                        description: ResponseClass describes how to classify a response (e.g. success or failures).
                        properties:
                          condition:
                            type: object
                            description: ResponseMatch describes the conditions under
                              which to classify a response.
                            properties:
                              all:
                                type: array
                                items:
                                  type: object
                                  x-kubernetes-preserve-unknown-fields: true
                              any:
                                type: array
                                items:
                                  type: object
                                  x-kubernetes-preserve-unknown-fields: true
                              not:
                                type: array
                                items:
                                  type: object
                                  x-kubernetes-preserve-unknown-fields: true
                              status:
                                type: object
                                description: Range describes a range of integers (e.g. status codes).
                                properties:
                                  max:
                                    format: int32
                                    type: integer
                                  min:
                                    format: int32
                                    type: integer
                          isFailure:
                            type: boolean
  - name: v1alpha2
    served: true
    storage: true
    schema:
      openAPIV3Schema:
        type: object
        properties:
          spec:
            type: object
            description: Spec is the custom resource spec
            properties:
              dstOverrides:
                type: array
                required:
                - authority
                - weight
                items:
                  type: object
                  description: WeightedDst is a weighted alternate destination.
                  properties:
                    authority:
                      type: string
                    weight:
                      x-kubernetes-int-or-string: true
                      anyOf:
                      - type: integer
                      - type: string
                      pattern: ^(\+|-)?(([0-9]+(\.[0-9]*)?)|(\.[0-9]+))(([KMGTPE]i)|[numkMGTPE]|([eE](\+|-)?(([0-9]+(\.[0-9]*)?)|(\.[0-9]+))))?$
              opaquePorts:
                type: array
                items:
                  type: string
              retryBudget:
                type: object
                required:
                - minRetriesPerSecond
                - retryRatio
                - ttl
                description: RetryBudget describes the maximum number of retries that should be issued to this service.
                properties:
                  minRetriesPerSecond:
                    format: int32
                    type: integer
                  retryRatio:
                    type: number
                    format: float
                  ttl:
                    type: string
              routes:
                type: array
                items:
                  type: object
                  description: RouteSpec specifies a Route resource.
                  required:
                  - condition
                  - name
                  properties:
                    condition:
                      type: object
                      description: RequestMatch describes the conditions under which to match a Route.
                      properties:
                        pathRegex:
                          type: string
                        method:
                          type: string
                        all:
                          type: array
                          items:
                            type: object
                            x-kubernetes-preserve-unknown-fields: true
                        any:
                          type: array
                          items:
                            type: object
                            x-kubernetes-preserve-unknown-fields: true
                        not:
                          type: array
                          items:
                            type: object
                            x-kubernetes-preserve-unknown-fields: true
                    isRetryable:
                      type: boolean
                    name:
                      type: string
                    timeout:
                      type: string
                    responseClasses:
                      type: array
                      items:
                        type: object
                        required:
                        - condition
                        description: ResponseClass describes how to classify a response (e.g. success or failures).
                        properties:
                          condition:
                            type: object
                            description: ResponseMatch describes the conditions under
                              which to classify a response.
                            properties:
                              all:
                                type: array
                                items:
                                  type: object
                                  x-kubernetes-preserve-unknown-fields: true
                              any:
                                type: array
                                items:
                                  type: object
                                  x-kubernetes-preserve-unknown-fields: true
                              not:
                                type: array
                                items:
                                  type: object
                                  x-kubernetes-preserve-unknown-fields: true
                              status:
                                type: object
                                description: Range describes a range of integers (e.g. status codes).
                                properties:
                                  max:
                                    format: int32
                                    type: integer
                                  min:
                                    format: int32
                                    type: integer
                          isFailure:
                            type: boolean
  scope: Namespaced
  preserveUnknownFields: false
  names:
    plural: serviceprofiles
    singular: serviceprofile
    kind: ServiceProfile
    shortNames:
    - sp
---
# Source: linkerd2/templates/trafficsplit-crd.yaml
---
###
### TrafficSplit CRD
### Copied from github.com/servicemeshinterface/smi-sdk-go/blob/d4e76b1cd7a33ead5f38d1262dd838a31c80f4e5/crds/split.yaml
###
apiVersion: apiextensions.k8s.io/v1
kind: CustomResourceDefinition
metadata:
  name: trafficsplits.split.smi-spec.io
  annotations:
    linkerd.io/created-by: linkerd/helm linkerd-version
  labels:
    linkerd.io/control-plane-ns: linkerd-dev
spec:
  group: split.smi-spec.io
  scope: Namespaced
  conversion:
    strategy: None
  names:
    kind: TrafficSplit
    listKind: TrafficSplitList
    shortNames:
      - ts
    plural: trafficsplits
    singular: trafficsplit
  versions:
    - name: v1alpha1
      served: true
      storage: true
      schema:
        openAPIV3Schema:
          type: object
          properties:
            spec:
              type: object
              required:
                - service
                - backends
              properties:
                service:
                  description: The apex service of this split.
                  type: string
                backends:
                  description: The backend services of this split.
                  type: array
                  items:
                    type: object
                    required: ['service', 'weight']
                    properties:
                      service:
                        description: Name of the Kubernetes service.
                        type: string
                      weight:
                        description: Traffic weight value of this backend.
                        x-kubernetes-int-or-string: true
      additionalPrinterColumns:
      - name: Service
        type: string
        description: The apex service of this split.
        jsonPath: .spec.service
    - name: v1alpha2
      served: true
      storage: false
      additionalPrinterColumns:
      - name: Service
        type: string
        description: The apex service of this split.
        jsonPath: .spec.service
      schema:
        openAPIV3Schema:
          type: object
          properties:
            spec:
              type: object
              required:
                - service
                - backends
              properties:
                service:
                  description: The apex service of this split.
                  type: string
                backends:
                  description: The backend services of this split.
                  type: array
                  items:
                    type: object
                    required: ['service', 'weight']
                    properties:
                      service:
                        description: Name of the Kubernetes service.
                        type: string
                      weight:
                        description: Traffic weight value of this backend.
                        type: number
  preserveUnknownFields: false
---
# Source: linkerd2/templates/proxy-injector-rbac.yaml
---
###
### Proxy Injector RBAC
###
kind: ClusterRole
apiVersion: rbac.authorization.k8s.io/v1
metadata:
  name: linkerd-linkerd-dev-proxy-injector
  labels:
    linkerd.io/control-plane-component: proxy-injector
    linkerd.io/control-plane-ns: linkerd-dev
rules:
- apiGroups: [""]
  resources: ["events"]
  verbs: ["create", "patch"]
- apiGroups: [""]
  resources: ["namespaces", "replicationcontrollers"]
  verbs: ["list", "get", "watch"]
- apiGroups: [""]
  resources: ["pods"]
  verbs: ["list", "watch"]
- apiGroups: ["extensions", "apps"]
  resources: ["deployments", "replicasets", "daemonsets", "statefulsets"]
  verbs: ["list", "get", "watch"]
- apiGroups: ["extensions", "batch"]
  resources: ["cronjobs", "jobs"]
  verbs: ["list", "get", "watch"]
---
kind: ClusterRoleBinding
apiVersion: rbac.authorization.k8s.io/v1
metadata:
  name: linkerd-linkerd-dev-proxy-injector
  labels:
    linkerd.io/control-plane-component: proxy-injector
    linkerd.io/control-plane-ns: linkerd-dev
subjects:
- kind: ServiceAccount
  name: linkerd-proxy-injector
  namespace: linkerd-dev
  apiGroup: ""
roleRef:
  kind: ClusterRole
  name: linkerd-linkerd-dev-proxy-injector
  apiGroup: rbac.authorization.k8s.io
---
kind: ServiceAccount
apiVersion: v1
metadata:
  name: linkerd-proxy-injector
  
  labels:
    linkerd.io/control-plane-component: proxy-injector
    linkerd.io/control-plane-ns: linkerd-dev
---
kind: Secret
apiVersion: v1
metadata:
  name: linkerd-proxy-injector-k8s-tls
  
  labels:
    linkerd.io/control-plane-component: proxy-injector
    linkerd.io/control-plane-ns: linkerd-dev
  annotations:
    linkerd.io/created-by: linkerd/helm linkerd-version
type: kubernetes.io/tls
data:
  tls.crt: dGVzdC1wcm94eS1pbmplY3Rvci1jcnQtcGVt
  tls.key: dGVzdC1wcm94eS1pbmplY3Rvci1rZXktcGVt
---
apiVersion: admissionregistration.k8s.io/v1
kind: MutatingWebhookConfiguration
metadata:
  name: linkerd-proxy-injector-webhook-config
  labels:
    linkerd.io/control-plane-component: proxy-injector
    linkerd.io/control-plane-ns: linkerd-dev
webhooks:
- name: linkerd-proxy-injector.linkerd.io
  namespaceSelector:
    matchExpressions:
    - key: config.linkerd.io/admission-webhooks
      operator: In
      values:
      - enabled
  clientConfig:
    service:
      name: linkerd-proxy-injector
      namespace: linkerd-dev
      path: "/"
    caBundle: dGVzdC1wcm94eS1pbmplY3Rvci1jYS1idW5kbGU=
  failurePolicy: Fail
  admissionReviewVersions: ["v1", "v1beta1"]
  rules:
  - operations: [ "CREATE" ]
    apiGroups: [""]
    apiVersions: ["v1"]
    resources: ["pods", "services"]
  sideEffects: None
---
# Source: linkerd2/templates/psp.yaml
---
# Source: linkerd2/templates/config.yaml
---
kind: ConfigMap
apiVersion: v1
metadata:
  name: linkerd-config
  
  labels:
    linkerd.io/control-plane-component: controller
    linkerd.io/control-plane-ns: linkerd-dev
  annotations:
    linkerd.io/created-by: linkerd/helm linkerd-version
data:
  values: |
    cliVersion: ""
    clusterDomain: cluster.local
    clusterNetworks: 10.0.0.0/8,100.64.0.0/10,172.16.0.0/12,192.168.0.0/16
    cniEnabled: false
    controlPlaneTracing: false
    controlPlaneTracingNamespace: linkerd-jaeger
    controllerImage: cr.l5d.io/linkerd/controller
    controllerImageVersion: linkerd-version
    controllerLogFormat: plain
    controllerLogLevel: info
    controllerReplicas: 3
    controllerUID: 2103
    debugContainer:
      image:
        name: cr.l5d.io/linkerd/debug
        pullPolicy: ""
        version: test-debug-version
    destinationProxyResources: null
    destinationResources:
      cpu:
        limit: ""
        request: 100m
      ephemeral-storage:
        limit: ""
        request: ""
      memory:
        limit: 250Mi
        request: 50Mi
    disableHeartBeat: false
    enableEndpointSlices: false
    enableH2Upgrade: true
    enablePodAntiAffinity: true
    grafanaUrl: ""
    heartbeatResources:
      cpu:
        limit: ""
        request: 100m
      ephemeral-storage:
        limit: ""
        request: ""
      memory:
        limit: 250Mi
        request: 50Mi
    heartbeatSchedule: 1 2 3 4 5
    highAvailability: false
    identity:
      issuer:
        clockSkewAllowance: 20s
        externalCA: false
        issuanceLifetime: 24h0m0s
        scheme: linkerd.io/tls
        tls:
          crtPEM: test-crt-pem
      serviceAccountTokenProjection: true
    identityProxyResources: null
    identityResources:
      cpu:
        limit: ""
        request: 100m
      ephemeral-storage:
        limit: ""
        request: ""
      memory:
        limit: 250Mi
        request: 10Mi
    identityTrustAnchorsPEM: test-trust-anchor
    identityTrustDomain: test.trust.domain
    imagePullPolicy: IfNotPresent
    imagePullSecrets: null
    linkerdVersion: linkerd-version
    nodeSelector:
      beta.kubernetes.io/os: linux
    podAnnotations: {}
    podLabels: {}
    policyController:
      defaultAllowPolicy: all-unauthenticated
      image:
        name: cr.l5d.io/linkerd/policy-controller
        pullPolicy: ""
        version: ""
      logLevel: linkerd=info,warn
      resources:
        cpu:
          limit: ""
          request: ""
        ephemeral-storage:
          limit: ""
          request: ""
        memory:
          limit: ""
          request: ""
    policyValidator:
      caBundle: test-profile-validator-ca-bundle
      crtPEM: test-profile-validator-crt-pem
      externalSecret: false
      keyPEM: test-profile-validator-key-pem
      namespaceSelector:
        matchExpressions:
        - key: config.linkerd.io/admission-webhooks
          operator: NotIn
          values:
          - disabled
    priorityClassName: ""
    profileValidator:
      caBundle: test-profile-validator-ca-bundle
      crtPEM: test-profile-validator-crt-pem
      externalSecret: false
      namespaceSelector:
        matchExpressions:
        - key: config.linkerd.io/admission-webhooks
          operator: In
          values:
          - enabled
    prometheusUrl: ""
    proxy:
      await: true
      capabilities: null
      defaultInboundPolicy: ""
      disableIdentity: false
      enableExternalProfiles: false
      image:
        name: cr.l5d.io/linkerd/proxy
        pullPolicy: ""
        version: test-proxy-version
      inboundConnectTimeout: 100ms
      isGateway: false
      isIngress: false
      logFormat: plain
      logLevel: warn,linkerd=info
      opaquePorts: 25,587,3306,4444,5432,6379,9300,11211
      outboundConnectTimeout: 1000ms
      podInboundPorts: ""
      ports:
        admin: 4191
        control: 4190
        inbound: 4143
        outbound: 4140
      requireIdentityOnInboundPorts: ""
      resources:
        cpu:
          limit: ""
          request: 100m
        ephemeral-storage:
          limit: ""
          request: ""
        memory:
          limit: 250Mi
          request: 20Mi
      saMountPath: null
      uid: 2102
      waitBeforeExitSeconds: 0
    proxyContainerName: linkerd-proxy
    proxyInit:
      capabilities: null
      closeWaitTimeoutSecs: 0
      ignoreInboundPorts: "222"
      ignoreOutboundPorts: "111"
      image:
        name: cr.l5d.io/linkerd/proxy-init
        pullPolicy: ""
        version: test-proxy-init-version
      logFormat: ""
      logLevel: ""
      resources:
        cpu:
          limit: 100m
          request: 10m
        ephemeral-storage:
          limit: ""
          request: ""
        memory:
          limit: 50Mi
          request: 10Mi
      saMountPath: null
      xtMountPath:
        mountPath: /run
        name: linkerd-proxy-init-xtables-lock
        readOnly: false
    proxyInjector:
      caBundle: test-proxy-injector-ca-bundle
      crtPEM: test-proxy-injector-crt-pem
      externalSecret: false
      namespaceSelector:
        matchExpressions:
        - key: config.linkerd.io/admission-webhooks
          operator: In
          values:
          - enabled
    proxyInjectorProxyResources: null
    proxyInjectorResources:
      cpu:
        limit: ""
        request: 100m
      ephemeral-storage:
        limit: ""
        request: ""
      memory:
        limit: 250Mi
        request: 50Mi
    tap:
      caBundle: test-tap-ca-bundle
      crtPEM: test-tap-crt-pem
      keyPEM: test-tap-key-pem
    tolerations: null
    webhookFailurePolicy: Fail
---
# Source: linkerd2/templates/identity.yaml
---
###
### Identity Controller Service
###
---
kind: Secret
apiVersion: v1
metadata:
  name: linkerd-identity-issuer
  
  labels:
    linkerd.io/control-plane-component: identity
    linkerd.io/control-plane-ns: linkerd-dev
  annotations:
    linkerd.io/created-by: linkerd/helm linkerd-version
data:
  crt.pem: dGVzdC1jcnQtcGVt
  key.pem: dGVzdC1rZXktcGVt
---
kind: ConfigMap
apiVersion: v1
metadata:
  name: linkerd-identity-trust-roots
  
  labels:
    linkerd.io/control-plane-component: identity
    linkerd.io/control-plane-ns: linkerd-dev
  annotations:
    linkerd.io/created-by: linkerd/helm linkerd-version
data:
  ca-bundle.crt: |
    test-trust-anchor
---
kind: Service
apiVersion: v1
metadata:
  name: linkerd-identity
  
  labels:
    linkerd.io/control-plane-component: identity
    linkerd.io/control-plane-ns: linkerd-dev
  annotations:
    linkerd.io/created-by: linkerd/helm linkerd-version
spec:
  type: ClusterIP
  selector:
    linkerd.io/control-plane-component: identity
  ports:
  - name: grpc
    port: 8080
    targetPort: 8080
---
kind: Service
apiVersion: v1
metadata:
  name: linkerd-identity-headless
  
  labels:
    linkerd.io/control-plane-component: identity
    linkerd.io/control-plane-ns: linkerd-dev
  annotations:
    linkerd.io/created-by: linkerd/helm linkerd-version
spec:
  clusterIP: None
  selector:
    linkerd.io/control-plane-component: identity
  ports:
  - name: grpc
    port: 8080
    targetPort: 8080
---
kind: PodDisruptionBudget
apiVersion: policy/v1beta1
metadata:
  name: linkerd-identity
  
  labels:
    linkerd.io/control-plane-component: identity
    linkerd.io/control-plane-ns: linkerd-dev
  annotations:
    linkerd.io/created-by: linkerd/helm linkerd-version
spec:
  maxUnavailable: 1
  selector:
    matchLabels:
      linkerd.io/control-plane-component: identity
---
apiVersion: apps/v1
kind: Deployment
metadata:
  annotations:
    linkerd.io/created-by: linkerd/helm linkerd-version
  labels:
    app.kubernetes.io/name: identity
    app.kubernetes.io/part-of: Linkerd
    app.kubernetes.io/version: linkerd-version
    linkerd.io/control-plane-component: identity
    linkerd.io/control-plane-ns: linkerd-dev
  name: linkerd-identity
  
spec:
  replicas: 3
  selector:
    matchLabels:
      linkerd.io/control-plane-component: identity
      linkerd.io/control-plane-ns: linkerd-dev
      linkerd.io/proxy-deployment: linkerd-identity
  strategy:
    rollingUpdate:
      maxUnavailable: 1
  template:
    metadata:
      annotations:
        linkerd.io/created-by: linkerd/helm linkerd-version
        linkerd.io/identity-mode: default
        linkerd.io/proxy-version: test-proxy-version
        config.linkerd.io/default-inbound-policy: "all-unauthenticated"
      labels:
        linkerd.io/control-plane-component: identity
        linkerd.io/control-plane-ns: linkerd-dev
        linkerd.io/workload-ns: linkerd-dev
        linkerd.io/proxy-deployment: linkerd-identity
    spec:
      nodeSelector:
        beta.kubernetes.io/os: linux
      affinity:
        podAntiAffinity:
          preferredDuringSchedulingIgnoredDuringExecution:
          - podAffinityTerm:
              labelSelector:
                matchExpressions:
                - key: linkerd.io/control-plane-component
                  operator: In
                  values:
                  - identity
              topologyKey: failure-domain.beta.kubernetes.io/zone
            weight: 100
          requiredDuringSchedulingIgnoredDuringExecution:
          - labelSelector:
              matchExpressions:
              - key: linkerd.io/control-plane-component
                operator: In
                values:
                - identity
            topologyKey: kubernetes.io/hostname
      containers:
      - args:
        - identity
        - -log-level=info
        - -log-format=plain
        - -controller-namespace=linkerd-dev
        - -identity-trust-domain=test.trust.domain
        - -identity-issuance-lifetime=24h0m0s
        - -identity-clock-skew-allowance=20s
        - -identity-scheme=linkerd.io/tls
        env:
        - name: LINKERD_DISABLED
          value: "linkerd-await cannot block the identity controller"
        image: cr.l5d.io/linkerd/controller:linkerd-version
        imagePullPolicy: IfNotPresent
        livenessProbe:
          httpGet:
            path: /ping
            port: 9990
          initialDelaySeconds: 10
        name: identity
        ports:
        - containerPort: 8080
          name: grpc
        - containerPort: 9990
          name: admin-http
        readinessProbe:
          failureThreshold: 7
          httpGet:
            path: /ready
            port: 9990
        resources:
          limits:
            memory: "250Mi"
          requests:
            cpu: "100m"
            memory: "10Mi"
        securityContext:
          runAsUser: 2103
        volumeMounts:
        - mountPath: /var/run/linkerd/identity/issuer
          name: identity-issuer
        - mountPath: /var/run/linkerd/identity/trust-roots/
          name: trust-roots
      - env:
        - name: _pod_name
          valueFrom:
            fieldRef:
              fieldPath: metadata.name
        - name: _pod_ns
          valueFrom:
            fieldRef:
              fieldPath: metadata.namespace
        - name: _pod_nodeName
          valueFrom:
            fieldRef:
              fieldPath: spec.nodeName
        - name: LINKERD2_PROXY_INBOUND_PORTS_REQUIRE_TLS
          value: "8080"
        - name: LINKERD2_PROXY_LOG
          value: "warn,linkerd=info"
        - name: LINKERD2_PROXY_LOG_FORMAT
          value: "plain"
        - name: LINKERD2_PROXY_DESTINATION_SVC_ADDR
          value: linkerd-dst-headless.linkerd-dev.svc.cluster.local.:8086
        - name: LINKERD2_PROXY_DESTINATION_PROFILE_NETWORKS
          value: "10.0.0.0/8,100.64.0.0/10,172.16.0.0/12,192.168.0.0/16"
        - name: LINKERD2_PROXY_POLICY_SVC_ADDR
          value: linkerd-policy.linkerd.svc.cluster.local.:8090
        - name: LINKERD2_PROXY_POLICY_WORKLOAD
          value: "$(_pod_ns):$(_pod_name)"
        - name: LINKERD2_PROXY_INBOUND_DEFAULT_POLICY
          value: all-unauthenticated
        - name: LINKERD2_PROXY_POLICY_CLUSTER_NETWORKS
          value: "10.0.0.0/8,100.64.0.0/10,172.16.0.0/12,192.168.0.0/16"
        - name: LINKERD2_PROXY_INBOUND_CONNECT_TIMEOUT
          value: "100ms"
        - name: LINKERD2_PROXY_OUTBOUND_CONNECT_TIMEOUT
          value: "1000ms"
        - name: LINKERD2_PROXY_CONTROL_LISTEN_ADDR
          value: 0.0.0.0:4190
        - name: LINKERD2_PROXY_ADMIN_LISTEN_ADDR
          value: 0.0.0.0:4191
        - name: LINKERD2_PROXY_OUTBOUND_LISTEN_ADDR
          value: 127.0.0.1:4140
        - name: LINKERD2_PROXY_INBOUND_LISTEN_ADDR
          value: 0.0.0.0:4143
        - name: LINKERD2_PROXY_INBOUND_IPS
          valueFrom:
            fieldRef:
              fieldPath: status.podIPs
        - name: LINKERD2_PROXY_INBOUND_PORTS
          value: "8080,9990"
        - name: LINKERD2_PROXY_DESTINATION_PROFILE_SUFFIXES
          value: svc.cluster.local.
        - name: LINKERD2_PROXY_INBOUND_ACCEPT_KEEPALIVE
          value: 10000ms
        - name: LINKERD2_PROXY_OUTBOUND_CONNECT_KEEPALIVE
          value: 10000ms
        - name: LINKERD2_PROXY_INBOUND_PORTS_DISABLE_PROTOCOL_DETECTION
          value: "25,587,3306,4444,5432,6379,9300,11211"
        - name: LINKERD2_PROXY_DESTINATION_CONTEXT
          value: |
            {"ns":"$(_pod_ns)", "nodeName":"$(_pod_nodeName)"}
        - name: _pod_sa
          valueFrom:
            fieldRef:
              fieldPath: spec.serviceAccountName
        - name: _l5d_ns
          value: linkerd
        - name: _l5d_trustdomain
          value: test.trust.domain
        - name: LINKERD2_PROXY_IDENTITY_DIR
          value: /var/run/linkerd/identity/end-entity
        - name: LINKERD2_PROXY_IDENTITY_TRUST_ANCHORS
          valueFrom:
            configMapKeyRef:
              name: linkerd-identity-trust-roots
              key: ca-bundle.crt
        - name: LINKERD2_PROXY_IDENTITY_TOKEN_FILE
          value: /var/run/secrets/tokens/linkerd-identity-token
        - name: LINKERD2_PROXY_IDENTITY_SVC_ADDR
          value: localhost.:8080
<<<<<<< HEAD
        - name: _pod_sa
          valueFrom:
            fieldRef:
              fieldPath: spec.serviceAccountName
        - name: _l5d_ns
          value: linkerd-dev
        - name: _l5d_trustdomain
          value: test.trust.domain
=======
>>>>>>> be0406f4
        - name: LINKERD2_PROXY_IDENTITY_LOCAL_NAME
          value: $(_pod_sa).$(_pod_ns).serviceaccount.identity.linkerd.test.trust.domain
        - name: LINKERD2_PROXY_IDENTITY_SVC_NAME
          value: linkerd-identity.linkerd.serviceaccount.identity.linkerd.test.trust.domain
        - name: LINKERD2_PROXY_DESTINATION_SVC_NAME
          value: linkerd-destination.linkerd.serviceaccount.identity.linkerd.test.trust.domain
        - name: LINKERD2_PROXY_POLICY_SVC_NAME
          value: linkerd-destination.linkerd.serviceaccount.identity.linkerd.test.trust.domain
        image: cr.l5d.io/linkerd/proxy:test-proxy-version
        imagePullPolicy: IfNotPresent
        livenessProbe:
          httpGet:
            path: /live
            port: 4191
          initialDelaySeconds: 10
        name: linkerd-proxy
        ports:
        - containerPort: 4143
          name: linkerd-proxy
        - containerPort: 4191
          name: linkerd-admin
        readinessProbe:
          httpGet:
            path: /ready
            port: 4191
          initialDelaySeconds: 2
        resources:
          limits:
            memory: "250Mi"
          requests:
            cpu: "100m"
            memory: "20Mi"
        securityContext:
          allowPrivilegeEscalation: false
          readOnlyRootFilesystem: true
          runAsUser: 2102
        terminationMessagePolicy: FallbackToLogsOnError
        volumeMounts:
        - mountPath: /var/run/linkerd/identity/end-entity
          name: linkerd-identity-end-entity
        - mountPath: /var/run/secrets/tokens
          name: linkerd-identity-token
      initContainers:
      - args:
        - --incoming-proxy-port
        - "4143"
        - --outgoing-proxy-port
        - "4140"
        - --proxy-uid
        - "2102"
        - --inbound-ports-to-ignore
        - "4190,4191,222"
        - --outbound-ports-to-ignore
        - "443"
        image: cr.l5d.io/linkerd/proxy-init:test-proxy-init-version
        imagePullPolicy: IfNotPresent
        name: linkerd-init
        resources:
          limits:
            cpu: "100m"
            memory: "50Mi"
          requests:
            cpu: "10m"
            memory: "10Mi"
        securityContext:
          allowPrivilegeEscalation: false
          capabilities:
            add:
            - NET_ADMIN
            - NET_RAW
          privileged: false
          runAsNonRoot: true
          readOnlyRootFilesystem: true
        terminationMessagePolicy: FallbackToLogsOnError
        volumeMounts:
        - mountPath: /run
          name: linkerd-proxy-init-xtables-lock
      serviceAccountName: linkerd-identity
      volumes:
      - name: identity-issuer
        secret:
          secretName: linkerd-identity-issuer
      - configMap:
          name: linkerd-identity-trust-roots
        name: trust-roots
      - emptyDir: {}
        name: linkerd-proxy-init-xtables-lock
      - name: linkerd-identity-token
        projected:
          sources:
          - serviceAccountToken:
              path: linkerd-identity-token
              expirationSeconds: 86400
              audience: identity.l5d.io
      - emptyDir:
          medium: Memory
        name: linkerd-identity-end-entity
---
# Source: linkerd2/templates/destination.yaml
---
###
### Destination Controller Service
###
kind: Service
apiVersion: v1
metadata:
  name: linkerd-dst
  
  labels:
    linkerd.io/control-plane-component: destination
    linkerd.io/control-plane-ns: linkerd-dev
  annotations:
    linkerd.io/created-by: linkerd/helm linkerd-version
spec:
  type: ClusterIP
  selector:
    linkerd.io/control-plane-component: destination
  ports:
  - name: grpc
    port: 8086
    targetPort: 8086
---
kind: Service
apiVersion: v1
metadata:
  name: linkerd-dst-headless
  
  labels:
    linkerd.io/control-plane-component: destination
    linkerd.io/control-plane-ns: linkerd-dev
  annotations:
    linkerd.io/created-by: linkerd/helm linkerd-version
spec:
  clusterIP: None
  selector:
    linkerd.io/control-plane-component: destination
  ports:
  - name: grpc
    port: 8086
    targetPort: 8086
---
kind: Service
apiVersion: v1
metadata:
  name: linkerd-sp-validator
  
  labels:
    linkerd.io/control-plane-component: destination
    linkerd.io/control-plane-ns: linkerd-dev
  annotations:
    linkerd.io/created-by: linkerd/helm linkerd-version
spec:
  type: ClusterIP
  selector:
    linkerd.io/control-plane-component: destination
  ports:
  - name: sp-validator
    port: 443
    targetPort: sp-validator
---
kind: Service
apiVersion: v1
metadata:
  name: linkerd-policy
  
  labels:
<<<<<<< HEAD
    linkerd.io/control-plane-component: policy
    linkerd.io/control-plane-ns: linkerd-dev
=======
    linkerd.io/control-plane-component: destination
    linkerd.io/control-plane-ns: linkerd
>>>>>>> be0406f4
  annotations:
    linkerd.io/created-by: linkerd/helm linkerd-version
spec:
  clusterIP: None
  selector:
    linkerd.io/control-plane-component: destination
  ports:
  - name: grpc
    port: 8090
    targetPort: 8090
---
kind: Service
apiVersion: v1
metadata:
  name: linkerd-policy-validator
  namespace: linkerd
  labels:
    linkerd.io/control-plane-component: destination
    linkerd.io/control-plane-ns: linkerd
  annotations:
    linkerd.io/created-by: linkerd/helm linkerd-version
spec:
  type: ClusterIP
  selector:
    linkerd.io/control-plane-component: destination
  ports:
  - name: policy-https
    port: 443
    targetPort: policy-https
---
kind: PodDisruptionBudget
apiVersion: policy/v1beta1
metadata:
  name: linkerd-dst
  
  labels:
    linkerd.io/control-plane-component: destination
    linkerd.io/control-plane-ns: linkerd-dev
  annotations:
    linkerd.io/created-by: linkerd/helm linkerd-version
spec:
  maxUnavailable: 1
  selector:
    matchLabels:
      linkerd.io/control-plane-component: destination
---
apiVersion: apps/v1
kind: Deployment
metadata:
  annotations:
    linkerd.io/created-by: linkerd/helm linkerd-version
  labels:
    app.kubernetes.io/name: destination
    app.kubernetes.io/part-of: Linkerd
    app.kubernetes.io/version: linkerd-version
    linkerd.io/control-plane-component: destination
    linkerd.io/control-plane-ns: linkerd-dev
  name: linkerd-destination
  
spec:
  replicas: 3
  selector:
    matchLabels:
      linkerd.io/control-plane-component: destination
      linkerd.io/control-plane-ns: linkerd-dev
      linkerd.io/proxy-deployment: linkerd-destination
  strategy:
    rollingUpdate:
      maxUnavailable: 1
  template:
    metadata:
      annotations:
        checksum/config: 0a447cc95ac5df9d2096fe668509c879b672d1768d4237b2ba84abb18324f6ce
        linkerd.io/created-by: linkerd/helm linkerd-version
        linkerd.io/identity-mode: default
        linkerd.io/proxy-version: test-proxy-version
        config.linkerd.io/default-inbound-policy: "all-unauthenticated"
      labels:
        linkerd.io/control-plane-component: destination
        linkerd.io/control-plane-ns: linkerd-dev
        linkerd.io/workload-ns: linkerd-dev
        linkerd.io/proxy-deployment: linkerd-destination
    spec:
      nodeSelector:
        beta.kubernetes.io/os: linux
      affinity:
        podAntiAffinity:
          preferredDuringSchedulingIgnoredDuringExecution:
          - podAffinityTerm:
              labelSelector:
                matchExpressions:
                - key: linkerd.io/control-plane-component
                  operator: In
                  values:
                  - destination
              topologyKey: failure-domain.beta.kubernetes.io/zone
            weight: 100
          requiredDuringSchedulingIgnoredDuringExecution:
          - labelSelector:
              matchExpressions:
              - key: linkerd.io/control-plane-component
                operator: In
                values:
                - destination
            topologyKey: kubernetes.io/hostname
      containers:
      - env:
        - name: _pod_name
          valueFrom:
            fieldRef:
              fieldPath: metadata.name
        - name: _pod_ns
          valueFrom:
            fieldRef:
              fieldPath: metadata.namespace
        - name: _pod_nodeName
          valueFrom:
            fieldRef:
              fieldPath: spec.nodeName
        - name: LINKERD2_PROXY_LOG
          value: "warn,linkerd=info"
        - name: LINKERD2_PROXY_LOG_FORMAT
          value: "plain"
        - name: LINKERD2_PROXY_DESTINATION_SVC_ADDR
          value: localhost.:8086
        - name: LINKERD2_PROXY_DESTINATION_PROFILE_NETWORKS
          value: "10.0.0.0/8,100.64.0.0/10,172.16.0.0/12,192.168.0.0/16"
        - name: LINKERD2_PROXY_POLICY_SVC_ADDR
          value: localhost.:8090
        - name: LINKERD2_PROXY_POLICY_WORKLOAD
          value: "$(_pod_ns):$(_pod_name)"
        - name: LINKERD2_PROXY_INBOUND_DEFAULT_POLICY
          value: all-unauthenticated
        - name: LINKERD2_PROXY_POLICY_CLUSTER_NETWORKS
          value: "10.0.0.0/8,100.64.0.0/10,172.16.0.0/12,192.168.0.0/16"
        - name: LINKERD2_PROXY_INBOUND_CONNECT_TIMEOUT
          value: "100ms"
        - name: LINKERD2_PROXY_OUTBOUND_CONNECT_TIMEOUT
          value: "1000ms"
        - name: LINKERD2_PROXY_CONTROL_LISTEN_ADDR
          value: 0.0.0.0:4190
        - name: LINKERD2_PROXY_ADMIN_LISTEN_ADDR
          value: 0.0.0.0:4191
        - name: LINKERD2_PROXY_OUTBOUND_LISTEN_ADDR
          value: 127.0.0.1:4140
        - name: LINKERD2_PROXY_INBOUND_LISTEN_ADDR
          value: 0.0.0.0:4143
        - name: LINKERD2_PROXY_INBOUND_IPS
          valueFrom:
            fieldRef:
              fieldPath: status.podIPs
        - name: LINKERD2_PROXY_INBOUND_PORTS
          value: "8086,8090,8443,9443,9990,9996,9997"
        - name: LINKERD2_PROXY_DESTINATION_PROFILE_SUFFIXES
          value: svc.cluster.local.
        - name: LINKERD2_PROXY_INBOUND_ACCEPT_KEEPALIVE
          value: 10000ms
        - name: LINKERD2_PROXY_OUTBOUND_CONNECT_KEEPALIVE
          value: 10000ms
        - name: LINKERD2_PROXY_INBOUND_PORTS_DISABLE_PROTOCOL_DETECTION
          value: "25,587,3306,4444,5432,6379,9300,11211"
        - name: LINKERD2_PROXY_DESTINATION_CONTEXT
          value: |
            {"ns":"$(_pod_ns)", "nodeName":"$(_pod_nodeName)"}
        - name: _pod_sa
          valueFrom:
            fieldRef:
              fieldPath: spec.serviceAccountName
        - name: _l5d_ns
          value: linkerd
        - name: _l5d_trustdomain
          value: test.trust.domain
        - name: LINKERD2_PROXY_IDENTITY_DIR
          value: /var/run/linkerd/identity/end-entity
        - name: LINKERD2_PROXY_IDENTITY_TRUST_ANCHORS
          valueFrom:
            configMapKeyRef:
              name: linkerd-identity-trust-roots
              key: ca-bundle.crt
        - name: LINKERD2_PROXY_IDENTITY_TOKEN_FILE
          value: /var/run/secrets/tokens/linkerd-identity-token
        - name: LINKERD2_PROXY_IDENTITY_SVC_ADDR
<<<<<<< HEAD
          value: linkerd-identity-headless.linkerd-dev.svc.cluster.local.:8080
        - name: _pod_sa
          valueFrom:
            fieldRef:
              fieldPath: spec.serviceAccountName
        - name: _l5d_ns
          value: linkerd-dev
        - name: _l5d_trustdomain
          value: test.trust.domain
=======
          value: linkerd-identity-headless.linkerd.svc.cluster.local.:8080
>>>>>>> be0406f4
        - name: LINKERD2_PROXY_IDENTITY_LOCAL_NAME
          value: $(_pod_sa).$(_pod_ns).serviceaccount.identity.linkerd.test.trust.domain
        - name: LINKERD2_PROXY_IDENTITY_SVC_NAME
          value: linkerd-identity.linkerd.serviceaccount.identity.linkerd.test.trust.domain
        - name: LINKERD2_PROXY_DESTINATION_SVC_NAME
          value: linkerd-destination.linkerd.serviceaccount.identity.linkerd.test.trust.domain
        - name: LINKERD2_PROXY_POLICY_SVC_NAME
          value: linkerd-destination.linkerd.serviceaccount.identity.linkerd.test.trust.domain
        image: cr.l5d.io/linkerd/proxy:test-proxy-version
        imagePullPolicy: IfNotPresent
        livenessProbe:
          httpGet:
            path: /live
            port: 4191
          initialDelaySeconds: 10
        name: linkerd-proxy
        ports:
        - containerPort: 4143
          name: linkerd-proxy
        - containerPort: 4191
          name: linkerd-admin
        readinessProbe:
          httpGet:
            path: /ready
            port: 4191
          initialDelaySeconds: 2
        resources:
          limits:
            memory: "250Mi"
          requests:
            cpu: "100m"
            memory: "20Mi"
        securityContext:
          allowPrivilegeEscalation: false
          readOnlyRootFilesystem: true
          runAsUser: 2102
        terminationMessagePolicy: FallbackToLogsOnError
        lifecycle:
          postStart:
            exec:
              command:
              - /usr/lib/linkerd/linkerd-await
        volumeMounts:
        - mountPath: /var/run/linkerd/identity/end-entity
          name: linkerd-identity-end-entity
        - mountPath: /var/run/secrets/tokens
          name: linkerd-identity-token
      - args:
        - destination
        - -addr=:8086
        - -controller-namespace=linkerd-dev
        - -enable-h2-upgrade=true
        - -log-level=info
        - -log-format=plain
        - -enable-endpoint-slices=false
        - -cluster-domain=cluster.local
        - -identity-trust-domain=test.trust.domain
        - -default-opaque-ports=25,587,3306,4444,5432,6379,9300,11211
        image: cr.l5d.io/linkerd/controller:linkerd-version
        imagePullPolicy: IfNotPresent
        livenessProbe:
          httpGet:
            path: /ping
            port: 9996
          initialDelaySeconds: 10
        name: destination
        ports:
        - containerPort: 8086
          name: grpc
        - containerPort: 9996
          name: admin-http
        readinessProbe:
          failureThreshold: 7
          httpGet:
            path: /ready
            port: 9996
        resources:
          limits:
            memory: "250Mi"
          requests:
            cpu: "100m"
            memory: "50Mi"
        securityContext:
          runAsUser: 2103
      - args:
        - sp-validator
        - -log-level=info
        - -log-format=plain
        image: cr.l5d.io/linkerd/controller:linkerd-version
        imagePullPolicy: IfNotPresent
        livenessProbe:
          httpGet:
            path: /ping
            port: 9997
          initialDelaySeconds: 10
        name: sp-validator
        ports:
        - containerPort: 8443
          name: sp-validator
        - containerPort: 9997
          name: admin-http
        readinessProbe:
          failureThreshold: 7
          httpGet:
            path: /ready
            port: 9997
        securityContext:
          runAsUser: 2103
        volumeMounts:
        - mountPath: /var/run/linkerd/tls
          name: sp-tls
          readOnly: true
      - args:
        - --admin-addr=0.0.0.0:9990
        - --control-plane-namespace=linkerd
        - --grpc-addr=0.0.0.0:8090
        - --admission-addr=0.0.0.0:9443
        - --cluster-networks=10.0.0.0/8,100.64.0.0/10,172.16.0.0/12,192.168.0.0/16
        - --identity-domain=test.trust.domain
        - --default-policy=all-unauthenticated
        - --log-level=linkerd=info,warn
        - --log-format=plain
        image: cr.l5d.io/linkerd/policy-controller:linkerd-version
        imagePullPolicy: IfNotPresent
        livenessProbe:
          httpGet:
            path: /ready
            port: admin
          initialDelaySeconds: 10
        name: policy
        ports:
        - containerPort: 8090
          name: grpc
        - containerPort: 9990
          name: admin
        - containerPort: 9443
          name: policy-https
        readinessProbe:
          failureThreshold: 7
          httpGet:
            path: /ready
            port: admin
        resources:
        securityContext:
          runAsUser: 2103
        volumeMounts:
        - mountPath: /var/run/linkerd/tls
          name: policy-tls
          readOnly: true
      initContainers:
      - args:
        - --incoming-proxy-port
        - "4143"
        - --outgoing-proxy-port
        - "4140"
        - --proxy-uid
        - "2102"
        - --inbound-ports-to-ignore
        - "4190,4191,222"
        - --outbound-ports-to-ignore
        - "443"
        image: cr.l5d.io/linkerd/proxy-init:test-proxy-init-version
        imagePullPolicy: IfNotPresent
        name: linkerd-init
        resources:
          limits:
            cpu: "100m"
            memory: "50Mi"
          requests:
            cpu: "10m"
            memory: "10Mi"
        securityContext:
          allowPrivilegeEscalation: false
          capabilities:
            add:
            - NET_ADMIN
            - NET_RAW
          privileged: false
          runAsNonRoot: true
          readOnlyRootFilesystem: true
        terminationMessagePolicy: FallbackToLogsOnError
        volumeMounts:
        - mountPath: /run
          name: linkerd-proxy-init-xtables-lock
      serviceAccountName: linkerd-destination
      volumes:
      - name: sp-tls
        secret:
          secretName: linkerd-sp-validator-k8s-tls
      - name: policy-tls
        secret:
          secretName: linkerd-policy-validator-k8s-tls
      - emptyDir: {}
        name: linkerd-proxy-init-xtables-lock
      - name: linkerd-identity-token
        projected:
          sources:
          - serviceAccountToken:
              path: linkerd-identity-token
              expirationSeconds: 86400
              audience: identity.l5d.io
      - emptyDir:
          medium: Memory
        name: linkerd-identity-end-entity
---
# Source: linkerd2/templates/heartbeat.yaml
---
###
### Heartbeat
###
apiVersion: batch/v1beta1
kind: CronJob
metadata:
  name: linkerd-heartbeat
  
  labels:
    app.kubernetes.io/name: heartbeat
    app.kubernetes.io/part-of: Linkerd
    app.kubernetes.io/version: linkerd-version
    linkerd.io/control-plane-component: heartbeat
    linkerd.io/control-plane-ns: linkerd-dev
  annotations:
    linkerd.io/created-by: linkerd/helm linkerd-version
spec:
  concurrencyPolicy: Replace
  schedule: "1 2 3 4 5"
  successfulJobsHistoryLimit: 0
  jobTemplate:
    spec:
      template:
        metadata:
          labels:
            linkerd.io/control-plane-component: heartbeat
            linkerd.io/workload-ns: linkerd-dev
          annotations:
            linkerd.io/created-by: linkerd/helm linkerd-version
        spec:
          nodeSelector:
            beta.kubernetes.io/os: linux
          serviceAccountName: linkerd-heartbeat
          restartPolicy: Never
          containers:
          - name: heartbeat
            image: cr.l5d.io/linkerd/controller:linkerd-version
            imagePullPolicy: IfNotPresent
            env:
            - name: LINKERD_DISABLED
              value: "the heartbeat controller does not use the proxy"
            args:
            - "heartbeat"
            - "-controller-namespace=linkerd-dev"
            - "-log-level=info"
            - "-log-format=plain"
            - "-prometheus-url=http://prometheus.linkerd-viz.svc.cluster.local:9090"
            resources:
              limits:
                memory: "250Mi"
              requests:
                cpu: "100m"
                memory: "50Mi"
            securityContext:
              runAsUser: 2103
---
# Source: linkerd2/templates/proxy-injector.yaml
---
###
### Proxy Injector
###
apiVersion: apps/v1
kind: Deployment
metadata:
  annotations:
    linkerd.io/created-by: linkerd/helm linkerd-version
  labels:
    app.kubernetes.io/name: proxy-injector
    app.kubernetes.io/part-of: Linkerd
    app.kubernetes.io/version: linkerd-version
    linkerd.io/control-plane-component: proxy-injector
    linkerd.io/control-plane-ns: linkerd-dev
  name: linkerd-proxy-injector
  
spec:
  replicas: 3
  selector:
    matchLabels:
      linkerd.io/control-plane-component: proxy-injector
  strategy:
    rollingUpdate:
      maxUnavailable: 1
  template:
    metadata:
      annotations:
        checksum/config: 4e97a8d9fb7d4dee96eab42c185df67eab03fef93c50eaba93dc92d22f69cd6d
        linkerd.io/created-by: linkerd/helm linkerd-version
        linkerd.io/identity-mode: default
        linkerd.io/proxy-version: test-proxy-version
        config.linkerd.io/opaque-ports: "8443"
        config.linkerd.io/default-inbound-policy: "all-unauthenticated"
      labels:
        linkerd.io/control-plane-component: proxy-injector
        linkerd.io/control-plane-ns: linkerd-dev
        linkerd.io/workload-ns: linkerd-dev
        linkerd.io/proxy-deployment: linkerd-proxy-injector
    spec:
      nodeSelector:
        beta.kubernetes.io/os: linux
      affinity:
        podAntiAffinity:
          preferredDuringSchedulingIgnoredDuringExecution:
          - podAffinityTerm:
              labelSelector:
                matchExpressions:
                - key: linkerd.io/control-plane-component
                  operator: In
                  values:
                  - proxy-injector
              topologyKey: failure-domain.beta.kubernetes.io/zone
            weight: 100
          requiredDuringSchedulingIgnoredDuringExecution:
          - labelSelector:
              matchExpressions:
              - key: linkerd.io/control-plane-component
                operator: In
                values:
                - proxy-injector
            topologyKey: kubernetes.io/hostname
      containers:
      - env:
        - name: _pod_name
          valueFrom:
            fieldRef:
              fieldPath: metadata.name
        - name: _pod_ns
          valueFrom:
            fieldRef:
              fieldPath: metadata.namespace
        - name: _pod_nodeName
          valueFrom:
            fieldRef:
              fieldPath: spec.nodeName
        - name: LINKERD2_PROXY_LOG
          value: "warn,linkerd=info"
        - name: LINKERD2_PROXY_LOG_FORMAT
          value: "plain"
        - name: LINKERD2_PROXY_DESTINATION_SVC_ADDR
          value: linkerd-dst-headless.linkerd-dev.svc.cluster.local.:8086
        - name: LINKERD2_PROXY_DESTINATION_PROFILE_NETWORKS
          value: "10.0.0.0/8,100.64.0.0/10,172.16.0.0/12,192.168.0.0/16"
        - name: LINKERD2_PROXY_POLICY_SVC_ADDR
          value: linkerd-policy.linkerd.svc.cluster.local.:8090
        - name: LINKERD2_PROXY_POLICY_WORKLOAD
          value: "$(_pod_ns):$(_pod_name)"
        - name: LINKERD2_PROXY_INBOUND_DEFAULT_POLICY
          value: all-unauthenticated
        - name: LINKERD2_PROXY_POLICY_CLUSTER_NETWORKS
          value: "10.0.0.0/8,100.64.0.0/10,172.16.0.0/12,192.168.0.0/16"
        - name: LINKERD2_PROXY_INBOUND_CONNECT_TIMEOUT
          value: "100ms"
        - name: LINKERD2_PROXY_OUTBOUND_CONNECT_TIMEOUT
          value: "1000ms"
        - name: LINKERD2_PROXY_CONTROL_LISTEN_ADDR
          value: 0.0.0.0:4190
        - name: LINKERD2_PROXY_ADMIN_LISTEN_ADDR
          value: 0.0.0.0:4191
        - name: LINKERD2_PROXY_OUTBOUND_LISTEN_ADDR
          value: 127.0.0.1:4140
        - name: LINKERD2_PROXY_INBOUND_LISTEN_ADDR
          value: 0.0.0.0:4143
        - name: LINKERD2_PROXY_INBOUND_IPS
          valueFrom:
            fieldRef:
              fieldPath: status.podIPs
        - name: LINKERD2_PROXY_INBOUND_PORTS
          value: "8443,9995"
        - name: LINKERD2_PROXY_DESTINATION_PROFILE_SUFFIXES
          value: svc.cluster.local.
        - name: LINKERD2_PROXY_INBOUND_ACCEPT_KEEPALIVE
          value: 10000ms
        - name: LINKERD2_PROXY_OUTBOUND_CONNECT_KEEPALIVE
          value: 10000ms
        - name: LINKERD2_PROXY_INBOUND_PORTS_DISABLE_PROTOCOL_DETECTION
          value: "25,587,3306,4444,5432,6379,9300,11211"
        - name: LINKERD2_PROXY_DESTINATION_CONTEXT
          value: |
            {"ns":"$(_pod_ns)", "nodeName":"$(_pod_nodeName)"}
        - name: _pod_sa
          valueFrom:
            fieldRef:
              fieldPath: spec.serviceAccountName
        - name: _l5d_ns
          value: linkerd
        - name: _l5d_trustdomain
          value: test.trust.domain
        - name: LINKERD2_PROXY_IDENTITY_DIR
          value: /var/run/linkerd/identity/end-entity
        - name: LINKERD2_PROXY_IDENTITY_TRUST_ANCHORS
          valueFrom:
            configMapKeyRef:
              name: linkerd-identity-trust-roots
              key: ca-bundle.crt
        - name: LINKERD2_PROXY_IDENTITY_TOKEN_FILE
          value: /var/run/secrets/tokens/linkerd-identity-token
        - name: LINKERD2_PROXY_IDENTITY_SVC_ADDR
<<<<<<< HEAD
          value: linkerd-identity-headless.linkerd-dev.svc.cluster.local.:8080
        - name: _pod_sa
          valueFrom:
            fieldRef:
              fieldPath: spec.serviceAccountName
        - name: _l5d_ns
          value: linkerd-dev
        - name: _l5d_trustdomain
          value: test.trust.domain
=======
          value: linkerd-identity-headless.linkerd.svc.cluster.local.:8080
>>>>>>> be0406f4
        - name: LINKERD2_PROXY_IDENTITY_LOCAL_NAME
          value: $(_pod_sa).$(_pod_ns).serviceaccount.identity.linkerd.test.trust.domain
        - name: LINKERD2_PROXY_IDENTITY_SVC_NAME
          value: linkerd-identity.linkerd.serviceaccount.identity.linkerd.test.trust.domain
        - name: LINKERD2_PROXY_DESTINATION_SVC_NAME
          value: linkerd-destination.linkerd.serviceaccount.identity.linkerd.test.trust.domain
        - name: LINKERD2_PROXY_POLICY_SVC_NAME
          value: linkerd-destination.linkerd.serviceaccount.identity.linkerd.test.trust.domain
        image: cr.l5d.io/linkerd/proxy:test-proxy-version
        imagePullPolicy: IfNotPresent
        livenessProbe:
          httpGet:
            path: /live
            port: 4191
          initialDelaySeconds: 10
        name: linkerd-proxy
        ports:
        - containerPort: 4143
          name: linkerd-proxy
        - containerPort: 4191
          name: linkerd-admin
        readinessProbe:
          httpGet:
            path: /ready
            port: 4191
          initialDelaySeconds: 2
        resources:
          limits:
            memory: "250Mi"
          requests:
            cpu: "100m"
            memory: "20Mi"
        securityContext:
          allowPrivilegeEscalation: false
          readOnlyRootFilesystem: true
          runAsUser: 2102
        terminationMessagePolicy: FallbackToLogsOnError
        lifecycle:
          postStart:
            exec:
              command:
              - /usr/lib/linkerd/linkerd-await
        volumeMounts:
        - mountPath: /var/run/linkerd/identity/end-entity
          name: linkerd-identity-end-entity
        - mountPath: /var/run/secrets/tokens
          name: linkerd-identity-token
      - args:
        - proxy-injector
        - -log-level=info
        - -log-format=plain
        - -linkerd-namespace=linkerd-dev
        image: cr.l5d.io/linkerd/controller:linkerd-version
        imagePullPolicy: IfNotPresent
        livenessProbe:
          httpGet:
            path: /ping
            port: 9995
          initialDelaySeconds: 10
        name: proxy-injector
        ports:
        - containerPort: 8443
          name: proxy-injector
        - containerPort: 9995
          name: admin-http
        readinessProbe:
          failureThreshold: 7
          httpGet:
            path: /ready
            port: 9995
        resources:
          limits:
            memory: "250Mi"
          requests:
            cpu: "100m"
            memory: "50Mi"
        securityContext:
          runAsUser: 2103
        volumeMounts:
        - mountPath: /var/run/linkerd/config
          name: config
        - mountPath: /var/run/linkerd/identity/trust-roots
          name: trust-roots
        - mountPath: /var/run/linkerd/tls
          name: tls
          readOnly: true
      initContainers:
      - args:
        - --incoming-proxy-port
        - "4143"
        - --outgoing-proxy-port
        - "4140"
        - --proxy-uid
        - "2102"
        - --inbound-ports-to-ignore
        - "4190,4191,222"
        - --outbound-ports-to-ignore
        - "111"
        image: cr.l5d.io/linkerd/proxy-init:test-proxy-init-version
        imagePullPolicy: IfNotPresent
        name: linkerd-init
        resources:
          limits:
            cpu: "100m"
            memory: "50Mi"
          requests:
            cpu: "10m"
            memory: "10Mi"
        securityContext:
          allowPrivilegeEscalation: false
          capabilities:
            add:
            - NET_ADMIN
            - NET_RAW
          privileged: false
          runAsNonRoot: true
          readOnlyRootFilesystem: true
        terminationMessagePolicy: FallbackToLogsOnError
        volumeMounts:
        - mountPath: /run
          name: linkerd-proxy-init-xtables-lock
      serviceAccountName: linkerd-proxy-injector
      volumes:
      - configMap:
          name: linkerd-config
        name: config
      - configMap:
          name: linkerd-identity-trust-roots
        name: trust-roots
      - name: tls
        secret:
          secretName: linkerd-proxy-injector-k8s-tls
      - emptyDir: {}
        name: linkerd-proxy-init-xtables-lock
      - name: linkerd-identity-token
        projected:
          sources:
          - serviceAccountToken:
              path: linkerd-identity-token
              expirationSeconds: 86400
              audience: identity.l5d.io
      - emptyDir:
          medium: Memory
        name: linkerd-identity-end-entity
---
kind: Service
apiVersion: v1
metadata:
  name: linkerd-proxy-injector
  
  labels:
    linkerd.io/control-plane-component: proxy-injector
    linkerd.io/control-plane-ns: linkerd-dev
  annotations:
    linkerd.io/created-by: linkerd/helm linkerd-version
    config.linkerd.io/opaque-ports: "443"
spec:
  type: ClusterIP
  selector:
    linkerd.io/control-plane-component: proxy-injector
  ports:
  - name: proxy-injector
    port: 443
    targetPort: proxy-injector
---
kind: PodDisruptionBudget
apiVersion: policy/v1beta1
metadata:
  name: linkerd-proxy-injector
  
  labels:
    linkerd.io/control-plane-component: proxy-injector
    linkerd.io/control-plane-ns: linkerd-dev
  annotations:
    linkerd.io/created-by: linkerd/helm linkerd-version
spec:
  maxUnavailable: 1
  selector:
    matchLabels:
      linkerd.io/control-plane-component: proxy-injector<|MERGE_RESOLUTION|>--- conflicted
+++ resolved
@@ -152,10 +152,10 @@
 apiVersion: v1
 metadata:
   name: linkerd-policy-validator-k8s-tls
-  namespace: linkerd
+  
   labels:
     linkerd.io/control-plane-component: destination
-    linkerd.io/control-plane-ns: linkerd
+    linkerd.io/control-plane-ns: linkerd-dev
   annotations:
     linkerd.io/created-by: linkerd/helm linkerd-version
 type: kubernetes.io/tls
@@ -169,7 +169,7 @@
   name: linkerd-policy-validator-webhook-config
   labels:
     linkerd.io/control-plane-component: destination
-    linkerd.io/control-plane-ns: linkerd
+    linkerd.io/control-plane-ns: linkerd-dev
 webhooks:
 - name: linkerd-policy-validator.linkerd.io
   namespaceSelector:
@@ -181,7 +181,7 @@
   clientConfig:
     service:
       name: linkerd-policy-validator
-      namespace: linkerd
+      namespace: linkerd-dev
       path: "/"
     caBundle: dGVzdC1wcm9maWxlLXZhbGlkYXRvci1jYS1idW5kbGU=
   failurePolicy: Fail
@@ -1649,7 +1649,7 @@
         - name: LINKERD2_PROXY_DESTINATION_PROFILE_NETWORKS
           value: "10.0.0.0/8,100.64.0.0/10,172.16.0.0/12,192.168.0.0/16"
         - name: LINKERD2_PROXY_POLICY_SVC_ADDR
-          value: linkerd-policy.linkerd.svc.cluster.local.:8090
+          value: linkerd-policy.linkerd-dev.svc.cluster.local.:8090
         - name: LINKERD2_PROXY_POLICY_WORKLOAD
           value: "$(_pod_ns):$(_pod_name)"
         - name: LINKERD2_PROXY_INBOUND_DEFAULT_POLICY
@@ -1690,7 +1690,7 @@
             fieldRef:
               fieldPath: spec.serviceAccountName
         - name: _l5d_ns
-          value: linkerd
+          value: linkerd-dev
         - name: _l5d_trustdomain
           value: test.trust.domain
         - name: LINKERD2_PROXY_IDENTITY_DIR
@@ -1704,25 +1704,14 @@
           value: /var/run/secrets/tokens/linkerd-identity-token
         - name: LINKERD2_PROXY_IDENTITY_SVC_ADDR
           value: localhost.:8080
-<<<<<<< HEAD
-        - name: _pod_sa
-          valueFrom:
-            fieldRef:
-              fieldPath: spec.serviceAccountName
-        - name: _l5d_ns
-          value: linkerd-dev
-        - name: _l5d_trustdomain
-          value: test.trust.domain
-=======
->>>>>>> be0406f4
         - name: LINKERD2_PROXY_IDENTITY_LOCAL_NAME
-          value: $(_pod_sa).$(_pod_ns).serviceaccount.identity.linkerd.test.trust.domain
+          value: $(_pod_sa).$(_pod_ns).serviceaccount.identity.linkerd-dev.test.trust.domain
         - name: LINKERD2_PROXY_IDENTITY_SVC_NAME
-          value: linkerd-identity.linkerd.serviceaccount.identity.linkerd.test.trust.domain
+          value: linkerd-identity.linkerd-dev.serviceaccount.identity.linkerd-dev.test.trust.domain
         - name: LINKERD2_PROXY_DESTINATION_SVC_NAME
-          value: linkerd-destination.linkerd.serviceaccount.identity.linkerd.test.trust.domain
+          value: linkerd-destination.linkerd-dev.serviceaccount.identity.linkerd-dev.test.trust.domain
         - name: LINKERD2_PROXY_POLICY_SVC_NAME
-          value: linkerd-destination.linkerd.serviceaccount.identity.linkerd.test.trust.domain
+          value: linkerd-destination.linkerd-dev.serviceaccount.identity.linkerd-dev.test.trust.domain
         image: cr.l5d.io/linkerd/proxy:test-proxy-version
         imagePullPolicy: IfNotPresent
         livenessProbe:
@@ -1881,13 +1870,8 @@
   name: linkerd-policy
   
   labels:
-<<<<<<< HEAD
-    linkerd.io/control-plane-component: policy
-    linkerd.io/control-plane-ns: linkerd-dev
-=======
     linkerd.io/control-plane-component: destination
-    linkerd.io/control-plane-ns: linkerd
->>>>>>> be0406f4
+    linkerd.io/control-plane-ns: linkerd-dev
   annotations:
     linkerd.io/created-by: linkerd/helm linkerd-version
 spec:
@@ -1903,10 +1887,10 @@
 apiVersion: v1
 metadata:
   name: linkerd-policy-validator
-  namespace: linkerd
+  
   labels:
     linkerd.io/control-plane-component: destination
-    linkerd.io/control-plane-ns: linkerd
+    linkerd.io/control-plane-ns: linkerd-dev
   annotations:
     linkerd.io/created-by: linkerd/helm linkerd-version
 spec:
@@ -1960,7 +1944,7 @@
   template:
     metadata:
       annotations:
-        checksum/config: 0a447cc95ac5df9d2096fe668509c879b672d1768d4237b2ba84abb18324f6ce
+        checksum/config: 04922ee595756757abb996c3cb594fc6e6ee30cacc1bca0493ba9a621f87fb13
         linkerd.io/created-by: linkerd/helm linkerd-version
         linkerd.io/identity-mode: default
         linkerd.io/proxy-version: test-proxy-version
@@ -2057,7 +2041,7 @@
             fieldRef:
               fieldPath: spec.serviceAccountName
         - name: _l5d_ns
-          value: linkerd
+          value: linkerd-dev
         - name: _l5d_trustdomain
           value: test.trust.domain
         - name: LINKERD2_PROXY_IDENTITY_DIR
@@ -2070,27 +2054,15 @@
         - name: LINKERD2_PROXY_IDENTITY_TOKEN_FILE
           value: /var/run/secrets/tokens/linkerd-identity-token
         - name: LINKERD2_PROXY_IDENTITY_SVC_ADDR
-<<<<<<< HEAD
           value: linkerd-identity-headless.linkerd-dev.svc.cluster.local.:8080
-        - name: _pod_sa
-          valueFrom:
-            fieldRef:
-              fieldPath: spec.serviceAccountName
-        - name: _l5d_ns
-          value: linkerd-dev
-        - name: _l5d_trustdomain
-          value: test.trust.domain
-=======
-          value: linkerd-identity-headless.linkerd.svc.cluster.local.:8080
->>>>>>> be0406f4
         - name: LINKERD2_PROXY_IDENTITY_LOCAL_NAME
-          value: $(_pod_sa).$(_pod_ns).serviceaccount.identity.linkerd.test.trust.domain
+          value: $(_pod_sa).$(_pod_ns).serviceaccount.identity.linkerd-dev.test.trust.domain
         - name: LINKERD2_PROXY_IDENTITY_SVC_NAME
-          value: linkerd-identity.linkerd.serviceaccount.identity.linkerd.test.trust.domain
+          value: linkerd-identity.linkerd-dev.serviceaccount.identity.linkerd-dev.test.trust.domain
         - name: LINKERD2_PROXY_DESTINATION_SVC_NAME
-          value: linkerd-destination.linkerd.serviceaccount.identity.linkerd.test.trust.domain
+          value: linkerd-destination.linkerd-dev.serviceaccount.identity.linkerd-dev.test.trust.domain
         - name: LINKERD2_PROXY_POLICY_SVC_NAME
-          value: linkerd-destination.linkerd.serviceaccount.identity.linkerd.test.trust.domain
+          value: linkerd-destination.linkerd-dev.serviceaccount.identity.linkerd-dev.test.trust.domain
         image: cr.l5d.io/linkerd/proxy:test-proxy-version
         imagePullPolicy: IfNotPresent
         livenessProbe:
@@ -2197,7 +2169,7 @@
           readOnly: true
       - args:
         - --admin-addr=0.0.0.0:9990
-        - --control-plane-namespace=linkerd
+        - --control-plane-namespace=linkerd-dev
         - --grpc-addr=0.0.0.0:8090
         - --admission-addr=0.0.0.0:9443
         - --cluster-networks=10.0.0.0/8,100.64.0.0/10,172.16.0.0/12,192.168.0.0/16
@@ -2432,7 +2404,7 @@
         - name: LINKERD2_PROXY_DESTINATION_PROFILE_NETWORKS
           value: "10.0.0.0/8,100.64.0.0/10,172.16.0.0/12,192.168.0.0/16"
         - name: LINKERD2_PROXY_POLICY_SVC_ADDR
-          value: linkerd-policy.linkerd.svc.cluster.local.:8090
+          value: linkerd-policy.linkerd-dev.svc.cluster.local.:8090
         - name: LINKERD2_PROXY_POLICY_WORKLOAD
           value: "$(_pod_ns):$(_pod_name)"
         - name: LINKERD2_PROXY_INBOUND_DEFAULT_POLICY
@@ -2473,7 +2445,7 @@
             fieldRef:
               fieldPath: spec.serviceAccountName
         - name: _l5d_ns
-          value: linkerd
+          value: linkerd-dev
         - name: _l5d_trustdomain
           value: test.trust.domain
         - name: LINKERD2_PROXY_IDENTITY_DIR
@@ -2486,27 +2458,15 @@
         - name: LINKERD2_PROXY_IDENTITY_TOKEN_FILE
           value: /var/run/secrets/tokens/linkerd-identity-token
         - name: LINKERD2_PROXY_IDENTITY_SVC_ADDR
-<<<<<<< HEAD
           value: linkerd-identity-headless.linkerd-dev.svc.cluster.local.:8080
-        - name: _pod_sa
-          valueFrom:
-            fieldRef:
-              fieldPath: spec.serviceAccountName
-        - name: _l5d_ns
-          value: linkerd-dev
-        - name: _l5d_trustdomain
-          value: test.trust.domain
-=======
-          value: linkerd-identity-headless.linkerd.svc.cluster.local.:8080
->>>>>>> be0406f4
         - name: LINKERD2_PROXY_IDENTITY_LOCAL_NAME
-          value: $(_pod_sa).$(_pod_ns).serviceaccount.identity.linkerd.test.trust.domain
+          value: $(_pod_sa).$(_pod_ns).serviceaccount.identity.linkerd-dev.test.trust.domain
         - name: LINKERD2_PROXY_IDENTITY_SVC_NAME
-          value: linkerd-identity.linkerd.serviceaccount.identity.linkerd.test.trust.domain
+          value: linkerd-identity.linkerd-dev.serviceaccount.identity.linkerd-dev.test.trust.domain
         - name: LINKERD2_PROXY_DESTINATION_SVC_NAME
-          value: linkerd-destination.linkerd.serviceaccount.identity.linkerd.test.trust.domain
+          value: linkerd-destination.linkerd-dev.serviceaccount.identity.linkerd-dev.test.trust.domain
         - name: LINKERD2_PROXY_POLICY_SVC_NAME
-          value: linkerd-destination.linkerd.serviceaccount.identity.linkerd.test.trust.domain
+          value: linkerd-destination.linkerd-dev.serviceaccount.identity.linkerd-dev.test.trust.domain
         image: cr.l5d.io/linkerd/proxy:test-proxy-version
         imagePullPolicy: IfNotPresent
         livenessProbe:
