---
# Source: linkerd-control-plane/templates/namespace.yaml
---
# Source: linkerd-control-plane/templates/identity-rbac.yaml
---
###
### Identity Controller Service RBAC
###
kind: ClusterRole
apiVersion: rbac.authorization.k8s.io/v1
metadata:
  name: linkerd-linkerd-dev-identity
  labels:
    linkerd.io/control-plane-component: identity
    linkerd.io/control-plane-ns: linkerd-dev
rules:
- apiGroups: ["authentication.k8s.io"]
  resources: ["tokenreviews"]
  verbs: ["create"]
- apiGroups: ["apps"]
  resources: ["deployments"]
  verbs: ["get"]
- apiGroups: [""]
  resources: ["events"]
  verbs: ["create", "patch"]
---
kind: ClusterRoleBinding
apiVersion: rbac.authorization.k8s.io/v1
metadata:
  name: linkerd-linkerd-dev-identity
  labels:
    linkerd.io/control-plane-component: identity
    linkerd.io/control-plane-ns: linkerd-dev
roleRef:
  apiGroup: rbac.authorization.k8s.io
  kind: ClusterRole
  name: linkerd-linkerd-dev-identity
subjects:
- kind: ServiceAccount
  name: linkerd-identity
  namespace: linkerd-dev
---
kind: ServiceAccount
apiVersion: v1
metadata:
  name: linkerd-identity
  
  labels:
    linkerd.io/control-plane-component: identity
    linkerd.io/control-plane-ns: linkerd-dev
---
# Source: linkerd-control-plane/templates/destination-rbac.yaml
---
###
### Destination Controller Service
###
kind: ClusterRole
apiVersion: rbac.authorization.k8s.io/v1
metadata:
  name: linkerd-linkerd-dev-destination
  labels:
    linkerd.io/control-plane-component: destination
    linkerd.io/control-plane-ns: linkerd-dev
rules:
- apiGroups: ["apps"]
  resources: ["replicasets"]
  verbs: ["list", "get", "watch"]
- apiGroups: ["batch"]
  resources: ["jobs"]
  verbs: ["list", "get", "watch"]
- apiGroups: [""]
  resources: ["pods", "endpoints", "services", "nodes", "namespaces"]
  verbs: ["list", "get", "watch"]
- apiGroups: ["linkerd.io"]
  resources: ["serviceprofiles"]
  verbs: ["list", "get", "watch"]
- apiGroups: ["discovery.k8s.io"]
  resources: ["endpointslices"]
  verbs: ["list", "get", "watch"]
---
kind: ClusterRoleBinding
apiVersion: rbac.authorization.k8s.io/v1
metadata:
  name: linkerd-linkerd-dev-destination
  labels:
    linkerd.io/control-plane-component: destination
    linkerd.io/control-plane-ns: linkerd-dev
roleRef:
  apiGroup: rbac.authorization.k8s.io
  kind: ClusterRole
  name: linkerd-linkerd-dev-destination
subjects:
- kind: ServiceAccount
  name: linkerd-destination
  namespace: linkerd-dev
---
kind: ServiceAccount
apiVersion: v1
metadata:
  name: linkerd-destination
  
  labels:
    linkerd.io/control-plane-component: destination
    linkerd.io/control-plane-ns: linkerd-dev
---
kind: Secret
apiVersion: v1
metadata:
  name: linkerd-sp-validator-k8s-tls
  
  labels:
    linkerd.io/control-plane-component: destination
    linkerd.io/control-plane-ns: linkerd-dev
  annotations:
    linkerd.io/created-by: linkerd/helm linkerd-version
type: kubernetes.io/tls
data:
  tls.crt: dGVzdC1wcm9maWxlLXZhbGlkYXRvci1jcnQtcGVt
  tls.key: dGVzdC1wcm9maWxlLXZhbGlkYXRvci1rZXktcGVt
---
apiVersion: admissionregistration.k8s.io/v1
kind: ValidatingWebhookConfiguration
metadata:
  name: linkerd-sp-validator-webhook-config
  labels:
    linkerd.io/control-plane-component: destination
    linkerd.io/control-plane-ns: linkerd-dev
webhooks:
- name: linkerd-sp-validator.linkerd.io
  namespaceSelector:
    matchExpressions:
    - key: config.linkerd.io/admission-webhooks
      operator: In
      values:
      - enabled
  clientConfig:
    service:
      name: linkerd-sp-validator
      namespace: linkerd-dev
      path: "/"
    caBundle: dGVzdC1wcm9maWxlLXZhbGlkYXRvci1jYS1idW5kbGU=
  failurePolicy: Fail
  admissionReviewVersions: ["v1", "v1beta1"]
  rules:
  - operations: ["CREATE", "UPDATE"]
    apiGroups: ["linkerd.io"]
    apiVersions: ["v1alpha1", "v1alpha2"]
    resources: ["serviceprofiles"]
  sideEffects: None
---
kind: Secret
apiVersion: v1
metadata:
  name: linkerd-policy-validator-k8s-tls
  
  labels:
    linkerd.io/control-plane-component: destination
    linkerd.io/control-plane-ns: linkerd-dev
  annotations:
    linkerd.io/created-by: linkerd/helm linkerd-version
type: kubernetes.io/tls
data:
  tls.crt: dGVzdC1wcm9maWxlLXZhbGlkYXRvci1jcnQtcGVt
  tls.key: dGVzdC1wcm9maWxlLXZhbGlkYXRvci1rZXktcGVt
---
apiVersion: admissionregistration.k8s.io/v1
kind: ValidatingWebhookConfiguration
metadata:
  name: linkerd-policy-validator-webhook-config
  labels:
    linkerd.io/control-plane-component: destination
    linkerd.io/control-plane-ns: linkerd-dev
webhooks:
- name: linkerd-policy-validator.linkerd.io
  namespaceSelector:
    matchExpressions:
    - key: config.linkerd.io/admission-webhooks
      operator: NotIn
      values:
      - disabled
  clientConfig:
    service:
      name: linkerd-policy-validator
      namespace: linkerd-dev
      path: "/"
    caBundle: dGVzdC1wcm9maWxlLXZhbGlkYXRvci1jYS1idW5kbGU=
  failurePolicy: Fail
  admissionReviewVersions: ["v1", "v1beta1"]
  rules:
  - operations: ["CREATE", "UPDATE"]
    apiGroups: ["policy.linkerd.io"]
    apiVersions: ["v1alpha1", "v1beta1"]
    resources: ["servers"]
  sideEffects: None
---
apiVersion: rbac.authorization.k8s.io/v1
kind: ClusterRole
metadata:
  name: linkerd-policy
  labels:
    app.kubernetes.io/part-of: Linkerd
    linkerd.io/control-plane-component: destination
    linkerd.io/control-plane-ns: linkerd-dev
rules:
  - apiGroups:
      - ""
    resources:
      - pods
    verbs:
      - get
      - list
      - watch
  - apiGroups:
      - policy.linkerd.io
    resources:
      - servers
      - serverauthorizations
    verbs:
      - get
      - list
      - watch
---
apiVersion: rbac.authorization.k8s.io/v1
kind: ClusterRoleBinding
metadata:
  name: linkerd-destination-policy
  labels:
    app.kubernetes.io/part-of: Linkerd
    linkerd.io/control-plane-component: destination
    linkerd.io/control-plane-ns: linkerd-dev
roleRef:
  apiGroup: rbac.authorization.k8s.io
  kind: ClusterRole
  name: linkerd-policy
subjects:
  - kind: ServiceAccount
    name: linkerd-destination
    namespace: linkerd-dev
---
# Source: linkerd-control-plane/templates/heartbeat-rbac.yaml
---
###
### Heartbeat RBAC
###
apiVersion: rbac.authorization.k8s.io/v1
kind: Role
metadata:
  name: linkerd-heartbeat
  
  labels:
    linkerd.io/control-plane-ns: linkerd-dev
rules:
- apiGroups: [""]
  resources: ["configmaps"]
  verbs: ["get"]
  resourceNames: ["linkerd-config"]
---
apiVersion: rbac.authorization.k8s.io/v1
kind: RoleBinding
metadata:
  name: linkerd-heartbeat
  
  labels:
    linkerd.io/control-plane-ns: linkerd-dev
roleRef:
  kind: Role
  name: linkerd-heartbeat
  apiGroup: rbac.authorization.k8s.io
subjects:
- kind: ServiceAccount
  name: linkerd-heartbeat
  namespace: linkerd-dev
---
apiVersion: rbac.authorization.k8s.io/v1
kind: ClusterRole
metadata:
  name: linkerd-heartbeat
  labels:
    linkerd.io/control-plane-ns: linkerd-dev
rules:
- apiGroups: [""]
  resources: ["namespaces"]
  verbs: ["list"]
- apiGroups: ["linkerd.io"]
  resources: ["serviceprofiles"]
  verbs: ["list"]
---
apiVersion: rbac.authorization.k8s.io/v1
kind: ClusterRoleBinding
metadata:
  name: linkerd-heartbeat
  labels:
    linkerd.io/control-plane-ns: linkerd-dev
roleRef:
  kind: ClusterRole
  name: linkerd-heartbeat
  apiGroup: rbac.authorization.k8s.io
subjects:
- kind: ServiceAccount
  name: linkerd-heartbeat
  namespace: linkerd-dev
---
kind: ServiceAccount
apiVersion: v1
metadata:
  name: linkerd-heartbeat
  
  labels:
    linkerd.io/control-plane-component: heartbeat
    linkerd.io/control-plane-ns: linkerd-dev
---
# Source: linkerd-control-plane/templates/proxy-injector-rbac.yaml
---
###
### Proxy Injector RBAC
###
kind: ClusterRole
apiVersion: rbac.authorization.k8s.io/v1
metadata:
  name: linkerd-linkerd-dev-proxy-injector
  labels:
    linkerd.io/control-plane-component: proxy-injector
    linkerd.io/control-plane-ns: linkerd-dev
rules:
- apiGroups: [""]
  resources: ["events"]
  verbs: ["create", "patch"]
- apiGroups: [""]
  resources: ["namespaces", "replicationcontrollers"]
  verbs: ["list", "get", "watch"]
- apiGroups: [""]
  resources: ["pods"]
  verbs: ["list", "watch"]
- apiGroups: ["extensions", "apps"]
  resources: ["deployments", "replicasets", "daemonsets", "statefulsets"]
  verbs: ["list", "get", "watch"]
- apiGroups: ["extensions", "batch"]
  resources: ["cronjobs", "jobs"]
  verbs: ["list", "get", "watch"]
---
kind: ClusterRoleBinding
apiVersion: rbac.authorization.k8s.io/v1
metadata:
  name: linkerd-linkerd-dev-proxy-injector
  labels:
    linkerd.io/control-plane-component: proxy-injector
    linkerd.io/control-plane-ns: linkerd-dev
subjects:
- kind: ServiceAccount
  name: linkerd-proxy-injector
  namespace: linkerd-dev
  apiGroup: ""
roleRef:
  kind: ClusterRole
  name: linkerd-linkerd-dev-proxy-injector
  apiGroup: rbac.authorization.k8s.io
---
kind: ServiceAccount
apiVersion: v1
metadata:
  name: linkerd-proxy-injector
  
  labels:
    linkerd.io/control-plane-component: proxy-injector
    linkerd.io/control-plane-ns: linkerd-dev
---
kind: Secret
apiVersion: v1
metadata:
  name: linkerd-proxy-injector-k8s-tls
  
  labels:
    linkerd.io/control-plane-component: proxy-injector
    linkerd.io/control-plane-ns: linkerd-dev
  annotations:
    linkerd.io/created-by: linkerd/helm linkerd-version
type: kubernetes.io/tls
data:
  tls.crt: dGVzdC1wcm94eS1pbmplY3Rvci1jcnQtcGVt
  tls.key: dGVzdC1wcm94eS1pbmplY3Rvci1rZXktcGVt
---
apiVersion: admissionregistration.k8s.io/v1
kind: MutatingWebhookConfiguration
metadata:
  name: linkerd-proxy-injector-webhook-config
  labels:
    linkerd.io/control-plane-component: proxy-injector
    linkerd.io/control-plane-ns: linkerd-dev
webhooks:
- name: linkerd-proxy-injector.linkerd.io
  namespaceSelector:
    matchExpressions:
    - key: config.linkerd.io/admission-webhooks
      operator: In
      values:
      - enabled
  clientConfig:
    service:
      name: linkerd-proxy-injector
      namespace: linkerd-dev
      path: "/"
    caBundle: dGVzdC1wcm94eS1pbmplY3Rvci1jYS1idW5kbGU=
  failurePolicy: Fail
  admissionReviewVersions: ["v1", "v1beta1"]
  rules:
  - operations: [ "CREATE" ]
    apiGroups: [""]
    apiVersions: ["v1"]
    resources: ["pods", "services"]
  sideEffects: None
---
# Source: linkerd-control-plane/templates/psp.yaml
---
# Source: linkerd-control-plane/templates/config.yaml
---
kind: ConfigMap
apiVersion: v1
metadata:
  name: linkerd-config
  
  labels:
    linkerd.io/control-plane-component: controller
    linkerd.io/control-plane-ns: linkerd-dev
  annotations:
    linkerd.io/created-by: linkerd/helm linkerd-version
data:
  linkerd-crds-chart-version: linkerd-crds-1.0.0-edge
  values: |
    cliVersion: ""
    clusterDomain: cluster.local
    clusterNetworks: 10.0.0.0/8,100.64.0.0/10,172.16.0.0/12,192.168.0.0/16
    cniEnabled: false
    controlPlaneTracing: false
    controlPlaneTracingNamespace: linkerd-jaeger
    controllerImage: cr.l5d.io/linkerd/controller
    controllerImageVersion: linkerd-version
    controllerLogFormat: plain
    controllerLogLevel: info
    controllerReplicas: 3
    controllerUID: 2103
    debugContainer:
      image:
        name: cr.l5d.io/linkerd/debug
        pullPolicy: ""
        version: test-debug-version
    destinationProxyResources: null
    destinationResources:
      cpu:
        limit: ""
        request: 100m
      ephemeral-storage:
        limit: ""
        request: ""
      memory:
        limit: 250Mi
        request: 50Mi
    disableHeartBeat: false
    enableEndpointSlices: true
    enableH2Upgrade: true
    enablePodAntiAffinity: true
    grafanaUrl: ""
    heartbeatResources:
      cpu:
        limit: ""
        request: 100m
      ephemeral-storage:
        limit: ""
        request: ""
      memory:
        limit: 250Mi
        request: 50Mi
    heartbeatSchedule: 1 2 3 4 5
    highAvailability: false
    identity:
      issuer:
        clockSkewAllowance: 20s
        externalCA: false
        issuanceLifetime: 24h0m0s
        scheme: linkerd.io/tls
        tls:
          crtPEM: test-crt-pem
      serviceAccountTokenProjection: true
    identityProxyResources: null
    identityResources:
      cpu:
        limit: ""
        request: 100m
      ephemeral-storage:
        limit: ""
        request: ""
      memory:
        limit: 250Mi
        request: 10Mi
    identityTrustAnchorsPEM: test-trust-anchor
    identityTrustDomain: test.trust.domain
    imagePullPolicy: IfNotPresent
    imagePullSecrets: null
    linkerdVersion: linkerd-version
    nodeSelector:
      kubernetes.io/os: linux
    podAnnotations: {}
    podLabels: {}
    policyController:
      defaultAllowPolicy: all-unauthenticated
      image:
        name: cr.l5d.io/linkerd/policy-controller
        pullPolicy: ""
        version: ""
      logLevel: linkerd=info,warn
      resources:
        cpu:
          limit: ""
          request: ""
        ephemeral-storage:
          limit: ""
          request: ""
        memory:
          limit: ""
          request: ""
    policyValidator:
      caBundle: test-profile-validator-ca-bundle
      crtPEM: test-profile-validator-crt-pem
      externalSecret: false
      keyPEM: test-profile-validator-key-pem
      namespaceSelector:
        matchExpressions:
        - key: config.linkerd.io/admission-webhooks
          operator: NotIn
          values:
          - disabled
    priorityClassName: ""
    profileValidator:
      caBundle: test-profile-validator-ca-bundle
      crtPEM: test-profile-validator-crt-pem
      externalSecret: false
      namespaceSelector:
        matchExpressions:
        - key: config.linkerd.io/admission-webhooks
          operator: In
          values:
          - enabled
    prometheusUrl: ""
    proxy:
      await: true
      capabilities: null
      defaultInboundPolicy: ""
      disableIdentity: false
      enableExternalProfiles: false
      image:
        name: cr.l5d.io/linkerd/proxy
        pullPolicy: ""
        version: test-proxy-version
      inboundConnectTimeout: 100ms
      isGateway: false
      isIngress: false
      logFormat: plain
      logLevel: warn,linkerd=info
      opaquePorts: 25,587,3306,4444,5432,6379,9300,11211
      outboundConnectTimeout: 1000ms
      podInboundPorts: ""
      ports:
        admin: 4191
        control: 4190
        inbound: 4143
        outbound: 4140
      requireIdentityOnInboundPorts: ""
      resources:
        cpu:
          limit: ""
          request: 100m
        ephemeral-storage:
          limit: ""
          request: ""
        memory:
          limit: 250Mi
          request: 20Mi
      saMountPath: null
      uid: 2102
      waitBeforeExitSeconds: 0
    proxyContainerName: linkerd-proxy
    proxyInit:
      capabilities: null
      closeWaitTimeoutSecs: 0
      ignoreInboundPorts: "222"
      ignoreOutboundPorts: "111"
      image:
        name: cr.l5d.io/linkerd/proxy-init
        pullPolicy: ""
        version: test-proxy-init-version
      logFormat: ""
      logLevel: ""
      resources:
        cpu:
          limit: 100m
          request: 10m
        ephemeral-storage:
          limit: ""
          request: ""
        memory:
          limit: 50Mi
          request: 10Mi
      runAsRoot: false
      saMountPath: null
      xtMountPath:
        mountPath: /run
        name: linkerd-proxy-init-xtables-lock
        readOnly: false
    proxyInjector:
      caBundle: test-proxy-injector-ca-bundle
      crtPEM: test-proxy-injector-crt-pem
      externalSecret: false
      namespaceSelector:
        matchExpressions:
        - key: config.linkerd.io/admission-webhooks
          operator: In
          values:
          - enabled
    proxyInjectorProxyResources: null
    proxyInjectorResources:
      cpu:
        limit: ""
        request: 100m
      ephemeral-storage:
        limit: ""
        request: ""
      memory:
        limit: 250Mi
        request: 50Mi
    tap:
      caBundle: test-tap-ca-bundle
      crtPEM: test-tap-crt-pem
      keyPEM: test-tap-key-pem
    tolerations: null
    webhookFailurePolicy: Fail
---
# Source: linkerd-control-plane/templates/identity.yaml
---
###
### Identity Controller Service
###
---
kind: Secret
apiVersion: v1
metadata:
  name: linkerd-identity-issuer
  
  labels:
    linkerd.io/control-plane-component: identity
    linkerd.io/control-plane-ns: linkerd-dev
  annotations:
    linkerd.io/created-by: linkerd/helm linkerd-version
data:
  crt.pem: dGVzdC1jcnQtcGVt
  key.pem: dGVzdC1rZXktcGVt
---
kind: ConfigMap
apiVersion: v1
metadata:
  name: linkerd-identity-trust-roots
  
  labels:
    linkerd.io/control-plane-component: identity
    linkerd.io/control-plane-ns: linkerd-dev
  annotations:
    linkerd.io/created-by: linkerd/helm linkerd-version
data:
  ca-bundle.crt: |
    test-trust-anchor
---
kind: Service
apiVersion: v1
metadata:
  name: linkerd-identity
  
  labels:
    linkerd.io/control-plane-component: identity
    linkerd.io/control-plane-ns: linkerd-dev
  annotations:
    linkerd.io/created-by: linkerd/helm linkerd-version
spec:
  type: ClusterIP
  selector:
    linkerd.io/control-plane-component: identity
  ports:
  - name: grpc
    port: 8080
    targetPort: 8080
---
kind: Service
apiVersion: v1
metadata:
  name: linkerd-identity-headless
  
  labels:
    linkerd.io/control-plane-component: identity
    linkerd.io/control-plane-ns: linkerd-dev
  annotations:
    linkerd.io/created-by: linkerd/helm linkerd-version
spec:
  clusterIP: None
  selector:
    linkerd.io/control-plane-component: identity
  ports:
  - name: grpc
    port: 8080
    targetPort: 8080
---
kind: PodDisruptionBudget
apiVersion: policy/v1beta1
metadata:
  name: linkerd-identity
  
  labels:
    linkerd.io/control-plane-component: identity
    linkerd.io/control-plane-ns: linkerd-dev
  annotations:
    linkerd.io/created-by: linkerd/helm linkerd-version
spec:
  maxUnavailable: 1
  selector:
    matchLabels:
      linkerd.io/control-plane-component: identity
---
apiVersion: apps/v1
kind: Deployment
metadata:
  annotations:
    linkerd.io/created-by: linkerd/helm linkerd-version
  labels:
    app.kubernetes.io/name: identity
    app.kubernetes.io/part-of: Linkerd
    app.kubernetes.io/version: linkerd-version
    linkerd.io/control-plane-component: identity
    linkerd.io/control-plane-ns: linkerd-dev
  name: linkerd-identity
  
spec:
  replicas: 3
  selector:
    matchLabels:
      linkerd.io/control-plane-component: identity
      linkerd.io/control-plane-ns: linkerd-dev
      linkerd.io/proxy-deployment: linkerd-identity
  strategy:
    rollingUpdate:
      maxUnavailable: 1
  template:
    metadata:
      annotations:
        linkerd.io/created-by: linkerd/helm linkerd-version
        linkerd.io/identity-mode: default
        linkerd.io/proxy-version: test-proxy-version
        config.linkerd.io/default-inbound-policy: "all-unauthenticated"
      labels:
        linkerd.io/control-plane-component: identity
        linkerd.io/control-plane-ns: linkerd-dev
        linkerd.io/workload-ns: linkerd-dev
        linkerd.io/proxy-deployment: linkerd-identity
    spec:
      nodeSelector:
        kubernetes.io/os: linux
      affinity:
        podAntiAffinity:
          preferredDuringSchedulingIgnoredDuringExecution:
          - podAffinityTerm:
              labelSelector:
                matchExpressions:
                - key: linkerd.io/control-plane-component
                  operator: In
                  values:
                  - identity
              topologyKey: failure-domain.beta.kubernetes.io/zone
            weight: 100
          requiredDuringSchedulingIgnoredDuringExecution:
          - labelSelector:
              matchExpressions:
              - key: linkerd.io/control-plane-component
                operator: In
                values:
                - identity
            topologyKey: kubernetes.io/hostname
      containers:
      - args:
        - identity
        - -log-level=info
        - -log-format=plain
        - -controller-namespace=linkerd-dev
        - -identity-trust-domain=test.trust.domain
        - -identity-issuance-lifetime=24h0m0s
        - -identity-clock-skew-allowance=20s
        - -identity-scheme=linkerd.io/tls
        env:
        - name: LINKERD_DISABLED
          value: "linkerd-await cannot block the identity controller"
        image: cr.l5d.io/linkerd/controller:linkerd-version
        imagePullPolicy: IfNotPresent
        livenessProbe:
          httpGet:
            path: /ping
            port: 9990
          initialDelaySeconds: 10
        name: identity
        ports:
        - containerPort: 8080
          name: grpc
        - containerPort: 9990
          name: admin-http
        readinessProbe:
          failureThreshold: 7
          httpGet:
            path: /ready
            port: 9990
        resources:
          limits:
            memory: "250Mi"
          requests:
            cpu: "100m"
            memory: "10Mi"
        securityContext:
          runAsUser: 2103
        volumeMounts:
        - mountPath: /var/run/linkerd/identity/issuer
          name: identity-issuer
        - mountPath: /var/run/linkerd/identity/trust-roots/
          name: trust-roots
      - env:
        - name: _pod_name
          valueFrom:
            fieldRef:
              fieldPath: metadata.name
        - name: _pod_ns
          valueFrom:
            fieldRef:
              fieldPath: metadata.namespace
        - name: _pod_nodeName
          valueFrom:
            fieldRef:
              fieldPath: spec.nodeName
        - name: LINKERD2_PROXY_INBOUND_PORTS_REQUIRE_TLS
          value: "8080"
        - name: LINKERD2_PROXY_LOG
          value: "warn,linkerd=info"
        - name: LINKERD2_PROXY_LOG_FORMAT
          value: "plain"
        - name: LINKERD2_PROXY_DESTINATION_SVC_ADDR
          value: linkerd-dst-headless.linkerd-dev.svc.cluster.local.:8086
        - name: LINKERD2_PROXY_DESTINATION_PROFILE_NETWORKS
          value: "10.0.0.0/8,100.64.0.0/10,172.16.0.0/12,192.168.0.0/16"
        - name: LINKERD2_PROXY_POLICY_SVC_ADDR
          value: linkerd-policy.linkerd-dev.svc.cluster.local.:8090
        - name: LINKERD2_PROXY_POLICY_WORKLOAD
          value: "$(_pod_ns):$(_pod_name)"
        - name: LINKERD2_PROXY_INBOUND_DEFAULT_POLICY
          value: all-unauthenticated
        - name: LINKERD2_PROXY_POLICY_CLUSTER_NETWORKS
          value: "10.0.0.0/8,100.64.0.0/10,172.16.0.0/12,192.168.0.0/16"
        - name: LINKERD2_PROXY_INBOUND_CONNECT_TIMEOUT
          value: "100ms"
        - name: LINKERD2_PROXY_OUTBOUND_CONNECT_TIMEOUT
          value: "1000ms"
        - name: LINKERD2_PROXY_CONTROL_LISTEN_ADDR
          value: 0.0.0.0:4190
        - name: LINKERD2_PROXY_ADMIN_LISTEN_ADDR
          value: 0.0.0.0:4191
        - name: LINKERD2_PROXY_OUTBOUND_LISTEN_ADDR
          value: 127.0.0.1:4140
        - name: LINKERD2_PROXY_INBOUND_LISTEN_ADDR
          value: 0.0.0.0:4143
        - name: LINKERD2_PROXY_INBOUND_IPS
          valueFrom:
            fieldRef:
              fieldPath: status.podIPs
        - name: LINKERD2_PROXY_INBOUND_PORTS
          value: "8080,9990"
        - name: LINKERD2_PROXY_DESTINATION_PROFILE_SUFFIXES
          value: svc.cluster.local.
        - name: LINKERD2_PROXY_INBOUND_ACCEPT_KEEPALIVE
          value: 10000ms
        - name: LINKERD2_PROXY_OUTBOUND_CONNECT_KEEPALIVE
          value: 10000ms
        - name: LINKERD2_PROXY_INBOUND_PORTS_DISABLE_PROTOCOL_DETECTION
          value: "25,587,3306,4444,5432,6379,9300,11211"
        - name: LINKERD2_PROXY_DESTINATION_CONTEXT
          value: |
            {"ns":"$(_pod_ns)", "nodeName":"$(_pod_nodeName)"}
        - name: _pod_sa
          valueFrom:
            fieldRef:
              fieldPath: spec.serviceAccountName
<<<<<<< HEAD
=======
        - name: _l5d_ns
          value: linkerd-dev
        - name: _l5d_trustdomain
          value: test.trust.domain
>>>>>>> 68e970ab
        - name: LINKERD2_PROXY_IDENTITY_DIR
          value: /var/run/linkerd/identity/end-entity
        - name: LINKERD2_PROXY_IDENTITY_TRUST_ANCHORS
          valueFrom:
            configMapKeyRef:
              name: linkerd-identity-trust-roots
              key: ca-bundle.crt
        - name: LINKERD2_PROXY_IDENTITY_TOKEN_FILE
          value: /var/run/secrets/tokens/linkerd-identity-token
        - name: LINKERD2_PROXY_IDENTITY_SVC_ADDR
          value: localhost.:8080
        - name: LINKERD2_PROXY_IDENTITY_LOCAL_NAME
          value: $(_pod_sa).$(_pod_ns).serviceaccount.identity.linkerd-dev.test.trust.domain
        - name: LINKERD2_PROXY_IDENTITY_SVC_NAME
          value: linkerd-identity.linkerd-dev.serviceaccount.identity.linkerd-dev.test.trust.domain
        - name: LINKERD2_PROXY_DESTINATION_SVC_NAME
          value: linkerd-destination.linkerd-dev.serviceaccount.identity.linkerd-dev.test.trust.domain
        - name: LINKERD2_PROXY_POLICY_SVC_NAME
          value: linkerd-destination.linkerd-dev.serviceaccount.identity.linkerd-dev.test.trust.domain
        image: cr.l5d.io/linkerd/proxy:test-proxy-version
        imagePullPolicy: IfNotPresent
        livenessProbe:
          httpGet:
            path: /live
            port: 4191
          initialDelaySeconds: 10
        name: linkerd-proxy
        ports:
        - containerPort: 4143
          name: linkerd-proxy
        - containerPort: 4191
          name: linkerd-admin
        readinessProbe:
          httpGet:
            path: /ready
            port: 4191
          initialDelaySeconds: 2
        resources:
          limits:
            memory: "250Mi"
          requests:
            cpu: "100m"
            memory: "20Mi"
        securityContext:
          allowPrivilegeEscalation: false
          readOnlyRootFilesystem: true
          runAsUser: 2102
        terminationMessagePolicy: FallbackToLogsOnError
        volumeMounts:
        - mountPath: /var/run/linkerd/identity/end-entity
          name: linkerd-identity-end-entity
        - mountPath: /var/run/secrets/tokens
          name: linkerd-identity-token
      initContainers:
      - args:
        - --incoming-proxy-port
        - "4143"
        - --outgoing-proxy-port
        - "4140"
        - --proxy-uid
        - "2102"
        - --inbound-ports-to-ignore
        - "4190,4191,222"
        - --outbound-ports-to-ignore
        - "443"
        image: cr.l5d.io/linkerd/proxy-init:test-proxy-init-version
        imagePullPolicy: IfNotPresent
        name: linkerd-init
        resources:
          limits:
            cpu: "100m"
            memory: "50Mi"
          requests:
            cpu: "10m"
            memory: "10Mi"
        securityContext:
          allowPrivilegeEscalation: false
          capabilities:
            add:
            - NET_ADMIN
            - NET_RAW
          privileged: false
          runAsNonRoot: true
          readOnlyRootFilesystem: true
        terminationMessagePolicy: FallbackToLogsOnError
        volumeMounts:
        - mountPath: /run
          name: linkerd-proxy-init-xtables-lock
      serviceAccountName: linkerd-identity
      volumes:
      - name: identity-issuer
        secret:
          secretName: linkerd-identity-issuer
      - configMap:
          name: linkerd-identity-trust-roots
        name: trust-roots
      - emptyDir: {}
        name: linkerd-proxy-init-xtables-lock
      - name: linkerd-identity-token
        projected:
          sources:
          - serviceAccountToken:
              path: linkerd-identity-token
              expirationSeconds: 86400
              audience: identity.l5d.io
      - emptyDir:
          medium: Memory
        name: linkerd-identity-end-entity
---
# Source: linkerd-control-plane/templates/destination.yaml
---
###
### Destination Controller Service
###
kind: Service
apiVersion: v1
metadata:
  name: linkerd-dst
  
  labels:
    linkerd.io/control-plane-component: destination
    linkerd.io/control-plane-ns: linkerd-dev
  annotations:
    linkerd.io/created-by: linkerd/helm linkerd-version
spec:
  type: ClusterIP
  selector:
    linkerd.io/control-plane-component: destination
  ports:
  - name: grpc
    port: 8086
    targetPort: 8086
---
kind: Service
apiVersion: v1
metadata:
  name: linkerd-dst-headless
  
  labels:
    linkerd.io/control-plane-component: destination
    linkerd.io/control-plane-ns: linkerd-dev
  annotations:
    linkerd.io/created-by: linkerd/helm linkerd-version
spec:
  clusterIP: None
  selector:
    linkerd.io/control-plane-component: destination
  ports:
  - name: grpc
    port: 8086
    targetPort: 8086
---
kind: Service
apiVersion: v1
metadata:
  name: linkerd-sp-validator
  
  labels:
    linkerd.io/control-plane-component: destination
    linkerd.io/control-plane-ns: linkerd-dev
  annotations:
    linkerd.io/created-by: linkerd/helm linkerd-version
spec:
  type: ClusterIP
  selector:
    linkerd.io/control-plane-component: destination
  ports:
  - name: sp-validator
    port: 443
    targetPort: sp-validator
---
kind: Service
apiVersion: v1
metadata:
  name: linkerd-policy
  
  labels:
    linkerd.io/control-plane-component: destination
    linkerd.io/control-plane-ns: linkerd-dev
  annotations:
    linkerd.io/created-by: linkerd/helm linkerd-version
spec:
  clusterIP: None
  selector:
    linkerd.io/control-plane-component: destination
  ports:
  - name: grpc
    port: 8090
    targetPort: 8090
---
kind: Service
apiVersion: v1
metadata:
  name: linkerd-policy-validator
  
  labels:
    linkerd.io/control-plane-component: destination
    linkerd.io/control-plane-ns: linkerd-dev
  annotations:
    linkerd.io/created-by: linkerd/helm linkerd-version
spec:
  type: ClusterIP
  selector:
    linkerd.io/control-plane-component: destination
  ports:
  - name: policy-https
    port: 443
    targetPort: policy-https
---
kind: PodDisruptionBudget
apiVersion: policy/v1beta1
metadata:
  name: linkerd-dst
  
  labels:
    linkerd.io/control-plane-component: destination
    linkerd.io/control-plane-ns: linkerd-dev
  annotations:
    linkerd.io/created-by: linkerd/helm linkerd-version
spec:
  maxUnavailable: 1
  selector:
    matchLabels:
      linkerd.io/control-plane-component: destination
---
apiVersion: apps/v1
kind: Deployment
metadata:
  annotations:
    linkerd.io/created-by: linkerd/helm linkerd-version
  labels:
    app.kubernetes.io/name: destination
    app.kubernetes.io/part-of: Linkerd
    app.kubernetes.io/version: linkerd-version
    linkerd.io/control-plane-component: destination
    linkerd.io/control-plane-ns: linkerd-dev
  name: linkerd-destination
  
spec:
  replicas: 3
  selector:
    matchLabels:
      linkerd.io/control-plane-component: destination
      linkerd.io/control-plane-ns: linkerd-dev
      linkerd.io/proxy-deployment: linkerd-destination
  strategy:
    rollingUpdate:
      maxUnavailable: 1
  template:
    metadata:
      annotations:
        linkerd.io/helm-release-version: "0"
        linkerd.io/created-by: linkerd/helm linkerd-version
        linkerd.io/identity-mode: default
        linkerd.io/proxy-version: test-proxy-version
        config.linkerd.io/default-inbound-policy: "all-unauthenticated"
      labels:
        linkerd.io/control-plane-component: destination
        linkerd.io/control-plane-ns: linkerd-dev
        linkerd.io/workload-ns: linkerd-dev
        linkerd.io/proxy-deployment: linkerd-destination
    spec:
      nodeSelector:
        kubernetes.io/os: linux
      affinity:
        podAntiAffinity:
          preferredDuringSchedulingIgnoredDuringExecution:
          - podAffinityTerm:
              labelSelector:
                matchExpressions:
                - key: linkerd.io/control-plane-component
                  operator: In
                  values:
                  - destination
              topologyKey: failure-domain.beta.kubernetes.io/zone
            weight: 100
          requiredDuringSchedulingIgnoredDuringExecution:
          - labelSelector:
              matchExpressions:
              - key: linkerd.io/control-plane-component
                operator: In
                values:
                - destination
            topologyKey: kubernetes.io/hostname
      containers:
      - env:
        - name: _pod_name
          valueFrom:
            fieldRef:
              fieldPath: metadata.name
        - name: _pod_ns
          valueFrom:
            fieldRef:
              fieldPath: metadata.namespace
        - name: _pod_nodeName
          valueFrom:
            fieldRef:
              fieldPath: spec.nodeName
        - name: LINKERD2_PROXY_LOG
          value: "warn,linkerd=info"
        - name: LINKERD2_PROXY_LOG_FORMAT
          value: "plain"
        - name: LINKERD2_PROXY_DESTINATION_SVC_ADDR
          value: localhost.:8086
        - name: LINKERD2_PROXY_DESTINATION_PROFILE_NETWORKS
          value: "10.0.0.0/8,100.64.0.0/10,172.16.0.0/12,192.168.0.0/16"
        - name: LINKERD2_PROXY_POLICY_SVC_ADDR
          value: localhost.:8090
        - name: LINKERD2_PROXY_POLICY_WORKLOAD
          value: "$(_pod_ns):$(_pod_name)"
        - name: LINKERD2_PROXY_INBOUND_DEFAULT_POLICY
          value: all-unauthenticated
        - name: LINKERD2_PROXY_POLICY_CLUSTER_NETWORKS
          value: "10.0.0.0/8,100.64.0.0/10,172.16.0.0/12,192.168.0.0/16"
        - name: LINKERD2_PROXY_INBOUND_CONNECT_TIMEOUT
          value: "100ms"
        - name: LINKERD2_PROXY_OUTBOUND_CONNECT_TIMEOUT
          value: "1000ms"
        - name: LINKERD2_PROXY_CONTROL_LISTEN_ADDR
          value: 0.0.0.0:4190
        - name: LINKERD2_PROXY_ADMIN_LISTEN_ADDR
          value: 0.0.0.0:4191
        - name: LINKERD2_PROXY_OUTBOUND_LISTEN_ADDR
          value: 127.0.0.1:4140
        - name: LINKERD2_PROXY_INBOUND_LISTEN_ADDR
          value: 0.0.0.0:4143
        - name: LINKERD2_PROXY_INBOUND_IPS
          valueFrom:
            fieldRef:
              fieldPath: status.podIPs
        - name: LINKERD2_PROXY_INBOUND_PORTS
          value: "8086,8090,8443,9443,9990,9996,9997"
        - name: LINKERD2_PROXY_DESTINATION_PROFILE_SUFFIXES
          value: svc.cluster.local.
        - name: LINKERD2_PROXY_INBOUND_ACCEPT_KEEPALIVE
          value: 10000ms
        - name: LINKERD2_PROXY_OUTBOUND_CONNECT_KEEPALIVE
          value: 10000ms
        - name: LINKERD2_PROXY_INBOUND_PORTS_DISABLE_PROTOCOL_DETECTION
          value: "25,587,3306,4444,5432,6379,9300,11211"
        - name: LINKERD2_PROXY_DESTINATION_CONTEXT
          value: |
            {"ns":"$(_pod_ns)", "nodeName":"$(_pod_nodeName)"}
        - name: _pod_sa
          valueFrom:
            fieldRef:
              fieldPath: spec.serviceAccountName
<<<<<<< HEAD
=======
        - name: _l5d_ns
          value: linkerd-dev
        - name: _l5d_trustdomain
          value: test.trust.domain
>>>>>>> 68e970ab
        - name: LINKERD2_PROXY_IDENTITY_DIR
          value: /var/run/linkerd/identity/end-entity
        - name: LINKERD2_PROXY_IDENTITY_TRUST_ANCHORS
          valueFrom:
            configMapKeyRef:
              name: linkerd-identity-trust-roots
              key: ca-bundle.crt
        - name: LINKERD2_PROXY_IDENTITY_TOKEN_FILE
          value: /var/run/secrets/tokens/linkerd-identity-token
        - name: LINKERD2_PROXY_IDENTITY_SVC_ADDR
          value: linkerd-identity-headless.linkerd-dev.svc.cluster.local.:8080
        - name: LINKERD2_PROXY_IDENTITY_LOCAL_NAME
          value: $(_pod_sa).$(_pod_ns).serviceaccount.identity.linkerd-dev.test.trust.domain
        - name: LINKERD2_PROXY_IDENTITY_SVC_NAME
          value: linkerd-identity.linkerd-dev.serviceaccount.identity.linkerd-dev.test.trust.domain
        - name: LINKERD2_PROXY_DESTINATION_SVC_NAME
          value: linkerd-destination.linkerd-dev.serviceaccount.identity.linkerd-dev.test.trust.domain
        - name: LINKERD2_PROXY_POLICY_SVC_NAME
          value: linkerd-destination.linkerd-dev.serviceaccount.identity.linkerd-dev.test.trust.domain
        image: cr.l5d.io/linkerd/proxy:test-proxy-version
        imagePullPolicy: IfNotPresent
        livenessProbe:
          httpGet:
            path: /live
            port: 4191
          initialDelaySeconds: 10
        name: linkerd-proxy
        ports:
        - containerPort: 4143
          name: linkerd-proxy
        - containerPort: 4191
          name: linkerd-admin
        readinessProbe:
          httpGet:
            path: /ready
            port: 4191
          initialDelaySeconds: 2
        resources:
          limits:
            memory: "250Mi"
          requests:
            cpu: "100m"
            memory: "20Mi"
        securityContext:
          allowPrivilegeEscalation: false
          readOnlyRootFilesystem: true
          runAsUser: 2102
        terminationMessagePolicy: FallbackToLogsOnError
        lifecycle:
          postStart:
            exec:
              command:
              - /usr/lib/linkerd/linkerd-await
        volumeMounts:
        - mountPath: /var/run/linkerd/identity/end-entity
          name: linkerd-identity-end-entity
        - mountPath: /var/run/secrets/tokens
          name: linkerd-identity-token
      - args:
        - destination
        - -addr=:8086
        - -controller-namespace=linkerd-dev
        - -enable-h2-upgrade=true
        - -log-level=info
        - -log-format=plain
        - -enable-endpoint-slices=true
        - -cluster-domain=cluster.local
        - -identity-trust-domain=test.trust.domain
        - -default-opaque-ports=25,587,3306,4444,5432,6379,9300,11211
        image: cr.l5d.io/linkerd/controller:linkerd-version
        imagePullPolicy: IfNotPresent
        livenessProbe:
          httpGet:
            path: /ping
            port: 9996
          initialDelaySeconds: 10
        name: destination
        ports:
        - containerPort: 8086
          name: grpc
        - containerPort: 9996
          name: admin-http
        readinessProbe:
          failureThreshold: 7
          httpGet:
            path: /ready
            port: 9996
        resources:
          limits:
            memory: "250Mi"
          requests:
            cpu: "100m"
            memory: "50Mi"
        securityContext:
          runAsUser: 2103
      - args:
        - sp-validator
        - -log-level=info
        - -log-format=plain
        image: cr.l5d.io/linkerd/controller:linkerd-version
        imagePullPolicy: IfNotPresent
        livenessProbe:
          httpGet:
            path: /ping
            port: 9997
          initialDelaySeconds: 10
        name: sp-validator
        ports:
        - containerPort: 8443
          name: sp-validator
        - containerPort: 9997
          name: admin-http
        readinessProbe:
          failureThreshold: 7
          httpGet:
            path: /ready
            port: 9997
        securityContext:
          runAsUser: 2103
        volumeMounts:
        - mountPath: /var/run/linkerd/tls
          name: sp-tls
          readOnly: true
      - args:
        - --admin-addr=0.0.0.0:9990
        - --control-plane-namespace=linkerd-dev
        - --grpc-addr=0.0.0.0:8090
        - --admission-addr=0.0.0.0:9443
        - --cluster-networks=10.0.0.0/8,100.64.0.0/10,172.16.0.0/12,192.168.0.0/16
        - --identity-domain=test.trust.domain
        - --default-policy=all-unauthenticated
        - --log-level=linkerd=info,warn
        - --log-format=plain
        image: cr.l5d.io/linkerd/policy-controller:linkerd-version
        imagePullPolicy: IfNotPresent
        livenessProbe:
          httpGet:
            path: /ready
            port: admin
          initialDelaySeconds: 10
        name: policy
        ports:
        - containerPort: 8090
          name: grpc
        - containerPort: 9990
          name: admin
        - containerPort: 9443
          name: policy-https
        readinessProbe:
          failureThreshold: 7
          httpGet:
            path: /ready
            port: admin
        resources:
        securityContext:
          runAsUser: 2103
        volumeMounts:
        - mountPath: /var/run/linkerd/tls
          name: policy-tls
          readOnly: true
      initContainers:
      - args:
        - --incoming-proxy-port
        - "4143"
        - --outgoing-proxy-port
        - "4140"
        - --proxy-uid
        - "2102"
        - --inbound-ports-to-ignore
        - "4190,4191,222"
        - --outbound-ports-to-ignore
        - "443"
        image: cr.l5d.io/linkerd/proxy-init:test-proxy-init-version
        imagePullPolicy: IfNotPresent
        name: linkerd-init
        resources:
          limits:
            cpu: "100m"
            memory: "50Mi"
          requests:
            cpu: "10m"
            memory: "10Mi"
        securityContext:
          allowPrivilegeEscalation: false
          capabilities:
            add:
            - NET_ADMIN
            - NET_RAW
          privileged: false
          runAsNonRoot: true
          readOnlyRootFilesystem: true
        terminationMessagePolicy: FallbackToLogsOnError
        volumeMounts:
        - mountPath: /run
          name: linkerd-proxy-init-xtables-lock
      serviceAccountName: linkerd-destination
      volumes:
      - name: sp-tls
        secret:
          secretName: linkerd-sp-validator-k8s-tls
      - name: policy-tls
        secret:
          secretName: linkerd-policy-validator-k8s-tls
      - emptyDir: {}
        name: linkerd-proxy-init-xtables-lock
      - name: linkerd-identity-token
        projected:
          sources:
          - serviceAccountToken:
              path: linkerd-identity-token
              expirationSeconds: 86400
              audience: identity.l5d.io
      - emptyDir:
          medium: Memory
        name: linkerd-identity-end-entity
---
# Source: linkerd-control-plane/templates/heartbeat.yaml
---
###
### Heartbeat
###
apiVersion: batch/v1beta1
kind: CronJob
metadata:
  name: linkerd-heartbeat
  
  labels:
    app.kubernetes.io/name: heartbeat
    app.kubernetes.io/part-of: Linkerd
    app.kubernetes.io/version: linkerd-version
    linkerd.io/control-plane-component: heartbeat
    linkerd.io/control-plane-ns: linkerd-dev
  annotations:
    linkerd.io/created-by: linkerd/helm linkerd-version
spec:
  concurrencyPolicy: Replace
  schedule: "1 2 3 4 5"
  successfulJobsHistoryLimit: 0
  jobTemplate:
    spec:
      template:
        metadata:
          labels:
            linkerd.io/control-plane-component: heartbeat
            linkerd.io/workload-ns: linkerd-dev
          annotations:
            linkerd.io/created-by: linkerd/helm linkerd-version
        spec:
          nodeSelector:
            kubernetes.io/os: linux
          serviceAccountName: linkerd-heartbeat
          restartPolicy: Never
          containers:
          - name: heartbeat
            image: cr.l5d.io/linkerd/controller:linkerd-version
            imagePullPolicy: IfNotPresent
            env:
            - name: LINKERD_DISABLED
              value: "the heartbeat controller does not use the proxy"
            args:
            - "heartbeat"
            - "-controller-namespace=linkerd-dev"
            - "-log-level=info"
            - "-log-format=plain"
            - "-prometheus-url=http://prometheus.linkerd-viz.svc.cluster.local:9090"
            resources:
              limits:
                memory: "250Mi"
              requests:
                cpu: "100m"
                memory: "50Mi"
            securityContext:
              runAsUser: 2103
---
# Source: linkerd-control-plane/templates/proxy-injector.yaml
---
###
### Proxy Injector
###
apiVersion: apps/v1
kind: Deployment
metadata:
  annotations:
    linkerd.io/created-by: linkerd/helm linkerd-version
  labels:
    app.kubernetes.io/name: proxy-injector
    app.kubernetes.io/part-of: Linkerd
    app.kubernetes.io/version: linkerd-version
    linkerd.io/control-plane-component: proxy-injector
    linkerd.io/control-plane-ns: linkerd-dev
  name: linkerd-proxy-injector
  
spec:
  replicas: 3
  selector:
    matchLabels:
      linkerd.io/control-plane-component: proxy-injector
  strategy:
    rollingUpdate:
      maxUnavailable: 1
  template:
    metadata:
      annotations:
        linkerd.io/helm-release-version: "0"
        linkerd.io/created-by: linkerd/helm linkerd-version
        linkerd.io/identity-mode: default
        linkerd.io/proxy-version: test-proxy-version
        config.linkerd.io/opaque-ports: "8443"
        config.linkerd.io/default-inbound-policy: "all-unauthenticated"
      labels:
        linkerd.io/control-plane-component: proxy-injector
        linkerd.io/control-plane-ns: linkerd-dev
        linkerd.io/workload-ns: linkerd-dev
        linkerd.io/proxy-deployment: linkerd-proxy-injector
    spec:
      nodeSelector:
        kubernetes.io/os: linux
      affinity:
        podAntiAffinity:
          preferredDuringSchedulingIgnoredDuringExecution:
          - podAffinityTerm:
              labelSelector:
                matchExpressions:
                - key: linkerd.io/control-plane-component
                  operator: In
                  values:
                  - proxy-injector
              topologyKey: failure-domain.beta.kubernetes.io/zone
            weight: 100
          requiredDuringSchedulingIgnoredDuringExecution:
          - labelSelector:
              matchExpressions:
              - key: linkerd.io/control-plane-component
                operator: In
                values:
                - proxy-injector
            topologyKey: kubernetes.io/hostname
      containers:
      - env:
        - name: _pod_name
          valueFrom:
            fieldRef:
              fieldPath: metadata.name
        - name: _pod_ns
          valueFrom:
            fieldRef:
              fieldPath: metadata.namespace
        - name: _pod_nodeName
          valueFrom:
            fieldRef:
              fieldPath: spec.nodeName
        - name: LINKERD2_PROXY_LOG
          value: "warn,linkerd=info"
        - name: LINKERD2_PROXY_LOG_FORMAT
          value: "plain"
        - name: LINKERD2_PROXY_DESTINATION_SVC_ADDR
          value: linkerd-dst-headless.linkerd-dev.svc.cluster.local.:8086
        - name: LINKERD2_PROXY_DESTINATION_PROFILE_NETWORKS
          value: "10.0.0.0/8,100.64.0.0/10,172.16.0.0/12,192.168.0.0/16"
        - name: LINKERD2_PROXY_POLICY_SVC_ADDR
          value: linkerd-policy.linkerd-dev.svc.cluster.local.:8090
        - name: LINKERD2_PROXY_POLICY_WORKLOAD
          value: "$(_pod_ns):$(_pod_name)"
        - name: LINKERD2_PROXY_INBOUND_DEFAULT_POLICY
          value: all-unauthenticated
        - name: LINKERD2_PROXY_POLICY_CLUSTER_NETWORKS
          value: "10.0.0.0/8,100.64.0.0/10,172.16.0.0/12,192.168.0.0/16"
        - name: LINKERD2_PROXY_INBOUND_CONNECT_TIMEOUT
          value: "100ms"
        - name: LINKERD2_PROXY_OUTBOUND_CONNECT_TIMEOUT
          value: "1000ms"
        - name: LINKERD2_PROXY_CONTROL_LISTEN_ADDR
          value: 0.0.0.0:4190
        - name: LINKERD2_PROXY_ADMIN_LISTEN_ADDR
          value: 0.0.0.0:4191
        - name: LINKERD2_PROXY_OUTBOUND_LISTEN_ADDR
          value: 127.0.0.1:4140
        - name: LINKERD2_PROXY_INBOUND_LISTEN_ADDR
          value: 0.0.0.0:4143
        - name: LINKERD2_PROXY_INBOUND_IPS
          valueFrom:
            fieldRef:
              fieldPath: status.podIPs
        - name: LINKERD2_PROXY_INBOUND_PORTS
          value: "8443,9995"
        - name: LINKERD2_PROXY_DESTINATION_PROFILE_SUFFIXES
          value: svc.cluster.local.
        - name: LINKERD2_PROXY_INBOUND_ACCEPT_KEEPALIVE
          value: 10000ms
        - name: LINKERD2_PROXY_OUTBOUND_CONNECT_KEEPALIVE
          value: 10000ms
        - name: LINKERD2_PROXY_INBOUND_PORTS_DISABLE_PROTOCOL_DETECTION
          value: "25,587,3306,4444,5432,6379,9300,11211"
        - name: LINKERD2_PROXY_DESTINATION_CONTEXT
          value: |
            {"ns":"$(_pod_ns)", "nodeName":"$(_pod_nodeName)"}
        - name: _pod_sa
          valueFrom:
            fieldRef:
              fieldPath: spec.serviceAccountName
<<<<<<< HEAD
=======
        - name: _l5d_ns
          value: linkerd-dev
        - name: _l5d_trustdomain
          value: test.trust.domain
>>>>>>> 68e970ab
        - name: LINKERD2_PROXY_IDENTITY_DIR
          value: /var/run/linkerd/identity/end-entity
        - name: LINKERD2_PROXY_IDENTITY_TRUST_ANCHORS
          valueFrom:
            configMapKeyRef:
              name: linkerd-identity-trust-roots
              key: ca-bundle.crt
        - name: LINKERD2_PROXY_IDENTITY_TOKEN_FILE
          value: /var/run/secrets/tokens/linkerd-identity-token
        - name: LINKERD2_PROXY_IDENTITY_SVC_ADDR
          value: linkerd-identity-headless.linkerd-dev.svc.cluster.local.:8080
        - name: LINKERD2_PROXY_IDENTITY_LOCAL_NAME
          value: $(_pod_sa).$(_pod_ns).serviceaccount.identity.linkerd-dev.test.trust.domain
        - name: LINKERD2_PROXY_IDENTITY_SVC_NAME
          value: linkerd-identity.linkerd-dev.serviceaccount.identity.linkerd-dev.test.trust.domain
        - name: LINKERD2_PROXY_DESTINATION_SVC_NAME
          value: linkerd-destination.linkerd-dev.serviceaccount.identity.linkerd-dev.test.trust.domain
        - name: LINKERD2_PROXY_POLICY_SVC_NAME
          value: linkerd-destination.linkerd-dev.serviceaccount.identity.linkerd-dev.test.trust.domain
        image: cr.l5d.io/linkerd/proxy:test-proxy-version
        imagePullPolicy: IfNotPresent
        livenessProbe:
          httpGet:
            path: /live
            port: 4191
          initialDelaySeconds: 10
        name: linkerd-proxy
        ports:
        - containerPort: 4143
          name: linkerd-proxy
        - containerPort: 4191
          name: linkerd-admin
        readinessProbe:
          httpGet:
            path: /ready
            port: 4191
          initialDelaySeconds: 2
        resources:
          limits:
            memory: "250Mi"
          requests:
            cpu: "100m"
            memory: "20Mi"
        securityContext:
          allowPrivilegeEscalation: false
          readOnlyRootFilesystem: true
          runAsUser: 2102
        terminationMessagePolicy: FallbackToLogsOnError
        lifecycle:
          postStart:
            exec:
              command:
              - /usr/lib/linkerd/linkerd-await
        volumeMounts:
        - mountPath: /var/run/linkerd/identity/end-entity
          name: linkerd-identity-end-entity
        - mountPath: /var/run/secrets/tokens
          name: linkerd-identity-token
      - args:
        - proxy-injector
        - -log-level=info
        - -log-format=plain
        - -linkerd-namespace=linkerd-dev
        image: cr.l5d.io/linkerd/controller:linkerd-version
        imagePullPolicy: IfNotPresent
        livenessProbe:
          httpGet:
            path: /ping
            port: 9995
          initialDelaySeconds: 10
        name: proxy-injector
        ports:
        - containerPort: 8443
          name: proxy-injector
        - containerPort: 9995
          name: admin-http
        readinessProbe:
          failureThreshold: 7
          httpGet:
            path: /ready
            port: 9995
        resources:
          limits:
            memory: "250Mi"
          requests:
            cpu: "100m"
            memory: "50Mi"
        securityContext:
          runAsUser: 2103
        volumeMounts:
        - mountPath: /var/run/linkerd/config
          name: config
        - mountPath: /var/run/linkerd/identity/trust-roots
          name: trust-roots
        - mountPath: /var/run/linkerd/tls
          name: tls
          readOnly: true
      initContainers:
      - args:
        - --incoming-proxy-port
        - "4143"
        - --outgoing-proxy-port
        - "4140"
        - --proxy-uid
        - "2102"
        - --inbound-ports-to-ignore
        - "4190,4191,222"
        - --outbound-ports-to-ignore
        - "111"
        image: cr.l5d.io/linkerd/proxy-init:test-proxy-init-version
        imagePullPolicy: IfNotPresent
        name: linkerd-init
        resources:
          limits:
            cpu: "100m"
            memory: "50Mi"
          requests:
            cpu: "10m"
            memory: "10Mi"
        securityContext:
          allowPrivilegeEscalation: false
          capabilities:
            add:
            - NET_ADMIN
            - NET_RAW
          privileged: false
          runAsNonRoot: true
          readOnlyRootFilesystem: true
        terminationMessagePolicy: FallbackToLogsOnError
        volumeMounts:
        - mountPath: /run
          name: linkerd-proxy-init-xtables-lock
      serviceAccountName: linkerd-proxy-injector
      volumes:
      - configMap:
          name: linkerd-config
        name: config
      - configMap:
          name: linkerd-identity-trust-roots
        name: trust-roots
      - name: tls
        secret:
          secretName: linkerd-proxy-injector-k8s-tls
      - emptyDir: {}
        name: linkerd-proxy-init-xtables-lock
      - name: linkerd-identity-token
        projected:
          sources:
          - serviceAccountToken:
              path: linkerd-identity-token
              expirationSeconds: 86400
              audience: identity.l5d.io
      - emptyDir:
          medium: Memory
        name: linkerd-identity-end-entity
---
kind: Service
apiVersion: v1
metadata:
  name: linkerd-proxy-injector
  
  labels:
    linkerd.io/control-plane-component: proxy-injector
    linkerd.io/control-plane-ns: linkerd-dev
  annotations:
    linkerd.io/created-by: linkerd/helm linkerd-version
    config.linkerd.io/opaque-ports: "443"
spec:
  type: ClusterIP
  selector:
    linkerd.io/control-plane-component: proxy-injector
  ports:
  - name: proxy-injector
    port: 443
    targetPort: proxy-injector
---
kind: PodDisruptionBudget
apiVersion: policy/v1beta1
metadata:
  name: linkerd-proxy-injector
  
  labels:
    linkerd.io/control-plane-component: proxy-injector
    linkerd.io/control-plane-ns: linkerd-dev
  annotations:
    linkerd.io/created-by: linkerd/helm linkerd-version
spec:
  maxUnavailable: 1
  selector:
    matchLabels:
      linkerd.io/control-plane-component: proxy-injector<|MERGE_RESOLUTION|>--- conflicted
+++ resolved
@@ -887,13 +887,6 @@
           valueFrom:
             fieldRef:
               fieldPath: spec.serviceAccountName
-<<<<<<< HEAD
-=======
-        - name: _l5d_ns
-          value: linkerd-dev
-        - name: _l5d_trustdomain
-          value: test.trust.domain
->>>>>>> 68e970ab
         - name: LINKERD2_PROXY_IDENTITY_DIR
           value: /var/run/linkerd/identity/end-entity
         - name: LINKERD2_PROXY_IDENTITY_TRUST_ANCHORS
@@ -1241,13 +1234,6 @@
           valueFrom:
             fieldRef:
               fieldPath: spec.serviceAccountName
-<<<<<<< HEAD
-=======
-        - name: _l5d_ns
-          value: linkerd-dev
-        - name: _l5d_trustdomain
-          value: test.trust.domain
->>>>>>> 68e970ab
         - name: LINKERD2_PROXY_IDENTITY_DIR
           value: /var/run/linkerd/identity/end-entity
         - name: LINKERD2_PROXY_IDENTITY_TRUST_ANCHORS
@@ -1648,13 +1634,6 @@
           valueFrom:
             fieldRef:
               fieldPath: spec.serviceAccountName
-<<<<<<< HEAD
-=======
-        - name: _l5d_ns
-          value: linkerd-dev
-        - name: _l5d_trustdomain
-          value: test.trust.domain
->>>>>>> 68e970ab
         - name: LINKERD2_PROXY_IDENTITY_DIR
           value: /var/run/linkerd/identity/end-entity
         - name: LINKERD2_PROXY_IDENTITY_TRUST_ANCHORS
