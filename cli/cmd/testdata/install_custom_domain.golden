---
###
### Linkerd Namespace
###
kind: Namespace
apiVersion: v1
metadata:
  name: l5d
  annotations:
    linkerd.io/inject: disabled
  labels:
    linkerd.io/is-control-plane: "true"
    config.linkerd.io/admission-webhooks: disabled
    linkerd.io/control-plane-ns: l5d
---
###
### Identity Controller Service RBAC
###
kind: ClusterRole
apiVersion: rbac.authorization.k8s.io/v1
metadata:
  name: linkerd-l5d-identity
  labels:
    linkerd.io/control-plane-component: identity
    linkerd.io/control-plane-ns: l5d
rules:
- apiGroups: ["authentication.k8s.io"]
  resources: ["tokenreviews"]
  verbs: ["create"]
- apiGroups: ["apps"]
  resources: ["deployments"]
  verbs: ["get"]
- apiGroups: [""]
  resources: ["events"]
  verbs: ["create", "patch"]
---
kind: ClusterRoleBinding
apiVersion: rbac.authorization.k8s.io/v1
metadata:
  name: linkerd-l5d-identity
  labels:
    linkerd.io/control-plane-component: identity
    linkerd.io/control-plane-ns: l5d
roleRef:
  apiGroup: rbac.authorization.k8s.io
  kind: ClusterRole
  name: linkerd-l5d-identity
subjects:
- kind: ServiceAccount
  name: linkerd-identity
  namespace: l5d
---
kind: ServiceAccount
apiVersion: v1
metadata:
  name: linkerd-identity
  namespace: l5d
  labels:
    linkerd.io/control-plane-component: identity
    linkerd.io/control-plane-ns: l5d
---
###
### Destination Controller Service
###
kind: ClusterRole
apiVersion: rbac.authorization.k8s.io/v1
metadata:
  name: linkerd-l5d-destination
  labels:
    linkerd.io/control-plane-component: destination
    linkerd.io/control-plane-ns: l5d
rules:
- apiGroups: ["apps"]
  resources: ["replicasets"]
  verbs: ["list", "get", "watch"]
- apiGroups: ["batch"]
  resources: ["jobs"]
  verbs: ["list", "get", "watch"]
- apiGroups: [""]
  resources: ["pods", "endpoints", "services", "nodes", "namespaces"]
  verbs: ["list", "get", "watch"]
- apiGroups: ["linkerd.io"]
  resources: ["serviceprofiles"]
  verbs: ["list", "get", "watch"]
<<<<<<< HEAD
=======
- apiGroups: ["split.smi-spec.io"]
  resources: ["trafficsplits"]
  verbs: ["list", "get", "watch"]
- apiGroups: ["discovery.k8s.io"]
  resources: ["endpointslices"]
  verbs: ["list", "get", "watch"]
>>>>>>> c384cfd4
---
kind: ClusterRoleBinding
apiVersion: rbac.authorization.k8s.io/v1
metadata:
  name: linkerd-l5d-destination
  labels:
    linkerd.io/control-plane-component: destination
    linkerd.io/control-plane-ns: l5d
roleRef:
  apiGroup: rbac.authorization.k8s.io
  kind: ClusterRole
  name: linkerd-l5d-destination
subjects:
- kind: ServiceAccount
  name: linkerd-destination
  namespace: l5d
---
kind: ServiceAccount
apiVersion: v1
metadata:
  name: linkerd-destination
  namespace: l5d
  labels:
    linkerd.io/control-plane-component: destination
    linkerd.io/control-plane-ns: l5d
---
kind: Secret
apiVersion: v1
metadata:
  name: linkerd-sp-validator-k8s-tls
  namespace: l5d
  labels:
    linkerd.io/control-plane-component: destination
    linkerd.io/control-plane-ns: l5d
  annotations:
    linkerd.io/created-by: linkerd/cli dev-undefined
type: kubernetes.io/tls
data:
  tls.crt: cHJvZmlsZSB2YWxpZGF0b3IgY3J0
  tls.key: cHJvZmlsZSB2YWxpZGF0b3Iga2V5
---
apiVersion: admissionregistration.k8s.io/v1
kind: ValidatingWebhookConfiguration
metadata:
  name: linkerd-sp-validator-webhook-config
  labels:
    linkerd.io/control-plane-component: destination
    linkerd.io/control-plane-ns: l5d
webhooks:
- name: linkerd-sp-validator.linkerd.io
  namespaceSelector:
    matchExpressions:
    - key: config.linkerd.io/admission-webhooks
      operator: NotIn
      values:
      - disabled
  clientConfig:
    service:
      name: linkerd-sp-validator
      namespace: l5d
      path: "/"
    caBundle: cHJvZmlsZSB2YWxpZGF0b3IgQ0EgYnVuZGxl
  failurePolicy: Ignore
  admissionReviewVersions: ["v1", "v1beta1"]
  rules:
  - operations: ["CREATE", "UPDATE"]
    apiGroups: ["linkerd.io"]
    apiVersions: ["v1alpha1", "v1alpha2"]
    resources: ["serviceprofiles"]
  sideEffects: None
---
kind: Secret
apiVersion: v1
metadata:
  name: linkerd-policy-validator-k8s-tls
  namespace: l5d
  labels:
    linkerd.io/control-plane-component: destination
    linkerd.io/control-plane-ns: l5d
  annotations:
    linkerd.io/created-by: linkerd/cli dev-undefined
type: kubernetes.io/tls
data:
  tls.crt: cG9saWN5IHZhbGlkYXRvciBjcnQ=
  tls.key: cG9saWN5IHZhbGlkYXRvciBrZXk=
---
apiVersion: admissionregistration.k8s.io/v1
kind: ValidatingWebhookConfiguration
metadata:
  name: linkerd-policy-validator-webhook-config
  labels:
    linkerd.io/control-plane-component: destination
    linkerd.io/control-plane-ns: l5d
webhooks:
- name: linkerd-policy-validator.linkerd.io
  namespaceSelector:
    matchExpressions:
    - key: config.linkerd.io/admission-webhooks
      operator: NotIn
      values:
      - disabled
  clientConfig:
    service:
      name: linkerd-policy-validator
      namespace: l5d
      path: "/"
    caBundle: cG9saWN5IHZhbGlkYXRvciBDQSBidW5kbGU=
  failurePolicy: Ignore
  admissionReviewVersions: ["v1", "v1beta1"]
  rules:
  - operations: ["CREATE", "UPDATE"]
    apiGroups: ["policy.linkerd.io"]
    apiVersions: ["v1alpha1", "v1beta1"]
    resources: ["servers"]
  sideEffects: None
---
apiVersion: rbac.authorization.k8s.io/v1
kind: ClusterRole
metadata:
  name: linkerd-policy
  labels:
    app.kubernetes.io/part-of: Linkerd
    linkerd.io/control-plane-component: destination
    linkerd.io/control-plane-ns: l5d
rules:
  - apiGroups:
      - ""
    resources:
      - pods
    verbs:
      - get
      - list
      - watch
  - apiGroups:
      - policy.linkerd.io
    resources:
      - servers
      - serverauthorizations
    verbs:
      - get
      - list
      - watch
---
apiVersion: rbac.authorization.k8s.io/v1
kind: ClusterRoleBinding
metadata:
  name: linkerd-destination-policy
  labels:
    app.kubernetes.io/part-of: Linkerd
    linkerd.io/control-plane-component: destination
    linkerd.io/control-plane-ns: l5d
roleRef:
  apiGroup: rbac.authorization.k8s.io
  kind: ClusterRole
  name: linkerd-policy
subjects:
  - kind: ServiceAccount
    name: linkerd-destination
    namespace: l5d
---
###
### Heartbeat RBAC
###
apiVersion: rbac.authorization.k8s.io/v1
kind: Role
metadata:
  name: linkerd-heartbeat
  namespace: l5d
  labels:
    linkerd.io/control-plane-ns: l5d
rules:
- apiGroups: [""]
  resources: ["configmaps"]
  verbs: ["get"]
  resourceNames: ["linkerd-config"]
---
apiVersion: rbac.authorization.k8s.io/v1
kind: RoleBinding
metadata:
  name: linkerd-heartbeat
  namespace: l5d
  labels:
    linkerd.io/control-plane-ns: l5d
roleRef:
  kind: Role
  name: linkerd-heartbeat
  apiGroup: rbac.authorization.k8s.io
subjects:
- kind: ServiceAccount
  name: linkerd-heartbeat
  namespace: l5d
---
apiVersion: rbac.authorization.k8s.io/v1
kind: ClusterRole
metadata:
  name: linkerd-heartbeat
  labels:
    linkerd.io/control-plane-ns: l5d
rules:
- apiGroups: [""]
  resources: ["namespaces"]
  verbs: ["list"]
- apiGroups: ["linkerd.io"]
  resources: ["serviceprofiles"]
  verbs: ["list"]
---
apiVersion: rbac.authorization.k8s.io/v1
kind: ClusterRoleBinding
metadata:
  name: linkerd-heartbeat
  labels:
    linkerd.io/control-plane-ns: l5d
roleRef:
  kind: ClusterRole
  name: linkerd-heartbeat
  apiGroup: rbac.authorization.k8s.io
subjects:
- kind: ServiceAccount
  name: linkerd-heartbeat
  namespace: l5d
---
kind: ServiceAccount
apiVersion: v1
metadata:
  name: linkerd-heartbeat
  namespace: l5d
  labels:
    linkerd.io/control-plane-component: heartbeat
    linkerd.io/control-plane-ns: l5d
---
apiVersion: apiextensions.k8s.io/v1
kind: CustomResourceDefinition
metadata:
  name: servers.policy.linkerd.io
  annotations:
    linkerd.io/created-by: linkerd/cli dev-undefined
  labels:
    linkerd.io/control-plane-ns: l5d
spec:
  group: policy.linkerd.io
  names:
    kind: Server
    plural: servers
    singular: server
    shortNames: [srv]
  scope: Namespaced
  versions:
    - name: v1alpha1
      served: true
      storage: false
      deprecated: true
      deprecationWarning: "policy.linkerd.io/v1alpha1 Server is deprecated; use policy.linkerd.io/v1beta1 Server"
      schema:
        openAPIV3Schema:
          type: object
          required: [spec]
          properties:
            spec:
              type: object
              required:
                - podSelector
                - port
              properties:
                podSelector:
                  type: object
                  description: >-
                    Selects pods in the same namespace.
                  oneOf:
                    - required: [matchExpressions]
                    - required: [matchLabels]
                  properties:
                    matchLabels:
                      type: object
                      x-kubernetes-preserve-unknown-fields: true
                    matchExpressions:
                      type: array
                      items:
                        type: object
                        required: [key, operator]
                        properties:
                          key:
                            type: string
                          operator:
                            type: string
                            enum: [In, NotIn, Exists, DoesNotExist]
                          values:
                            type: array
                            items:
                              type: string
                port:
                  description: >-
                    A port name or number. Must exist in a pod spec.
                  x-kubernetes-int-or-string: true
                proxyProtocol:
                  description: >-
                    Configures protocol discovery for inbound connections.

                    Supersedes the `config.linkerd.io/opaque-ports` annotation.
                  type: string
                  default: unknown
                  enum:
                    - unknown
                    - HTTP/1
                    - HTTP/2
                    - gRPC
                    - opaque
                    - TLS
    - name: v1beta1
      served: true
      storage: true
      schema:
        openAPIV3Schema:
          type: object
          required: [spec]
          properties:
            spec:
              type: object
              required:
                - podSelector
                - port
              properties:
                podSelector:
                  type: object
                  description: >-
                    Selects pods in the same namespace.
                  oneOf:
                    - required: [matchExpressions]
                    - required: [matchLabels]
                  properties:
                    matchLabels:
                      type: object
                      x-kubernetes-preserve-unknown-fields: true
                    matchExpressions:
                      type: array
                      items:
                        type: object
                        required: [key, operator]
                        properties:
                          key:
                            type: string
                          operator:
                            type: string
                            enum: [In, NotIn, Exists, DoesNotExist]
                          values:
                            type: array
                            items:
                              type: string
                port:
                  description: >-
                    A port name or number. Must exist in a pod spec.
                  x-kubernetes-int-or-string: true
                proxyProtocol:
                  description: >-
                    Configures protocol discovery for inbound connections.

                    Supersedes the `config.linkerd.io/opaque-ports` annotation.
                  type: string
                  default: unknown
                  enum:
                    - unknown
                    - HTTP/1
                    - HTTP/2
                    - gRPC
                    - opaque
                    - TLS
      additionalPrinterColumns:
      - name: Port
        type: string
        description: The port the server is listening on
        jsonPath: .spec.port
      - name: Protocol
        type: string
        description: The protocol of the server
        jsonPath: .spec.proxyProtocol
---
apiVersion: apiextensions.k8s.io/v1
kind: CustomResourceDefinition
metadata:
  name: serverauthorizations.policy.linkerd.io
  annotations:
    linkerd.io/created-by: linkerd/cli dev-undefined
  labels:
    linkerd.io/control-plane-ns: l5d
spec:
  group: policy.linkerd.io
  scope: Namespaced
  names:
    kind: ServerAuthorization
    plural: serverauthorizations
    singular: serverauthorization
    shortNames: [saz]
  versions:
    - name: v1alpha1
      served: true
      storage: false
      deprecated: true
      deprecationWarning: "policy.linkerd.io/v1alpha1 ServerAuthorization is deprecated; use policy.linkerd.io/v1beta1 ServerAuthorization"
      schema:
        openAPIV3Schema:
          type: object
          required: [spec]
          properties:
            spec:
              description: >-
                Authorizes clients to communicate with Linkerd-proxied servers.
              type: object
              required: [server, client]
              properties:
                server:
                  description: >-
                    Identifies servers in the same namespace for which this
                    authorization applies.

                    Only one of `name` or `selector` may be specified.
                  type: object
                  oneOf:
                    - required: [name]
                    - required: [selector]
                  properties:
                    name:
                      description: References a `Server` instance by name
                      type: string
                      pattern: '^[a-z0-9]([-a-z0-9]*[a-z0-9])?$'
                    selector:
                      description: >-
                        A label query over servers on which this authorization applies.
                      type: object
                      oneOf:
                        - required: [matchLabels]
                        - required: [matchExpressions]
                      properties:
                        matchLabels:
                          type: object
                          x-kubernetes-preserve-unknown-fields: true
                        matchExpressions:
                          type: array
                          items:
                            type: object
                            required: [key, operator]
                            properties:
                              key:
                                type: string
                              operator:
                                type: string
                                enum: [In, NotIn, Exists, DoesNotExist]
                              values:
                                type: array
                                items:
                                  type: string
                client:
                  description:  Describes clients authorized to access a server.
                  type: object
                  oneOf:
                    - required: [meshTLS]
                    - required: [unauthenticated]
                  properties:
                    networks:
                      description: >-
                        Limits the client IP addresses to which this
                        authorization applies. If unset, the server chooses a
                        default (typically, all IPs or the cluster's pod
                        network).
                      type: array
                      items:
                        type: object
                        required: [cidr]
                        properties:
                          cidr:
                            type: string
                          except:
                            type: array
                            items:
                              type: string
                    unauthenticated:
                      description: >-
                        Authorizes unauthenticated clients to access a server.
                      type: boolean
                    meshTLS:
                      type: object
                      oneOf:
                        - required: [unauthenticatedTLS]
                        - required: [identities]
                        - required: [serviceAccounts]
                      properties:
                        unauthenticatedTLS:
                          type: boolean
                          description: >-
                            Indicates that no client identity is required for
                            communication.

                            This is mostly important for the identity
                            controller, which must terminate TLS connections
                            from clients that do not yet have a certificate.
                        identities:
                          description: >-
                            Authorizes clients with the provided proxy identity
                            strings (as provided via MTLS)

                            The `*` prefix can be used to match all identities in
                            a domain. An identity string of `*` indicates that
                            all authentication clients are authorized.
                          type: array
                          items:
                            type: string
                            pattern: '^(\*|[a-z0-9]([-a-z0-9]*[a-z0-9])?)(\.[a-z0-9]([-a-z0-9]*[a-z0-9])?)*$'
                        serviceAccounts:
                          description: >-
                            Authorizes clients with the provided proxy identity
                            service accounts (as provided via MTLS)
                          type: array
                          items:
                            type: object
                            required: [name]
                            properties:
                              name:
                                description: The ServiceAccount's name.
                                type: string
                                pattern: '^[a-z0-9]([-a-z0-9]*[a-z0-9])?$'
                              namespace:
                                description: >-
                                  The ServiceAccount's namespace. If unset, the
                                  authorization's namespace is used.
                                type: string
                                pattern: '^[a-z0-9]([-a-z0-9]*[a-z0-9])?$'
    - name: v1beta1
      served: true
      storage: true
      schema:
        openAPIV3Schema:
          type: object
          required: [spec]
          properties:
            spec:
              description: >-
                Authorizes clients to communicate with Linkerd-proxied servers.
              type: object
              required: [server, client]
              properties:
                server:
                  description: >-
                    Identifies servers in the same namespace for which this
                    authorization applies.

                    Only one of `name` or `selector` may be specified.
                  type: object
                  oneOf:
                    - required: [name]
                    - required: [selector]
                  properties:
                    name:
                      description: References a `Server` instance by name
                      type: string
                      pattern: '^[a-z0-9]([-a-z0-9]*[a-z0-9])?$'
                    selector:
                      description: >-
                        A label query over servers on which this authorization applies.
                      type: object
                      oneOf:
                        - required: [matchLabels]
                        - required: [matchExpressions]
                      properties:
                        matchLabels:
                          type: object
                          x-kubernetes-preserve-unknown-fields: true
                        matchExpressions:
                          type: array
                          items:
                            type: object
                            required: [key, operator]
                            properties:
                              key:
                                type: string
                              operator:
                                type: string
                                enum: [In, NotIn, Exists, DoesNotExist]
                              values:
                                type: array
                                items:
                                  type: string
                client:
                  description:  Describes clients authorized to access a server.
                  type: object
                  oneOf:
                    - required: [meshTLS]
                    - required: [unauthenticated]
                  properties:
                    networks:
                      description: >-
                        Limits the client IP addresses to which this
                        authorization applies. If unset, the server chooses a
                        default (typically, all IPs or the cluster's pod
                        network).
                      type: array
                      items:
                        type: object
                        required: [cidr]
                        properties:
                          cidr:
                            type: string
                          except:
                            type: array
                            items:
                              type: string
                    unauthenticated:
                      description: >-
                        Authorizes unauthenticated clients to access a server.
                      type: boolean
                    meshTLS:
                      type: object
                      oneOf:
                        - required: [unauthenticatedTLS]
                        - required: [identities]
                        - required: [serviceAccounts]
                      properties:
                        unauthenticatedTLS:
                          type: boolean
                          description: >-
                            Indicates that no client identity is required for
                            communication.

                            This is mostly important for the identity
                            controller, which must terminate TLS connections
                            from clients that do not yet have a certificate.
                        identities:
                          description: >-
                            Authorizes clients with the provided proxy identity
                            strings (as provided via MTLS)

                            The `*` prefix can be used to match all identities in
                            a domain. An identity string of `*` indicates that
                            all authentication clients are authorized.
                          type: array
                          items:
                            type: string
                            pattern: '^(\*|[a-z0-9]([-a-z0-9]*[a-z0-9])?)(\.[a-z0-9]([-a-z0-9]*[a-z0-9])?)*$'
                        serviceAccounts:
                          description: >-
                            Authorizes clients with the provided proxy identity
                            service accounts (as provided via MTLS)
                          type: array
                          items:
                            type: object
                            required: [name]
                            properties:
                              name:
                                description: The ServiceAccount's name.
                                type: string
                                pattern: '^[a-z0-9]([-a-z0-9]*[a-z0-9])?$'
                              namespace:
                                description: >-
                                  The ServiceAccount's namespace. If unset, the
                                  authorization's namespace is used.
                                type: string
                                pattern: '^[a-z0-9]([-a-z0-9]*[a-z0-9])?$'
      additionalPrinterColumns:
      - name: Server
        type: string
        description: The server that this grants access to
        jsonPath: .spec.server.name
---
###
### Service Profile CRD
###
apiVersion: apiextensions.k8s.io/v1
kind: CustomResourceDefinition
metadata:
  name: serviceprofiles.linkerd.io
  annotations:
    linkerd.io/created-by: linkerd/cli dev-undefined
  labels:
    linkerd.io/control-plane-ns: l5d
spec:
  group: linkerd.io
  versions:
  - name: v1alpha1
    served: true
    storage: false
    schema:
      openAPIV3Schema:
        type: object
        properties:
          spec:
            type: object
            description: Spec is the custom resource spec
            required:
            - routes
            properties:
              dstOverrides:
                type: array
                required:
                - authority
                - weight
                items:
                  type: object
                  description: WeightedDst is a weighted alternate destination.
                  properties:
                    authority:
                      type: string
                    weight:
                      x-kubernetes-int-or-string: true
                      anyOf:
                      - type: integer
                      - type: string
                      pattern: ^(\+|-)?(([0-9]+(\.[0-9]*)?)|(\.[0-9]+))(([KMGTPE]i)|[numkMGTPE]|([eE](\+|-)?(([0-9]+(\.[0-9]*)?)|(\.[0-9]+))))?$
              opaquePorts:
                type: array
                items:
                  type: string
              retryBudget:
                type: object
                required:
                - minRetriesPerSecond
                - retryRatio
                - ttl
                description: RetryBudget describes the maximum number of retries that should be issued to this service.
                properties:
                  minRetriesPerSecond:
                    format: int32
                    type: integer
                  retryRatio:
                    type: number
                    format: float
                  ttl:
                    type: string
              routes:
                type: array
                items:
                  type: object
                  description: RouteSpec specifies a Route resource.
                  required:
                  - condition
                  - name
                  properties:
                    condition:
                      type: object
                      description: RequestMatch describes the conditions under which to match a Route.
                      properties:
                        pathRegex:
                          type: string
                        method:
                          type: string
                        all:
                          type: array
                          items:
                            type: object
                            x-kubernetes-preserve-unknown-fields: true
                        any:
                          type: array
                          items:
                            type: object
                            x-kubernetes-preserve-unknown-fields: true
                        not:
                          type: array
                          items:
                            type: object
                            x-kubernetes-preserve-unknown-fields: true
                    isRetryable:
                      type: boolean
                    name:
                      type: string
                    timeout:
                      type: string
                    responseClasses:
                      type: array
                      items:
                        type: object
                        required:
                        - condition
                        description: ResponseClass describes how to classify a response (e.g. success or failures).
                        properties:
                          condition:
                            type: object
                            description: ResponseMatch describes the conditions under
                              which to classify a response.
                            properties:
                              all:
                                type: array
                                items:
                                  type: object
                                  x-kubernetes-preserve-unknown-fields: true
                              any:
                                type: array
                                items:
                                  type: object
                                  x-kubernetes-preserve-unknown-fields: true
                              not:
                                type: array
                                items:
                                  type: object
                                  x-kubernetes-preserve-unknown-fields: true
                              status:
                                type: object
                                description: Range describes a range of integers (e.g. status codes).
                                properties:
                                  max:
                                    format: int32
                                    type: integer
                                  min:
                                    format: int32
                                    type: integer
                          isFailure:
                            type: boolean
  - name: v1alpha2
    served: true
    storage: true
    schema:
      openAPIV3Schema:
        type: object
        properties:
          spec:
            type: object
            description: Spec is the custom resource spec
            properties:
              dstOverrides:
                type: array
                required:
                - authority
                - weight
                items:
                  type: object
                  description: WeightedDst is a weighted alternate destination.
                  properties:
                    authority:
                      type: string
                    weight:
                      x-kubernetes-int-or-string: true
                      anyOf:
                      - type: integer
                      - type: string
                      pattern: ^(\+|-)?(([0-9]+(\.[0-9]*)?)|(\.[0-9]+))(([KMGTPE]i)|[numkMGTPE]|([eE](\+|-)?(([0-9]+(\.[0-9]*)?)|(\.[0-9]+))))?$
              opaquePorts:
                type: array
                items:
                  type: string
              retryBudget:
                type: object
                required:
                - minRetriesPerSecond
                - retryRatio
                - ttl
                description: RetryBudget describes the maximum number of retries that should be issued to this service.
                properties:
                  minRetriesPerSecond:
                    format: int32
                    type: integer
                  retryRatio:
                    type: number
                    format: float
                  ttl:
                    type: string
              routes:
                type: array
                items:
                  type: object
                  description: RouteSpec specifies a Route resource.
                  required:
                  - condition
                  - name
                  properties:
                    condition:
                      type: object
                      description: RequestMatch describes the conditions under which to match a Route.
                      properties:
                        pathRegex:
                          type: string
                        method:
                          type: string
                        all:
                          type: array
                          items:
                            type: object
                            x-kubernetes-preserve-unknown-fields: true
                        any:
                          type: array
                          items:
                            type: object
                            x-kubernetes-preserve-unknown-fields: true
                        not:
                          type: array
                          items:
                            type: object
                            x-kubernetes-preserve-unknown-fields: true
                    isRetryable:
                      type: boolean
                    name:
                      type: string
                    timeout:
                      type: string
                    responseClasses:
                      type: array
                      items:
                        type: object
                        required:
                        - condition
                        description: ResponseClass describes how to classify a response (e.g. success or failures).
                        properties:
                          condition:
                            type: object
                            description: ResponseMatch describes the conditions under
                              which to classify a response.
                            properties:
                              all:
                                type: array
                                items:
                                  type: object
                                  x-kubernetes-preserve-unknown-fields: true
                              any:
                                type: array
                                items:
                                  type: object
                                  x-kubernetes-preserve-unknown-fields: true
                              not:
                                type: array
                                items:
                                  type: object
                                  x-kubernetes-preserve-unknown-fields: true
                              status:
                                type: object
                                description: Range describes a range of integers (e.g. status codes).
                                properties:
                                  max:
                                    format: int32
                                    type: integer
                                  min:
                                    format: int32
                                    type: integer
                          isFailure:
                            type: boolean
  scope: Namespaced
  preserveUnknownFields: false
  names:
    plural: serviceprofiles
    singular: serviceprofile
    kind: ServiceProfile
    shortNames:
    - sp
---
###
### Proxy Injector RBAC
###
kind: ClusterRole
apiVersion: rbac.authorization.k8s.io/v1
metadata:
  name: linkerd-l5d-proxy-injector
  labels:
    linkerd.io/control-plane-component: proxy-injector
    linkerd.io/control-plane-ns: l5d
rules:
- apiGroups: [""]
  resources: ["events"]
  verbs: ["create", "patch"]
- apiGroups: [""]
  resources: ["namespaces", "replicationcontrollers"]
  verbs: ["list", "get", "watch"]
- apiGroups: [""]
  resources: ["pods"]
  verbs: ["list", "watch"]
- apiGroups: ["extensions", "apps"]
  resources: ["deployments", "replicasets", "daemonsets", "statefulsets"]
  verbs: ["list", "get", "watch"]
- apiGroups: ["extensions", "batch"]
  resources: ["cronjobs", "jobs"]
  verbs: ["list", "get", "watch"]
---
kind: ClusterRoleBinding
apiVersion: rbac.authorization.k8s.io/v1
metadata:
  name: linkerd-l5d-proxy-injector
  labels:
    linkerd.io/control-plane-component: proxy-injector
    linkerd.io/control-plane-ns: l5d
subjects:
- kind: ServiceAccount
  name: linkerd-proxy-injector
  namespace: l5d
  apiGroup: ""
roleRef:
  kind: ClusterRole
  name: linkerd-l5d-proxy-injector
  apiGroup: rbac.authorization.k8s.io
---
kind: ServiceAccount
apiVersion: v1
metadata:
  name: linkerd-proxy-injector
  namespace: l5d
  labels:
    linkerd.io/control-plane-component: proxy-injector
    linkerd.io/control-plane-ns: l5d
---
kind: Secret
apiVersion: v1
metadata:
  name: linkerd-proxy-injector-k8s-tls
  namespace: l5d
  labels:
    linkerd.io/control-plane-component: proxy-injector
    linkerd.io/control-plane-ns: l5d
  annotations:
    linkerd.io/created-by: linkerd/cli dev-undefined
type: kubernetes.io/tls
data:
  tls.crt: cHJveHkgaW5qZWN0b3IgY3J0
  tls.key: cHJveHkgaW5qZWN0b3Iga2V5
---
apiVersion: admissionregistration.k8s.io/v1
kind: MutatingWebhookConfiguration
metadata:
  name: linkerd-proxy-injector-webhook-config
  labels:
    linkerd.io/control-plane-component: proxy-injector
    linkerd.io/control-plane-ns: l5d
webhooks:
- name: linkerd-proxy-injector.linkerd.io
  namespaceSelector:
    matchExpressions:
    - key: config.linkerd.io/admission-webhooks
      operator: NotIn
      values:
      - disabled
  clientConfig:
    service:
      name: linkerd-proxy-injector
      namespace: l5d
      path: "/"
    caBundle: cHJveHkgaW5qZWN0b3IgQ0EgYnVuZGxl
  failurePolicy: Ignore
  admissionReviewVersions: ["v1", "v1beta1"]
  rules:
  - operations: [ "CREATE" ]
    apiGroups: [""]
    apiVersions: ["v1"]
    resources: ["pods", "services"]
  sideEffects: None
---
kind: ConfigMap
apiVersion: v1
metadata:
  name: linkerd-config
  namespace: l5d
  labels:
    linkerd.io/control-plane-component: controller
    linkerd.io/control-plane-ns: l5d
  annotations:
    linkerd.io/created-by: linkerd/cli dev-undefined
data:
  values: |
    cliVersion: linkerd/cli dev-undefined
    clusterDomain: cluster.local
    clusterNetworks: 10.0.0.0/8,100.64.0.0/10,172.16.0.0/12,192.168.0.0/16
    cniEnabled: false
    controlPlaneTracing: false
    controlPlaneTracingNamespace: linkerd-jaeger
    controllerImage: cr.l5d.io/linkerd/controller
    controllerImageVersion: install-control-plane-version
    controllerLogFormat: plain
    controllerLogLevel: info
    controllerReplicas: 1
    controllerUID: 2103
    debugContainer:
      image:
        name: cr.l5d.io/linkerd/debug
        pullPolicy: ""
        version: install-debug-version
    destinationProxyResources: null
    destinationResources: null
    disableHeartBeat: false
    enableEndpointSlices: true
    enableH2Upgrade: true
    enablePodAntiAffinity: false
    grafanaUrl: ""
    heartbeatResources: null
    heartbeatSchedule: 1 2 3 4 5
    highAvailability: false
    identity:
      issuer:
        clockSkewAllowance: 20s
        externalCA: false
        issuanceLifetime: 24h0m0s
        scheme: linkerd.io/tls
        tls:
          crtPEM: |
            -----BEGIN CERTIFICATE-----
            MIIBwDCCAWegAwIBAgIRAJRIgZ8RtO8Ewg1Xepf8T44wCgYIKoZIzj0EAwIwKTEn
            MCUGA1UEAxMeaWRlbnRpdHkubGlua2VyZC5jbHVzdGVyLmxvY2FsMB4XDTIwMDgy
            ODA3MTM0N1oXDTMwMDgyNjA3MTM0N1owKTEnMCUGA1UEAxMeaWRlbnRpdHkubGlu
            a2VyZC5jbHVzdGVyLmxvY2FsMFkwEwYHKoZIzj0CAQYIKoZIzj0DAQcDQgAE1/Fp
            fcRnDcedL6AjUaXYPv4DIMBaJufOI5NWty+XSX7JjXgZtM72dQvRaYanuxD36Dt1
            2/JxyiSgxKWRdoay+aNwMG4wDgYDVR0PAQH/BAQDAgEGMBIGA1UdEwEB/wQIMAYB
            Af8CAQAwHQYDVR0OBBYEFI1WnrqMYKaHHOo+zpyiiDq2pO0KMCkGA1UdEQQiMCCC
            HmlkZW50aXR5LmxpbmtlcmQuY2x1c3Rlci5sb2NhbDAKBggqhkjOPQQDAgNHADBE
            AiAtuoI5XuCtrGVRzSmRTl2ra28aV9MyTU7d5qnTAFHKSgIgRKCvluOSgA5O21p5
            51tdrmkHEZRr0qlLSJdHYgEfMzk=
            -----END CERTIFICATE-----
      serviceAccountTokenProjection: true
    identityProxyResources: null
    identityResources: null
    identityTrustAnchorsPEM: |
      -----BEGIN CERTIFICATE-----
      MIIBwTCCAWagAwIBAgIQeDZp5lDaIygQ5UfMKZrFATAKBggqhkjOPQQDAjApMScw
      JQYDVQQDEx5pZGVudGl0eS5saW5rZXJkLmNsdXN0ZXIubG9jYWwwHhcNMjAwODI4
      MDcxMjQ3WhcNMzAwODI2MDcxMjQ3WjApMScwJQYDVQQDEx5pZGVudGl0eS5saW5r
      ZXJkLmNsdXN0ZXIubG9jYWwwWTATBgcqhkjOPQIBBggqhkjOPQMBBwNCAARqc70Z
      l1vgw79rjB5uSITICUA6GyfvSFfcuIis7B/XFSkkwAHU5S/s1AAP+R0TX7HBWUC4
      uaG4WWsiwJKNn7mgo3AwbjAOBgNVHQ8BAf8EBAMCAQYwEgYDVR0TAQH/BAgwBgEB
      /wIBATAdBgNVHQ4EFgQU5YtjVVPfd7I7NLHsn2C26EByGV0wKQYDVR0RBCIwIIIe
      aWRlbnRpdHkubGlua2VyZC5jbHVzdGVyLmxvY2FsMAoGCCqGSM49BAMCA0kAMEYC
      IQCN7lBFLDDvjx6V0+XkjpKERRsJYf5adMvnloFl48ilJgIhANtxhndcr+QJPuC8
      vgUC0d2/9FMueIVMb+46WTCOjsqr
      -----END CERTIFICATE-----
    identityTrustDomain: cluster.local
    imagePullPolicy: IfNotPresent
    imagePullSecrets: []
    installNamespace: true
    linkerdVersion: dev-undefined
    namespace: l5d
    nodeSelector:
      kubernetes.io/os: linux
    podAnnotations: {}
    podLabels: {}
    policyController:
      defaultAllowPolicy: all-unauthenticated
      image:
        name: cr.l5d.io/linkerd/policy-controller
        pullPolicy: ""
        version: install-control-plane-version
      logLevel: linkerd=info,warn
      resources:
        cpu:
          limit: ""
          request: ""
        ephemeral-storage:
          limit: ""
          request: ""
        memory:
          limit: ""
          request: ""
    policyValidator:
      caBundle: policy validator CA bundle
      crtPEM: policy validator crt
      externalSecret: false
      keyPEM: policy validator key
      namespaceSelector:
        matchExpressions:
        - key: config.linkerd.io/admission-webhooks
          operator: NotIn
          values:
          - disabled
    priorityClassName: ""
    profileValidator:
      caBundle: profile validator CA bundle
      crtPEM: profile validator crt
      externalSecret: false
      namespaceSelector:
        matchExpressions:
        - key: config.linkerd.io/admission-webhooks
          operator: NotIn
          values:
          - disabled
    prometheusUrl: ""
    proxy:
      await: true
      capabilities: null
      defaultInboundPolicy: ""
      disableIdentity: false
      enableExternalProfiles: false
      image:
        name: cr.l5d.io/linkerd/proxy
        pullPolicy: ""
        version: install-proxy-version
      inboundConnectTimeout: 100ms
      isGateway: false
      isIngress: false
      logFormat: plain
      logLevel: warn,linkerd=info
      opaquePorts: 25,587,3306,4444,5432,6379,9300,11211
      outboundConnectTimeout: 1000ms
      podInboundPorts: ""
      ports:
        admin: 4191
        control: 4190
        inbound: 4143
        outbound: 4140
      requireIdentityOnInboundPorts: ""
      resources:
        cpu:
          limit: ""
          request: ""
        ephemeral-storage:
          limit: ""
          request: ""
        memory:
          limit: ""
          request: ""
      saMountPath: null
      uid: 2102
      waitBeforeExitSeconds: 0
    proxyContainerName: linkerd-proxy
    proxyInit:
      capabilities: null
      closeWaitTimeoutSecs: 0
      ignoreInboundPorts: 4567,4568
      ignoreOutboundPorts: 4567,4568
      image:
        name: cr.l5d.io/linkerd/proxy-init
        pullPolicy: ""
        version: v1.5.1
      logFormat: ""
      logLevel: ""
      resources:
        cpu:
          limit: 100m
          request: 10m
        ephemeral-storage:
          limit: ""
          request: ""
        memory:
          limit: 50Mi
          request: 10Mi
      runAsRoot: false
      saMountPath: null
      xtMountPath:
        mountPath: /run
        name: linkerd-proxy-init-xtables-lock
        readOnly: false
    proxyInjector:
      caBundle: proxy injector CA bundle
      crtPEM: proxy injector crt
      externalSecret: false
      namespaceSelector:
        matchExpressions:
        - key: config.linkerd.io/admission-webhooks
          operator: NotIn
          values:
          - disabled
    proxyInjectorProxyResources: null
    proxyInjectorResources: null
    tolerations: null
    webhookFailurePolicy: Ignore
---
###
### Identity Controller Service
###
---
kind: Secret
apiVersion: v1
metadata:
  name: linkerd-identity-issuer
  namespace: l5d
  labels:
    linkerd.io/control-plane-component: identity
    linkerd.io/control-plane-ns: l5d
  annotations:
    linkerd.io/created-by: linkerd/cli dev-undefined
data:
  crt.pem: LS0tLS1CRUdJTiBDRVJUSUZJQ0FURS0tLS0tCk1JSUJ3RENDQVdlZ0F3SUJBZ0lSQUpSSWdaOFJ0TzhFd2cxWGVwZjhUNDR3Q2dZSUtvWkl6ajBFQXdJd0tURW4KTUNVR0ExVUVBeE1lYVdSbGJuUnBkSGt1YkdsdWEyVnlaQzVqYkhWemRHVnlMbXh2WTJGc01CNFhEVEl3TURneQpPREEzTVRNME4xb1hEVE13TURneU5qQTNNVE0wTjFvd0tURW5NQ1VHQTFVRUF4TWVhV1JsYm5ScGRIa3ViR2x1CmEyVnlaQzVqYkhWemRHVnlMbXh2WTJGc01Ga3dFd1lIS29aSXpqMENBUVlJS29aSXpqMERBUWNEUWdBRTEvRnAKZmNSbkRjZWRMNkFqVWFYWVB2NERJTUJhSnVmT0k1Tld0eStYU1g3SmpYZ1p0TTcyZFF2UmFZYW51eEQzNkR0MQoyL0p4eWlTZ3hLV1Jkb2F5K2FOd01HNHdEZ1lEVlIwUEFRSC9CQVFEQWdFR01CSUdBMVVkRXdFQi93UUlNQVlCCkFmOENBUUF3SFFZRFZSME9CQllFRkkxV25ycU1ZS2FISE9vK3pweWlpRHEycE8wS01Da0dBMVVkRVFRaU1DQ0MKSG1sa1pXNTBhWFI1TG14cGJtdGxjbVF1WTJ4MWMzUmxjaTVzYjJOaGJEQUtCZ2dxaGtqT1BRUURBZ05IQURCRQpBaUF0dW9JNVh1Q3RyR1ZSelNtUlRsMnJhMjhhVjlNeVRVN2Q1cW5UQUZIS1NnSWdSS0N2bHVPU2dBNU8yMXA1CjUxdGRybWtIRVpScjBxbExTSmRIWWdFZk16az0KLS0tLS1FTkQgQ0VSVElGSUNBVEUtLS0tLQ==
  key.pem: LS0tLS1CRUdJTiBFQyBQUklWQVRFIEtFWS0tLS0tCk1IY0NBUUVFSUFBZThuZmJ6WnU5Yy9PQjIrOHhKTTBGejdOVXdUUWF6dWxrRk5zNFRJNStvQW9HQ0NxR1NNNDkKQXdFSG9VUURRZ0FFMS9GcGZjUm5EY2VkTDZBalVhWFlQdjRESU1CYUp1Zk9JNU5XdHkrWFNYN0pqWGdadE03MgpkUXZSYVlhbnV4RDM2RHQxMi9KeHlpU2d4S1dSZG9heStRPT0KLS0tLS1FTkQgRUMgUFJJVkFURSBLRVktLS0tLQ==
---
kind: ConfigMap
apiVersion: v1
metadata:
  name: linkerd-identity-trust-roots
  namespace: l5d
  labels:
    linkerd.io/control-plane-component: identity
    linkerd.io/control-plane-ns: l5d
  annotations:
    linkerd.io/created-by: linkerd/cli dev-undefined
data:
  ca-bundle.crt: |
    -----BEGIN CERTIFICATE-----
    MIIBwTCCAWagAwIBAgIQeDZp5lDaIygQ5UfMKZrFATAKBggqhkjOPQQDAjApMScw
    JQYDVQQDEx5pZGVudGl0eS5saW5rZXJkLmNsdXN0ZXIubG9jYWwwHhcNMjAwODI4
    MDcxMjQ3WhcNMzAwODI2MDcxMjQ3WjApMScwJQYDVQQDEx5pZGVudGl0eS5saW5r
    ZXJkLmNsdXN0ZXIubG9jYWwwWTATBgcqhkjOPQIBBggqhkjOPQMBBwNCAARqc70Z
    l1vgw79rjB5uSITICUA6GyfvSFfcuIis7B/XFSkkwAHU5S/s1AAP+R0TX7HBWUC4
    uaG4WWsiwJKNn7mgo3AwbjAOBgNVHQ8BAf8EBAMCAQYwEgYDVR0TAQH/BAgwBgEB
    /wIBATAdBgNVHQ4EFgQU5YtjVVPfd7I7NLHsn2C26EByGV0wKQYDVR0RBCIwIIIe
    aWRlbnRpdHkubGlua2VyZC5jbHVzdGVyLmxvY2FsMAoGCCqGSM49BAMCA0kAMEYC
    IQCN7lBFLDDvjx6V0+XkjpKERRsJYf5adMvnloFl48ilJgIhANtxhndcr+QJPuC8
    vgUC0d2/9FMueIVMb+46WTCOjsqr
    -----END CERTIFICATE-----
---
kind: Service
apiVersion: v1
metadata:
  name: linkerd-identity
  namespace: l5d
  labels:
    linkerd.io/control-plane-component: identity
    linkerd.io/control-plane-ns: l5d
  annotations:
    linkerd.io/created-by: linkerd/cli dev-undefined
spec:
  type: ClusterIP
  selector:
    linkerd.io/control-plane-component: identity
  ports:
  - name: grpc
    port: 8080
    targetPort: 8080
---
kind: Service
apiVersion: v1
metadata:
  name: linkerd-identity-headless
  namespace: l5d
  labels:
    linkerd.io/control-plane-component: identity
    linkerd.io/control-plane-ns: l5d
  annotations:
    linkerd.io/created-by: linkerd/cli dev-undefined
spec:
  clusterIP: None
  selector:
    linkerd.io/control-plane-component: identity
  ports:
  - name: grpc
    port: 8080
    targetPort: 8080
---
apiVersion: apps/v1
kind: Deployment
metadata:
  annotations:
    linkerd.io/created-by: linkerd/cli dev-undefined
  labels:
    app.kubernetes.io/name: identity
    app.kubernetes.io/part-of: Linkerd
    app.kubernetes.io/version: install-control-plane-version
    linkerd.io/control-plane-component: identity
    linkerd.io/control-plane-ns: l5d
  name: linkerd-identity
  namespace: l5d
spec:
  replicas: 1
  selector:
    matchLabels:
      linkerd.io/control-plane-component: identity
      linkerd.io/control-plane-ns: l5d
      linkerd.io/proxy-deployment: linkerd-identity
  template:
    metadata:
      annotations:
        linkerd.io/created-by: linkerd/cli dev-undefined
        linkerd.io/identity-mode: default
        linkerd.io/proxy-version: install-proxy-version
        config.linkerd.io/default-inbound-policy: "all-unauthenticated"
      labels:
        linkerd.io/control-plane-component: identity
        linkerd.io/control-plane-ns: l5d
        linkerd.io/workload-ns: l5d
        linkerd.io/proxy-deployment: linkerd-identity
    spec:
      nodeSelector:
        kubernetes.io/os: linux
      containers:
      - args:
        - identity
        - -log-level=info
        - -log-format=plain
        - -controller-namespace=l5d
        - -identity-trust-domain=cluster.local
        - -identity-issuance-lifetime=24h0m0s
        - -identity-clock-skew-allowance=20s
        - -identity-scheme=linkerd.io/tls
        env:
        - name: LINKERD_DISABLED
          value: "linkerd-await cannot block the identity controller"
        image: cr.l5d.io/linkerd/controller:install-control-plane-version
        imagePullPolicy: IfNotPresent
        livenessProbe:
          httpGet:
            path: /ping
            port: 9990
          initialDelaySeconds: 10
        name: identity
        ports:
        - containerPort: 8080
          name: grpc
        - containerPort: 9990
          name: admin-http
        readinessProbe:
          failureThreshold: 7
          httpGet:
            path: /ready
            port: 9990
        securityContext:
          runAsUser: 2103
        volumeMounts:
        - mountPath: /var/run/linkerd/identity/issuer
          name: identity-issuer
        - mountPath: /var/run/linkerd/identity/trust-roots/
          name: trust-roots
      - env:
        - name: _pod_name
          valueFrom:
            fieldRef:
              fieldPath: metadata.name
        - name: _pod_ns
          valueFrom:
            fieldRef:
              fieldPath: metadata.namespace
        - name: _pod_nodeName
          valueFrom:
            fieldRef:
              fieldPath: spec.nodeName
        - name: LINKERD2_PROXY_INBOUND_PORTS_REQUIRE_TLS
          value: "8080"
        - name: LINKERD2_PROXY_LOG
          value: "warn,linkerd=info"
        - name: LINKERD2_PROXY_LOG_FORMAT
          value: "plain"
        - name: LINKERD2_PROXY_DESTINATION_SVC_ADDR
          value: linkerd-dst-headless.l5d.svc.cluster.local.:8086
        - name: LINKERD2_PROXY_DESTINATION_PROFILE_NETWORKS
          value: "10.0.0.0/8,100.64.0.0/10,172.16.0.0/12,192.168.0.0/16"
        - name: LINKERD2_PROXY_POLICY_SVC_ADDR
          value: linkerd-policy.l5d.svc.cluster.local.:8090
        - name: LINKERD2_PROXY_POLICY_WORKLOAD
          value: "$(_pod_ns):$(_pod_name)"
        - name: LINKERD2_PROXY_INBOUND_DEFAULT_POLICY
          value: all-unauthenticated
        - name: LINKERD2_PROXY_POLICY_CLUSTER_NETWORKS
          value: "10.0.0.0/8,100.64.0.0/10,172.16.0.0/12,192.168.0.0/16"
        - name: LINKERD2_PROXY_INBOUND_CONNECT_TIMEOUT
          value: "100ms"
        - name: LINKERD2_PROXY_OUTBOUND_CONNECT_TIMEOUT
          value: "1000ms"
        - name: LINKERD2_PROXY_CONTROL_LISTEN_ADDR
          value: 0.0.0.0:4190
        - name: LINKERD2_PROXY_ADMIN_LISTEN_ADDR
          value: 0.0.0.0:4191
        - name: LINKERD2_PROXY_OUTBOUND_LISTEN_ADDR
          value: 127.0.0.1:4140
        - name: LINKERD2_PROXY_INBOUND_LISTEN_ADDR
          value: 0.0.0.0:4143
        - name: LINKERD2_PROXY_INBOUND_IPS
          valueFrom:
            fieldRef:
              fieldPath: status.podIPs
        - name: LINKERD2_PROXY_INBOUND_PORTS
          value: "8080,9990"
        - name: LINKERD2_PROXY_DESTINATION_PROFILE_SUFFIXES
          value: svc.cluster.local.
        - name: LINKERD2_PROXY_INBOUND_ACCEPT_KEEPALIVE
          value: 10000ms
        - name: LINKERD2_PROXY_OUTBOUND_CONNECT_KEEPALIVE
          value: 10000ms
        - name: LINKERD2_PROXY_INBOUND_PORTS_DISABLE_PROTOCOL_DETECTION
          value: "25,587,3306,4444,5432,6379,9300,11211"
        - name: LINKERD2_PROXY_DESTINATION_CONTEXT
          value: |
            {"ns":"$(_pod_ns)", "nodeName":"$(_pod_nodeName)"}
        - name: _pod_sa
          valueFrom:
            fieldRef:
              fieldPath: spec.serviceAccountName
        - name: _l5d_ns
          value: l5d
        - name: _l5d_trustdomain
          value: cluster.local
        - name: LINKERD2_PROXY_IDENTITY_DIR
          value: /var/run/linkerd/identity/end-entity
        - name: LINKERD2_PROXY_IDENTITY_TRUST_ANCHORS
          valueFrom:
            configMapKeyRef:
              name: linkerd-identity-trust-roots
              key: ca-bundle.crt
        - name: LINKERD2_PROXY_IDENTITY_TOKEN_FILE
          value: /var/run/secrets/tokens/linkerd-identity-token
        - name: LINKERD2_PROXY_IDENTITY_SVC_ADDR
          value: localhost.:8080
        - name: LINKERD2_PROXY_IDENTITY_LOCAL_NAME
          value: $(_pod_sa).$(_pod_ns).serviceaccount.identity.l5d.cluster.local
        - name: LINKERD2_PROXY_IDENTITY_SVC_NAME
          value: linkerd-identity.l5d.serviceaccount.identity.l5d.cluster.local
        - name: LINKERD2_PROXY_DESTINATION_SVC_NAME
          value: linkerd-destination.l5d.serviceaccount.identity.l5d.cluster.local
        - name: LINKERD2_PROXY_POLICY_SVC_NAME
          value: linkerd-destination.l5d.serviceaccount.identity.l5d.cluster.local
        image: cr.l5d.io/linkerd/proxy:install-proxy-version
        imagePullPolicy: IfNotPresent
        livenessProbe:
          httpGet:
            path: /live
            port: 4191
          initialDelaySeconds: 10
        name: linkerd-proxy
        ports:
        - containerPort: 4143
          name: linkerd-proxy
        - containerPort: 4191
          name: linkerd-admin
        readinessProbe:
          httpGet:
            path: /ready
            port: 4191
          initialDelaySeconds: 2
        resources:
        securityContext:
          allowPrivilegeEscalation: false
          readOnlyRootFilesystem: true
          runAsUser: 2102
        terminationMessagePolicy: FallbackToLogsOnError
        volumeMounts:
        - mountPath: /var/run/linkerd/identity/end-entity
          name: linkerd-identity-end-entity
        - mountPath: /var/run/secrets/tokens
          name: linkerd-identity-token
      initContainers:
      - args:
        - --incoming-proxy-port
        - "4143"
        - --outgoing-proxy-port
        - "4140"
        - --proxy-uid
        - "2102"
        - --inbound-ports-to-ignore
        - "4190,4191,4567,4568"
        - --outbound-ports-to-ignore
        - "443"
        image: cr.l5d.io/linkerd/proxy-init:v1.5.1
        imagePullPolicy: IfNotPresent
        name: linkerd-init
        resources:
          limits:
            cpu: "100m"
            memory: "50Mi"
          requests:
            cpu: "10m"
            memory: "10Mi"
        securityContext:
          allowPrivilegeEscalation: false
          capabilities:
            add:
            - NET_ADMIN
            - NET_RAW
          privileged: false
          runAsNonRoot: true
          readOnlyRootFilesystem: true
        terminationMessagePolicy: FallbackToLogsOnError
        volumeMounts:
        - mountPath: /run
          name: linkerd-proxy-init-xtables-lock
      serviceAccountName: linkerd-identity
      volumes:
      - name: identity-issuer
        secret:
          secretName: linkerd-identity-issuer
      - configMap:
          name: linkerd-identity-trust-roots
        name: trust-roots
      - emptyDir: {}
        name: linkerd-proxy-init-xtables-lock
      - name: linkerd-identity-token
        projected:
          sources:
          - serviceAccountToken:
              path: linkerd-identity-token
              expirationSeconds: 86400
              audience: identity.l5d.io
      - emptyDir:
          medium: Memory
        name: linkerd-identity-end-entity
---
###
### Destination Controller Service
###
kind: Service
apiVersion: v1
metadata:
  name: linkerd-dst
  namespace: l5d
  labels:
    linkerd.io/control-plane-component: destination
    linkerd.io/control-plane-ns: l5d
  annotations:
    linkerd.io/created-by: linkerd/cli dev-undefined
spec:
  type: ClusterIP
  selector:
    linkerd.io/control-plane-component: destination
  ports:
  - name: grpc
    port: 8086
    targetPort: 8086
---
kind: Service
apiVersion: v1
metadata:
  name: linkerd-dst-headless
  namespace: l5d
  labels:
    linkerd.io/control-plane-component: destination
    linkerd.io/control-plane-ns: l5d
  annotations:
    linkerd.io/created-by: linkerd/cli dev-undefined
spec:
  clusterIP: None
  selector:
    linkerd.io/control-plane-component: destination
  ports:
  - name: grpc
    port: 8086
    targetPort: 8086
---
kind: Service
apiVersion: v1
metadata:
  name: linkerd-sp-validator
  namespace: l5d
  labels:
    linkerd.io/control-plane-component: destination
    linkerd.io/control-plane-ns: l5d
  annotations:
    linkerd.io/created-by: linkerd/cli dev-undefined
spec:
  type: ClusterIP
  selector:
    linkerd.io/control-plane-component: destination
  ports:
  - name: sp-validator
    port: 443
    targetPort: sp-validator
---
kind: Service
apiVersion: v1
metadata:
  name: linkerd-policy
  namespace: l5d
  labels:
    linkerd.io/control-plane-component: destination
    linkerd.io/control-plane-ns: l5d
  annotations:
    linkerd.io/created-by: linkerd/cli dev-undefined
spec:
  clusterIP: None
  selector:
    linkerd.io/control-plane-component: destination
  ports:
  - name: grpc
    port: 8090
    targetPort: 8090
---
kind: Service
apiVersion: v1
metadata:
  name: linkerd-policy-validator
  namespace: l5d
  labels:
    linkerd.io/control-plane-component: destination
    linkerd.io/control-plane-ns: l5d
  annotations:
    linkerd.io/created-by: linkerd/cli dev-undefined
spec:
  type: ClusterIP
  selector:
    linkerd.io/control-plane-component: destination
  ports:
  - name: policy-https
    port: 443
    targetPort: policy-https
---
apiVersion: apps/v1
kind: Deployment
metadata:
  annotations:
    linkerd.io/created-by: linkerd/cli dev-undefined
  labels:
    app.kubernetes.io/name: destination
    app.kubernetes.io/part-of: Linkerd
    app.kubernetes.io/version: install-control-plane-version
    linkerd.io/control-plane-component: destination
    linkerd.io/control-plane-ns: l5d
  name: linkerd-destination
  namespace: l5d
spec:
  replicas: 1
  selector:
    matchLabels:
      linkerd.io/control-plane-component: destination
      linkerd.io/control-plane-ns: l5d
      linkerd.io/proxy-deployment: linkerd-destination
  template:
    metadata:
      annotations:
<<<<<<< HEAD
        checksum/config: fdd3244fbcb381036369315fd26155c8a5279bee27ec16a72450bf359fdbc0f1
=======
        checksum/config: bc1365e89e7f9cff360537ef2b453200e607bf6196d704f84d730f1ad0259beb
>>>>>>> c384cfd4
        linkerd.io/created-by: linkerd/cli dev-undefined
        linkerd.io/identity-mode: default
        linkerd.io/proxy-version: install-proxy-version
        config.linkerd.io/default-inbound-policy: "all-unauthenticated"
      labels:
        linkerd.io/control-plane-component: destination
        linkerd.io/control-plane-ns: l5d
        linkerd.io/workload-ns: l5d
        linkerd.io/proxy-deployment: linkerd-destination
    spec:
      nodeSelector:
        kubernetes.io/os: linux
      containers:
      - env:
        - name: _pod_name
          valueFrom:
            fieldRef:
              fieldPath: metadata.name
        - name: _pod_ns
          valueFrom:
            fieldRef:
              fieldPath: metadata.namespace
        - name: _pod_nodeName
          valueFrom:
            fieldRef:
              fieldPath: spec.nodeName
        - name: LINKERD2_PROXY_LOG
          value: "warn,linkerd=info"
        - name: LINKERD2_PROXY_LOG_FORMAT
          value: "plain"
        - name: LINKERD2_PROXY_DESTINATION_SVC_ADDR
          value: localhost.:8086
        - name: LINKERD2_PROXY_DESTINATION_PROFILE_NETWORKS
          value: "10.0.0.0/8,100.64.0.0/10,172.16.0.0/12,192.168.0.0/16"
        - name: LINKERD2_PROXY_POLICY_SVC_ADDR
          value: localhost.:8090
        - name: LINKERD2_PROXY_POLICY_WORKLOAD
          value: "$(_pod_ns):$(_pod_name)"
        - name: LINKERD2_PROXY_INBOUND_DEFAULT_POLICY
          value: all-unauthenticated
        - name: LINKERD2_PROXY_POLICY_CLUSTER_NETWORKS
          value: "10.0.0.0/8,100.64.0.0/10,172.16.0.0/12,192.168.0.0/16"
        - name: LINKERD2_PROXY_INBOUND_CONNECT_TIMEOUT
          value: "100ms"
        - name: LINKERD2_PROXY_OUTBOUND_CONNECT_TIMEOUT
          value: "1000ms"
        - name: LINKERD2_PROXY_CONTROL_LISTEN_ADDR
          value: 0.0.0.0:4190
        - name: LINKERD2_PROXY_ADMIN_LISTEN_ADDR
          value: 0.0.0.0:4191
        - name: LINKERD2_PROXY_OUTBOUND_LISTEN_ADDR
          value: 127.0.0.1:4140
        - name: LINKERD2_PROXY_INBOUND_LISTEN_ADDR
          value: 0.0.0.0:4143
        - name: LINKERD2_PROXY_INBOUND_IPS
          valueFrom:
            fieldRef:
              fieldPath: status.podIPs
        - name: LINKERD2_PROXY_INBOUND_PORTS
          value: "8086,8090,8443,9443,9990,9996,9997"
        - name: LINKERD2_PROXY_DESTINATION_PROFILE_SUFFIXES
          value: svc.cluster.local.
        - name: LINKERD2_PROXY_INBOUND_ACCEPT_KEEPALIVE
          value: 10000ms
        - name: LINKERD2_PROXY_OUTBOUND_CONNECT_KEEPALIVE
          value: 10000ms
        - name: LINKERD2_PROXY_INBOUND_PORTS_DISABLE_PROTOCOL_DETECTION
          value: "25,587,3306,4444,5432,6379,9300,11211"
        - name: LINKERD2_PROXY_DESTINATION_CONTEXT
          value: |
            {"ns":"$(_pod_ns)", "nodeName":"$(_pod_nodeName)"}
        - name: _pod_sa
          valueFrom:
            fieldRef:
              fieldPath: spec.serviceAccountName
        - name: _l5d_ns
          value: l5d
        - name: _l5d_trustdomain
          value: cluster.local
        - name: LINKERD2_PROXY_IDENTITY_DIR
          value: /var/run/linkerd/identity/end-entity
        - name: LINKERD2_PROXY_IDENTITY_TRUST_ANCHORS
          valueFrom:
            configMapKeyRef:
              name: linkerd-identity-trust-roots
              key: ca-bundle.crt
        - name: LINKERD2_PROXY_IDENTITY_TOKEN_FILE
          value: /var/run/secrets/tokens/linkerd-identity-token
        - name: LINKERD2_PROXY_IDENTITY_SVC_ADDR
          value: linkerd-identity-headless.l5d.svc.cluster.local.:8080
        - name: LINKERD2_PROXY_IDENTITY_LOCAL_NAME
          value: $(_pod_sa).$(_pod_ns).serviceaccount.identity.l5d.cluster.local
        - name: LINKERD2_PROXY_IDENTITY_SVC_NAME
          value: linkerd-identity.l5d.serviceaccount.identity.l5d.cluster.local
        - name: LINKERD2_PROXY_DESTINATION_SVC_NAME
          value: linkerd-destination.l5d.serviceaccount.identity.l5d.cluster.local
        - name: LINKERD2_PROXY_POLICY_SVC_NAME
          value: linkerd-destination.l5d.serviceaccount.identity.l5d.cluster.local
        image: cr.l5d.io/linkerd/proxy:install-proxy-version
        imagePullPolicy: IfNotPresent
        livenessProbe:
          httpGet:
            path: /live
            port: 4191
          initialDelaySeconds: 10
        name: linkerd-proxy
        ports:
        - containerPort: 4143
          name: linkerd-proxy
        - containerPort: 4191
          name: linkerd-admin
        readinessProbe:
          httpGet:
            path: /ready
            port: 4191
          initialDelaySeconds: 2
        resources:
        securityContext:
          allowPrivilegeEscalation: false
          readOnlyRootFilesystem: true
          runAsUser: 2102
        terminationMessagePolicy: FallbackToLogsOnError
        lifecycle:
          postStart:
            exec:
              command:
              - /usr/lib/linkerd/linkerd-await
        volumeMounts:
        - mountPath: /var/run/linkerd/identity/end-entity
          name: linkerd-identity-end-entity
        - mountPath: /var/run/secrets/tokens
          name: linkerd-identity-token
      - args:
        - destination
        - -addr=:8086
        - -controller-namespace=l5d
        - -enable-h2-upgrade=true
        - -log-level=info
        - -log-format=plain
        - -enable-endpoint-slices=true
        - -cluster-domain=cluster.local
        - -identity-trust-domain=cluster.local
        - -default-opaque-ports=25,587,3306,4444,5432,6379,9300,11211
        image: cr.l5d.io/linkerd/controller:install-control-plane-version
        imagePullPolicy: IfNotPresent
        livenessProbe:
          httpGet:
            path: /ping
            port: 9996
          initialDelaySeconds: 10
        name: destination
        ports:
        - containerPort: 8086
          name: grpc
        - containerPort: 9996
          name: admin-http
        readinessProbe:
          failureThreshold: 7
          httpGet:
            path: /ready
            port: 9996
        securityContext:
          runAsUser: 2103
      - args:
        - sp-validator
        - -log-level=info
        - -log-format=plain
        image: cr.l5d.io/linkerd/controller:install-control-plane-version
        imagePullPolicy: IfNotPresent
        livenessProbe:
          httpGet:
            path: /ping
            port: 9997
          initialDelaySeconds: 10
        name: sp-validator
        ports:
        - containerPort: 8443
          name: sp-validator
        - containerPort: 9997
          name: admin-http
        readinessProbe:
          failureThreshold: 7
          httpGet:
            path: /ready
            port: 9997
        securityContext:
          runAsUser: 2103
        volumeMounts:
        - mountPath: /var/run/linkerd/tls
          name: sp-tls
          readOnly: true
      - args:
        - --admin-addr=0.0.0.0:9990
        - --control-plane-namespace=l5d
        - --grpc-addr=0.0.0.0:8090
        - --admission-addr=0.0.0.0:9443
        - --cluster-networks=10.0.0.0/8,100.64.0.0/10,172.16.0.0/12,192.168.0.0/16
        - --identity-domain=cluster.local
        - --default-policy=all-unauthenticated
        - --log-level=linkerd=info,warn
        - --log-format=plain
        image: cr.l5d.io/linkerd/policy-controller:install-control-plane-version
        imagePullPolicy: IfNotPresent
        livenessProbe:
          httpGet:
            path: /ready
            port: admin
          initialDelaySeconds: 10
        name: policy
        ports:
        - containerPort: 8090
          name: grpc
        - containerPort: 9990
          name: admin
        - containerPort: 9443
          name: policy-https
        readinessProbe:
          failureThreshold: 7
          httpGet:
            path: /ready
            port: admin
        resources:
        securityContext:
          runAsUser: 2103
        volumeMounts:
        - mountPath: /var/run/linkerd/tls
          name: policy-tls
          readOnly: true
      initContainers:
      - args:
        - --incoming-proxy-port
        - "4143"
        - --outgoing-proxy-port
        - "4140"
        - --proxy-uid
        - "2102"
        - --inbound-ports-to-ignore
        - "4190,4191,4567,4568"
        - --outbound-ports-to-ignore
        - "443"
        image: cr.l5d.io/linkerd/proxy-init:v1.5.1
        imagePullPolicy: IfNotPresent
        name: linkerd-init
        resources:
          limits:
            cpu: "100m"
            memory: "50Mi"
          requests:
            cpu: "10m"
            memory: "10Mi"
        securityContext:
          allowPrivilegeEscalation: false
          capabilities:
            add:
            - NET_ADMIN
            - NET_RAW
          privileged: false
          runAsNonRoot: true
          readOnlyRootFilesystem: true
        terminationMessagePolicy: FallbackToLogsOnError
        volumeMounts:
        - mountPath: /run
          name: linkerd-proxy-init-xtables-lock
      serviceAccountName: linkerd-destination
      volumes:
      - name: sp-tls
        secret:
          secretName: linkerd-sp-validator-k8s-tls
      - name: policy-tls
        secret:
          secretName: linkerd-policy-validator-k8s-tls
      - emptyDir: {}
        name: linkerd-proxy-init-xtables-lock
      - name: linkerd-identity-token
        projected:
          sources:
          - serviceAccountToken:
              path: linkerd-identity-token
              expirationSeconds: 86400
              audience: identity.l5d.io
      - emptyDir:
          medium: Memory
        name: linkerd-identity-end-entity
---
###
### Heartbeat
###
apiVersion: batch/v1beta1
kind: CronJob
metadata:
  name: linkerd-heartbeat
  namespace: l5d
  labels:
    app.kubernetes.io/name: heartbeat
    app.kubernetes.io/part-of: Linkerd
    app.kubernetes.io/version: install-control-plane-version
    linkerd.io/control-plane-component: heartbeat
    linkerd.io/control-plane-ns: l5d
  annotations:
    linkerd.io/created-by: linkerd/cli dev-undefined
spec:
  concurrencyPolicy: Replace
  schedule: "1 2 3 4 5"
  successfulJobsHistoryLimit: 0
  jobTemplate:
    spec:
      template:
        metadata:
          labels:
            linkerd.io/control-plane-component: heartbeat
            linkerd.io/workload-ns: l5d
          annotations:
            linkerd.io/created-by: linkerd/cli dev-undefined
        spec:
          nodeSelector:
            kubernetes.io/os: linux
          serviceAccountName: linkerd-heartbeat
          restartPolicy: Never
          containers:
          - name: heartbeat
            image: cr.l5d.io/linkerd/controller:install-control-plane-version
            imagePullPolicy: IfNotPresent
            env:
            - name: LINKERD_DISABLED
              value: "the heartbeat controller does not use the proxy"
            args:
            - "heartbeat"
            - "-controller-namespace=l5d"
            - "-log-level=info"
            - "-log-format=plain"
            - "-prometheus-url=http://prometheus.linkerd-viz.svc.cluster.local:9090"
            securityContext:
              runAsUser: 2103
---
###
### Proxy Injector
###
apiVersion: apps/v1
kind: Deployment
metadata:
  annotations:
    linkerd.io/created-by: linkerd/cli dev-undefined
  labels:
    app.kubernetes.io/name: proxy-injector
    app.kubernetes.io/part-of: Linkerd
    app.kubernetes.io/version: install-control-plane-version
    linkerd.io/control-plane-component: proxy-injector
    linkerd.io/control-plane-ns: l5d
  name: linkerd-proxy-injector
  namespace: l5d
spec:
  replicas: 1
  selector:
    matchLabels:
      linkerd.io/control-plane-component: proxy-injector
  template:
    metadata:
      annotations:
        checksum/config: bce2277a89759f9ac7669e8043ef265aca604e32fa847929ea3bfa3327905042
        linkerd.io/created-by: linkerd/cli dev-undefined
        linkerd.io/identity-mode: default
        linkerd.io/proxy-version: install-proxy-version
        config.linkerd.io/opaque-ports: "8443"
        config.linkerd.io/default-inbound-policy: "all-unauthenticated"
      labels:
        linkerd.io/control-plane-component: proxy-injector
        linkerd.io/control-plane-ns: l5d
        linkerd.io/workload-ns: l5d
        linkerd.io/proxy-deployment: linkerd-proxy-injector
    spec:
      nodeSelector:
        kubernetes.io/os: linux
      containers:
      - env:
        - name: _pod_name
          valueFrom:
            fieldRef:
              fieldPath: metadata.name
        - name: _pod_ns
          valueFrom:
            fieldRef:
              fieldPath: metadata.namespace
        - name: _pod_nodeName
          valueFrom:
            fieldRef:
              fieldPath: spec.nodeName
        - name: LINKERD2_PROXY_LOG
          value: "warn,linkerd=info"
        - name: LINKERD2_PROXY_LOG_FORMAT
          value: "plain"
        - name: LINKERD2_PROXY_DESTINATION_SVC_ADDR
          value: linkerd-dst-headless.l5d.svc.cluster.local.:8086
        - name: LINKERD2_PROXY_DESTINATION_PROFILE_NETWORKS
          value: "10.0.0.0/8,100.64.0.0/10,172.16.0.0/12,192.168.0.0/16"
        - name: LINKERD2_PROXY_POLICY_SVC_ADDR
          value: linkerd-policy.l5d.svc.cluster.local.:8090
        - name: LINKERD2_PROXY_POLICY_WORKLOAD
          value: "$(_pod_ns):$(_pod_name)"
        - name: LINKERD2_PROXY_INBOUND_DEFAULT_POLICY
          value: all-unauthenticated
        - name: LINKERD2_PROXY_POLICY_CLUSTER_NETWORKS
          value: "10.0.0.0/8,100.64.0.0/10,172.16.0.0/12,192.168.0.0/16"
        - name: LINKERD2_PROXY_INBOUND_CONNECT_TIMEOUT
          value: "100ms"
        - name: LINKERD2_PROXY_OUTBOUND_CONNECT_TIMEOUT
          value: "1000ms"
        - name: LINKERD2_PROXY_CONTROL_LISTEN_ADDR
          value: 0.0.0.0:4190
        - name: LINKERD2_PROXY_ADMIN_LISTEN_ADDR
          value: 0.0.0.0:4191
        - name: LINKERD2_PROXY_OUTBOUND_LISTEN_ADDR
          value: 127.0.0.1:4140
        - name: LINKERD2_PROXY_INBOUND_LISTEN_ADDR
          value: 0.0.0.0:4143
        - name: LINKERD2_PROXY_INBOUND_IPS
          valueFrom:
            fieldRef:
              fieldPath: status.podIPs
        - name: LINKERD2_PROXY_INBOUND_PORTS
          value: "8443,9995"
        - name: LINKERD2_PROXY_DESTINATION_PROFILE_SUFFIXES
          value: svc.cluster.local.
        - name: LINKERD2_PROXY_INBOUND_ACCEPT_KEEPALIVE
          value: 10000ms
        - name: LINKERD2_PROXY_OUTBOUND_CONNECT_KEEPALIVE
          value: 10000ms
        - name: LINKERD2_PROXY_INBOUND_PORTS_DISABLE_PROTOCOL_DETECTION
          value: "25,587,3306,4444,5432,6379,9300,11211"
        - name: LINKERD2_PROXY_DESTINATION_CONTEXT
          value: |
            {"ns":"$(_pod_ns)", "nodeName":"$(_pod_nodeName)"}
        - name: _pod_sa
          valueFrom:
            fieldRef:
              fieldPath: spec.serviceAccountName
        - name: _l5d_ns
          value: l5d
        - name: _l5d_trustdomain
          value: cluster.local
        - name: LINKERD2_PROXY_IDENTITY_DIR
          value: /var/run/linkerd/identity/end-entity
        - name: LINKERD2_PROXY_IDENTITY_TRUST_ANCHORS
          valueFrom:
            configMapKeyRef:
              name: linkerd-identity-trust-roots
              key: ca-bundle.crt
        - name: LINKERD2_PROXY_IDENTITY_TOKEN_FILE
          value: /var/run/secrets/tokens/linkerd-identity-token
        - name: LINKERD2_PROXY_IDENTITY_SVC_ADDR
          value: linkerd-identity-headless.l5d.svc.cluster.local.:8080
        - name: LINKERD2_PROXY_IDENTITY_LOCAL_NAME
          value: $(_pod_sa).$(_pod_ns).serviceaccount.identity.l5d.cluster.local
        - name: LINKERD2_PROXY_IDENTITY_SVC_NAME
          value: linkerd-identity.l5d.serviceaccount.identity.l5d.cluster.local
        - name: LINKERD2_PROXY_DESTINATION_SVC_NAME
          value: linkerd-destination.l5d.serviceaccount.identity.l5d.cluster.local
        - name: LINKERD2_PROXY_POLICY_SVC_NAME
          value: linkerd-destination.l5d.serviceaccount.identity.l5d.cluster.local
        image: cr.l5d.io/linkerd/proxy:install-proxy-version
        imagePullPolicy: IfNotPresent
        livenessProbe:
          httpGet:
            path: /live
            port: 4191
          initialDelaySeconds: 10
        name: linkerd-proxy
        ports:
        - containerPort: 4143
          name: linkerd-proxy
        - containerPort: 4191
          name: linkerd-admin
        readinessProbe:
          httpGet:
            path: /ready
            port: 4191
          initialDelaySeconds: 2
        resources:
        securityContext:
          allowPrivilegeEscalation: false
          readOnlyRootFilesystem: true
          runAsUser: 2102
        terminationMessagePolicy: FallbackToLogsOnError
        lifecycle:
          postStart:
            exec:
              command:
              - /usr/lib/linkerd/linkerd-await
        volumeMounts:
        - mountPath: /var/run/linkerd/identity/end-entity
          name: linkerd-identity-end-entity
        - mountPath: /var/run/secrets/tokens
          name: linkerd-identity-token
      - args:
        - proxy-injector
        - -log-level=info
        - -log-format=plain
        image: cr.l5d.io/linkerd/controller:install-control-plane-version
        imagePullPolicy: IfNotPresent
        livenessProbe:
          httpGet:
            path: /ping
            port: 9995
          initialDelaySeconds: 10
        name: proxy-injector
        ports:
        - containerPort: 8443
          name: proxy-injector
        - containerPort: 9995
          name: admin-http
        readinessProbe:
          failureThreshold: 7
          httpGet:
            path: /ready
            port: 9995
        securityContext:
          runAsUser: 2103
        volumeMounts:
        - mountPath: /var/run/linkerd/config
          name: config
        - mountPath: /var/run/linkerd/identity/trust-roots
          name: trust-roots
        - mountPath: /var/run/linkerd/tls
          name: tls
          readOnly: true
      initContainers:
      - args:
        - --incoming-proxy-port
        - "4143"
        - --outgoing-proxy-port
        - "4140"
        - --proxy-uid
        - "2102"
        - --inbound-ports-to-ignore
        - "4190,4191,4567,4568"
        - --outbound-ports-to-ignore
        - "4567,4568"
        image: cr.l5d.io/linkerd/proxy-init:v1.5.1
        imagePullPolicy: IfNotPresent
        name: linkerd-init
        resources:
          limits:
            cpu: "100m"
            memory: "50Mi"
          requests:
            cpu: "10m"
            memory: "10Mi"
        securityContext:
          allowPrivilegeEscalation: false
          capabilities:
            add:
            - NET_ADMIN
            - NET_RAW
          privileged: false
          runAsNonRoot: true
          readOnlyRootFilesystem: true
        terminationMessagePolicy: FallbackToLogsOnError
        volumeMounts:
        - mountPath: /run
          name: linkerd-proxy-init-xtables-lock
      serviceAccountName: linkerd-proxy-injector
      volumes:
      - configMap:
          name: linkerd-config
        name: config
      - configMap:
          name: linkerd-identity-trust-roots
        name: trust-roots
      - name: tls
        secret:
          secretName: linkerd-proxy-injector-k8s-tls
      - emptyDir: {}
        name: linkerd-proxy-init-xtables-lock
      - name: linkerd-identity-token
        projected:
          sources:
          - serviceAccountToken:
              path: linkerd-identity-token
              expirationSeconds: 86400
              audience: identity.l5d.io
      - emptyDir:
          medium: Memory
        name: linkerd-identity-end-entity
---
kind: Service
apiVersion: v1
metadata:
  name: linkerd-proxy-injector
  namespace: l5d
  labels:
    linkerd.io/control-plane-component: proxy-injector
    linkerd.io/control-plane-ns: l5d
  annotations:
    linkerd.io/created-by: linkerd/cli dev-undefined
    config.linkerd.io/opaque-ports: "443"
spec:
  type: ClusterIP
  selector:
    linkerd.io/control-plane-component: proxy-injector
  ports:
  - name: proxy-injector
    port: 443
    targetPort: proxy-injector
---
apiVersion: v1
data:
  linkerd-config-overrides: Y29udHJvbGxlckltYWdlVmVyc2lvbjogaW5zdGFsbC1jb250cm9sLXBsYW5lLXZlcnNpb24KZGVidWdDb250YWluZXI6CiAgaW1hZ2U6CiAgICB2ZXJzaW9uOiBpbnN0YWxsLWRlYnVnLXZlcnNpb24KaGVhcnRiZWF0U2NoZWR1bGU6IDEgMiAzIDQgNQppZGVudGl0eToKICBpc3N1ZXI6CiAgICB0bHM6CiAgICAgIGNydFBFTTogfAogICAgICAgIC0tLS0tQkVHSU4gQ0VSVElGSUNBVEUtLS0tLQogICAgICAgIE1JSUJ3RENDQVdlZ0F3SUJBZ0lSQUpSSWdaOFJ0TzhFd2cxWGVwZjhUNDR3Q2dZSUtvWkl6ajBFQXdJd0tURW4KICAgICAgICBNQ1VHQTFVRUF4TWVhV1JsYm5ScGRIa3ViR2x1YTJWeVpDNWpiSFZ6ZEdWeUxteHZZMkZzTUI0WERUSXdNRGd5CiAgICAgICAgT0RBM01UTTBOMW9YRFRNd01EZ3lOakEzTVRNME4xb3dLVEVuTUNVR0ExVUVBeE1lYVdSbGJuUnBkSGt1YkdsdQogICAgICAgIGEyVnlaQzVqYkhWemRHVnlMbXh2WTJGc01Ga3dFd1lIS29aSXpqMENBUVlJS29aSXpqMERBUWNEUWdBRTEvRnAKICAgICAgICBmY1JuRGNlZEw2QWpVYVhZUHY0RElNQmFKdWZPSTVOV3R5K1hTWDdKalhnWnRNNzJkUXZSYVlhbnV4RDM2RHQxCiAgICAgICAgMi9KeHlpU2d4S1dSZG9heSthTndNRzR3RGdZRFZSMFBBUUgvQkFRREFnRUdNQklHQTFVZEV3RUIvd1FJTUFZQgogICAgICAgIEFmOENBUUF3SFFZRFZSME9CQllFRkkxV25ycU1ZS2FISE9vK3pweWlpRHEycE8wS01Da0dBMVVkRVFRaU1DQ0MKICAgICAgICBIbWxrWlc1MGFYUjVMbXhwYm10bGNtUXVZMngxYzNSbGNpNXNiMk5oYkRBS0JnZ3Foa2pPUFFRREFnTkhBREJFCiAgICAgICAgQWlBdHVvSTVYdUN0ckdWUnpTbVJUbDJyYTI4YVY5TXlUVTdkNXFuVEFGSEtTZ0lnUktDdmx1T1NnQTVPMjFwNQogICAgICAgIDUxdGRybWtIRVpScjBxbExTSmRIWWdFZk16az0KICAgICAgICAtLS0tLUVORCBDRVJUSUZJQ0FURS0tLS0tCiAgICAgIGtleVBFTTogfAogICAgICAgIC0tLS0tQkVHSU4gRUMgUFJJVkFURSBLRVktLS0tLQogICAgICAgIE1IY0NBUUVFSUFBZThuZmJ6WnU5Yy9PQjIrOHhKTTBGejdOVXdUUWF6dWxrRk5zNFRJNStvQW9HQ0NxR1NNNDkKICAgICAgICBBd0VIb1VRRFFnQUUxL0ZwZmNSbkRjZWRMNkFqVWFYWVB2NERJTUJhSnVmT0k1Tld0eStYU1g3SmpYZ1p0TTcyCiAgICAgICAgZFF2UmFZYW51eEQzNkR0MTIvSnh5aVNneEtXUmRvYXkrUT09CiAgICAgICAgLS0tLS1FTkQgRUMgUFJJVkFURSBLRVktLS0tLQppZGVudGl0eVRydXN0QW5jaG9yc1BFTTogfAogIC0tLS0tQkVHSU4gQ0VSVElGSUNBVEUtLS0tLQogIE1JSUJ3VENDQVdhZ0F3SUJBZ0lRZURacDVsRGFJeWdRNVVmTUtackZBVEFLQmdncWhrak9QUVFEQWpBcE1TY3cKICBKUVlEVlFRREV4NXBaR1Z1ZEdsMGVTNXNhVzVyWlhKa0xtTnNkWE4wWlhJdWJHOWpZV3d3SGhjTk1qQXdPREk0CiAgTURjeE1qUTNXaGNOTXpBd09ESTJNRGN4TWpRM1dqQXBNU2N3SlFZRFZRUURFeDVwWkdWdWRHbDBlUzVzYVc1cgogIFpYSmtMbU5zZFhOMFpYSXViRzlqWVd3d1dUQVRCZ2NxaGtqT1BRSUJCZ2dxaGtqT1BRTUJCd05DQUFScWM3MFoKICBsMXZndzc5cmpCNXVTSVRJQ1VBNkd5ZnZTRmZjdUlpczdCL1hGU2trd0FIVTVTL3MxQUFQK1IwVFg3SEJXVUM0CiAgdWFHNFdXc2l3SktObjdtZ28zQXdiakFPQmdOVkhROEJBZjhFQkFNQ0FRWXdFZ1lEVlIwVEFRSC9CQWd3QmdFQgogIC93SUJBVEFkQmdOVkhRNEVGZ1FVNVl0alZWUGZkN0k3TkxIc24yQzI2RUJ5R1Ywd0tRWURWUjBSQkNJd0lJSWUKICBhV1JsYm5ScGRIa3ViR2x1YTJWeVpDNWpiSFZ6ZEdWeUxteHZZMkZzTUFvR0NDcUdTTTQ5QkFNQ0Ewa0FNRVlDCiAgSVFDTjdsQkZMRER2ang2VjArWGtqcEtFUlJzSllmNWFkTXZubG9GbDQ4aWxKZ0loQU50eGhuZGNyK1FKUHVDOAogIHZnVUMwZDIvOUZNdWVJVk1iKzQ2V1RDT2pzcXIKICAtLS0tLUVORCBDRVJUSUZJQ0FURS0tLS0tCm5hbWVzcGFjZTogbDVkCnBvbGljeUNvbnRyb2xsZXI6CiAgaW1hZ2U6CiAgICB2ZXJzaW9uOiBpbnN0YWxsLWNvbnRyb2wtcGxhbmUtdmVyc2lvbgpwb2xpY3lWYWxpZGF0b3I6CiAgY2FCdW5kbGU6IHBvbGljeSB2YWxpZGF0b3IgQ0EgYnVuZGxlCiAgY3J0UEVNOiBwb2xpY3kgdmFsaWRhdG9yIGNydAogIGtleVBFTTogcG9saWN5IHZhbGlkYXRvciBrZXkKcHJvZmlsZVZhbGlkYXRvcjoKICBjYUJ1bmRsZTogcHJvZmlsZSB2YWxpZGF0b3IgQ0EgYnVuZGxlCiAgY3J0UEVNOiBwcm9maWxlIHZhbGlkYXRvciBjcnQKICBrZXlQRU06IHByb2ZpbGUgdmFsaWRhdG9yIGtleQpwcm94eToKICBpbWFnZToKICAgIHZlcnNpb246IGluc3RhbGwtcHJveHktdmVyc2lvbgpwcm94eUluamVjdG9yOgogIGNhQnVuZGxlOiBwcm94eSBpbmplY3RvciBDQSBidW5kbGUKICBjcnRQRU06IHByb3h5IGluamVjdG9yIGNydAogIGtleVBFTTogcHJveHkgaW5qZWN0b3Iga2V5Cg==
kind: Secret
metadata:
  creationTimestamp: null
  labels:
    linkerd.io/control-plane-ns: l5d
  name: linkerd-config-overrides
  namespace: l5d<|MERGE_RESOLUTION|>--- conflicted
+++ resolved
@@ -82,15 +82,9 @@
 - apiGroups: ["linkerd.io"]
   resources: ["serviceprofiles"]
   verbs: ["list", "get", "watch"]
-<<<<<<< HEAD
-=======
-- apiGroups: ["split.smi-spec.io"]
-  resources: ["trafficsplits"]
-  verbs: ["list", "get", "watch"]
 - apiGroups: ["discovery.k8s.io"]
   resources: ["endpointslices"]
   verbs: ["list", "get", "watch"]
->>>>>>> c384cfd4
 ---
 kind: ClusterRoleBinding
 apiVersion: rbac.authorization.k8s.io/v1
@@ -1778,11 +1772,7 @@
   template:
     metadata:
       annotations:
-<<<<<<< HEAD
-        checksum/config: fdd3244fbcb381036369315fd26155c8a5279bee27ec16a72450bf359fdbc0f1
-=======
-        checksum/config: bc1365e89e7f9cff360537ef2b453200e607bf6196d704f84d730f1ad0259beb
->>>>>>> c384cfd4
+        checksum/config: f87a6023ec5af3bdee3045085ae9d332b340c3f1082d8c36d6f88724e3fcada4
         linkerd.io/created-by: linkerd/cli dev-undefined
         linkerd.io/identity-mode: default
         linkerd.io/proxy-version: install-proxy-version
