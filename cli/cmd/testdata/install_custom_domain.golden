---
apiVersion: apiextensions.k8s.io/v1
kind: CustomResourceDefinition
metadata:
  name: servers.policy.linkerd.io
  annotations:
    linkerd.io/created-by: linkerd/cli dev-undefined
  labels:
    helm.sh/chart: linkerd-control-plane-1.0.0-edge
    linkerd.io/control-plane-ns: linkerd
spec:
  group: policy.linkerd.io
  names:
    kind: Server
    plural: servers
    singular: server
    shortNames: [srv]
  scope: Namespaced
  versions:
    - name: v1alpha1
      served: true
      storage: false
      deprecated: true
      deprecationWarning: "policy.linkerd.io/v1alpha1 Server is deprecated; use policy.linkerd.io/v1beta1 Server"
      schema:
        openAPIV3Schema:
          type: object
          required: [spec]
          properties:
            spec:
              type: object
              required:
                - podSelector
                - port
              properties:
                podSelector:
                  type: object
                  description: >-
                    Selects pods in the same namespace.
                  oneOf:
                    - required: [matchExpressions]
                    - required: [matchLabels]
                  properties:
                    matchLabels:
                      type: object
                      x-kubernetes-preserve-unknown-fields: true
                    matchExpressions:
                      type: array
                      items:
                        type: object
                        required: [key, operator]
                        properties:
                          key:
                            type: string
                          operator:
                            type: string
                            enum: [In, NotIn, Exists, DoesNotExist]
                          values:
                            type: array
                            items:
                              type: string
                port:
                  description: >-
                    A port name or number. Must exist in a pod spec.
                  x-kubernetes-int-or-string: true
                proxyProtocol:
                  description: >-
                    Configures protocol discovery for inbound connections.

                    Supersedes the `config.linkerd.io/opaque-ports` annotation.
                  type: string
                  default: unknown
                  enum:
                    - unknown
                    - HTTP/1
                    - HTTP/2
                    - gRPC
                    - opaque
                    - TLS
    - name: v1beta1
      served: true
      storage: true
      schema:
        openAPIV3Schema:
          type: object
          required: [spec]
          properties:
            spec:
              type: object
              required:
                - podSelector
                - port
              properties:
                podSelector:
                  type: object
                  description: >-
                    Selects pods in the same namespace.
                  oneOf:
                    - required: [matchExpressions]
                    - required: [matchLabels]
                  properties:
                    matchLabels:
                      type: object
                      x-kubernetes-preserve-unknown-fields: true
                    matchExpressions:
                      type: array
                      items:
                        type: object
                        required: [key, operator]
                        properties:
                          key:
                            type: string
                          operator:
                            type: string
                            enum: [In, NotIn, Exists, DoesNotExist]
                          values:
                            type: array
                            items:
                              type: string
                port:
                  description: >-
                    A port name or number. Must exist in a pod spec.
                  x-kubernetes-int-or-string: true
                proxyProtocol:
                  description: >-
                    Configures protocol discovery for inbound connections.

                    Supersedes the `config.linkerd.io/opaque-ports` annotation.
                  type: string
                  default: unknown
                  enum:
                    - unknown
                    - HTTP/1
                    - HTTP/2
                    - gRPC
                    - opaque
                    - TLS
      additionalPrinterColumns:
      - name: Port
        type: string
        description: The port the server is listening on
        jsonPath: .spec.port
      - name: Protocol
        type: string
        description: The protocol of the server
        jsonPath: .spec.proxyProtocol
---
apiVersion: apiextensions.k8s.io/v1
kind: CustomResourceDefinition
metadata:
  name: serverauthorizations.policy.linkerd.io
  annotations:
    linkerd.io/created-by: linkerd/cli dev-undefined
  labels:
    helm.sh/chart: linkerd-control-plane-1.0.0-edge
    linkerd.io/control-plane-ns: linkerd
spec:
  group: policy.linkerd.io
  scope: Namespaced
  names:
    kind: ServerAuthorization
    plural: serverauthorizations
    singular: serverauthorization
    shortNames: [saz]
  versions:
    - name: v1alpha1
      served: true
      storage: false
      deprecated: true
      deprecationWarning: "policy.linkerd.io/v1alpha1 ServerAuthorization is deprecated; use policy.linkerd.io/v1beta1 ServerAuthorization"
      schema:
        openAPIV3Schema:
          type: object
          required: [spec]
          properties:
            spec:
              description: >-
                Authorizes clients to communicate with Linkerd-proxied servers.
              type: object
              required: [server, client]
              properties:
                server:
                  description: >-
                    Identifies servers in the same namespace for which this
                    authorization applies.

                    Only one of `name` or `selector` may be specified.
                  type: object
                  oneOf:
                    - required: [name]
                    - required: [selector]
                  properties:
                    name:
                      description: References a `Server` instance by name
                      type: string
                      pattern: '^[a-z0-9]([-a-z0-9]*[a-z0-9])?$'
                    selector:
                      description: >-
                        A label query over servers on which this authorization applies.
                      type: object
                      oneOf:
                        - required: [matchLabels]
                        - required: [matchExpressions]
                      properties:
                        matchLabels:
                          type: object
                          x-kubernetes-preserve-unknown-fields: true
                        matchExpressions:
                          type: array
                          items:
                            type: object
                            required: [key, operator]
                            properties:
                              key:
                                type: string
                              operator:
                                type: string
                                enum: [In, NotIn, Exists, DoesNotExist]
                              values:
                                type: array
                                items:
                                  type: string
                client:
                  description:  Describes clients authorized to access a server.
                  type: object
                  oneOf:
                    - required: [meshTLS]
                    - required: [unauthenticated]
                  properties:
                    networks:
                      description: >-
                        Limits the client IP addresses to which this
                        authorization applies. If unset, the server chooses a
                        default (typically, all IPs or the cluster's pod
                        network).
                      type: array
                      items:
                        type: object
                        required: [cidr]
                        properties:
                          cidr:
                            type: string
                          except:
                            type: array
                            items:
                              type: string
                    unauthenticated:
                      description: >-
                        Authorizes unauthenticated clients to access a server.
                      type: boolean
                    meshTLS:
                      type: object
                      oneOf:
                        - required: [unauthenticatedTLS]
                        - required: [identities]
                        - required: [serviceAccounts]
                      properties:
                        unauthenticatedTLS:
                          type: boolean
                          description: >-
                            Indicates that no client identity is required for
                            communication.

                            This is mostly important for the identity
                            controller, which must terminate TLS connections
                            from clients that do not yet have a certificate.
                        identities:
                          description: >-
                            Authorizes clients with the provided proxy identity
                            strings (as provided via MTLS)

                            The `*` prefix can be used to match all identities in
                            a domain. An identity string of `*` indicates that
                            all authentication clients are authorized.
                          type: array
                          items:
                            type: string
                            pattern: '^(\*|[a-z0-9]([-a-z0-9]*[a-z0-9])?)(\.[a-z0-9]([-a-z0-9]*[a-z0-9])?)*$'
                        serviceAccounts:
                          description: >-
                            Authorizes clients with the provided proxy identity
                            service accounts (as provided via MTLS)
                          type: array
                          items:
                            type: object
                            required: [name]
                            properties:
                              name:
                                description: The ServiceAccount's name.
                                type: string
                                pattern: '^[a-z0-9]([-a-z0-9]*[a-z0-9])?$'
                              namespace:
                                description: >-
                                  The ServiceAccount's namespace. If unset, the
                                  authorization's namespace is used.
                                type: string
                                pattern: '^[a-z0-9]([-a-z0-9]*[a-z0-9])?$'
    - name: v1beta1
      served: true
      storage: true
      schema:
        openAPIV3Schema:
          type: object
          required: [spec]
          properties:
            spec:
              description: >-
                Authorizes clients to communicate with Linkerd-proxied servers.
              type: object
              required: [server, client]
              properties:
                server:
                  description: >-
                    Identifies servers in the same namespace for which this
                    authorization applies.

                    Only one of `name` or `selector` may be specified.
                  type: object
                  oneOf:
                    - required: [name]
                    - required: [selector]
                  properties:
                    name:
                      description: References a `Server` instance by name
                      type: string
                      pattern: '^[a-z0-9]([-a-z0-9]*[a-z0-9])?$'
                    selector:
                      description: >-
                        A label query over servers on which this authorization applies.
                      type: object
                      oneOf:
                        - required: [matchLabels]
                        - required: [matchExpressions]
                      properties:
                        matchLabels:
                          type: object
                          x-kubernetes-preserve-unknown-fields: true
                        matchExpressions:
                          type: array
                          items:
                            type: object
                            required: [key, operator]
                            properties:
                              key:
                                type: string
                              operator:
                                type: string
                                enum: [In, NotIn, Exists, DoesNotExist]
                              values:
                                type: array
                                items:
                                  type: string
                client:
                  description:  Describes clients authorized to access a server.
                  type: object
                  oneOf:
                    - required: [meshTLS]
                    - required: [unauthenticated]
                  properties:
                    networks:
                      description: >-
                        Limits the client IP addresses to which this
                        authorization applies. If unset, the server chooses a
                        default (typically, all IPs or the cluster's pod
                        network).
                      type: array
                      items:
                        type: object
                        required: [cidr]
                        properties:
                          cidr:
                            type: string
                          except:
                            type: array
                            items:
                              type: string
                    unauthenticated:
                      description: >-
                        Authorizes unauthenticated clients to access a server.
                      type: boolean
                    meshTLS:
                      type: object
                      oneOf:
                        - required: [unauthenticatedTLS]
                        - required: [identities]
                        - required: [serviceAccounts]
                      properties:
                        unauthenticatedTLS:
                          type: boolean
                          description: >-
                            Indicates that no client identity is required for
                            communication.

                            This is mostly important for the identity
                            controller, which must terminate TLS connections
                            from clients that do not yet have a certificate.
                        identities:
                          description: >-
                            Authorizes clients with the provided proxy identity
                            strings (as provided via MTLS)

                            The `*` prefix can be used to match all identities in
                            a domain. An identity string of `*` indicates that
                            all authentication clients are authorized.
                          type: array
                          items:
                            type: string
                            pattern: '^(\*|[a-z0-9]([-a-z0-9]*[a-z0-9])?)(\.[a-z0-9]([-a-z0-9]*[a-z0-9])?)*$'
                        serviceAccounts:
                          description: >-
                            Authorizes clients with the provided proxy identity
                            service accounts (as provided via MTLS)
                          type: array
                          items:
                            type: object
                            required: [name]
                            properties:
                              name:
                                description: The ServiceAccount's name.
                                type: string
                                pattern: '^[a-z0-9]([-a-z0-9]*[a-z0-9])?$'
                              namespace:
                                description: >-
                                  The ServiceAccount's namespace. If unset, the
                                  authorization's namespace is used.
                                type: string
                                pattern: '^[a-z0-9]([-a-z0-9]*[a-z0-9])?$'
      additionalPrinterColumns:
      - name: Server
        type: string
        description: The server that this grants access to
        jsonPath: .spec.server.name
---
###
### Service Profile CRD
###
apiVersion: apiextensions.k8s.io/v1
kind: CustomResourceDefinition
metadata:
  name: serviceprofiles.linkerd.io
  annotations:
    linkerd.io/created-by: linkerd/cli dev-undefined
  labels:
    helm.sh/chart: linkerd-control-plane-1.0.0-edge
    linkerd.io/control-plane-ns: linkerd
spec:
  group: linkerd.io
  versions:
  - name: v1alpha1
    served: true
    storage: false
    schema:
      openAPIV3Schema:
        type: object
        properties:
          spec:
            type: object
            description: Spec is the custom resource spec
            required:
            - routes
            properties:
              dstOverrides:
                type: array
                required:
                - authority
                - weight
                items:
                  type: object
                  description: WeightedDst is a weighted alternate destination.
                  properties:
                    authority:
                      type: string
                    weight:
                      x-kubernetes-int-or-string: true
                      anyOf:
                      - type: integer
                      - type: string
                      pattern: ^(\+|-)?(([0-9]+(\.[0-9]*)?)|(\.[0-9]+))(([KMGTPE]i)|[numkMGTPE]|([eE](\+|-)?(([0-9]+(\.[0-9]*)?)|(\.[0-9]+))))?$
              opaquePorts:
                type: array
                items:
                  type: string
              retryBudget:
                type: object
                required:
                - minRetriesPerSecond
                - retryRatio
                - ttl
                description: RetryBudget describes the maximum number of retries that should be issued to this service.
                properties:
                  minRetriesPerSecond:
                    format: int32
                    type: integer
                  retryRatio:
                    type: number
                    format: float
                  ttl:
                    type: string
              routes:
                type: array
                items:
                  type: object
                  description: RouteSpec specifies a Route resource.
                  required:
                  - condition
                  - name
                  properties:
                    condition:
                      type: object
                      description: RequestMatch describes the conditions under which to match a Route.
                      properties:
                        pathRegex:
                          type: string
                        method:
                          type: string
                        all:
                          type: array
                          items:
                            type: object
                            x-kubernetes-preserve-unknown-fields: true
                        any:
                          type: array
                          items:
                            type: object
                            x-kubernetes-preserve-unknown-fields: true
                        not:
                          type: array
                          items:
                            type: object
                            x-kubernetes-preserve-unknown-fields: true
                    isRetryable:
                      type: boolean
                    name:
                      type: string
                    timeout:
                      type: string
                    responseClasses:
                      type: array
                      items:
                        type: object
                        required:
                        - condition
                        description: ResponseClass describes how to classify a response (e.g. success or failures).
                        properties:
                          condition:
                            type: object
                            description: ResponseMatch describes the conditions under
                              which to classify a response.
                            properties:
                              all:
                                type: array
                                items:
                                  type: object
                                  x-kubernetes-preserve-unknown-fields: true
                              any:
                                type: array
                                items:
                                  type: object
                                  x-kubernetes-preserve-unknown-fields: true
                              not:
                                type: array
                                items:
                                  type: object
                                  x-kubernetes-preserve-unknown-fields: true
                              status:
                                type: object
                                description: Range describes a range of integers (e.g. status codes).
                                properties:
                                  max:
                                    format: int32
                                    type: integer
                                  min:
                                    format: int32
                                    type: integer
                          isFailure:
                            type: boolean
  - name: v1alpha2
    served: true
    storage: true
    schema:
      openAPIV3Schema:
        type: object
        properties:
          spec:
            type: object
            description: Spec is the custom resource spec
            properties:
              dstOverrides:
                type: array
                required:
                - authority
                - weight
                items:
                  type: object
                  description: WeightedDst is a weighted alternate destination.
                  properties:
                    authority:
                      type: string
                    weight:
                      x-kubernetes-int-or-string: true
                      anyOf:
                      - type: integer
                      - type: string
                      pattern: ^(\+|-)?(([0-9]+(\.[0-9]*)?)|(\.[0-9]+))(([KMGTPE]i)|[numkMGTPE]|([eE](\+|-)?(([0-9]+(\.[0-9]*)?)|(\.[0-9]+))))?$
              opaquePorts:
                type: array
                items:
                  type: string
              retryBudget:
                type: object
                required:
                - minRetriesPerSecond
                - retryRatio
                - ttl
                description: RetryBudget describes the maximum number of retries that should be issued to this service.
                properties:
                  minRetriesPerSecond:
                    format: int32
                    type: integer
                  retryRatio:
                    type: number
                    format: float
                  ttl:
                    type: string
              routes:
                type: array
                items:
                  type: object
                  description: RouteSpec specifies a Route resource.
                  required:
                  - condition
                  - name
                  properties:
                    condition:
                      type: object
                      description: RequestMatch describes the conditions under which to match a Route.
                      properties:
                        pathRegex:
                          type: string
                        method:
                          type: string
                        all:
                          type: array
                          items:
                            type: object
                            x-kubernetes-preserve-unknown-fields: true
                        any:
                          type: array
                          items:
                            type: object
                            x-kubernetes-preserve-unknown-fields: true
                        not:
                          type: array
                          items:
                            type: object
                            x-kubernetes-preserve-unknown-fields: true
                    isRetryable:
                      type: boolean
                    name:
                      type: string
                    timeout:
                      type: string
                    responseClasses:
                      type: array
                      items:
                        type: object
                        required:
                        - condition
                        description: ResponseClass describes how to classify a response (e.g. success or failures).
                        properties:
                          condition:
                            type: object
                            description: ResponseMatch describes the conditions under
                              which to classify a response.
                            properties:
                              all:
                                type: array
                                items:
                                  type: object
                                  x-kubernetes-preserve-unknown-fields: true
                              any:
                                type: array
                                items:
                                  type: object
                                  x-kubernetes-preserve-unknown-fields: true
                              not:
                                type: array
                                items:
                                  type: object
                                  x-kubernetes-preserve-unknown-fields: true
                              status:
                                type: object
                                description: Range describes a range of integers (e.g. status codes).
                                properties:
                                  max:
                                    format: int32
                                    type: integer
                                  min:
                                    format: int32
                                    type: integer
                          isFailure:
                            type: boolean
  scope: Namespaced
  preserveUnknownFields: false
  names:
    plural: serviceprofiles
    singular: serviceprofile
    kind: ServiceProfile
    shortNames:
    - sp
---
###
### Linkerd Namespace
###
kind: Namespace
apiVersion: v1
metadata:
  name: linkerd
  annotations:
    linkerd.io/inject: disabled
  labels:
    linkerd.io/is-control-plane: "true"
    config.linkerd.io/admission-webhooks: disabled
    linkerd.io/control-plane-ns: linkerd
---
###
### Identity Controller Service RBAC
###
kind: ClusterRole
apiVersion: rbac.authorization.k8s.io/v1
metadata:
  name: linkerd-linkerd-identity
  labels:
    linkerd.io/control-plane-component: identity
    linkerd.io/control-plane-ns: linkerd
rules:
- apiGroups: ["authentication.k8s.io"]
  resources: ["tokenreviews"]
  verbs: ["create"]
- apiGroups: ["apps"]
  resources: ["deployments"]
  verbs: ["get"]
- apiGroups: [""]
  resources: ["events"]
  verbs: ["create", "patch"]
---
kind: ClusterRoleBinding
apiVersion: rbac.authorization.k8s.io/v1
metadata:
  name: linkerd-linkerd-identity
  labels:
    linkerd.io/control-plane-component: identity
    linkerd.io/control-plane-ns: linkerd
roleRef:
  apiGroup: rbac.authorization.k8s.io
  kind: ClusterRole
  name: linkerd-linkerd-identity
subjects:
- kind: ServiceAccount
  name: linkerd-identity
  namespace: linkerd
---
kind: ServiceAccount
apiVersion: v1
metadata:
  name: linkerd-identity
  namespace: linkerd
  labels:
    linkerd.io/control-plane-component: identity
    linkerd.io/control-plane-ns: linkerd
---
###
### Destination Controller Service
###
kind: ClusterRole
apiVersion: rbac.authorization.k8s.io/v1
metadata:
  name: linkerd-linkerd-destination
  labels:
    linkerd.io/control-plane-component: destination
    linkerd.io/control-plane-ns: linkerd
rules:
- apiGroups: ["apps"]
  resources: ["replicasets"]
  verbs: ["list", "get", "watch"]
- apiGroups: ["batch"]
  resources: ["jobs"]
  verbs: ["list", "get", "watch"]
- apiGroups: [""]
  resources: ["pods", "endpoints", "services", "nodes", "namespaces"]
  verbs: ["list", "get", "watch"]
- apiGroups: ["linkerd.io"]
  resources: ["serviceprofiles"]
  verbs: ["list", "get", "watch"]
- apiGroups: ["discovery.k8s.io"]
  resources: ["endpointslices"]
  verbs: ["list", "get", "watch"]
---
kind: ClusterRoleBinding
apiVersion: rbac.authorization.k8s.io/v1
metadata:
  name: linkerd-linkerd-destination
  labels:
    linkerd.io/control-plane-component: destination
    linkerd.io/control-plane-ns: linkerd
roleRef:
  apiGroup: rbac.authorization.k8s.io
  kind: ClusterRole
  name: linkerd-linkerd-destination
subjects:
- kind: ServiceAccount
  name: linkerd-destination
  namespace: linkerd
---
kind: ServiceAccount
apiVersion: v1
metadata:
  name: linkerd-destination
  namespace: linkerd
  labels:
    linkerd.io/control-plane-component: destination
    linkerd.io/control-plane-ns: linkerd
---
kind: Secret
apiVersion: v1
metadata:
  name: linkerd-sp-validator-k8s-tls
  namespace: linkerd
  labels:
    linkerd.io/control-plane-component: destination
    linkerd.io/control-plane-ns: linkerd
  annotations:
    linkerd.io/created-by: linkerd/cli dev-undefined
type: kubernetes.io/tls
data:
  tls.crt: cHJvZmlsZSB2YWxpZGF0b3IgY3J0
  tls.key: cHJvZmlsZSB2YWxpZGF0b3Iga2V5
---
apiVersion: admissionregistration.k8s.io/v1
kind: ValidatingWebhookConfiguration
metadata:
  name: linkerd-sp-validator-webhook-config
  labels:
    linkerd.io/control-plane-component: destination
    linkerd.io/control-plane-ns: linkerd
webhooks:
- name: linkerd-sp-validator.linkerd.io
  namespaceSelector:
    matchExpressions:
    - key: config.linkerd.io/admission-webhooks
      operator: NotIn
      values:
      - disabled
  clientConfig:
    service:
      name: linkerd-sp-validator
      namespace: linkerd
      path: "/"
    caBundle: cHJvZmlsZSB2YWxpZGF0b3IgQ0EgYnVuZGxl
  failurePolicy: Ignore
  admissionReviewVersions: ["v1", "v1beta1"]
  rules:
  - operations: ["CREATE", "UPDATE"]
    apiGroups: ["linkerd.io"]
    apiVersions: ["v1alpha1", "v1alpha2"]
    resources: ["serviceprofiles"]
  sideEffects: None
---
kind: Secret
apiVersion: v1
metadata:
  name: linkerd-policy-validator-k8s-tls
  namespace: linkerd
  labels:
    linkerd.io/control-plane-component: destination
    linkerd.io/control-plane-ns: linkerd
  annotations:
    linkerd.io/created-by: linkerd/cli dev-undefined
type: kubernetes.io/tls
data:
  tls.crt: cG9saWN5IHZhbGlkYXRvciBjcnQ=
  tls.key: cG9saWN5IHZhbGlkYXRvciBrZXk=
---
apiVersion: admissionregistration.k8s.io/v1
kind: ValidatingWebhookConfiguration
metadata:
  name: linkerd-policy-validator-webhook-config
  labels:
    linkerd.io/control-plane-component: destination
    linkerd.io/control-plane-ns: linkerd
webhooks:
- name: linkerd-policy-validator.linkerd.io
  namespaceSelector:
    matchExpressions:
    - key: config.linkerd.io/admission-webhooks
      operator: NotIn
      values:
      - disabled
  clientConfig:
    service:
      name: linkerd-policy-validator
      namespace: linkerd
      path: "/"
    caBundle: cG9saWN5IHZhbGlkYXRvciBDQSBidW5kbGU=
  failurePolicy: Ignore
  admissionReviewVersions: ["v1", "v1beta1"]
  rules:
  - operations: ["CREATE", "UPDATE"]
    apiGroups: ["policy.linkerd.io"]
    apiVersions: ["v1alpha1", "v1beta1"]
    resources: ["servers"]
  sideEffects: None
---
apiVersion: rbac.authorization.k8s.io/v1
kind: ClusterRole
metadata:
  name: linkerd-policy
  labels:
    app.kubernetes.io/part-of: Linkerd
    linkerd.io/control-plane-component: destination
    linkerd.io/control-plane-ns: linkerd
rules:
  - apiGroups:
      - ""
    resources:
      - pods
    verbs:
      - get
      - list
      - watch
  - apiGroups:
      - policy.linkerd.io
    resources:
      - servers
      - serverauthorizations
    verbs:
      - get
      - list
      - watch
---
apiVersion: rbac.authorization.k8s.io/v1
kind: ClusterRoleBinding
metadata:
  name: linkerd-destination-policy
  labels:
    app.kubernetes.io/part-of: Linkerd
    linkerd.io/control-plane-component: destination
    linkerd.io/control-plane-ns: linkerd
roleRef:
  apiGroup: rbac.authorization.k8s.io
  kind: ClusterRole
  name: linkerd-policy
subjects:
  - kind: ServiceAccount
    name: linkerd-destination
    namespace: linkerd
---
###
### Heartbeat RBAC
###
apiVersion: rbac.authorization.k8s.io/v1
kind: Role
metadata:
  name: linkerd-heartbeat
  namespace: linkerd
  labels:
    linkerd.io/control-plane-ns: linkerd
rules:
- apiGroups: [""]
  resources: ["configmaps"]
  verbs: ["get"]
  resourceNames: ["linkerd-config"]
---
apiVersion: rbac.authorization.k8s.io/v1
kind: RoleBinding
metadata:
  name: linkerd-heartbeat
  namespace: linkerd
  labels:
    linkerd.io/control-plane-ns: linkerd
roleRef:
  kind: Role
  name: linkerd-heartbeat
  apiGroup: rbac.authorization.k8s.io
subjects:
- kind: ServiceAccount
  name: linkerd-heartbeat
  namespace: linkerd
---
apiVersion: rbac.authorization.k8s.io/v1
kind: ClusterRole
metadata:
  name: linkerd-heartbeat
  labels:
    linkerd.io/control-plane-ns: linkerd
rules:
- apiGroups: [""]
  resources: ["namespaces"]
  verbs: ["list"]
- apiGroups: ["linkerd.io"]
  resources: ["serviceprofiles"]
  verbs: ["list"]
---
apiVersion: rbac.authorization.k8s.io/v1
kind: ClusterRoleBinding
metadata:
  name: linkerd-heartbeat
  labels:
    linkerd.io/control-plane-ns: linkerd
roleRef:
  kind: ClusterRole
  name: linkerd-heartbeat
  apiGroup: rbac.authorization.k8s.io
subjects:
- kind: ServiceAccount
  name: linkerd-heartbeat
  namespace: linkerd
---
kind: ServiceAccount
apiVersion: v1
metadata:
  name: linkerd-heartbeat
  namespace: linkerd
  labels:
    linkerd.io/control-plane-component: heartbeat
    linkerd.io/control-plane-ns: linkerd
---
###
### Proxy Injector RBAC
###
kind: ClusterRole
apiVersion: rbac.authorization.k8s.io/v1
metadata:
  name: linkerd-linkerd-proxy-injector
  labels:
    linkerd.io/control-plane-component: proxy-injector
    linkerd.io/control-plane-ns: linkerd
rules:
- apiGroups: [""]
  resources: ["events"]
  verbs: ["create", "patch"]
- apiGroups: [""]
  resources: ["namespaces", "replicationcontrollers"]
  verbs: ["list", "get", "watch"]
- apiGroups: [""]
  resources: ["pods"]
  verbs: ["list", "watch"]
- apiGroups: ["extensions", "apps"]
  resources: ["deployments", "replicasets", "daemonsets", "statefulsets"]
  verbs: ["list", "get", "watch"]
- apiGroups: ["extensions", "batch"]
  resources: ["cronjobs", "jobs"]
  verbs: ["list", "get", "watch"]
---
kind: ClusterRoleBinding
apiVersion: rbac.authorization.k8s.io/v1
metadata:
  name: linkerd-linkerd-proxy-injector
  labels:
    linkerd.io/control-plane-component: proxy-injector
    linkerd.io/control-plane-ns: linkerd
subjects:
- kind: ServiceAccount
  name: linkerd-proxy-injector
  namespace: linkerd
  apiGroup: ""
roleRef:
  kind: ClusterRole
  name: linkerd-linkerd-proxy-injector
  apiGroup: rbac.authorization.k8s.io
---
kind: ServiceAccount
apiVersion: v1
metadata:
  name: linkerd-proxy-injector
  namespace: linkerd
  labels:
    linkerd.io/control-plane-component: proxy-injector
    linkerd.io/control-plane-ns: linkerd
---
kind: Secret
apiVersion: v1
metadata:
  name: linkerd-proxy-injector-k8s-tls
  namespace: linkerd
  labels:
    linkerd.io/control-plane-component: proxy-injector
    linkerd.io/control-plane-ns: linkerd
  annotations:
    linkerd.io/created-by: linkerd/cli dev-undefined
type: kubernetes.io/tls
data:
  tls.crt: cHJveHkgaW5qZWN0b3IgY3J0
  tls.key: cHJveHkgaW5qZWN0b3Iga2V5
---
apiVersion: admissionregistration.k8s.io/v1
kind: MutatingWebhookConfiguration
metadata:
  name: linkerd-proxy-injector-webhook-config
  labels:
    linkerd.io/control-plane-component: proxy-injector
    linkerd.io/control-plane-ns: linkerd
webhooks:
- name: linkerd-proxy-injector.linkerd.io
  namespaceSelector:
    matchExpressions:
    - key: config.linkerd.io/admission-webhooks
      operator: NotIn
      values:
      - disabled
  clientConfig:
    service:
      name: linkerd-proxy-injector
      namespace: linkerd
      path: "/"
    caBundle: cHJveHkgaW5qZWN0b3IgQ0EgYnVuZGxl
  failurePolicy: Ignore
  admissionReviewVersions: ["v1", "v1beta1"]
  rules:
  - operations: [ "CREATE" ]
    apiGroups: [""]
    apiVersions: ["v1"]
    resources: ["pods", "services"]
  sideEffects: None
---
kind: ConfigMap
apiVersion: v1
metadata:
  name: linkerd-config
  namespace: linkerd
  labels:
    linkerd.io/control-plane-component: controller
    linkerd.io/control-plane-ns: linkerd
  annotations:
    linkerd.io/created-by: linkerd/cli dev-undefined
data:
  linkerd-crds-chart-version: linkerd-crds-1.0.0-edge
  values: |
    cliVersion: linkerd/cli dev-undefined
    clusterDomain: cluster.local
    clusterNetworks: 10.0.0.0/8,100.64.0.0/10,172.16.0.0/12,192.168.0.0/16
    cniEnabled: false
    controlPlaneTracing: false
    controlPlaneTracingNamespace: linkerd-jaeger
    controllerImage: cr.l5d.io/linkerd/controller
    controllerImageVersion: install-control-plane-version
    controllerLogFormat: plain
    controllerLogLevel: info
    controllerReplicas: 1
    controllerUID: 2103
    debugContainer:
      image:
        name: cr.l5d.io/linkerd/debug
        pullPolicy: ""
        version: install-debug-version
    destinationProxyResources: null
    destinationResources: null
    disableHeartBeat: false
    enableEndpointSlices: true
    enableH2Upgrade: true
    enablePodAntiAffinity: false
    grafanaUrl: ""
    heartbeatResources: null
    heartbeatSchedule: 1 2 3 4 5
    highAvailability: false
    identity:
      issuer:
        clockSkewAllowance: 20s
        externalCA: false
        issuanceLifetime: 24h0m0s
        scheme: linkerd.io/tls
        tls:
          crtPEM: |
            -----BEGIN CERTIFICATE-----
            MIIBwDCCAWegAwIBAgIRAJRIgZ8RtO8Ewg1Xepf8T44wCgYIKoZIzj0EAwIwKTEn
            MCUGA1UEAxMeaWRlbnRpdHkubGlua2VyZC5jbHVzdGVyLmxvY2FsMB4XDTIwMDgy
            ODA3MTM0N1oXDTMwMDgyNjA3MTM0N1owKTEnMCUGA1UEAxMeaWRlbnRpdHkubGlu
            a2VyZC5jbHVzdGVyLmxvY2FsMFkwEwYHKoZIzj0CAQYIKoZIzj0DAQcDQgAE1/Fp
            fcRnDcedL6AjUaXYPv4DIMBaJufOI5NWty+XSX7JjXgZtM72dQvRaYanuxD36Dt1
            2/JxyiSgxKWRdoay+aNwMG4wDgYDVR0PAQH/BAQDAgEGMBIGA1UdEwEB/wQIMAYB
            Af8CAQAwHQYDVR0OBBYEFI1WnrqMYKaHHOo+zpyiiDq2pO0KMCkGA1UdEQQiMCCC
            HmlkZW50aXR5LmxpbmtlcmQuY2x1c3Rlci5sb2NhbDAKBggqhkjOPQQDAgNHADBE
            AiAtuoI5XuCtrGVRzSmRTl2ra28aV9MyTU7d5qnTAFHKSgIgRKCvluOSgA5O21p5
            51tdrmkHEZRr0qlLSJdHYgEfMzk=
            -----END CERTIFICATE-----
      serviceAccountTokenProjection: true
    identityProxyResources: null
    identityResources: null
    identityTrustAnchorsPEM: |
      -----BEGIN CERTIFICATE-----
      MIIBwTCCAWagAwIBAgIQeDZp5lDaIygQ5UfMKZrFATAKBggqhkjOPQQDAjApMScw
      JQYDVQQDEx5pZGVudGl0eS5saW5rZXJkLmNsdXN0ZXIubG9jYWwwHhcNMjAwODI4
      MDcxMjQ3WhcNMzAwODI2MDcxMjQ3WjApMScwJQYDVQQDEx5pZGVudGl0eS5saW5r
      ZXJkLmNsdXN0ZXIubG9jYWwwWTATBgcqhkjOPQIBBggqhkjOPQMBBwNCAARqc70Z
      l1vgw79rjB5uSITICUA6GyfvSFfcuIis7B/XFSkkwAHU5S/s1AAP+R0TX7HBWUC4
      uaG4WWsiwJKNn7mgo3AwbjAOBgNVHQ8BAf8EBAMCAQYwEgYDVR0TAQH/BAgwBgEB
      /wIBATAdBgNVHQ4EFgQU5YtjVVPfd7I7NLHsn2C26EByGV0wKQYDVR0RBCIwIIIe
      aWRlbnRpdHkubGlua2VyZC5jbHVzdGVyLmxvY2FsMAoGCCqGSM49BAMCA0kAMEYC
      IQCN7lBFLDDvjx6V0+XkjpKERRsJYf5adMvnloFl48ilJgIhANtxhndcr+QJPuC8
      vgUC0d2/9FMueIVMb+46WTCOjsqr
      -----END CERTIFICATE-----
    identityTrustDomain: cluster.local
    imagePullPolicy: IfNotPresent
    imagePullSecrets: []
    linkerdVersion: dev-undefined
    nodeSelector:
      kubernetes.io/os: linux
    podAnnotations: {}
    podLabels: {}
    policyController:
      defaultAllowPolicy: all-unauthenticated
      image:
        name: cr.l5d.io/linkerd/policy-controller
        pullPolicy: ""
        version: install-control-plane-version
      logLevel: linkerd=info,warn
      resources:
        cpu:
          limit: ""
          request: ""
        ephemeral-storage:
          limit: ""
          request: ""
        memory:
          limit: ""
          request: ""
    policyValidator:
      caBundle: policy validator CA bundle
      crtPEM: policy validator crt
      externalSecret: false
      keyPEM: policy validator key
      namespaceSelector:
        matchExpressions:
        - key: config.linkerd.io/admission-webhooks
          operator: NotIn
          values:
          - disabled
    priorityClassName: ""
    profileValidator:
      caBundle: profile validator CA bundle
      crtPEM: profile validator crt
      externalSecret: false
      namespaceSelector:
        matchExpressions:
        - key: config.linkerd.io/admission-webhooks
          operator: NotIn
          values:
          - disabled
    prometheusUrl: ""
    proxy:
      await: true
      capabilities: null
      defaultInboundPolicy: ""
      disableIdentity: false
      enableExternalProfiles: false
      image:
        name: cr.l5d.io/linkerd/proxy
        pullPolicy: ""
        version: install-proxy-version
      inboundConnectTimeout: 100ms
      isGateway: false
      isIngress: false
      logFormat: plain
      logLevel: warn,linkerd=info
      opaquePorts: 25,587,3306,4444,5432,6379,9300,11211
      outboundConnectTimeout: 1000ms
      podInboundPorts: ""
      ports:
        admin: 4191
        control: 4190
        inbound: 4143
        outbound: 4140
      requireIdentityOnInboundPorts: ""
      resources:
        cpu:
          limit: ""
          request: ""
        ephemeral-storage:
          limit: ""
          request: ""
        memory:
          limit: ""
          request: ""
      saMountPath: null
      uid: 2102
      waitBeforeExitSeconds: 0
    proxyContainerName: linkerd-proxy
    proxyInit:
      capabilities: null
      closeWaitTimeoutSecs: 0
      ignoreInboundPorts: 4567,4568
      ignoreOutboundPorts: 4567,4568
      image:
        name: cr.l5d.io/linkerd/proxy-init
        pullPolicy: ""
        version: v1.5.2
      logFormat: ""
      logLevel: ""
      resources:
        cpu:
          limit: 100m
          request: 10m
        ephemeral-storage:
          limit: ""
          request: ""
        memory:
          limit: 50Mi
          request: 10Mi
      runAsRoot: false
      saMountPath: null
      xtMountPath:
        mountPath: /run
        name: linkerd-proxy-init-xtables-lock
        readOnly: false
    proxyInjector:
      caBundle: proxy injector CA bundle
      crtPEM: proxy injector crt
      externalSecret: false
      namespaceSelector:
        matchExpressions:
        - key: config.linkerd.io/admission-webhooks
          operator: NotIn
          values:
          - disabled
    proxyInjectorProxyResources: null
    proxyInjectorResources: null
    tolerations: null
    webhookFailurePolicy: Ignore
---
###
### Identity Controller Service
###
---
kind: Secret
apiVersion: v1
metadata:
  name: linkerd-identity-issuer
  namespace: linkerd
  labels:
    linkerd.io/control-plane-component: identity
    linkerd.io/control-plane-ns: linkerd
  annotations:
    linkerd.io/created-by: linkerd/cli dev-undefined
data:
  crt.pem: LS0tLS1CRUdJTiBDRVJUSUZJQ0FURS0tLS0tCk1JSUJ3RENDQVdlZ0F3SUJBZ0lSQUpSSWdaOFJ0TzhFd2cxWGVwZjhUNDR3Q2dZSUtvWkl6ajBFQXdJd0tURW4KTUNVR0ExVUVBeE1lYVdSbGJuUnBkSGt1YkdsdWEyVnlaQzVqYkhWemRHVnlMbXh2WTJGc01CNFhEVEl3TURneQpPREEzTVRNME4xb1hEVE13TURneU5qQTNNVE0wTjFvd0tURW5NQ1VHQTFVRUF4TWVhV1JsYm5ScGRIa3ViR2x1CmEyVnlaQzVqYkhWemRHVnlMbXh2WTJGc01Ga3dFd1lIS29aSXpqMENBUVlJS29aSXpqMERBUWNEUWdBRTEvRnAKZmNSbkRjZWRMNkFqVWFYWVB2NERJTUJhSnVmT0k1Tld0eStYU1g3SmpYZ1p0TTcyZFF2UmFZYW51eEQzNkR0MQoyL0p4eWlTZ3hLV1Jkb2F5K2FOd01HNHdEZ1lEVlIwUEFRSC9CQVFEQWdFR01CSUdBMVVkRXdFQi93UUlNQVlCCkFmOENBUUF3SFFZRFZSME9CQllFRkkxV25ycU1ZS2FISE9vK3pweWlpRHEycE8wS01Da0dBMVVkRVFRaU1DQ0MKSG1sa1pXNTBhWFI1TG14cGJtdGxjbVF1WTJ4MWMzUmxjaTVzYjJOaGJEQUtCZ2dxaGtqT1BRUURBZ05IQURCRQpBaUF0dW9JNVh1Q3RyR1ZSelNtUlRsMnJhMjhhVjlNeVRVN2Q1cW5UQUZIS1NnSWdSS0N2bHVPU2dBNU8yMXA1CjUxdGRybWtIRVpScjBxbExTSmRIWWdFZk16az0KLS0tLS1FTkQgQ0VSVElGSUNBVEUtLS0tLQ==
  key.pem: LS0tLS1CRUdJTiBFQyBQUklWQVRFIEtFWS0tLS0tCk1IY0NBUUVFSUFBZThuZmJ6WnU5Yy9PQjIrOHhKTTBGejdOVXdUUWF6dWxrRk5zNFRJNStvQW9HQ0NxR1NNNDkKQXdFSG9VUURRZ0FFMS9GcGZjUm5EY2VkTDZBalVhWFlQdjRESU1CYUp1Zk9JNU5XdHkrWFNYN0pqWGdadE03MgpkUXZSYVlhbnV4RDM2RHQxMi9KeHlpU2d4S1dSZG9heStRPT0KLS0tLS1FTkQgRUMgUFJJVkFURSBLRVktLS0tLQ==
---
kind: ConfigMap
apiVersion: v1
metadata:
  name: linkerd-identity-trust-roots
  namespace: linkerd
  labels:
    linkerd.io/control-plane-component: identity
    linkerd.io/control-plane-ns: linkerd
  annotations:
    linkerd.io/created-by: linkerd/cli dev-undefined
data:
  ca-bundle.crt: |
    -----BEGIN CERTIFICATE-----
    MIIBwTCCAWagAwIBAgIQeDZp5lDaIygQ5UfMKZrFATAKBggqhkjOPQQDAjApMScw
    JQYDVQQDEx5pZGVudGl0eS5saW5rZXJkLmNsdXN0ZXIubG9jYWwwHhcNMjAwODI4
    MDcxMjQ3WhcNMzAwODI2MDcxMjQ3WjApMScwJQYDVQQDEx5pZGVudGl0eS5saW5r
    ZXJkLmNsdXN0ZXIubG9jYWwwWTATBgcqhkjOPQIBBggqhkjOPQMBBwNCAARqc70Z
    l1vgw79rjB5uSITICUA6GyfvSFfcuIis7B/XFSkkwAHU5S/s1AAP+R0TX7HBWUC4
    uaG4WWsiwJKNn7mgo3AwbjAOBgNVHQ8BAf8EBAMCAQYwEgYDVR0TAQH/BAgwBgEB
    /wIBATAdBgNVHQ4EFgQU5YtjVVPfd7I7NLHsn2C26EByGV0wKQYDVR0RBCIwIIIe
    aWRlbnRpdHkubGlua2VyZC5jbHVzdGVyLmxvY2FsMAoGCCqGSM49BAMCA0kAMEYC
    IQCN7lBFLDDvjx6V0+XkjpKERRsJYf5adMvnloFl48ilJgIhANtxhndcr+QJPuC8
    vgUC0d2/9FMueIVMb+46WTCOjsqr
    -----END CERTIFICATE-----
---
kind: Service
apiVersion: v1
metadata:
  name: linkerd-identity
  namespace: linkerd
  labels:
    linkerd.io/control-plane-component: identity
    linkerd.io/control-plane-ns: linkerd
  annotations:
    linkerd.io/created-by: linkerd/cli dev-undefined
spec:
  type: ClusterIP
  selector:
    linkerd.io/control-plane-component: identity
  ports:
  - name: grpc
    port: 8080
    targetPort: 8080
---
kind: Service
apiVersion: v1
metadata:
  name: linkerd-identity-headless
  namespace: linkerd
  labels:
    linkerd.io/control-plane-component: identity
    linkerd.io/control-plane-ns: linkerd
  annotations:
    linkerd.io/created-by: linkerd/cli dev-undefined
spec:
  clusterIP: None
  selector:
    linkerd.io/control-plane-component: identity
  ports:
  - name: grpc
    port: 8080
    targetPort: 8080
---
apiVersion: apps/v1
kind: Deployment
metadata:
  annotations:
    linkerd.io/created-by: linkerd/cli dev-undefined
  labels:
    app.kubernetes.io/name: identity
    app.kubernetes.io/part-of: Linkerd
    app.kubernetes.io/version: install-control-plane-version
    linkerd.io/control-plane-component: identity
    linkerd.io/control-plane-ns: linkerd
  name: linkerd-identity
  namespace: linkerd
spec:
  replicas: 1
  selector:
    matchLabels:
      linkerd.io/control-plane-component: identity
      linkerd.io/control-plane-ns: linkerd
      linkerd.io/proxy-deployment: linkerd-identity
  template:
    metadata:
      annotations:
        linkerd.io/created-by: linkerd/cli dev-undefined
        linkerd.io/identity-mode: default
        linkerd.io/proxy-version: install-proxy-version
        config.linkerd.io/default-inbound-policy: "all-unauthenticated"
      labels:
        linkerd.io/control-plane-component: identity
        linkerd.io/control-plane-ns: linkerd
        linkerd.io/workload-ns: linkerd
        linkerd.io/proxy-deployment: linkerd-identity
    spec:
      nodeSelector:
        kubernetes.io/os: linux
      containers:
      - args:
        - identity
        - -log-level=info
        - -log-format=plain
        - -controller-namespace=linkerd
        - -identity-trust-domain=cluster.local
        - -identity-issuance-lifetime=24h0m0s
        - -identity-clock-skew-allowance=20s
        - -identity-scheme=linkerd.io/tls
        env:
        - name: LINKERD_DISABLED
          value: "linkerd-await cannot block the identity controller"
        image: cr.l5d.io/linkerd/controller:install-control-plane-version
        imagePullPolicy: IfNotPresent
        livenessProbe:
          httpGet:
            path: /ping
            port: 9990
          initialDelaySeconds: 10
        name: identity
        ports:
        - containerPort: 8080
          name: grpc
        - containerPort: 9990
          name: admin-http
        readinessProbe:
          failureThreshold: 7
          httpGet:
            path: /ready
            port: 9990
        securityContext:
          runAsUser: 2103
        volumeMounts:
        - mountPath: /var/run/linkerd/identity/issuer
          name: identity-issuer
        - mountPath: /var/run/linkerd/identity/trust-roots/
          name: trust-roots
      - env:
        - name: _pod_name
          valueFrom:
            fieldRef:
              fieldPath: metadata.name
        - name: _pod_ns
          valueFrom:
            fieldRef:
              fieldPath: metadata.namespace
        - name: _pod_nodeName
          valueFrom:
            fieldRef:
              fieldPath: spec.nodeName
        - name: LINKERD2_PROXY_INBOUND_PORTS_REQUIRE_TLS
          value: "8080"
        - name: LINKERD2_PROXY_LOG
          value: "warn,linkerd=info"
        - name: LINKERD2_PROXY_LOG_FORMAT
          value: "plain"
        - name: LINKERD2_PROXY_DESTINATION_SVC_ADDR
          value: linkerd-dst-headless.linkerd.svc.cluster.local.:8086
        - name: LINKERD2_PROXY_DESTINATION_PROFILE_NETWORKS
          value: "10.0.0.0/8,100.64.0.0/10,172.16.0.0/12,192.168.0.0/16"
        - name: LINKERD2_PROXY_POLICY_SVC_ADDR
          value: linkerd-policy.linkerd.svc.cluster.local.:8090
        - name: LINKERD2_PROXY_POLICY_WORKLOAD
          value: "$(_pod_ns):$(_pod_name)"
        - name: LINKERD2_PROXY_INBOUND_DEFAULT_POLICY
          value: all-unauthenticated
        - name: LINKERD2_PROXY_POLICY_CLUSTER_NETWORKS
          value: "10.0.0.0/8,100.64.0.0/10,172.16.0.0/12,192.168.0.0/16"
        - name: LINKERD2_PROXY_INBOUND_CONNECT_TIMEOUT
          value: "100ms"
        - name: LINKERD2_PROXY_OUTBOUND_CONNECT_TIMEOUT
          value: "1000ms"
        - name: LINKERD2_PROXY_CONTROL_LISTEN_ADDR
          value: 0.0.0.0:4190
        - name: LINKERD2_PROXY_ADMIN_LISTEN_ADDR
          value: 0.0.0.0:4191
        - name: LINKERD2_PROXY_OUTBOUND_LISTEN_ADDR
          value: 127.0.0.1:4140
        - name: LINKERD2_PROXY_INBOUND_LISTEN_ADDR
          value: 0.0.0.0:4143
        - name: LINKERD2_PROXY_INBOUND_IPS
          valueFrom:
            fieldRef:
              fieldPath: status.podIPs
        - name: LINKERD2_PROXY_INBOUND_PORTS
          value: "8080,9990"
        - name: LINKERD2_PROXY_DESTINATION_PROFILE_SUFFIXES
          value: svc.cluster.local.
        - name: LINKERD2_PROXY_INBOUND_ACCEPT_KEEPALIVE
          value: 10000ms
        - name: LINKERD2_PROXY_OUTBOUND_CONNECT_KEEPALIVE
          value: 10000ms
        - name: LINKERD2_PROXY_INBOUND_PORTS_DISABLE_PROTOCOL_DETECTION
          value: "25,587,3306,4444,5432,6379,9300,11211"
        - name: LINKERD2_PROXY_DESTINATION_CONTEXT
          value: |
            {"ns":"$(_pod_ns)", "nodeName":"$(_pod_nodeName)"}
        - name: _pod_sa
          valueFrom:
            fieldRef:
              fieldPath: spec.serviceAccountName
<<<<<<< HEAD
=======
        - name: _l5d_ns
          value: linkerd
        - name: _l5d_trustdomain
          value: cluster.local
>>>>>>> 68e970ab
        - name: LINKERD2_PROXY_IDENTITY_DIR
          value: /var/run/linkerd/identity/end-entity
        - name: LINKERD2_PROXY_IDENTITY_TRUST_ANCHORS
          valueFrom:
            configMapKeyRef:
              name: linkerd-identity-trust-roots
              key: ca-bundle.crt
        - name: LINKERD2_PROXY_IDENTITY_TOKEN_FILE
          value: /var/run/secrets/tokens/linkerd-identity-token
        - name: LINKERD2_PROXY_IDENTITY_SVC_ADDR
          value: localhost.:8080
        - name: LINKERD2_PROXY_IDENTITY_LOCAL_NAME
          value: $(_pod_sa).$(_pod_ns).serviceaccount.identity.linkerd.cluster.local
        - name: LINKERD2_PROXY_IDENTITY_SVC_NAME
          value: linkerd-identity.linkerd.serviceaccount.identity.linkerd.cluster.local
        - name: LINKERD2_PROXY_DESTINATION_SVC_NAME
          value: linkerd-destination.linkerd.serviceaccount.identity.linkerd.cluster.local
        - name: LINKERD2_PROXY_POLICY_SVC_NAME
          value: linkerd-destination.linkerd.serviceaccount.identity.linkerd.cluster.local
        image: cr.l5d.io/linkerd/proxy:install-proxy-version
        imagePullPolicy: IfNotPresent
        livenessProbe:
          httpGet:
            path: /live
            port: 4191
          initialDelaySeconds: 10
        name: linkerd-proxy
        ports:
        - containerPort: 4143
          name: linkerd-proxy
        - containerPort: 4191
          name: linkerd-admin
        readinessProbe:
          httpGet:
            path: /ready
            port: 4191
          initialDelaySeconds: 2
        resources:
        securityContext:
          allowPrivilegeEscalation: false
          readOnlyRootFilesystem: true
          runAsUser: 2102
        terminationMessagePolicy: FallbackToLogsOnError
        volumeMounts:
        - mountPath: /var/run/linkerd/identity/end-entity
          name: linkerd-identity-end-entity
        - mountPath: /var/run/secrets/tokens
          name: linkerd-identity-token
      initContainers:
      - args:
        - --incoming-proxy-port
        - "4143"
        - --outgoing-proxy-port
        - "4140"
        - --proxy-uid
        - "2102"
        - --inbound-ports-to-ignore
        - "4190,4191,4567,4568"
        - --outbound-ports-to-ignore
        - "443"
        image: cr.l5d.io/linkerd/proxy-init:v1.5.2
        imagePullPolicy: IfNotPresent
        name: linkerd-init
        resources:
          limits:
            cpu: "100m"
            memory: "50Mi"
          requests:
            cpu: "10m"
            memory: "10Mi"
        securityContext:
          allowPrivilegeEscalation: false
          capabilities:
            add:
            - NET_ADMIN
            - NET_RAW
          privileged: false
          runAsNonRoot: true
          readOnlyRootFilesystem: true
        terminationMessagePolicy: FallbackToLogsOnError
        volumeMounts:
        - mountPath: /run
          name: linkerd-proxy-init-xtables-lock
      serviceAccountName: linkerd-identity
      volumes:
      - name: identity-issuer
        secret:
          secretName: linkerd-identity-issuer
      - configMap:
          name: linkerd-identity-trust-roots
        name: trust-roots
      - emptyDir: {}
        name: linkerd-proxy-init-xtables-lock
      - name: linkerd-identity-token
        projected:
          sources:
          - serviceAccountToken:
              path: linkerd-identity-token
              expirationSeconds: 86400
              audience: identity.l5d.io
      - emptyDir:
          medium: Memory
        name: linkerd-identity-end-entity
---
###
### Destination Controller Service
###
kind: Service
apiVersion: v1
metadata:
  name: linkerd-dst
  namespace: linkerd
  labels:
    linkerd.io/control-plane-component: destination
    linkerd.io/control-plane-ns: linkerd
  annotations:
    linkerd.io/created-by: linkerd/cli dev-undefined
spec:
  type: ClusterIP
  selector:
    linkerd.io/control-plane-component: destination
  ports:
  - name: grpc
    port: 8086
    targetPort: 8086
---
kind: Service
apiVersion: v1
metadata:
  name: linkerd-dst-headless
  namespace: linkerd
  labels:
    linkerd.io/control-plane-component: destination
    linkerd.io/control-plane-ns: linkerd
  annotations:
    linkerd.io/created-by: linkerd/cli dev-undefined
spec:
  clusterIP: None
  selector:
    linkerd.io/control-plane-component: destination
  ports:
  - name: grpc
    port: 8086
    targetPort: 8086
---
kind: Service
apiVersion: v1
metadata:
  name: linkerd-sp-validator
  namespace: linkerd
  labels:
    linkerd.io/control-plane-component: destination
    linkerd.io/control-plane-ns: linkerd
  annotations:
    linkerd.io/created-by: linkerd/cli dev-undefined
spec:
  type: ClusterIP
  selector:
    linkerd.io/control-plane-component: destination
  ports:
  - name: sp-validator
    port: 443
    targetPort: sp-validator
---
kind: Service
apiVersion: v1
metadata:
  name: linkerd-policy
  namespace: linkerd
  labels:
    linkerd.io/control-plane-component: destination
    linkerd.io/control-plane-ns: linkerd
  annotations:
    linkerd.io/created-by: linkerd/cli dev-undefined
spec:
  clusterIP: None
  selector:
    linkerd.io/control-plane-component: destination
  ports:
  - name: grpc
    port: 8090
    targetPort: 8090
---
kind: Service
apiVersion: v1
metadata:
  name: linkerd-policy-validator
  namespace: linkerd
  labels:
    linkerd.io/control-plane-component: destination
    linkerd.io/control-plane-ns: linkerd
  annotations:
    linkerd.io/created-by: linkerd/cli dev-undefined
spec:
  type: ClusterIP
  selector:
    linkerd.io/control-plane-component: destination
  ports:
  - name: policy-https
    port: 443
    targetPort: policy-https
---
apiVersion: apps/v1
kind: Deployment
metadata:
  annotations:
    linkerd.io/created-by: linkerd/cli dev-undefined
  labels:
    app.kubernetes.io/name: destination
    app.kubernetes.io/part-of: Linkerd
    app.kubernetes.io/version: install-control-plane-version
    linkerd.io/control-plane-component: destination
    linkerd.io/control-plane-ns: linkerd
  name: linkerd-destination
  namespace: linkerd
spec:
  replicas: 1
  selector:
    matchLabels:
      linkerd.io/control-plane-component: destination
      linkerd.io/control-plane-ns: linkerd
      linkerd.io/proxy-deployment: linkerd-destination
  template:
    metadata:
      annotations:
        linkerd.io/created-by: linkerd/cli dev-undefined
        linkerd.io/identity-mode: default
        linkerd.io/proxy-version: install-proxy-version
        config.linkerd.io/default-inbound-policy: "all-unauthenticated"
      labels:
        linkerd.io/control-plane-component: destination
        linkerd.io/control-plane-ns: linkerd
        linkerd.io/workload-ns: linkerd
        linkerd.io/proxy-deployment: linkerd-destination
    spec:
      nodeSelector:
        kubernetes.io/os: linux
      containers:
      - env:
        - name: _pod_name
          valueFrom:
            fieldRef:
              fieldPath: metadata.name
        - name: _pod_ns
          valueFrom:
            fieldRef:
              fieldPath: metadata.namespace
        - name: _pod_nodeName
          valueFrom:
            fieldRef:
              fieldPath: spec.nodeName
        - name: LINKERD2_PROXY_LOG
          value: "warn,linkerd=info"
        - name: LINKERD2_PROXY_LOG_FORMAT
          value: "plain"
        - name: LINKERD2_PROXY_DESTINATION_SVC_ADDR
          value: localhost.:8086
        - name: LINKERD2_PROXY_DESTINATION_PROFILE_NETWORKS
          value: "10.0.0.0/8,100.64.0.0/10,172.16.0.0/12,192.168.0.0/16"
        - name: LINKERD2_PROXY_POLICY_SVC_ADDR
          value: localhost.:8090
        - name: LINKERD2_PROXY_POLICY_WORKLOAD
          value: "$(_pod_ns):$(_pod_name)"
        - name: LINKERD2_PROXY_INBOUND_DEFAULT_POLICY
          value: all-unauthenticated
        - name: LINKERD2_PROXY_POLICY_CLUSTER_NETWORKS
          value: "10.0.0.0/8,100.64.0.0/10,172.16.0.0/12,192.168.0.0/16"
        - name: LINKERD2_PROXY_INBOUND_CONNECT_TIMEOUT
          value: "100ms"
        - name: LINKERD2_PROXY_OUTBOUND_CONNECT_TIMEOUT
          value: "1000ms"
        - name: LINKERD2_PROXY_CONTROL_LISTEN_ADDR
          value: 0.0.0.0:4190
        - name: LINKERD2_PROXY_ADMIN_LISTEN_ADDR
          value: 0.0.0.0:4191
        - name: LINKERD2_PROXY_OUTBOUND_LISTEN_ADDR
          value: 127.0.0.1:4140
        - name: LINKERD2_PROXY_INBOUND_LISTEN_ADDR
          value: 0.0.0.0:4143
        - name: LINKERD2_PROXY_INBOUND_IPS
          valueFrom:
            fieldRef:
              fieldPath: status.podIPs
        - name: LINKERD2_PROXY_INBOUND_PORTS
          value: "8086,8090,8443,9443,9990,9996,9997"
        - name: LINKERD2_PROXY_DESTINATION_PROFILE_SUFFIXES
          value: svc.cluster.local.
        - name: LINKERD2_PROXY_INBOUND_ACCEPT_KEEPALIVE
          value: 10000ms
        - name: LINKERD2_PROXY_OUTBOUND_CONNECT_KEEPALIVE
          value: 10000ms
        - name: LINKERD2_PROXY_INBOUND_PORTS_DISABLE_PROTOCOL_DETECTION
          value: "25,587,3306,4444,5432,6379,9300,11211"
        - name: LINKERD2_PROXY_DESTINATION_CONTEXT
          value: |
            {"ns":"$(_pod_ns)", "nodeName":"$(_pod_nodeName)"}
        - name: _pod_sa
          valueFrom:
            fieldRef:
              fieldPath: spec.serviceAccountName
<<<<<<< HEAD
=======
        - name: _l5d_ns
          value: linkerd
        - name: _l5d_trustdomain
          value: cluster.local
>>>>>>> 68e970ab
        - name: LINKERD2_PROXY_IDENTITY_DIR
          value: /var/run/linkerd/identity/end-entity
        - name: LINKERD2_PROXY_IDENTITY_TRUST_ANCHORS
          valueFrom:
            configMapKeyRef:
              name: linkerd-identity-trust-roots
              key: ca-bundle.crt
        - name: LINKERD2_PROXY_IDENTITY_TOKEN_FILE
          value: /var/run/secrets/tokens/linkerd-identity-token
        - name: LINKERD2_PROXY_IDENTITY_SVC_ADDR
          value: linkerd-identity-headless.linkerd.svc.cluster.local.:8080
        - name: LINKERD2_PROXY_IDENTITY_LOCAL_NAME
          value: $(_pod_sa).$(_pod_ns).serviceaccount.identity.linkerd.cluster.local
        - name: LINKERD2_PROXY_IDENTITY_SVC_NAME
          value: linkerd-identity.linkerd.serviceaccount.identity.linkerd.cluster.local
        - name: LINKERD2_PROXY_DESTINATION_SVC_NAME
          value: linkerd-destination.linkerd.serviceaccount.identity.linkerd.cluster.local
        - name: LINKERD2_PROXY_POLICY_SVC_NAME
          value: linkerd-destination.linkerd.serviceaccount.identity.linkerd.cluster.local
        image: cr.l5d.io/linkerd/proxy:install-proxy-version
        imagePullPolicy: IfNotPresent
        livenessProbe:
          httpGet:
            path: /live
            port: 4191
          initialDelaySeconds: 10
        name: linkerd-proxy
        ports:
        - containerPort: 4143
          name: linkerd-proxy
        - containerPort: 4191
          name: linkerd-admin
        readinessProbe:
          httpGet:
            path: /ready
            port: 4191
          initialDelaySeconds: 2
        resources:
        securityContext:
          allowPrivilegeEscalation: false
          readOnlyRootFilesystem: true
          runAsUser: 2102
        terminationMessagePolicy: FallbackToLogsOnError
        lifecycle:
          postStart:
            exec:
              command:
              - /usr/lib/linkerd/linkerd-await
        volumeMounts:
        - mountPath: /var/run/linkerd/identity/end-entity
          name: linkerd-identity-end-entity
        - mountPath: /var/run/secrets/tokens
          name: linkerd-identity-token
      - args:
        - destination
        - -addr=:8086
        - -controller-namespace=linkerd
        - -enable-h2-upgrade=true
        - -log-level=info
        - -log-format=plain
        - -enable-endpoint-slices=true
        - -cluster-domain=cluster.local
        - -identity-trust-domain=cluster.local
        - -default-opaque-ports=25,587,3306,4444,5432,6379,9300,11211
        image: cr.l5d.io/linkerd/controller:install-control-plane-version
        imagePullPolicy: IfNotPresent
        livenessProbe:
          httpGet:
            path: /ping
            port: 9996
          initialDelaySeconds: 10
        name: destination
        ports:
        - containerPort: 8086
          name: grpc
        - containerPort: 9996
          name: admin-http
        readinessProbe:
          failureThreshold: 7
          httpGet:
            path: /ready
            port: 9996
        securityContext:
          runAsUser: 2103
      - args:
        - sp-validator
        - -log-level=info
        - -log-format=plain
        image: cr.l5d.io/linkerd/controller:install-control-plane-version
        imagePullPolicy: IfNotPresent
        livenessProbe:
          httpGet:
            path: /ping
            port: 9997
          initialDelaySeconds: 10
        name: sp-validator
        ports:
        - containerPort: 8443
          name: sp-validator
        - containerPort: 9997
          name: admin-http
        readinessProbe:
          failureThreshold: 7
          httpGet:
            path: /ready
            port: 9997
        securityContext:
          runAsUser: 2103
        volumeMounts:
        - mountPath: /var/run/linkerd/tls
          name: sp-tls
          readOnly: true
      - args:
        - --admin-addr=0.0.0.0:9990
        - --control-plane-namespace=linkerd
        - --grpc-addr=0.0.0.0:8090
        - --admission-addr=0.0.0.0:9443
        - --cluster-networks=10.0.0.0/8,100.64.0.0/10,172.16.0.0/12,192.168.0.0/16
        - --identity-domain=cluster.local
        - --default-policy=all-unauthenticated
        - --log-level=linkerd=info,warn
        - --log-format=plain
        image: cr.l5d.io/linkerd/policy-controller:install-control-plane-version
        imagePullPolicy: IfNotPresent
        livenessProbe:
          httpGet:
            path: /ready
            port: admin
          initialDelaySeconds: 10
        name: policy
        ports:
        - containerPort: 8090
          name: grpc
        - containerPort: 9990
          name: admin
        - containerPort: 9443
          name: policy-https
        readinessProbe:
          failureThreshold: 7
          httpGet:
            path: /ready
            port: admin
        resources:
        securityContext:
          runAsUser: 2103
        volumeMounts:
        - mountPath: /var/run/linkerd/tls
          name: policy-tls
          readOnly: true
      initContainers:
      - args:
        - --incoming-proxy-port
        - "4143"
        - --outgoing-proxy-port
        - "4140"
        - --proxy-uid
        - "2102"
        - --inbound-ports-to-ignore
        - "4190,4191,4567,4568"
        - --outbound-ports-to-ignore
        - "443"
        image: cr.l5d.io/linkerd/proxy-init:v1.5.2
        imagePullPolicy: IfNotPresent
        name: linkerd-init
        resources:
          limits:
            cpu: "100m"
            memory: "50Mi"
          requests:
            cpu: "10m"
            memory: "10Mi"
        securityContext:
          allowPrivilegeEscalation: false
          capabilities:
            add:
            - NET_ADMIN
            - NET_RAW
          privileged: false
          runAsNonRoot: true
          readOnlyRootFilesystem: true
        terminationMessagePolicy: FallbackToLogsOnError
        volumeMounts:
        - mountPath: /run
          name: linkerd-proxy-init-xtables-lock
      serviceAccountName: linkerd-destination
      volumes:
      - name: sp-tls
        secret:
          secretName: linkerd-sp-validator-k8s-tls
      - name: policy-tls
        secret:
          secretName: linkerd-policy-validator-k8s-tls
      - emptyDir: {}
        name: linkerd-proxy-init-xtables-lock
      - name: linkerd-identity-token
        projected:
          sources:
          - serviceAccountToken:
              path: linkerd-identity-token
              expirationSeconds: 86400
              audience: identity.l5d.io
      - emptyDir:
          medium: Memory
        name: linkerd-identity-end-entity
---
###
### Heartbeat
###
apiVersion: batch/v1beta1
kind: CronJob
metadata:
  name: linkerd-heartbeat
  namespace: linkerd
  labels:
    app.kubernetes.io/name: heartbeat
    app.kubernetes.io/part-of: Linkerd
    app.kubernetes.io/version: install-control-plane-version
    linkerd.io/control-plane-component: heartbeat
    linkerd.io/control-plane-ns: linkerd
  annotations:
    linkerd.io/created-by: linkerd/cli dev-undefined
spec:
  concurrencyPolicy: Replace
  schedule: "1 2 3 4 5"
  successfulJobsHistoryLimit: 0
  jobTemplate:
    spec:
      template:
        metadata:
          labels:
            linkerd.io/control-plane-component: heartbeat
            linkerd.io/workload-ns: linkerd
          annotations:
            linkerd.io/created-by: linkerd/cli dev-undefined
        spec:
          nodeSelector:
            kubernetes.io/os: linux
          serviceAccountName: linkerd-heartbeat
          restartPolicy: Never
          containers:
          - name: heartbeat
            image: cr.l5d.io/linkerd/controller:install-control-plane-version
            imagePullPolicy: IfNotPresent
            env:
            - name: LINKERD_DISABLED
              value: "the heartbeat controller does not use the proxy"
            args:
            - "heartbeat"
            - "-controller-namespace=linkerd"
            - "-log-level=info"
            - "-log-format=plain"
            - "-prometheus-url=http://prometheus.linkerd-viz.svc.cluster.local:9090"
            securityContext:
              runAsUser: 2103
---
###
### Proxy Injector
###
apiVersion: apps/v1
kind: Deployment
metadata:
  annotations:
    linkerd.io/created-by: linkerd/cli dev-undefined
  labels:
    app.kubernetes.io/name: proxy-injector
    app.kubernetes.io/part-of: Linkerd
    app.kubernetes.io/version: install-control-plane-version
    linkerd.io/control-plane-component: proxy-injector
    linkerd.io/control-plane-ns: linkerd
  name: linkerd-proxy-injector
  namespace: linkerd
spec:
  replicas: 1
  selector:
    matchLabels:
      linkerd.io/control-plane-component: proxy-injector
  template:
    metadata:
      annotations:
        linkerd.io/created-by: linkerd/cli dev-undefined
        linkerd.io/identity-mode: default
        linkerd.io/proxy-version: install-proxy-version
        config.linkerd.io/opaque-ports: "8443"
        config.linkerd.io/default-inbound-policy: "all-unauthenticated"
      labels:
        linkerd.io/control-plane-component: proxy-injector
        linkerd.io/control-plane-ns: linkerd
        linkerd.io/workload-ns: linkerd
        linkerd.io/proxy-deployment: linkerd-proxy-injector
    spec:
      nodeSelector:
        kubernetes.io/os: linux
      containers:
      - env:
        - name: _pod_name
          valueFrom:
            fieldRef:
              fieldPath: metadata.name
        - name: _pod_ns
          valueFrom:
            fieldRef:
              fieldPath: metadata.namespace
        - name: _pod_nodeName
          valueFrom:
            fieldRef:
              fieldPath: spec.nodeName
        - name: LINKERD2_PROXY_LOG
          value: "warn,linkerd=info"
        - name: LINKERD2_PROXY_LOG_FORMAT
          value: "plain"
        - name: LINKERD2_PROXY_DESTINATION_SVC_ADDR
          value: linkerd-dst-headless.linkerd.svc.cluster.local.:8086
        - name: LINKERD2_PROXY_DESTINATION_PROFILE_NETWORKS
          value: "10.0.0.0/8,100.64.0.0/10,172.16.0.0/12,192.168.0.0/16"
        - name: LINKERD2_PROXY_POLICY_SVC_ADDR
          value: linkerd-policy.linkerd.svc.cluster.local.:8090
        - name: LINKERD2_PROXY_POLICY_WORKLOAD
          value: "$(_pod_ns):$(_pod_name)"
        - name: LINKERD2_PROXY_INBOUND_DEFAULT_POLICY
          value: all-unauthenticated
        - name: LINKERD2_PROXY_POLICY_CLUSTER_NETWORKS
          value: "10.0.0.0/8,100.64.0.0/10,172.16.0.0/12,192.168.0.0/16"
        - name: LINKERD2_PROXY_INBOUND_CONNECT_TIMEOUT
          value: "100ms"
        - name: LINKERD2_PROXY_OUTBOUND_CONNECT_TIMEOUT
          value: "1000ms"
        - name: LINKERD2_PROXY_CONTROL_LISTEN_ADDR
          value: 0.0.0.0:4190
        - name: LINKERD2_PROXY_ADMIN_LISTEN_ADDR
          value: 0.0.0.0:4191
        - name: LINKERD2_PROXY_OUTBOUND_LISTEN_ADDR
          value: 127.0.0.1:4140
        - name: LINKERD2_PROXY_INBOUND_LISTEN_ADDR
          value: 0.0.0.0:4143
        - name: LINKERD2_PROXY_INBOUND_IPS
          valueFrom:
            fieldRef:
              fieldPath: status.podIPs
        - name: LINKERD2_PROXY_INBOUND_PORTS
          value: "8443,9995"
        - name: LINKERD2_PROXY_DESTINATION_PROFILE_SUFFIXES
          value: svc.cluster.local.
        - name: LINKERD2_PROXY_INBOUND_ACCEPT_KEEPALIVE
          value: 10000ms
        - name: LINKERD2_PROXY_OUTBOUND_CONNECT_KEEPALIVE
          value: 10000ms
        - name: LINKERD2_PROXY_INBOUND_PORTS_DISABLE_PROTOCOL_DETECTION
          value: "25,587,3306,4444,5432,6379,9300,11211"
        - name: LINKERD2_PROXY_DESTINATION_CONTEXT
          value: |
            {"ns":"$(_pod_ns)", "nodeName":"$(_pod_nodeName)"}
        - name: _pod_sa
          valueFrom:
            fieldRef:
              fieldPath: spec.serviceAccountName
<<<<<<< HEAD
=======
        - name: _l5d_ns
          value: linkerd
        - name: _l5d_trustdomain
          value: cluster.local
>>>>>>> 68e970ab
        - name: LINKERD2_PROXY_IDENTITY_DIR
          value: /var/run/linkerd/identity/end-entity
        - name: LINKERD2_PROXY_IDENTITY_TRUST_ANCHORS
          valueFrom:
            configMapKeyRef:
              name: linkerd-identity-trust-roots
              key: ca-bundle.crt
        - name: LINKERD2_PROXY_IDENTITY_TOKEN_FILE
          value: /var/run/secrets/tokens/linkerd-identity-token
        - name: LINKERD2_PROXY_IDENTITY_SVC_ADDR
          value: linkerd-identity-headless.linkerd.svc.cluster.local.:8080
        - name: LINKERD2_PROXY_IDENTITY_LOCAL_NAME
          value: $(_pod_sa).$(_pod_ns).serviceaccount.identity.linkerd.cluster.local
        - name: LINKERD2_PROXY_IDENTITY_SVC_NAME
          value: linkerd-identity.linkerd.serviceaccount.identity.linkerd.cluster.local
        - name: LINKERD2_PROXY_DESTINATION_SVC_NAME
          value: linkerd-destination.linkerd.serviceaccount.identity.linkerd.cluster.local
        - name: LINKERD2_PROXY_POLICY_SVC_NAME
          value: linkerd-destination.linkerd.serviceaccount.identity.linkerd.cluster.local
        image: cr.l5d.io/linkerd/proxy:install-proxy-version
        imagePullPolicy: IfNotPresent
        livenessProbe:
          httpGet:
            path: /live
            port: 4191
          initialDelaySeconds: 10
        name: linkerd-proxy
        ports:
        - containerPort: 4143
          name: linkerd-proxy
        - containerPort: 4191
          name: linkerd-admin
        readinessProbe:
          httpGet:
            path: /ready
            port: 4191
          initialDelaySeconds: 2
        resources:
        securityContext:
          allowPrivilegeEscalation: false
          readOnlyRootFilesystem: true
          runAsUser: 2102
        terminationMessagePolicy: FallbackToLogsOnError
        lifecycle:
          postStart:
            exec:
              command:
              - /usr/lib/linkerd/linkerd-await
        volumeMounts:
        - mountPath: /var/run/linkerd/identity/end-entity
          name: linkerd-identity-end-entity
        - mountPath: /var/run/secrets/tokens
          name: linkerd-identity-token
      - args:
        - proxy-injector
        - -log-level=info
        - -log-format=plain
        - -linkerd-namespace=linkerd
        image: cr.l5d.io/linkerd/controller:install-control-plane-version
        imagePullPolicy: IfNotPresent
        livenessProbe:
          httpGet:
            path: /ping
            port: 9995
          initialDelaySeconds: 10
        name: proxy-injector
        ports:
        - containerPort: 8443
          name: proxy-injector
        - containerPort: 9995
          name: admin-http
        readinessProbe:
          failureThreshold: 7
          httpGet:
            path: /ready
            port: 9995
        securityContext:
          runAsUser: 2103
        volumeMounts:
        - mountPath: /var/run/linkerd/config
          name: config
        - mountPath: /var/run/linkerd/identity/trust-roots
          name: trust-roots
        - mountPath: /var/run/linkerd/tls
          name: tls
          readOnly: true
      initContainers:
      - args:
        - --incoming-proxy-port
        - "4143"
        - --outgoing-proxy-port
        - "4140"
        - --proxy-uid
        - "2102"
        - --inbound-ports-to-ignore
        - "4190,4191,4567,4568"
        - --outbound-ports-to-ignore
        - "4567,4568"
        image: cr.l5d.io/linkerd/proxy-init:v1.5.2
        imagePullPolicy: IfNotPresent
        name: linkerd-init
        resources:
          limits:
            cpu: "100m"
            memory: "50Mi"
          requests:
            cpu: "10m"
            memory: "10Mi"
        securityContext:
          allowPrivilegeEscalation: false
          capabilities:
            add:
            - NET_ADMIN
            - NET_RAW
          privileged: false
          runAsNonRoot: true
          readOnlyRootFilesystem: true
        terminationMessagePolicy: FallbackToLogsOnError
        volumeMounts:
        - mountPath: /run
          name: linkerd-proxy-init-xtables-lock
      serviceAccountName: linkerd-proxy-injector
      volumes:
      - configMap:
          name: linkerd-config
        name: config
      - configMap:
          name: linkerd-identity-trust-roots
        name: trust-roots
      - name: tls
        secret:
          secretName: linkerd-proxy-injector-k8s-tls
      - emptyDir: {}
        name: linkerd-proxy-init-xtables-lock
      - name: linkerd-identity-token
        projected:
          sources:
          - serviceAccountToken:
              path: linkerd-identity-token
              expirationSeconds: 86400
              audience: identity.l5d.io
      - emptyDir:
          medium: Memory
        name: linkerd-identity-end-entity
---
kind: Service
apiVersion: v1
metadata:
  name: linkerd-proxy-injector
  namespace: linkerd
  labels:
    linkerd.io/control-plane-component: proxy-injector
    linkerd.io/control-plane-ns: linkerd
  annotations:
    linkerd.io/created-by: linkerd/cli dev-undefined
    config.linkerd.io/opaque-ports: "443"
spec:
  type: ClusterIP
  selector:
    linkerd.io/control-plane-component: proxy-injector
  ports:
  - name: proxy-injector
    port: 443
    targetPort: proxy-injector
---
apiVersion: v1
data:
  linkerd-config-overrides: Y29udHJvbGxlckltYWdlVmVyc2lvbjogaW5zdGFsbC1jb250cm9sLXBsYW5lLXZlcnNpb24KZGVidWdDb250YWluZXI6CiAgaW1hZ2U6CiAgICB2ZXJzaW9uOiBpbnN0YWxsLWRlYnVnLXZlcnNpb24KaGVhcnRiZWF0U2NoZWR1bGU6IDEgMiAzIDQgNQppZGVudGl0eToKICBpc3N1ZXI6CiAgICB0bHM6CiAgICAgIGNydFBFTTogfAogICAgICAgIC0tLS0tQkVHSU4gQ0VSVElGSUNBVEUtLS0tLQogICAgICAgIE1JSUJ3RENDQVdlZ0F3SUJBZ0lSQUpSSWdaOFJ0TzhFd2cxWGVwZjhUNDR3Q2dZSUtvWkl6ajBFQXdJd0tURW4KICAgICAgICBNQ1VHQTFVRUF4TWVhV1JsYm5ScGRIa3ViR2x1YTJWeVpDNWpiSFZ6ZEdWeUxteHZZMkZzTUI0WERUSXdNRGd5CiAgICAgICAgT0RBM01UTTBOMW9YRFRNd01EZ3lOakEzTVRNME4xb3dLVEVuTUNVR0ExVUVBeE1lYVdSbGJuUnBkSGt1YkdsdQogICAgICAgIGEyVnlaQzVqYkhWemRHVnlMbXh2WTJGc01Ga3dFd1lIS29aSXpqMENBUVlJS29aSXpqMERBUWNEUWdBRTEvRnAKICAgICAgICBmY1JuRGNlZEw2QWpVYVhZUHY0RElNQmFKdWZPSTVOV3R5K1hTWDdKalhnWnRNNzJkUXZSYVlhbnV4RDM2RHQxCiAgICAgICAgMi9KeHlpU2d4S1dSZG9heSthTndNRzR3RGdZRFZSMFBBUUgvQkFRREFnRUdNQklHQTFVZEV3RUIvd1FJTUFZQgogICAgICAgIEFmOENBUUF3SFFZRFZSME9CQllFRkkxV25ycU1ZS2FISE9vK3pweWlpRHEycE8wS01Da0dBMVVkRVFRaU1DQ0MKICAgICAgICBIbWxrWlc1MGFYUjVMbXhwYm10bGNtUXVZMngxYzNSbGNpNXNiMk5oYkRBS0JnZ3Foa2pPUFFRREFnTkhBREJFCiAgICAgICAgQWlBdHVvSTVYdUN0ckdWUnpTbVJUbDJyYTI4YVY5TXlUVTdkNXFuVEFGSEtTZ0lnUktDdmx1T1NnQTVPMjFwNQogICAgICAgIDUxdGRybWtIRVpScjBxbExTSmRIWWdFZk16az0KICAgICAgICAtLS0tLUVORCBDRVJUSUZJQ0FURS0tLS0tCiAgICAgIGtleVBFTTogfAogICAgICAgIC0tLS0tQkVHSU4gRUMgUFJJVkFURSBLRVktLS0tLQogICAgICAgIE1IY0NBUUVFSUFBZThuZmJ6WnU5Yy9PQjIrOHhKTTBGejdOVXdUUWF6dWxrRk5zNFRJNStvQW9HQ0NxR1NNNDkKICAgICAgICBBd0VIb1VRRFFnQUUxL0ZwZmNSbkRjZWRMNkFqVWFYWVB2NERJTUJhSnVmT0k1Tld0eStYU1g3SmpYZ1p0TTcyCiAgICAgICAgZFF2UmFZYW51eEQzNkR0MTIvSnh5aVNneEtXUmRvYXkrUT09CiAgICAgICAgLS0tLS1FTkQgRUMgUFJJVkFURSBLRVktLS0tLQppZGVudGl0eVRydXN0QW5jaG9yc1BFTTogfAogIC0tLS0tQkVHSU4gQ0VSVElGSUNBVEUtLS0tLQogIE1JSUJ3VENDQVdhZ0F3SUJBZ0lRZURacDVsRGFJeWdRNVVmTUtackZBVEFLQmdncWhrak9QUVFEQWpBcE1TY3cKICBKUVlEVlFRREV4NXBaR1Z1ZEdsMGVTNXNhVzVyWlhKa0xtTnNkWE4wWlhJdWJHOWpZV3d3SGhjTk1qQXdPREk0CiAgTURjeE1qUTNXaGNOTXpBd09ESTJNRGN4TWpRM1dqQXBNU2N3SlFZRFZRUURFeDVwWkdWdWRHbDBlUzVzYVc1cgogIFpYSmtMbU5zZFhOMFpYSXViRzlqWVd3d1dUQVRCZ2NxaGtqT1BRSUJCZ2dxaGtqT1BRTUJCd05DQUFScWM3MFoKICBsMXZndzc5cmpCNXVTSVRJQ1VBNkd5ZnZTRmZjdUlpczdCL1hGU2trd0FIVTVTL3MxQUFQK1IwVFg3SEJXVUM0CiAgdWFHNFdXc2l3SktObjdtZ28zQXdiakFPQmdOVkhROEJBZjhFQkFNQ0FRWXdFZ1lEVlIwVEFRSC9CQWd3QmdFQgogIC93SUJBVEFkQmdOVkhRNEVGZ1FVNVl0alZWUGZkN0k3TkxIc24yQzI2RUJ5R1Ywd0tRWURWUjBSQkNJd0lJSWUKICBhV1JsYm5ScGRIa3ViR2x1YTJWeVpDNWpiSFZ6ZEdWeUxteHZZMkZzTUFvR0NDcUdTTTQ5QkFNQ0Ewa0FNRVlDCiAgSVFDTjdsQkZMRER2ang2VjArWGtqcEtFUlJzSllmNWFkTXZubG9GbDQ4aWxKZ0loQU50eGhuZGNyK1FKUHVDOAogIHZnVUMwZDIvOUZNdWVJVk1iKzQ2V1RDT2pzcXIKICAtLS0tLUVORCBDRVJUSUZJQ0FURS0tLS0tCnBvbGljeUNvbnRyb2xsZXI6CiAgaW1hZ2U6CiAgICB2ZXJzaW9uOiBpbnN0YWxsLWNvbnRyb2wtcGxhbmUtdmVyc2lvbgpwb2xpY3lWYWxpZGF0b3I6CiAgY2FCdW5kbGU6IHBvbGljeSB2YWxpZGF0b3IgQ0EgYnVuZGxlCiAgY3J0UEVNOiBwb2xpY3kgdmFsaWRhdG9yIGNydAogIGtleVBFTTogcG9saWN5IHZhbGlkYXRvciBrZXkKcHJvZmlsZVZhbGlkYXRvcjoKICBjYUJ1bmRsZTogcHJvZmlsZSB2YWxpZGF0b3IgQ0EgYnVuZGxlCiAgY3J0UEVNOiBwcm9maWxlIHZhbGlkYXRvciBjcnQKICBrZXlQRU06IHByb2ZpbGUgdmFsaWRhdG9yIGtleQpwcm94eToKICBpbWFnZToKICAgIHZlcnNpb246IGluc3RhbGwtcHJveHktdmVyc2lvbgpwcm94eUluamVjdG9yOgogIGNhQnVuZGxlOiBwcm94eSBpbmplY3RvciBDQSBidW5kbGUKICBjcnRQRU06IHByb3h5IGluamVjdG9yIGNydAogIGtleVBFTTogcHJveHkgaW5qZWN0b3Iga2V5Cg==
kind: Secret
metadata:
  creationTimestamp: null
  labels:
    linkerd.io/control-plane-ns: linkerd
  name: linkerd-config-overrides
  namespace: linkerd<|MERGE_RESOLUTION|>--- conflicted
+++ resolved
@@ -1545,13 +1545,6 @@
           valueFrom:
             fieldRef:
               fieldPath: spec.serviceAccountName
-<<<<<<< HEAD
-=======
-        - name: _l5d_ns
-          value: linkerd
-        - name: _l5d_trustdomain
-          value: cluster.local
->>>>>>> 68e970ab
         - name: LINKERD2_PROXY_IDENTITY_DIR
           value: /var/run/linkerd/identity/end-entity
         - name: LINKERD2_PROXY_IDENTITY_TRUST_ANCHORS
@@ -1852,13 +1845,6 @@
           valueFrom:
             fieldRef:
               fieldPath: spec.serviceAccountName
-<<<<<<< HEAD
-=======
-        - name: _l5d_ns
-          value: linkerd
-        - name: _l5d_trustdomain
-          value: cluster.local
->>>>>>> 68e970ab
         - name: LINKERD2_PROXY_IDENTITY_DIR
           value: /var/run/linkerd/identity/end-entity
         - name: LINKERD2_PROXY_IDENTITY_TRUST_ANCHORS
@@ -2214,13 +2200,6 @@
           valueFrom:
             fieldRef:
               fieldPath: spec.serviceAccountName
-<<<<<<< HEAD
-=======
-        - name: _l5d_ns
-          value: linkerd
-        - name: _l5d_trustdomain
-          value: cluster.local
->>>>>>> 68e970ab
         - name: LINKERD2_PROXY_IDENTITY_DIR
           value: /var/run/linkerd/identity/end-entity
         - name: LINKERD2_PROXY_IDENTITY_TRUST_ANCHORS
