---
# Source: linkerd2/templates/namespace.yaml
---
###
### Linkerd Namespace
###
---
kind: Namespace
apiVersion: v1
metadata:
  name: linkerd
  annotations:
    linkerd.io/inject: disabled
  labels:
    linkerd.io/is-control-plane: "true"
    config.linkerd.io/admission-webhooks: disabled
    linkerd.io/control-plane-ns: linkerd
---
# Source: linkerd2/templates/identity-rbac.yaml
---
###
### Identity Controller Service RBAC
###
---
kind: ClusterRole
apiVersion: rbac.authorization.k8s.io/v1
metadata:
  name: linkerd-linkerd-identity
  labels:
    linkerd.io/control-plane-component: identity
    linkerd.io/control-plane-ns: linkerd
rules:
- apiGroups: ["authentication.k8s.io"]
  resources: ["tokenreviews"]
  verbs: ["create"]
- apiGroups: ["apps"]
  resources: ["deployments"]
  verbs: ["get"]
- apiGroups: [""]
  resources: ["events"]
  verbs: ["create", "patch"]
---
kind: ClusterRoleBinding
apiVersion: rbac.authorization.k8s.io/v1
metadata:
  name: linkerd-linkerd-identity
  labels:
    linkerd.io/control-plane-component: identity
    linkerd.io/control-plane-ns: linkerd
roleRef:
  apiGroup: rbac.authorization.k8s.io
  kind: ClusterRole
  name: linkerd-linkerd-identity
subjects:
- kind: ServiceAccount
  name: linkerd-identity
  namespace: linkerd
---
kind: ServiceAccount
apiVersion: v1
metadata:
  name: linkerd-identity
  namespace: linkerd
  labels:
    linkerd.io/control-plane-component: identity
    linkerd.io/control-plane-ns: linkerd
---
# Source: linkerd2/templates/controller-rbac.yaml
---
###
### Controller RBAC
###
---
kind: ClusterRole
apiVersion: rbac.authorization.k8s.io/v1
metadata:
  name: linkerd-linkerd-controller
  labels:
    linkerd.io/control-plane-component: controller
    linkerd.io/control-plane-ns: linkerd
rules:
- apiGroups: ["extensions", "apps"]
  resources: ["daemonsets", "deployments", "replicasets", "statefulsets"]
  verbs: ["list", "get", "watch"]
- apiGroups: ["extensions", "batch"]
  resources: ["cronjobs", "jobs"]
  verbs: ["list" , "get", "watch"]
- apiGroups: [""]
  resources: ["pods", "endpoints", "services", "replicationcontrollers", "namespaces"]
  verbs: ["list", "get", "watch"]
- apiGroups: ["linkerd.io"]
  resources: ["serviceprofiles"]
  verbs: ["list", "get", "watch"]
- apiGroups: ["split.smi-spec.io"]
  resources: ["trafficsplits"]
  verbs: ["list", "get", "watch"]
---
kind: ClusterRoleBinding
apiVersion: rbac.authorization.k8s.io/v1
metadata:
  name: linkerd-linkerd-controller
  labels:
    linkerd.io/control-plane-component: controller
    linkerd.io/control-plane-ns: linkerd
roleRef:
  apiGroup: rbac.authorization.k8s.io
  kind: ClusterRole
  name: linkerd-linkerd-controller
subjects:
- kind: ServiceAccount
  name: linkerd-controller
  namespace: linkerd
---
kind: ServiceAccount
apiVersion: v1
metadata:
  name: linkerd-controller
  namespace: linkerd
  labels:
    linkerd.io/control-plane-component: controller
    linkerd.io/control-plane-ns: linkerd
---
# Source: linkerd2/templates/destination-rbac.yaml
---
###
### Destination Controller Service
###
---
kind: ClusterRole
apiVersion: rbac.authorization.k8s.io/v1
metadata:
  name: linkerd-linkerd-destination
  labels:
    linkerd.io/control-plane-component: destination
    linkerd.io/control-plane-ns: linkerd
rules:
- apiGroups: ["apps"]
  resources: ["replicasets"]
  verbs: ["list", "get", "watch"]
- apiGroups: ["batch"]
  resources: ["jobs"]
  verbs: ["list", "get", "watch"]
- apiGroups: [""]
  resources: ["pods", "endpoints", "services"]
  verbs: ["list", "get", "watch"]
- apiGroups: ["linkerd.io"]
  resources: ["serviceprofiles"]
  verbs: ["list", "get", "watch"]
- apiGroups: ["split.smi-spec.io"]
  resources: ["trafficsplits"]
  verbs: ["list", "get", "watch"]
---
kind: ClusterRoleBinding
apiVersion: rbac.authorization.k8s.io/v1
metadata:
  name: linkerd-linkerd-destination
  labels:
    linkerd.io/control-plane-component: destination
    linkerd.io/control-plane-ns: linkerd
roleRef:
  apiGroup: rbac.authorization.k8s.io
  kind: ClusterRole
  name: linkerd-linkerd-destination
subjects:
- kind: ServiceAccount
  name: linkerd-destination
  namespace: linkerd
---
kind: ServiceAccount
apiVersion: v1
metadata:
  name: linkerd-destination
  namespace: linkerd
  labels:
    linkerd.io/control-plane-component: destination
    linkerd.io/control-plane-ns: linkerd
---
# Source: linkerd2/templates/heartbeat-rbac.yaml
---
###
### Heartbeat RBAC
###
---
apiVersion: rbac.authorization.k8s.io/v1
kind: Role
metadata:
  name: linkerd-heartbeat
  namespace: linkerd
  labels:
    linkerd.io/control-plane-ns: linkerd
rules:
- apiGroups: [""]
  resources: ["configmaps"]
  verbs: ["get"]
  resourceNames: ["linkerd-config"]
---
apiVersion: rbac.authorization.k8s.io/v1
kind: RoleBinding
metadata:
  name: linkerd-heartbeat
  namespace: linkerd
  labels:
    linkerd.io/control-plane-ns: linkerd
roleRef:
  kind: Role
  name: linkerd-heartbeat
  apiGroup: rbac.authorization.k8s.io
subjects:
- kind: ServiceAccount
  name: linkerd-heartbeat
  namespace: linkerd
---
kind: ServiceAccount
apiVersion: v1
metadata:
  name: linkerd-heartbeat
  namespace: linkerd
  labels:
    linkerd.io/control-plane-component: heartbeat
    linkerd.io/control-plane-ns: linkerd
---
# Source: linkerd2/templates/web-rbac.yaml
---
###
### Web RBAC
###
---
apiVersion: rbac.authorization.k8s.io/v1
kind: Role
metadata:
  name: linkerd-web
  namespace: linkerd
  labels:
    linkerd.io/control-plane-component: web
    linkerd.io/control-plane-ns: linkerd
rules:
- apiGroups: [""]
  resources: ["configmaps"]
  verbs: ["get"]
  resourceNames: ["linkerd-config"]
- apiGroups: [""]
  resources: ["namespaces", "configmaps"]
  verbs: ["get"]
- apiGroups: [""]
  resources: ["serviceaccounts", "pods"]
  verbs: ["list"]
- apiGroups: ["apps"]
  resources: ["replicasets"]
  verbs: ["list"]
---
apiVersion: rbac.authorization.k8s.io/v1
kind: RoleBinding
metadata:
  name: linkerd-web
  namespace: linkerd
  labels:
    linkerd.io/control-plane-component: web
    linkerd.io/control-plane-ns: linkerd
roleRef:
  kind: Role
  name: linkerd-web
  apiGroup: rbac.authorization.k8s.io
subjects:
- kind: ServiceAccount
  name: linkerd-web
  namespace: linkerd
---
apiVersion: rbac.authorization.k8s.io/v1
kind: ClusterRole
metadata:
  name: linkerd-linkerd-web-check
  labels:
    linkerd.io/control-plane-component: web
    linkerd.io/control-plane-ns: linkerd
rules:
- apiGroups: ["rbac.authorization.k8s.io"]
  resources: ["clusterroles", "clusterrolebindings"]
  verbs: ["list"]
- apiGroups: ["apiextensions.k8s.io"]
  resources: ["customresourcedefinitions"]
  verbs: ["list"]
- apiGroups: ["admissionregistration.k8s.io"]
  resources: ["mutatingwebhookconfigurations", "validatingwebhookconfigurations"]
  verbs: ["list"]
- apiGroups: ["policy"]
  resources: ["podsecuritypolicies"]
  verbs: ["list"]
- apiGroups: ["linkerd.io"]
  resources: ["serviceprofiles"]
  verbs: ["list"]
- apiGroups: ["apiregistration.k8s.io"]
  resources: ["apiservices"]
  verbs: ["get"]
---
apiVersion: rbac.authorization.k8s.io/v1
kind: ClusterRoleBinding
metadata:
  name: linkerd-linkerd-web-check
  labels:
    linkerd.io/control-plane-component: web
    linkerd.io/control-plane-ns: linkerd
roleRef:
  kind: ClusterRole
  name: linkerd-linkerd-web-check
  apiGroup: rbac.authorization.k8s.io
subjects:
- kind: ServiceAccount
  name: linkerd-web
  namespace: linkerd
---
kind: ClusterRoleBinding
apiVersion: rbac.authorization.k8s.io/v1
metadata:
  name: linkerd-linkerd-web-admin
  labels:
    linkerd.io/control-plane-component: web
    linkerd.io/control-plane-ns: linkerd
roleRef:
  apiGroup: rbac.authorization.k8s.io
  kind: ClusterRole
  name: linkerd-linkerd-tap-admin
subjects:
- kind: ServiceAccount
  name: linkerd-web
  namespace: linkerd
---
kind: ServiceAccount
apiVersion: v1
metadata:
  name: linkerd-web
  namespace: linkerd
  labels:
    linkerd.io/control-plane-component: web
    linkerd.io/control-plane-ns: linkerd
---
# Source: linkerd2/templates/serviceprofile-crd.yaml
---
###
### Service Profile CRD
###
---
apiVersion: apiextensions.k8s.io/v1beta1
kind: CustomResourceDefinition
metadata:
  name: serviceprofiles.linkerd.io
  annotations:
    linkerd.io/created-by: linkerd/helm linkerd-version
  labels:
    linkerd.io/control-plane-ns: linkerd
spec:
  group: linkerd.io
  versions:
  - name: v1alpha1
    served: true
    storage: false
  - name: v1alpha2
    served: true
    storage: true
  scope: Namespaced
  names:
    plural: serviceprofiles
    singular: serviceprofile
    kind: ServiceProfile
    shortNames:
    - sp
---
# Source: linkerd2/templates/trafficsplit-crd.yaml
---
###
### TrafficSplit CRD
### Copied from https://github.com/deislabs/smi-sdk-go/blob/cea7e1e9372304bbb6c74a3f6ca788d9eaa9cc58/crds/split.yaml
###
---
apiVersion: apiextensions.k8s.io/v1beta1
kind: CustomResourceDefinition
metadata:
  name: trafficsplits.split.smi-spec.io
  annotations:
    linkerd.io/created-by: linkerd/helm linkerd-version
  labels:
    linkerd.io/control-plane-ns: linkerd
spec:
  group: split.smi-spec.io
  version: v1alpha1
  scope: Namespaced
  names:
    kind: TrafficSplit
    shortNames:
      - ts
    plural: trafficsplits
    singular: trafficsplit
  additionalPrinterColumns:
  - name: Service
    type: string
    description: The apex service of this split.
    JSONPath: .spec.service
---
# Source: linkerd2/templates/proxy-injector-rbac.yaml
---
###
### Proxy Injector RBAC
###
---
kind: ClusterRole
apiVersion: rbac.authorization.k8s.io/v1
metadata:
  name: linkerd-linkerd-proxy-injector
  labels:
    linkerd.io/control-plane-component: proxy-injector
    linkerd.io/control-plane-ns: linkerd
rules:
- apiGroups: [""]
  resources: ["events"]
  verbs: ["create", "patch"]
- apiGroups: [""]
  resources: ["namespaces", "replicationcontrollers"]
  verbs: ["list", "get", "watch"]
- apiGroups: [""]
  resources: ["pods"]
  verbs: ["list", "watch"]
- apiGroups: ["extensions", "apps"]
  resources: ["deployments", "replicasets", "daemonsets", "statefulsets"]
  verbs: ["list", "get", "watch"]
- apiGroups: ["extensions", "batch"]
  resources: ["cronjobs", "jobs"]
  verbs: ["list", "get", "watch"]
---
kind: ClusterRoleBinding
apiVersion: rbac.authorization.k8s.io/v1
metadata:
  name: linkerd-linkerd-proxy-injector
  labels:
    linkerd.io/control-plane-component: proxy-injector
    linkerd.io/control-plane-ns: linkerd
subjects:
- kind: ServiceAccount
  name: linkerd-proxy-injector
  namespace: linkerd
  apiGroup: ""
roleRef:
  kind: ClusterRole
  name: linkerd-linkerd-proxy-injector
  apiGroup: rbac.authorization.k8s.io
---
kind: ServiceAccount
apiVersion: v1
metadata:
  name: linkerd-proxy-injector
  namespace: linkerd
  labels:
    linkerd.io/control-plane-component: proxy-injector
    linkerd.io/control-plane-ns: linkerd
---
kind: Secret
apiVersion: v1
metadata:
  name: linkerd-proxy-injector-tls
  namespace: linkerd
  labels:
    linkerd.io/control-plane-component: proxy-injector
    linkerd.io/control-plane-ns: linkerd
  annotations:
    linkerd.io/created-by: linkerd/helm linkerd-version
type: Opaque
data:
  crt.pem: dGVzdC1wcm94eS1pbmplY3Rvci1jcnQtcGVt
  key.pem: dGVzdC1wcm94eS1pbmplY3Rvci1rZXktcGVt
---
apiVersion: admissionregistration.k8s.io/v1beta1
kind: MutatingWebhookConfiguration
metadata:
  name: linkerd-proxy-injector-webhook-config
  labels:
    linkerd.io/control-plane-component: proxy-injector
    linkerd.io/control-plane-ns: linkerd
webhooks:
- name: linkerd-proxy-injector.linkerd.io
  namespaceSelector:
    matchExpressions:
    - key: config.linkerd.io/admission-webhooks
      operator: NotIn
      values:
      - disabled
  clientConfig:
    service:
      name: linkerd-proxy-injector
      namespace: linkerd
      path: "/"
    caBundle: dGVzdC1wcm94eS1pbmplY3Rvci1jYS1idW5kbGU=
  failurePolicy: Ignore
  rules:
  - operations: [ "CREATE" ]
    apiGroups: [""]
    apiVersions: ["v1"]
    resources: ["pods"]
  sideEffects: None
---
# Source: linkerd2/templates/sp-validator-rbac.yaml
---
###
### Service Profile Validator RBAC
###
---
kind: ClusterRole
apiVersion: rbac.authorization.k8s.io/v1
metadata:
  name: linkerd-linkerd-sp-validator
  labels:
    linkerd.io/control-plane-component: sp-validator
    linkerd.io/control-plane-ns: linkerd
rules:
- apiGroups: [""]
  resources: ["pods"]
  verbs: ["list"]
---
kind: ClusterRoleBinding
apiVersion: rbac.authorization.k8s.io/v1
metadata:
  name: linkerd-linkerd-sp-validator
  labels:
    linkerd.io/control-plane-component: sp-validator
    linkerd.io/control-plane-ns: linkerd
subjects:
- kind: ServiceAccount
  name: linkerd-sp-validator
  namespace: linkerd
  apiGroup: ""
roleRef:
  kind: ClusterRole
  name: linkerd-linkerd-sp-validator
  apiGroup: rbac.authorization.k8s.io
---
kind: ServiceAccount
apiVersion: v1
metadata:
  name: linkerd-sp-validator
  namespace: linkerd
  labels:
    linkerd.io/control-plane-component: sp-validator
    linkerd.io/control-plane-ns: linkerd
---
kind: Secret
apiVersion: v1
metadata:
  name: linkerd-sp-validator-tls
  namespace: linkerd
  labels:
    linkerd.io/control-plane-component: sp-validator
    linkerd.io/control-plane-ns: linkerd
  annotations:
    linkerd.io/created-by: linkerd/helm linkerd-version
type: Opaque
data:
  crt.pem: dGVzdC1wcm9maWxlLXZhbGlkYXRvci1jcnQtcGVt
  key.pem: dGVzdC1wcm9maWxlLXZhbGlkYXRvci1rZXktcGVt
---
apiVersion: admissionregistration.k8s.io/v1beta1
kind: ValidatingWebhookConfiguration
metadata:
  name: linkerd-sp-validator-webhook-config
  labels:
    linkerd.io/control-plane-component: sp-validator
    linkerd.io/control-plane-ns: linkerd
webhooks:
- name: linkerd-sp-validator.linkerd.io
  namespaceSelector:
    matchExpressions:
    - key: config.linkerd.io/admission-webhooks
      operator: NotIn
      values:
      - disabled
  clientConfig:
    service:
      name: linkerd-sp-validator
      namespace: linkerd
      path: "/"
    caBundle: dGVzdC1wcm9maWxlLXZhbGlkYXRvci1jYS1idW5kbGU=
  failurePolicy: Ignore
  rules:
  - operations: [ "CREATE" , "UPDATE" ]
    apiGroups: ["linkerd.io"]
    apiVersions: ["v1alpha1", "v1alpha2"]
    resources: ["serviceprofiles"]
  sideEffects: None
---
# Source: linkerd2/templates/tap-rbac.yaml
---
###
### Tap RBAC
###
---
kind: ClusterRole
apiVersion: rbac.authorization.k8s.io/v1
metadata:
  name: linkerd-linkerd-tap
  labels:
    linkerd.io/control-plane-component: tap
    linkerd.io/control-plane-ns: linkerd
rules:
- apiGroups: [""]
  resources: ["pods", "services", "replicationcontrollers", "namespaces", "nodes"]
  verbs: ["list", "get", "watch"]
- apiGroups: ["extensions", "apps"]
  resources: ["daemonsets", "deployments", "replicasets", "statefulsets"]
  verbs: ["list", "get", "watch"]
- apiGroups: ["extensions", "batch"]
  resources: ["cronjobs", "jobs"]
  verbs: ["list" , "get", "watch"]
---
kind: ClusterRole
apiVersion: rbac.authorization.k8s.io/v1
metadata:
  name: linkerd-linkerd-tap-admin
  labels:
    linkerd.io/control-plane-component: tap
    linkerd.io/control-plane-ns: linkerd
rules:
- apiGroups: ["tap.linkerd.io"]
  resources: ["*"]
  verbs: ["watch"]
---
kind: ClusterRoleBinding
apiVersion: rbac.authorization.k8s.io/v1
metadata:
  name: linkerd-linkerd-tap
  labels:
    linkerd.io/control-plane-component: tap
    linkerd.io/control-plane-ns: linkerd
roleRef:
  apiGroup: rbac.authorization.k8s.io
  kind: ClusterRole
  name: linkerd-linkerd-tap
subjects:
- kind: ServiceAccount
  name: linkerd-tap
  namespace: linkerd
---
apiVersion: rbac.authorization.k8s.io/v1
kind: ClusterRoleBinding
metadata:
  name: linkerd-linkerd-tap-auth-delegator
  labels:
    linkerd.io/control-plane-component: tap
    linkerd.io/control-plane-ns: linkerd
roleRef:
  apiGroup: rbac.authorization.k8s.io
  kind: ClusterRole
  name: system:auth-delegator
subjects:
- kind: ServiceAccount
  name: linkerd-tap
  namespace: linkerd
---
kind: ServiceAccount
apiVersion: v1
metadata:
  name: linkerd-tap
  namespace: linkerd
  labels:
    linkerd.io/control-plane-component: tap
    linkerd.io/control-plane-ns: linkerd
---
apiVersion: rbac.authorization.k8s.io/v1
kind: RoleBinding
metadata:
  name: linkerd-linkerd-tap-auth-reader
  namespace: kube-system
  labels:
    linkerd.io/control-plane-component: tap
    linkerd.io/control-plane-ns: linkerd
roleRef:
  apiGroup: rbac.authorization.k8s.io
  kind: Role
  name: extension-apiserver-authentication-reader
subjects:
- kind: ServiceAccount
  name: linkerd-tap
  namespace: linkerd
---
kind: Secret
apiVersion: v1
metadata:
  name: linkerd-tap-tls
  namespace: linkerd
  labels:
    linkerd.io/control-plane-component: tap
    linkerd.io/control-plane-ns: linkerd
  annotations:
    linkerd.io/created-by: linkerd/helm linkerd-version
type: Opaque
data:
  crt.pem: dGVzdC10YXAtY3J0LXBlbQ==
  key.pem: dGVzdC10YXAta2V5LXBlbQ==
---
apiVersion: apiregistration.k8s.io/v1
kind: APIService
metadata:
  name: v1alpha1.tap.linkerd.io
  labels:
    linkerd.io/control-plane-component: tap
    linkerd.io/control-plane-ns: linkerd
spec:
  group: tap.linkerd.io
  version: v1alpha1
  groupPriorityMinimum: 1000
  versionPriority: 100
  service:
    name: linkerd-tap
    namespace: linkerd
  caBundle: dGVzdC10YXAtY2EtYnVuZGxl
---
# Source: linkerd2/templates/psp.yaml
---
###
### Control Plane PSP
###
---
apiVersion: policy/v1beta1
kind: PodSecurityPolicy
metadata:
  name: linkerd-linkerd-control-plane
  labels:
    linkerd.io/control-plane-ns: linkerd
spec:
  allowPrivilegeEscalation: false
  readOnlyRootFilesystem: true
  allowedCapabilities:
  - NET_ADMIN
  - NET_RAW
  requiredDropCapabilities:
  - ALL
  hostNetwork: false
  hostIPC: false
  hostPID: false
  seLinux:
    rule: RunAsAny
  runAsUser:
    rule: RunAsAny
  supplementalGroups:
    rule: MustRunAs
    ranges:
    - min: 1
      max: 65535
  fsGroup:
    rule: MustRunAs
    ranges:
    - min: 1
      max: 65535
  volumes:
  - configMap
  - emptyDir
  - secret
  - projected
  - downwardAPI
  - persistentVolumeClaim
---
apiVersion: rbac.authorization.k8s.io/v1
kind: Role
metadata:
  name: linkerd-psp
  namespace: linkerd
  labels:
    linkerd.io/control-plane-ns: linkerd
rules:
- apiGroups: ['policy', 'extensions']
  resources: ['podsecuritypolicies']
  verbs: ['use']
  resourceNames:
  - linkerd-linkerd-control-plane
---
apiVersion: rbac.authorization.k8s.io/v1
kind: RoleBinding
metadata:
  name: linkerd-psp
  namespace: linkerd
  labels:
    linkerd.io/control-plane-ns: linkerd
roleRef:
  kind: Role
  name: linkerd-psp
  apiGroup: rbac.authorization.k8s.io
subjects:
- kind: ServiceAccount
  name: linkerd-controller
  namespace: linkerd
- kind: ServiceAccount
  name: linkerd-destination
  namespace: linkerd
- kind: ServiceAccount
  name: linkerd-grafana
  namespace: linkerd
- kind: ServiceAccount
  name: linkerd-heartbeat
  namespace: linkerd
- kind: ServiceAccount
  name: linkerd-identity
  namespace: linkerd
- kind: ServiceAccount
  name: linkerd-prometheus
  namespace: linkerd
- kind: ServiceAccount
  name: linkerd-proxy-injector
  namespace: linkerd
- kind: ServiceAccount
  name: linkerd-sp-validator
  namespace: linkerd
- kind: ServiceAccount
  name: linkerd-tap
  namespace: linkerd
- kind: ServiceAccount
  name: linkerd-web
  namespace: linkerd
---
# Source: linkerd2/templates/smi-metrics-rbac.yaml

---
# Source: linkerd2/templates/config.yaml
---
kind: ConfigMap
apiVersion: v1
metadata:
  name: linkerd-config
  namespace: linkerd
  labels:
    linkerd.io/control-plane-component: controller
    linkerd.io/control-plane-ns: linkerd
  annotations:
    linkerd.io/created-by: linkerd/helm linkerd-version
data:
  global: |
    {
      "linkerdNamespace": "linkerd",
      "cniEnabled": false,
      "version": "linkerd-version",
      "identityContext":{
        "trustDomain": "test.trust.domain",
        "trustAnchorsPem": "test-trust-anchor",
        "issuanceLifetime": "86400s",
        "clockSkewAllowance": "20s",
        "scheme": "linkerd.io/tls"
      },
      "autoInjectContext": null,
      "omitWebhookSideEffects": false,
      "clusterDomain": "cluster.local"
    }
  proxy: |
    {
      "proxyImage":{
        "imageName":"gcr.io/linkerd-io/proxy",
        "pullPolicy":"IfNotPresent"
      },
      "proxyInitImage":{
        "imageName":"gcr.io/linkerd-io/proxy-init",
        "pullPolicy":"IfNotPresent"
      },
      "controlPort":{
        "port": 4190
      },
      "ignoreInboundPorts":[{"port":222}],
      "ignoreOutboundPorts":[{"port":111}],
      "inboundPort":{
        "port": 4143
      },
      "adminPort":{
        "port": 4191
      },
      "outboundPort":{
        "port": 4140
      },
      "resource":{
        "requestCpu": "",
        "limitCpu": "",
        "requestMemory": "",
        "limitMemory": ""
      },
      "proxyUid": 2102,
      "logLevel":{
        "level": "warn,linkerd=info"
      },
      "logFormat": "plain",
      "disableExternalProfiles": true,
      "proxyVersion": "test-proxy-version",
      "proxyInitImageVersion": "test-proxy-init-version",
      "debugImage":{
        "imageName":"gcr.io/linkerd-io/debug",
        "pullPolicy":"IfNotPresent"
      },
      "debugImageVersion": "test-debug-version",
      "destinationGetNetworks": "10.0.0.0/8,172.16.0.0/12,192.168.0.0/16"
    }
  install: |
    {
      "cliVersion":"linkerd-version",
      "flags":[]
    }
---
# Source: linkerd2/templates/identity.yaml
---
###
### Identity Controller Service
###
---
kind: Secret
apiVersion: v1
metadata:
  name: linkerd-identity-issuer
  namespace: linkerd
  labels:
    linkerd.io/control-plane-component: identity
    linkerd.io/control-plane-ns: linkerd
  annotations:
    linkerd.io/created-by: linkerd/helm linkerd-version
    linkerd.io/identity-issuer-expiry: Jul 30 17:21:14 2020
data:
  crt.pem: dGVzdC1jcnQtcGVt
  key.pem: dGVzdC1rZXktcGVt
---
kind: Service
apiVersion: v1
metadata:
  name: linkerd-identity
  namespace: linkerd
  labels:
    linkerd.io/control-plane-component: identity
    linkerd.io/control-plane-ns: linkerd
  annotations:
    linkerd.io/created-by: linkerd/helm linkerd-version
spec:
  type: ClusterIP
  selector:
    linkerd.io/control-plane-component: identity
  ports:
  - name: grpc
    port: 8080
    targetPort: 8080
---
apiVersion: apps/v1
kind: Deployment
metadata:
  annotations:
    linkerd.io/created-by: linkerd/helm linkerd-version
  labels:
    app.kubernetes.io/name: identity
    app.kubernetes.io/part-of: Linkerd
    app.kubernetes.io/version: linkerd-version
    linkerd.io/control-plane-component: identity
    linkerd.io/control-plane-ns: linkerd
  name: linkerd-identity
  namespace: linkerd
spec:
  replicas: 1
  selector:
    matchLabels:
      linkerd.io/control-plane-component: identity
      linkerd.io/control-plane-ns: linkerd
      linkerd.io/proxy-deployment: linkerd-identity
  template:
    metadata:
      annotations:
        linkerd.io/created-by: linkerd/helm linkerd-version
        linkerd.io/identity-mode: default
        linkerd.io/proxy-version: test-proxy-version
      labels:
        linkerd.io/control-plane-component: identity
        linkerd.io/control-plane-ns: linkerd
        linkerd.io/workload-ns: linkerd
        linkerd.io/proxy-deployment: linkerd-identity
    spec:
      nodeSelector:
        beta.kubernetes.io/os: linux
      containers:
      - args:
        - identity
        - -log-level=info
        image: gcr.io/linkerd-io/controller:linkerd-version
        imagePullPolicy: IfNotPresent
        livenessProbe:
          httpGet:
            path: /ping
            port: 9990
          initialDelaySeconds: 10
        name: identity
        ports:
        - containerPort: 8080
          name: grpc
        - containerPort: 9990
          name: admin-http
        readinessProbe:
          failureThreshold: 7
          httpGet:
            path: /ready
            port: 9990
        securityContext:
          runAsUser: 2103
        volumeMounts:
        - mountPath: /var/run/linkerd/config
          name: config
        - mountPath: /var/run/linkerd/identity/issuer
          name: identity-issuer
      - env:
        - name: LINKERD2_PROXY_LOG
          value: warn,linkerd=info
        - name: LINKERD2_PROXY_LOG_FORMAT
          value: plain
        - name: LINKERD2_PROXY_DESTINATION_SVC_ADDR
          value: linkerd-dst.linkerd.svc.cluster.local:8086
        - name: LINKERD2_PROXY_DESTINATION_GET_NETWORKS
          value: "10.0.0.0/8,172.16.0.0/12,192.168.0.0/16"
        - name: LINKERD2_PROXY_CONTROL_LISTEN_ADDR
          value: 0.0.0.0:4190
        - name: LINKERD2_PROXY_ADMIN_LISTEN_ADDR
          value: 0.0.0.0:4191
        - name: LINKERD2_PROXY_OUTBOUND_LISTEN_ADDR
          value: 127.0.0.1:4140
        - name: LINKERD2_PROXY_INBOUND_LISTEN_ADDR
          value: 0.0.0.0:4143
        - name: LINKERD2_PROXY_DESTINATION_GET_SUFFIXES
          value: svc.cluster.local.
        - name: LINKERD2_PROXY_DESTINATION_PROFILE_SUFFIXES
          value: svc.cluster.local.
        - name: LINKERD2_PROXY_INBOUND_ACCEPT_KEEPALIVE
          value: 10000ms
        - name: LINKERD2_PROXY_OUTBOUND_CONNECT_KEEPALIVE
          value: 10000ms
        - name: _pod_ns
          valueFrom:
            fieldRef:
              fieldPath: metadata.namespace
        - name: LINKERD2_PROXY_DESTINATION_CONTEXT
          value: ns:$(_pod_ns)
        - name: LINKERD2_PROXY_IDENTITY_DIR
          value: /var/run/linkerd/identity/end-entity
        - name: LINKERD2_PROXY_IDENTITY_TRUST_ANCHORS
          value: |
            test-trust-anchor
        - name: LINKERD2_PROXY_IDENTITY_TOKEN_FILE
          value: /var/run/secrets/kubernetes.io/serviceaccount/token
        - name: LINKERD2_PROXY_IDENTITY_SVC_ADDR
          value: localhost.:8080
        - name: _pod_sa
          valueFrom:
            fieldRef:
              fieldPath: spec.serviceAccountName
        - name: _l5d_ns
          value: linkerd
        - name: _l5d_trustdomain
          value: test.trust.domain
        - name: LINKERD2_PROXY_IDENTITY_LOCAL_NAME
          value: $(_pod_sa).$(_pod_ns).serviceaccount.identity.$(_l5d_ns).$(_l5d_trustdomain)
        - name: LINKERD2_PROXY_IDENTITY_SVC_NAME
          value: linkerd-identity.$(_l5d_ns).serviceaccount.identity.$(_l5d_ns).$(_l5d_trustdomain)
        - name: LINKERD2_PROXY_DESTINATION_SVC_NAME
          value: linkerd-destination.$(_l5d_ns).serviceaccount.identity.$(_l5d_ns).$(_l5d_trustdomain)
        - name: LINKERD2_PROXY_TAP_SVC_NAME
          value: linkerd-tap.$(_l5d_ns).serviceaccount.identity.$(_l5d_ns).$(_l5d_trustdomain)
        image: gcr.io/linkerd-io/proxy:test-proxy-version
        imagePullPolicy: IfNotPresent
        livenessProbe:
          httpGet:
            path: /live
            port: 4191
          initialDelaySeconds: 10
        name: linkerd-proxy
        ports:
        - containerPort: 4143
          name: linkerd-proxy
        - containerPort: 4191
          name: linkerd-admin
        readinessProbe:
          httpGet:
            path: /ready
            port: 4191
          initialDelaySeconds: 2
        resources:
        securityContext:
          allowPrivilegeEscalation: false
          readOnlyRootFilesystem: true
          runAsUser: 2102
        terminationMessagePolicy: FallbackToLogsOnError
        volumeMounts:
        - mountPath: /var/run/linkerd/identity/end-entity
          name: linkerd-identity-end-entity
      initContainers:
      - args:
        - --incoming-proxy-port
        - "4143"
        - --outgoing-proxy-port
        - "4140"
        - --proxy-uid
        - "2102"
        - --inbound-ports-to-ignore
        - 4190,4191,222
        - --outbound-ports-to-ignore
        - 443,111
        image: gcr.io/linkerd-io/proxy-init:test-proxy-init-version
        imagePullPolicy: IfNotPresent
        name: linkerd-init
        resources:
          limits:
            cpu: "100m"
            memory: "50Mi"
          requests:
            cpu: "10m"
            memory: "10Mi"
        securityContext:
          allowPrivilegeEscalation: false
          capabilities:
            add:
            - NET_ADMIN
            - NET_RAW
          privileged: false
          readOnlyRootFilesystem: true
          runAsNonRoot: false
          runAsUser: 0
        terminationMessagePolicy: FallbackToLogsOnError
      serviceAccountName: linkerd-identity
      volumes:
      - configMap:
          name: linkerd-config
        name: config
      - name: identity-issuer
        secret:
          secretName: linkerd-identity-issuer
      - emptyDir:
          medium: Memory
        name: linkerd-identity-end-entity
---
# Source: linkerd2/templates/controller.yaml
---
###
### Controller
###
---
kind: Service
apiVersion: v1
metadata:
  name: linkerd-controller-api
  namespace: linkerd
  labels:
    linkerd.io/control-plane-component: controller
    linkerd.io/control-plane-ns: linkerd
  annotations:
    linkerd.io/created-by: linkerd/helm linkerd-version
spec:
  type: ClusterIP
  selector:
    linkerd.io/control-plane-component: controller
  ports:
  - name: http
    port: 8085
    targetPort: 8085
---
apiVersion: apps/v1
kind: Deployment
metadata:
  annotations:
    linkerd.io/created-by: linkerd/helm linkerd-version
  labels:
    app.kubernetes.io/name: controller
    app.kubernetes.io/part-of: Linkerd
    app.kubernetes.io/version: linkerd-version
    linkerd.io/control-plane-component: controller
    linkerd.io/control-plane-ns: linkerd
  name: linkerd-controller
  namespace: linkerd
spec:
  replicas: 1
  selector:
    matchLabels:
      linkerd.io/control-plane-component: controller
      linkerd.io/control-plane-ns: linkerd
      linkerd.io/proxy-deployment: linkerd-controller
  template:
    metadata:
      annotations:
        linkerd.io/created-by: linkerd/helm linkerd-version
        linkerd.io/identity-mode: default
        linkerd.io/proxy-version: test-proxy-version
      labels:
        linkerd.io/control-plane-component: controller
        linkerd.io/control-plane-ns: linkerd
        linkerd.io/workload-ns: linkerd
        linkerd.io/proxy-deployment: linkerd-controller
    spec:
      nodeSelector:
        beta.kubernetes.io/os: linux
      containers:
      - args:
        - public-api
        - -prometheus-url=http://linkerd-prometheus.linkerd.svc.cluster.local:9090
        - -destination-addr=linkerd-dst.linkerd.svc.cluster.local:8086
        - -controller-namespace=linkerd
        - -log-level=info
        image: gcr.io/linkerd-io/controller:linkerd-version
        imagePullPolicy: IfNotPresent
        livenessProbe:
          httpGet:
            path: /ping
            port: 9995
          initialDelaySeconds: 10
        name: public-api
        ports:
        - containerPort: 8085
          name: http
        - containerPort: 9995
          name: admin-http
        readinessProbe:
          failureThreshold: 7
          httpGet:
            path: /ready
            port: 9995
        securityContext:
          runAsUser: 2103
        volumeMounts:
        - mountPath: /var/run/linkerd/config
          name: config
      - env:
        - name: LINKERD2_PROXY_LOG
          value: warn,linkerd=info
        - name: LINKERD2_PROXY_LOG_FORMAT
          value: plain
        - name: LINKERD2_PROXY_DESTINATION_SVC_ADDR
          value: linkerd-dst.linkerd.svc.cluster.local:8086
        - name: LINKERD2_PROXY_DESTINATION_GET_NETWORKS
          value: "10.0.0.0/8,172.16.0.0/12,192.168.0.0/16"
        - name: LINKERD2_PROXY_CONTROL_LISTEN_ADDR
          value: 0.0.0.0:4190
        - name: LINKERD2_PROXY_ADMIN_LISTEN_ADDR
          value: 0.0.0.0:4191
        - name: LINKERD2_PROXY_OUTBOUND_LISTEN_ADDR
          value: 127.0.0.1:4140
        - name: LINKERD2_PROXY_INBOUND_LISTEN_ADDR
          value: 0.0.0.0:4143
        - name: LINKERD2_PROXY_DESTINATION_GET_SUFFIXES
          value: svc.cluster.local.
        - name: LINKERD2_PROXY_DESTINATION_PROFILE_SUFFIXES
          value: svc.cluster.local.
        - name: LINKERD2_PROXY_INBOUND_ACCEPT_KEEPALIVE
          value: 10000ms
        - name: LINKERD2_PROXY_OUTBOUND_CONNECT_KEEPALIVE
          value: 10000ms
        - name: _pod_ns
          valueFrom:
            fieldRef:
              fieldPath: metadata.namespace
        - name: LINKERD2_PROXY_DESTINATION_CONTEXT
          value: ns:$(_pod_ns)
        - name: LINKERD2_PROXY_IDENTITY_DIR
          value: /var/run/linkerd/identity/end-entity
        - name: LINKERD2_PROXY_IDENTITY_TRUST_ANCHORS
          value: |
            test-trust-anchor
        - name: LINKERD2_PROXY_IDENTITY_TOKEN_FILE
          value: /var/run/secrets/kubernetes.io/serviceaccount/token
        - name: LINKERD2_PROXY_IDENTITY_SVC_ADDR
          value: linkerd-identity.linkerd.svc.cluster.local:8080
        - name: _pod_sa
          valueFrom:
            fieldRef:
              fieldPath: spec.serviceAccountName
        - name: _l5d_ns
          value: linkerd
        - name: _l5d_trustdomain
          value: test.trust.domain
        - name: LINKERD2_PROXY_IDENTITY_LOCAL_NAME
          value: $(_pod_sa).$(_pod_ns).serviceaccount.identity.$(_l5d_ns).$(_l5d_trustdomain)
        - name: LINKERD2_PROXY_IDENTITY_SVC_NAME
          value: linkerd-identity.$(_l5d_ns).serviceaccount.identity.$(_l5d_ns).$(_l5d_trustdomain)
        - name: LINKERD2_PROXY_DESTINATION_SVC_NAME
          value: linkerd-destination.$(_l5d_ns).serviceaccount.identity.$(_l5d_ns).$(_l5d_trustdomain)
        - name: LINKERD2_PROXY_TAP_SVC_NAME
          value: linkerd-tap.$(_l5d_ns).serviceaccount.identity.$(_l5d_ns).$(_l5d_trustdomain)
        image: gcr.io/linkerd-io/proxy:test-proxy-version
        imagePullPolicy: IfNotPresent
        livenessProbe:
          httpGet:
            path: /live
            port: 4191
          initialDelaySeconds: 10
        name: linkerd-proxy
        ports:
        - containerPort: 4143
          name: linkerd-proxy
        - containerPort: 4191
          name: linkerd-admin
        readinessProbe:
          httpGet:
            path: /ready
            port: 4191
          initialDelaySeconds: 2
        resources:
        securityContext:
          allowPrivilegeEscalation: false
          readOnlyRootFilesystem: true
          runAsUser: 2102
        terminationMessagePolicy: FallbackToLogsOnError
        volumeMounts:
        - mountPath: /var/run/linkerd/identity/end-entity
          name: linkerd-identity-end-entity
      initContainers:
      - args:
        - --incoming-proxy-port
        - "4143"
        - --outgoing-proxy-port
        - "4140"
        - --proxy-uid
        - "2102"
        - --inbound-ports-to-ignore
        - 4190,4191,222
        - --outbound-ports-to-ignore
        - 443,111
        image: gcr.io/linkerd-io/proxy-init:test-proxy-init-version
        imagePullPolicy: IfNotPresent
        name: linkerd-init
        resources:
          limits:
            cpu: "100m"
            memory: "50Mi"
          requests:
            cpu: "10m"
            memory: "10Mi"
        securityContext:
          allowPrivilegeEscalation: false
          capabilities:
            add:
            - NET_ADMIN
            - NET_RAW
          privileged: false
          readOnlyRootFilesystem: true
          runAsNonRoot: false
          runAsUser: 0
        terminationMessagePolicy: FallbackToLogsOnError
      serviceAccountName: linkerd-controller
      volumes:
      - configMap:
          name: linkerd-config
        name: config
      - emptyDir:
          medium: Memory
        name: linkerd-identity-end-entity
---
# Source: linkerd2/templates/destination.yaml
---
###
### Destination Controller Service
###
---
kind: Service
apiVersion: v1
metadata:
  name: linkerd-dst
  namespace: linkerd
  labels:
    linkerd.io/control-plane-component: destination
    linkerd.io/control-plane-ns: linkerd
  annotations:
    linkerd.io/created-by: linkerd/helm linkerd-version
spec:
  type: ClusterIP
  selector:
    linkerd.io/control-plane-component: destination
  ports:
  - name: grpc
    port: 8086
    targetPort: 8086
---
apiVersion: apps/v1
kind: Deployment
metadata:
  annotations:
    linkerd.io/created-by: linkerd/helm linkerd-version
  labels:
    app.kubernetes.io/name: destination
    app.kubernetes.io/part-of: Linkerd
    app.kubernetes.io/version: linkerd-version
    linkerd.io/control-plane-component: destination
    linkerd.io/control-plane-ns: linkerd
  name: linkerd-destination
  namespace: linkerd
spec:
  replicas: 1
  selector:
    matchLabels:
      linkerd.io/control-plane-component: destination
      linkerd.io/control-plane-ns: linkerd
      linkerd.io/proxy-deployment: linkerd-destination
  template:
    metadata:
      annotations:
        linkerd.io/created-by: linkerd/helm linkerd-version
        linkerd.io/identity-mode: default
        linkerd.io/proxy-version: test-proxy-version
      labels:
        linkerd.io/control-plane-component: destination
        linkerd.io/control-plane-ns: linkerd
        linkerd.io/workload-ns: linkerd
        linkerd.io/proxy-deployment: linkerd-destination
    spec:
      nodeSelector:
        beta.kubernetes.io/os: linux
      containers:
      - args:
        - destination
        - -addr=:8086
        - -controller-namespace=linkerd
        - -enable-h2-upgrade=true
        - -log-level=info
        image: gcr.io/linkerd-io/controller:linkerd-version
        imagePullPolicy: IfNotPresent
        livenessProbe:
          httpGet:
            path: /ping
            port: 9996
          initialDelaySeconds: 10
        name: destination
        ports:
        - containerPort: 8086
          name: grpc
        - containerPort: 9996
          name: admin-http
        readinessProbe:
          failureThreshold: 7
          httpGet:
            path: /ready
            port: 9996
        securityContext:
          runAsUser: 2103
        volumeMounts:
        - mountPath: /var/run/linkerd/config
          name: config
      - env:
        - name: LINKERD2_PROXY_LOG
          value: warn,linkerd=info
        - name: LINKERD2_PROXY_LOG_FORMAT
          value: plain
        - name: LINKERD2_PROXY_DESTINATION_SVC_ADDR
          value: localhost.:8086
        - name: LINKERD2_PROXY_DESTINATION_GET_NETWORKS
          value: "10.0.0.0/8,172.16.0.0/12,192.168.0.0/16"
        - name: LINKERD2_PROXY_CONTROL_LISTEN_ADDR
          value: 0.0.0.0:4190
        - name: LINKERD2_PROXY_ADMIN_LISTEN_ADDR
          value: 0.0.0.0:4191
        - name: LINKERD2_PROXY_OUTBOUND_LISTEN_ADDR
          value: 127.0.0.1:4140
        - name: LINKERD2_PROXY_INBOUND_LISTEN_ADDR
          value: 0.0.0.0:4143
        - name: LINKERD2_PROXY_DESTINATION_GET_SUFFIXES
          value: svc.cluster.local.
        - name: LINKERD2_PROXY_DESTINATION_PROFILE_SUFFIXES
          value: svc.cluster.local.
        - name: LINKERD2_PROXY_INBOUND_ACCEPT_KEEPALIVE
          value: 10000ms
        - name: LINKERD2_PROXY_OUTBOUND_CONNECT_KEEPALIVE
          value: 10000ms
        - name: _pod_ns
          valueFrom:
            fieldRef:
              fieldPath: metadata.namespace
        - name: LINKERD2_PROXY_DESTINATION_CONTEXT
          value: ns:$(_pod_ns)
        - name: LINKERD2_PROXY_IDENTITY_DIR
          value: /var/run/linkerd/identity/end-entity
        - name: LINKERD2_PROXY_IDENTITY_TRUST_ANCHORS
          value: |
            test-trust-anchor
        - name: LINKERD2_PROXY_IDENTITY_TOKEN_FILE
          value: /var/run/secrets/kubernetes.io/serviceaccount/token
        - name: LINKERD2_PROXY_IDENTITY_SVC_ADDR
          value: linkerd-identity.linkerd.svc.cluster.local:8080
        - name: _pod_sa
          valueFrom:
            fieldRef:
              fieldPath: spec.serviceAccountName
        - name: _l5d_ns
          value: linkerd
        - name: _l5d_trustdomain
          value: test.trust.domain
        - name: LINKERD2_PROXY_IDENTITY_LOCAL_NAME
          value: $(_pod_sa).$(_pod_ns).serviceaccount.identity.$(_l5d_ns).$(_l5d_trustdomain)
        - name: LINKERD2_PROXY_IDENTITY_SVC_NAME
          value: linkerd-identity.$(_l5d_ns).serviceaccount.identity.$(_l5d_ns).$(_l5d_trustdomain)
        - name: LINKERD2_PROXY_DESTINATION_SVC_NAME
          value: linkerd-destination.$(_l5d_ns).serviceaccount.identity.$(_l5d_ns).$(_l5d_trustdomain)
        - name: LINKERD2_PROXY_TAP_SVC_NAME
          value: linkerd-tap.$(_l5d_ns).serviceaccount.identity.$(_l5d_ns).$(_l5d_trustdomain)
        image: gcr.io/linkerd-io/proxy:test-proxy-version
        imagePullPolicy: IfNotPresent
        livenessProbe:
          httpGet:
            path: /live
            port: 4191
          initialDelaySeconds: 10
        name: linkerd-proxy
        ports:
        - containerPort: 4143
          name: linkerd-proxy
        - containerPort: 4191
          name: linkerd-admin
        readinessProbe:
          httpGet:
            path: /ready
            port: 4191
          initialDelaySeconds: 2
        resources:
        securityContext:
          allowPrivilegeEscalation: false
          readOnlyRootFilesystem: true
          runAsUser: 2102
        terminationMessagePolicy: FallbackToLogsOnError
        volumeMounts:
        - mountPath: /var/run/linkerd/identity/end-entity
          name: linkerd-identity-end-entity
      initContainers:
      - args:
        - --incoming-proxy-port
        - "4143"
        - --outgoing-proxy-port
        - "4140"
        - --proxy-uid
        - "2102"
        - --inbound-ports-to-ignore
        - 4190,4191,222
        - --outbound-ports-to-ignore
        - 443,111
        image: gcr.io/linkerd-io/proxy-init:test-proxy-init-version
        imagePullPolicy: IfNotPresent
        name: linkerd-init
        resources:
          limits:
            cpu: "100m"
            memory: "50Mi"
          requests:
            cpu: "10m"
            memory: "10Mi"
        securityContext:
          allowPrivilegeEscalation: false
          capabilities:
            add:
            - NET_ADMIN
            - NET_RAW
          privileged: false
          readOnlyRootFilesystem: true
          runAsNonRoot: false
          runAsUser: 0
        terminationMessagePolicy: FallbackToLogsOnError
      serviceAccountName: linkerd-destination
      volumes:
      - configMap:
          name: linkerd-config
        name: config
      - emptyDir:
          medium: Memory
        name: linkerd-identity-end-entity
---
# Source: linkerd2/templates/heartbeat.yaml
---
###
### Heartbeat
###
---
apiVersion: batch/v1beta1
kind: CronJob
metadata:
  name: linkerd-heartbeat
  namespace: linkerd
  labels:
    app.kubernetes.io/name: heartbeat
    app.kubernetes.io/part-of: Linkerd
    app.kubernetes.io/version: linkerd-version
    linkerd.io/control-plane-component: heartbeat
    linkerd.io/control-plane-ns: linkerd
  annotations:
    linkerd.io/created-by: linkerd/helm linkerd-version
spec:
  schedule: "0 0 * * *"
  successfulJobsHistoryLimit: 0
  jobTemplate:
    spec:
      template:
        metadata:
          labels:
            linkerd.io/control-plane-component: heartbeat
            linkerd.io/workload-ns: linkerd
          annotations:
            linkerd.io/created-by: linkerd/helm linkerd-version
        spec:
          nodeSelector:
            beta.kubernetes.io/os: linux
          serviceAccountName: linkerd-heartbeat
          restartPolicy: Never
          containers:
          - name: heartbeat
            image: gcr.io/linkerd-io/controller:linkerd-version
            imagePullPolicy: IfNotPresent
            args:
            - "heartbeat"
            - "-prometheus-url=http://linkerd-prometheus.linkerd.svc.cluster.local:9090"
            - "-controller-namespace=linkerd"
            - "-log-level=info"
            securityContext:
              runAsUser: 2103
---
# Source: linkerd2/templates/web.yaml
---
###
### Web
###
---
kind: Service
apiVersion: v1
metadata:
  name: linkerd-web
  namespace: linkerd
  labels:
    linkerd.io/control-plane-component: web
    linkerd.io/control-plane-ns: linkerd
  annotations:
    linkerd.io/created-by: linkerd/helm linkerd-version
spec:
  type: ClusterIP
  selector:
    linkerd.io/control-plane-component: web
  ports:
  - name: http
    port: 8084
    targetPort: 8084
  - name: admin-http
    port: 9994
    targetPort: 9994
---
apiVersion: apps/v1
kind: Deployment
metadata:
  annotations:
    linkerd.io/created-by: linkerd/helm linkerd-version
  labels:
    app.kubernetes.io/name: web
    app.kubernetes.io/part-of: Linkerd
    app.kubernetes.io/version: linkerd-version
    linkerd.io/control-plane-component: web
    linkerd.io/control-plane-ns: linkerd
  name: linkerd-web
  namespace: linkerd
spec:
  replicas: 1
  selector:
    matchLabels:
      linkerd.io/control-plane-component: web
      linkerd.io/control-plane-ns: linkerd
      linkerd.io/proxy-deployment: linkerd-web
  template:
    metadata:
      annotations:
        linkerd.io/created-by: linkerd/helm linkerd-version
        linkerd.io/identity-mode: default
        linkerd.io/proxy-version: test-proxy-version
      labels:
        linkerd.io/control-plane-component: web
        linkerd.io/control-plane-ns: linkerd
        linkerd.io/workload-ns: linkerd
        linkerd.io/proxy-deployment: linkerd-web
    spec:
      nodeSelector:
        beta.kubernetes.io/os: linux
      containers:
      - args:
        - -api-addr=linkerd-controller-api.linkerd.svc.cluster.local:8085
        - -grafana-addr=linkerd-grafana.linkerd.svc.cluster.local:3000
        - -jaeger-addr=linkerd-jaeger.linkerd.svc.cluster.local:16686
        - -controller-namespace=linkerd
        - -log-level=info
        - -enforced-host=^(localhost|127\.0\.0\.1|linkerd-web\.linkerd\.svc\.cluster\.local|linkerd-web\.linkerd\.svc|\[::1\])(:\d+)?$
        image: gcr.io/linkerd-io/web:linkerd-version
        imagePullPolicy: IfNotPresent
        livenessProbe:
          httpGet:
            path: /ping
            port: 9994
          initialDelaySeconds: 10
        name: web
        ports:
        - containerPort: 8084
          name: http
        - containerPort: 9994
          name: admin-http
        readinessProbe:
          failureThreshold: 7
          httpGet:
            path: /ready
            port: 9994
        securityContext:
          runAsUser: 2103
        volumeMounts:
        - mountPath: /var/run/linkerd/config
          name: config
      - env:
        - name: LINKERD2_PROXY_LOG
          value: warn,linkerd=info
        - name: LINKERD2_PROXY_LOG_FORMAT
          value: plain
        - name: LINKERD2_PROXY_DESTINATION_SVC_ADDR
          value: linkerd-dst.linkerd.svc.cluster.local:8086
        - name: LINKERD2_PROXY_DESTINATION_GET_NETWORKS
          value: "10.0.0.0/8,172.16.0.0/12,192.168.0.0/16"
        - name: LINKERD2_PROXY_CONTROL_LISTEN_ADDR
          value: 0.0.0.0:4190
        - name: LINKERD2_PROXY_ADMIN_LISTEN_ADDR
          value: 0.0.0.0:4191
        - name: LINKERD2_PROXY_OUTBOUND_LISTEN_ADDR
          value: 127.0.0.1:4140
        - name: LINKERD2_PROXY_INBOUND_LISTEN_ADDR
          value: 0.0.0.0:4143
        - name: LINKERD2_PROXY_DESTINATION_GET_SUFFIXES
          value: svc.cluster.local.
        - name: LINKERD2_PROXY_DESTINATION_PROFILE_SUFFIXES
          value: svc.cluster.local.
        - name: LINKERD2_PROXY_INBOUND_ACCEPT_KEEPALIVE
          value: 10000ms
        - name: LINKERD2_PROXY_OUTBOUND_CONNECT_KEEPALIVE
          value: 10000ms
        - name: _pod_ns
          valueFrom:
            fieldRef:
              fieldPath: metadata.namespace
        - name: LINKERD2_PROXY_DESTINATION_CONTEXT
          value: ns:$(_pod_ns)
        - name: LINKERD2_PROXY_IDENTITY_DIR
          value: /var/run/linkerd/identity/end-entity
        - name: LINKERD2_PROXY_IDENTITY_TRUST_ANCHORS
          value: |
            test-trust-anchor
        - name: LINKERD2_PROXY_IDENTITY_TOKEN_FILE
          value: /var/run/secrets/kubernetes.io/serviceaccount/token
        - name: LINKERD2_PROXY_IDENTITY_SVC_ADDR
          value: linkerd-identity.linkerd.svc.cluster.local:8080
        - name: _pod_sa
          valueFrom:
            fieldRef:
              fieldPath: spec.serviceAccountName
        - name: _l5d_ns
          value: linkerd
        - name: _l5d_trustdomain
          value: test.trust.domain
        - name: LINKERD2_PROXY_IDENTITY_LOCAL_NAME
          value: $(_pod_sa).$(_pod_ns).serviceaccount.identity.$(_l5d_ns).$(_l5d_trustdomain)
        - name: LINKERD2_PROXY_IDENTITY_SVC_NAME
          value: linkerd-identity.$(_l5d_ns).serviceaccount.identity.$(_l5d_ns).$(_l5d_trustdomain)
        - name: LINKERD2_PROXY_DESTINATION_SVC_NAME
          value: linkerd-destination.$(_l5d_ns).serviceaccount.identity.$(_l5d_ns).$(_l5d_trustdomain)
        - name: LINKERD2_PROXY_TAP_SVC_NAME
          value: linkerd-tap.$(_l5d_ns).serviceaccount.identity.$(_l5d_ns).$(_l5d_trustdomain)
        image: gcr.io/linkerd-io/proxy:test-proxy-version
        imagePullPolicy: IfNotPresent
        livenessProbe:
          httpGet:
            path: /live
            port: 4191
          initialDelaySeconds: 10
        name: linkerd-proxy
        ports:
        - containerPort: 4143
          name: linkerd-proxy
        - containerPort: 4191
          name: linkerd-admin
        readinessProbe:
          httpGet:
            path: /ready
            port: 4191
          initialDelaySeconds: 2
        resources:
        securityContext:
          allowPrivilegeEscalation: false
          readOnlyRootFilesystem: true
          runAsUser: 2102
        terminationMessagePolicy: FallbackToLogsOnError
        volumeMounts:
        - mountPath: /var/run/linkerd/identity/end-entity
          name: linkerd-identity-end-entity
      initContainers:
      - args:
        - --incoming-proxy-port
        - "4143"
        - --outgoing-proxy-port
        - "4140"
        - --proxy-uid
        - "2102"
        - --inbound-ports-to-ignore
        - 4190,4191,222
        - --outbound-ports-to-ignore
        - 443,111
        image: gcr.io/linkerd-io/proxy-init:test-proxy-init-version
        imagePullPolicy: IfNotPresent
        name: linkerd-init
        resources:
          limits:
            cpu: "100m"
            memory: "50Mi"
          requests:
            cpu: "10m"
            memory: "10Mi"
        securityContext:
          allowPrivilegeEscalation: false
          capabilities:
            add:
            - NET_ADMIN
            - NET_RAW
          privileged: false
          readOnlyRootFilesystem: true
          runAsNonRoot: false
          runAsUser: 0
        terminationMessagePolicy: FallbackToLogsOnError
      serviceAccountName: linkerd-web
      volumes:
      - configMap:
          name: linkerd-config
        name: config
      - emptyDir:
          medium: Memory
        name: linkerd-identity-end-entity
---
# Source: linkerd2/templates/proxy-injector.yaml
---
###
### Proxy Injector
###
---
apiVersion: apps/v1
kind: Deployment
metadata:
  annotations:
    linkerd.io/created-by: linkerd/helm linkerd-version
  labels:
    app.kubernetes.io/name: proxy-injector
    app.kubernetes.io/part-of: Linkerd
    app.kubernetes.io/version: linkerd-version
    linkerd.io/control-plane-component: proxy-injector
    linkerd.io/control-plane-ns: linkerd
  name: linkerd-proxy-injector
  namespace: linkerd
spec:
  replicas: 1
  selector:
    matchLabels:
      linkerd.io/control-plane-component: proxy-injector
  template:
    metadata:
      annotations:
        linkerd.io/helm-release-version: "0"
        linkerd.io/created-by: linkerd/helm linkerd-version
        linkerd.io/identity-mode: default
        linkerd.io/proxy-version: test-proxy-version
      labels:
        linkerd.io/control-plane-component: proxy-injector
        linkerd.io/control-plane-ns: linkerd
        linkerd.io/workload-ns: linkerd
        linkerd.io/proxy-deployment: linkerd-proxy-injector
    spec:
      nodeSelector:
        beta.kubernetes.io/os: linux
      containers:
      - args:
        - proxy-injector
        - -log-level=info
        image: gcr.io/linkerd-io/controller:linkerd-version
        imagePullPolicy: IfNotPresent
        livenessProbe:
          httpGet:
            path: /ping
            port: 9995
          initialDelaySeconds: 10
        name: proxy-injector
        ports:
        - containerPort: 8443
          name: proxy-injector
        - containerPort: 9995
          name: admin-http
        readinessProbe:
          failureThreshold: 7
          httpGet:
            path: /ready
            port: 9995
        securityContext:
<<<<<<< HEAD
=======
          runAsNonRoot: true
          runAsUser: 65534
          runAsGroup: 65534
        volumeMounts:
        - mountPath: /data
          name: data
        - mountPath: /etc/prometheus/prometheus.yml
          name: prometheus-config
          subPath: prometheus.yml
          readOnly: true
      - env:
        - name: LINKERD2_PROXY_LOG
          value: warn,linkerd=info
        - name: LINKERD2_PROXY_LOG_FORMAT
          value: plain
        - name: LINKERD2_PROXY_DESTINATION_SVC_ADDR
          value: linkerd-dst.linkerd.svc.cluster.local:8086
        - name: LINKERD2_PROXY_DESTINATION_GET_NETWORKS
          value: "10.0.0.0/8,172.16.0.0/12,192.168.0.0/16"
        - name: LINKERD2_PROXY_CONTROL_LISTEN_ADDR
          value: 0.0.0.0:4190
        - name: LINKERD2_PROXY_ADMIN_LISTEN_ADDR
          value: 0.0.0.0:4191
        - name: LINKERD2_PROXY_OUTBOUND_LISTEN_ADDR
          value: 127.0.0.1:4140
        - name: LINKERD2_PROXY_INBOUND_LISTEN_ADDR
          value: 0.0.0.0:4143
        - name: LINKERD2_PROXY_DESTINATION_GET_SUFFIXES
          value: svc.cluster.local.
        - name: LINKERD2_PROXY_DESTINATION_PROFILE_SUFFIXES
          value: svc.cluster.local.
        - name: LINKERD2_PROXY_INBOUND_ACCEPT_KEEPALIVE
          value: 10000ms
        - name: LINKERD2_PROXY_OUTBOUND_CONNECT_KEEPALIVE
          value: 10000ms
        - name: _pod_ns
          valueFrom:
            fieldRef:
              fieldPath: metadata.namespace
        - name: LINKERD2_PROXY_DESTINATION_CONTEXT
          value: ns:$(_pod_ns)
        - name: LINKERD2_PROXY_OUTBOUND_ROUTER_CAPACITY
          value: "10000"
        - name: LINKERD2_PROXY_IDENTITY_DIR
          value: /var/run/linkerd/identity/end-entity
        - name: LINKERD2_PROXY_IDENTITY_TRUST_ANCHORS
          value: |
            test-trust-anchor
        - name: LINKERD2_PROXY_IDENTITY_TOKEN_FILE
          value: /var/run/secrets/kubernetes.io/serviceaccount/token
        - name: LINKERD2_PROXY_IDENTITY_SVC_ADDR
          value: linkerd-identity.linkerd.svc.cluster.local:8080
        - name: _pod_sa
          valueFrom:
            fieldRef:
              fieldPath: spec.serviceAccountName
        - name: _l5d_ns
          value: linkerd
        - name: _l5d_trustdomain
          value: test.trust.domain
        - name: LINKERD2_PROXY_IDENTITY_LOCAL_NAME
          value: $(_pod_sa).$(_pod_ns).serviceaccount.identity.$(_l5d_ns).$(_l5d_trustdomain)
        - name: LINKERD2_PROXY_IDENTITY_SVC_NAME
          value: linkerd-identity.$(_l5d_ns).serviceaccount.identity.$(_l5d_ns).$(_l5d_trustdomain)
        - name: LINKERD2_PROXY_DESTINATION_SVC_NAME
          value: linkerd-destination.$(_l5d_ns).serviceaccount.identity.$(_l5d_ns).$(_l5d_trustdomain)
        - name: LINKERD2_PROXY_TAP_SVC_NAME
          value: linkerd-tap.$(_l5d_ns).serviceaccount.identity.$(_l5d_ns).$(_l5d_trustdomain)
        image: gcr.io/linkerd-io/proxy:test-proxy-version
        imagePullPolicy: IfNotPresent
        livenessProbe:
          httpGet:
            path: /live
            port: 4191
          initialDelaySeconds: 10
        name: linkerd-proxy
        ports:
        - containerPort: 4143
          name: linkerd-proxy
        - containerPort: 4191
          name: linkerd-admin
        readinessProbe:
          httpGet:
            path: /ready
            port: 4191
          initialDelaySeconds: 2
        resources:
        securityContext:
          allowPrivilegeEscalation: false
          readOnlyRootFilesystem: true
          runAsUser: 2102
        terminationMessagePolicy: FallbackToLogsOnError
        volumeMounts:
        - mountPath: /var/run/linkerd/identity/end-entity
          name: linkerd-identity-end-entity
      initContainers:
      - args:
        - --incoming-proxy-port
        - "4143"
        - --outgoing-proxy-port
        - "4140"
        - --proxy-uid
        - "2102"
        - --inbound-ports-to-ignore
        - 4190,4191,222
        - --outbound-ports-to-ignore
        - 443,111
        image: gcr.io/linkerd-io/proxy-init:test-proxy-init-version
        imagePullPolicy: IfNotPresent
        name: linkerd-init
        resources:
          limits:
            cpu: "100m"
            memory: "50Mi"
          requests:
            cpu: "10m"
            memory: "10Mi"
        securityContext:
          allowPrivilegeEscalation: false
          capabilities:
            add:
            - NET_ADMIN
            - NET_RAW
          privileged: false
          readOnlyRootFilesystem: true
          runAsNonRoot: false
          runAsUser: 0
        terminationMessagePolicy: FallbackToLogsOnError
      serviceAccountName: linkerd-prometheus
      volumes:
      - name: data
        emptyDir: {}
      - configMap:
          name: linkerd-prometheus-config
        name: prometheus-config
      - emptyDir:
          medium: Memory
        name: linkerd-identity-end-entity
---
# Source: linkerd2/templates/proxy-injector.yaml
---
###
### Proxy Injector
###
---
apiVersion: apps/v1
kind: Deployment
metadata:
  annotations:
    linkerd.io/created-by: linkerd/helm linkerd-version
  labels:
    app.kubernetes.io/name: proxy-injector
    app.kubernetes.io/part-of: Linkerd
    app.kubernetes.io/version: linkerd-version
    linkerd.io/control-plane-component: proxy-injector
    linkerd.io/control-plane-ns: linkerd
  name: linkerd-proxy-injector
  namespace: linkerd
spec:
  replicas: 1
  selector:
    matchLabels:
      linkerd.io/control-plane-component: proxy-injector
  template:
    metadata:
      annotations:
        linkerd.io/helm-release-version: "0"
        linkerd.io/created-by: linkerd/helm linkerd-version
        linkerd.io/identity-mode: default
        linkerd.io/proxy-version: test-proxy-version
      labels:
        linkerd.io/control-plane-component: proxy-injector
        linkerd.io/control-plane-ns: linkerd
        linkerd.io/workload-ns: linkerd
        linkerd.io/proxy-deployment: linkerd-proxy-injector
    spec:
      nodeSelector:
        beta.kubernetes.io/os: linux
      containers:
      - args:
        - proxy-injector
        - -log-level=info
        image: gcr.io/linkerd-io/controller:linkerd-version
        imagePullPolicy: IfNotPresent
        livenessProbe:
          httpGet:
            path: /ping
            port: 9995
          initialDelaySeconds: 10
        name: proxy-injector
        ports:
        - containerPort: 8443
          name: proxy-injector
        - containerPort: 9995
          name: admin-http
        readinessProbe:
          failureThreshold: 7
          httpGet:
            path: /ready
            port: 9995
        securityContext:
>>>>>>> bb0b71c6
          runAsUser: 2103
        volumeMounts:
        - mountPath: /var/run/linkerd/config
          name: config
        - mountPath: /var/run/linkerd/tls
          name: tls
          readOnly: true
      - env:
        - name: LINKERD2_PROXY_LOG
          value: warn,linkerd=info
        - name: LINKERD2_PROXY_LOG_FORMAT
          value: plain
        - name: LINKERD2_PROXY_DESTINATION_SVC_ADDR
          value: linkerd-dst.linkerd.svc.cluster.local:8086
        - name: LINKERD2_PROXY_DESTINATION_GET_NETWORKS
          value: "10.0.0.0/8,172.16.0.0/12,192.168.0.0/16"
        - name: LINKERD2_PROXY_CONTROL_LISTEN_ADDR
          value: 0.0.0.0:4190
        - name: LINKERD2_PROXY_ADMIN_LISTEN_ADDR
          value: 0.0.0.0:4191
        - name: LINKERD2_PROXY_OUTBOUND_LISTEN_ADDR
          value: 127.0.0.1:4140
        - name: LINKERD2_PROXY_INBOUND_LISTEN_ADDR
          value: 0.0.0.0:4143
        - name: LINKERD2_PROXY_DESTINATION_GET_SUFFIXES
          value: svc.cluster.local.
        - name: LINKERD2_PROXY_DESTINATION_PROFILE_SUFFIXES
          value: svc.cluster.local.
        - name: LINKERD2_PROXY_INBOUND_ACCEPT_KEEPALIVE
          value: 10000ms
        - name: LINKERD2_PROXY_OUTBOUND_CONNECT_KEEPALIVE
          value: 10000ms
        - name: _pod_ns
          valueFrom:
            fieldRef:
              fieldPath: metadata.namespace
        - name: LINKERD2_PROXY_DESTINATION_CONTEXT
          value: ns:$(_pod_ns)
        - name: LINKERD2_PROXY_IDENTITY_DIR
          value: /var/run/linkerd/identity/end-entity
        - name: LINKERD2_PROXY_IDENTITY_TRUST_ANCHORS
          value: |
            test-trust-anchor
        - name: LINKERD2_PROXY_IDENTITY_TOKEN_FILE
          value: /var/run/secrets/kubernetes.io/serviceaccount/token
        - name: LINKERD2_PROXY_IDENTITY_SVC_ADDR
          value: linkerd-identity.linkerd.svc.cluster.local:8080
        - name: _pod_sa
          valueFrom:
            fieldRef:
              fieldPath: spec.serviceAccountName
        - name: _l5d_ns
          value: linkerd
        - name: _l5d_trustdomain
          value: test.trust.domain
        - name: LINKERD2_PROXY_IDENTITY_LOCAL_NAME
          value: $(_pod_sa).$(_pod_ns).serviceaccount.identity.$(_l5d_ns).$(_l5d_trustdomain)
        - name: LINKERD2_PROXY_IDENTITY_SVC_NAME
          value: linkerd-identity.$(_l5d_ns).serviceaccount.identity.$(_l5d_ns).$(_l5d_trustdomain)
        - name: LINKERD2_PROXY_DESTINATION_SVC_NAME
          value: linkerd-destination.$(_l5d_ns).serviceaccount.identity.$(_l5d_ns).$(_l5d_trustdomain)
        - name: LINKERD2_PROXY_TAP_SVC_NAME
          value: linkerd-tap.$(_l5d_ns).serviceaccount.identity.$(_l5d_ns).$(_l5d_trustdomain)
        image: gcr.io/linkerd-io/proxy:test-proxy-version
        imagePullPolicy: IfNotPresent
        livenessProbe:
          httpGet:
            path: /live
            port: 4191
          initialDelaySeconds: 10
        name: linkerd-proxy
        ports:
        - containerPort: 4143
          name: linkerd-proxy
        - containerPort: 4191
          name: linkerd-admin
        readinessProbe:
          httpGet:
            path: /ready
            port: 4191
          initialDelaySeconds: 2
        resources:
        securityContext:
          allowPrivilegeEscalation: false
          readOnlyRootFilesystem: true
          runAsUser: 2102
        terminationMessagePolicy: FallbackToLogsOnError
        volumeMounts:
        - mountPath: /var/run/linkerd/identity/end-entity
          name: linkerd-identity-end-entity
      initContainers:
      - args:
        - --incoming-proxy-port
        - "4143"
        - --outgoing-proxy-port
        - "4140"
        - --proxy-uid
        - "2102"
        - --inbound-ports-to-ignore
        - 4190,4191,222
        - --outbound-ports-to-ignore
        - 443,111
        image: gcr.io/linkerd-io/proxy-init:test-proxy-init-version
        imagePullPolicy: IfNotPresent
        name: linkerd-init
        resources:
          limits:
            cpu: "100m"
            memory: "50Mi"
          requests:
            cpu: "10m"
            memory: "10Mi"
        securityContext:
          allowPrivilegeEscalation: false
          capabilities:
            add:
            - NET_ADMIN
            - NET_RAW
          privileged: false
          readOnlyRootFilesystem: true
          runAsNonRoot: false
          runAsUser: 0
        terminationMessagePolicy: FallbackToLogsOnError
      serviceAccountName: linkerd-proxy-injector
      volumes:
      - configMap:
          name: linkerd-config
        name: config
      - name: tls
        secret:
          secretName: linkerd-proxy-injector-tls
      - emptyDir:
          medium: Memory
        name: linkerd-identity-end-entity
---
kind: Service
apiVersion: v1
metadata:
  name: linkerd-proxy-injector
  namespace: linkerd
  labels:
    linkerd.io/control-plane-component: proxy-injector
    linkerd.io/control-plane-ns: linkerd
  annotations:
    linkerd.io/created-by: linkerd/helm linkerd-version
spec:
  type: ClusterIP
  selector:
    linkerd.io/control-plane-component: proxy-injector
  ports:
  - name: proxy-injector
    port: 443
    targetPort: proxy-injector
---
# Source: linkerd2/templates/sp-validator.yaml
---
###
### Service Profile Validator
###
---
kind: Service
apiVersion: v1
metadata:
  name: linkerd-sp-validator
  namespace: linkerd
  labels:
    linkerd.io/control-plane-component: sp-validator
    linkerd.io/control-plane-ns: linkerd
  annotations:
    linkerd.io/created-by: linkerd/helm linkerd-version
spec:
  type: ClusterIP
  selector:
    linkerd.io/control-plane-component: sp-validator
  ports:
  - name: sp-validator
    port: 443
    targetPort: sp-validator
---
apiVersion: apps/v1
kind: Deployment
metadata:
  annotations:
    linkerd.io/created-by: linkerd/helm linkerd-version
  labels:
    app.kubernetes.io/name: sp-validator
    app.kubernetes.io/part-of: Linkerd
    app.kubernetes.io/version: linkerd-version
    linkerd.io/control-plane-component: sp-validator
    linkerd.io/control-plane-ns: linkerd
  name: linkerd-sp-validator
  namespace: linkerd
spec:
  replicas: 1
  selector:
    matchLabels:
      linkerd.io/control-plane-component: sp-validator
  template:
    metadata:
      annotations:
        linkerd.io/helm-release-version: "0"
        linkerd.io/created-by: linkerd/helm linkerd-version
        linkerd.io/identity-mode: default
        linkerd.io/proxy-version: test-proxy-version
      labels:
        linkerd.io/control-plane-component: sp-validator
        linkerd.io/control-plane-ns: linkerd
        linkerd.io/workload-ns: linkerd
        linkerd.io/proxy-deployment: linkerd-sp-validator
    spec:
      nodeSelector:
        beta.kubernetes.io/os: linux
      containers:
      - args:
        - sp-validator
        - -log-level=info
        image: gcr.io/linkerd-io/controller:linkerd-version
        imagePullPolicy: IfNotPresent
        livenessProbe:
          httpGet:
            path: /ping
            port: 9997
          initialDelaySeconds: 10
        name: sp-validator
        ports:
        - containerPort: 8443
          name: sp-validator
        - containerPort: 9997
          name: admin-http
        readinessProbe:
          failureThreshold: 7
          httpGet:
            path: /ready
            port: 9997
        securityContext:
          runAsUser: 2103
        volumeMounts:
        - mountPath: /var/run/linkerd/tls
          name: tls
          readOnly: true
      - env:
        - name: LINKERD2_PROXY_LOG
          value: warn,linkerd=info
        - name: LINKERD2_PROXY_LOG_FORMAT
          value: plain
        - name: LINKERD2_PROXY_DESTINATION_SVC_ADDR
          value: linkerd-dst.linkerd.svc.cluster.local:8086
        - name: LINKERD2_PROXY_DESTINATION_GET_NETWORKS
          value: "10.0.0.0/8,172.16.0.0/12,192.168.0.0/16"
        - name: LINKERD2_PROXY_CONTROL_LISTEN_ADDR
          value: 0.0.0.0:4190
        - name: LINKERD2_PROXY_ADMIN_LISTEN_ADDR
          value: 0.0.0.0:4191
        - name: LINKERD2_PROXY_OUTBOUND_LISTEN_ADDR
          value: 127.0.0.1:4140
        - name: LINKERD2_PROXY_INBOUND_LISTEN_ADDR
          value: 0.0.0.0:4143
        - name: LINKERD2_PROXY_DESTINATION_GET_SUFFIXES
          value: svc.cluster.local.
        - name: LINKERD2_PROXY_DESTINATION_PROFILE_SUFFIXES
          value: svc.cluster.local.
        - name: LINKERD2_PROXY_INBOUND_ACCEPT_KEEPALIVE
          value: 10000ms
        - name: LINKERD2_PROXY_OUTBOUND_CONNECT_KEEPALIVE
          value: 10000ms
        - name: _pod_ns
          valueFrom:
            fieldRef:
              fieldPath: metadata.namespace
        - name: LINKERD2_PROXY_DESTINATION_CONTEXT
          value: ns:$(_pod_ns)
        - name: LINKERD2_PROXY_IDENTITY_DIR
          value: /var/run/linkerd/identity/end-entity
        - name: LINKERD2_PROXY_IDENTITY_TRUST_ANCHORS
          value: |
            test-trust-anchor
        - name: LINKERD2_PROXY_IDENTITY_TOKEN_FILE
          value: /var/run/secrets/kubernetes.io/serviceaccount/token
        - name: LINKERD2_PROXY_IDENTITY_SVC_ADDR
          value: linkerd-identity.linkerd.svc.cluster.local:8080
        - name: _pod_sa
          valueFrom:
            fieldRef:
              fieldPath: spec.serviceAccountName
        - name: _l5d_ns
          value: linkerd
        - name: _l5d_trustdomain
          value: test.trust.domain
        - name: LINKERD2_PROXY_IDENTITY_LOCAL_NAME
          value: $(_pod_sa).$(_pod_ns).serviceaccount.identity.$(_l5d_ns).$(_l5d_trustdomain)
        - name: LINKERD2_PROXY_IDENTITY_SVC_NAME
          value: linkerd-identity.$(_l5d_ns).serviceaccount.identity.$(_l5d_ns).$(_l5d_trustdomain)
        - name: LINKERD2_PROXY_DESTINATION_SVC_NAME
          value: linkerd-destination.$(_l5d_ns).serviceaccount.identity.$(_l5d_ns).$(_l5d_trustdomain)
        - name: LINKERD2_PROXY_TAP_SVC_NAME
          value: linkerd-tap.$(_l5d_ns).serviceaccount.identity.$(_l5d_ns).$(_l5d_trustdomain)
        image: gcr.io/linkerd-io/proxy:test-proxy-version
        imagePullPolicy: IfNotPresent
        livenessProbe:
          httpGet:
            path: /live
            port: 4191
          initialDelaySeconds: 10
        name: linkerd-proxy
        ports:
        - containerPort: 4143
          name: linkerd-proxy
        - containerPort: 4191
          name: linkerd-admin
        readinessProbe:
          httpGet:
            path: /ready
            port: 4191
          initialDelaySeconds: 2
        resources:
        securityContext:
          allowPrivilegeEscalation: false
          readOnlyRootFilesystem: true
          runAsUser: 2102
        terminationMessagePolicy: FallbackToLogsOnError
        volumeMounts:
        - mountPath: /var/run/linkerd/identity/end-entity
          name: linkerd-identity-end-entity
      initContainers:
      - args:
        - --incoming-proxy-port
        - "4143"
        - --outgoing-proxy-port
        - "4140"
        - --proxy-uid
        - "2102"
        - --inbound-ports-to-ignore
        - 4190,4191,222
        - --outbound-ports-to-ignore
        - 443,111
        image: gcr.io/linkerd-io/proxy-init:test-proxy-init-version
        imagePullPolicy: IfNotPresent
        name: linkerd-init
        resources:
          limits:
            cpu: "100m"
            memory: "50Mi"
          requests:
            cpu: "10m"
            memory: "10Mi"
        securityContext:
          allowPrivilegeEscalation: false
          capabilities:
            add:
            - NET_ADMIN
            - NET_RAW
          privileged: false
          readOnlyRootFilesystem: true
          runAsNonRoot: false
          runAsUser: 0
        terminationMessagePolicy: FallbackToLogsOnError
      serviceAccountName: linkerd-sp-validator
      volumes:
      - name: tls
        secret:
          secretName: linkerd-sp-validator-tls
      - emptyDir:
          medium: Memory
        name: linkerd-identity-end-entity
---
# Source: linkerd2/templates/tap.yaml
---
###
### Tap
###
---
kind: Service
apiVersion: v1
metadata:
  name: linkerd-tap
  namespace: linkerd
  labels:
    linkerd.io/control-plane-component: tap
    linkerd.io/control-plane-ns: linkerd
  annotations:
    linkerd.io/created-by: linkerd/helm linkerd-version
spec:
  type: ClusterIP
  selector:
    linkerd.io/control-plane-component: tap
  ports:
  - name: grpc
    port: 8088
    targetPort: 8088
  - name: apiserver
    port: 443
    targetPort: apiserver
---
kind: Deployment
apiVersion: apps/v1
metadata:
  annotations:
    linkerd.io/created-by: linkerd/helm linkerd-version
  labels:
    app.kubernetes.io/name: tap
    app.kubernetes.io/part-of: Linkerd
    app.kubernetes.io/version: linkerd-version
    linkerd.io/control-plane-component: tap
    linkerd.io/control-plane-ns: linkerd
  name: linkerd-tap
  namespace: linkerd
spec:
  replicas: 1
  selector:
    matchLabels:
      linkerd.io/control-plane-component: tap
      linkerd.io/control-plane-ns: linkerd
      linkerd.io/proxy-deployment: linkerd-tap
  template:
    metadata:
      annotations:
        linkerd.io/helm-release-version: "0"
        linkerd.io/created-by: linkerd/helm linkerd-version
        linkerd.io/identity-mode: default
        linkerd.io/proxy-version: test-proxy-version
      labels:
        linkerd.io/control-plane-component: tap
        linkerd.io/control-plane-ns: linkerd
        linkerd.io/workload-ns: linkerd
        linkerd.io/proxy-deployment: linkerd-tap
    spec:
      nodeSelector:
        beta.kubernetes.io/os: linux
      containers:
      - args:
        - tap
        - -controller-namespace=linkerd
        - -log-level=info
        image: gcr.io/linkerd-io/controller:linkerd-version
        imagePullPolicy: IfNotPresent
        livenessProbe:
          httpGet:
            path: /ping
            port: 9998
          initialDelaySeconds: 10
        name: tap
        ports:
        - containerPort: 8088
          name: grpc
        - containerPort: 8089
          name: apiserver
        - containerPort: 9998
          name: admin-http
        readinessProbe:
          failureThreshold: 7
          httpGet:
            path: /ready
            port: 9998
        securityContext:
          runAsUser: 2103
        volumeMounts:
        - mountPath: /var/run/linkerd/tls
          name: tls
          readOnly: true
        - mountPath: /var/run/linkerd/config
          name: config
      - env:
        - name: LINKERD2_PROXY_LOG
          value: warn,linkerd=info
        - name: LINKERD2_PROXY_LOG_FORMAT
          value: plain
        - name: LINKERD2_PROXY_DESTINATION_SVC_ADDR
          value: linkerd-dst.linkerd.svc.cluster.local:8086
        - name: LINKERD2_PROXY_DESTINATION_GET_NETWORKS
          value: "10.0.0.0/8,172.16.0.0/12,192.168.0.0/16"
        - name: LINKERD2_PROXY_CONTROL_LISTEN_ADDR
          value: 0.0.0.0:4190
        - name: LINKERD2_PROXY_ADMIN_LISTEN_ADDR
          value: 0.0.0.0:4191
        - name: LINKERD2_PROXY_OUTBOUND_LISTEN_ADDR
          value: 127.0.0.1:4140
        - name: LINKERD2_PROXY_INBOUND_LISTEN_ADDR
          value: 0.0.0.0:4143
        - name: LINKERD2_PROXY_DESTINATION_GET_SUFFIXES
          value: svc.cluster.local.
        - name: LINKERD2_PROXY_DESTINATION_PROFILE_SUFFIXES
          value: svc.cluster.local.
        - name: LINKERD2_PROXY_INBOUND_ACCEPT_KEEPALIVE
          value: 10000ms
        - name: LINKERD2_PROXY_OUTBOUND_CONNECT_KEEPALIVE
          value: 10000ms
        - name: _pod_ns
          valueFrom:
            fieldRef:
              fieldPath: metadata.namespace
        - name: LINKERD2_PROXY_DESTINATION_CONTEXT
          value: ns:$(_pod_ns)
        - name: LINKERD2_PROXY_IDENTITY_DIR
          value: /var/run/linkerd/identity/end-entity
        - name: LINKERD2_PROXY_IDENTITY_TRUST_ANCHORS
          value: |
            test-trust-anchor
        - name: LINKERD2_PROXY_IDENTITY_TOKEN_FILE
          value: /var/run/secrets/kubernetes.io/serviceaccount/token
        - name: LINKERD2_PROXY_IDENTITY_SVC_ADDR
          value: linkerd-identity.linkerd.svc.cluster.local:8080
        - name: _pod_sa
          valueFrom:
            fieldRef:
              fieldPath: spec.serviceAccountName
        - name: _l5d_ns
          value: linkerd
        - name: _l5d_trustdomain
          value: test.trust.domain
        - name: LINKERD2_PROXY_IDENTITY_LOCAL_NAME
          value: $(_pod_sa).$(_pod_ns).serviceaccount.identity.$(_l5d_ns).$(_l5d_trustdomain)
        - name: LINKERD2_PROXY_IDENTITY_SVC_NAME
          value: linkerd-identity.$(_l5d_ns).serviceaccount.identity.$(_l5d_ns).$(_l5d_trustdomain)
        - name: LINKERD2_PROXY_DESTINATION_SVC_NAME
          value: linkerd-destination.$(_l5d_ns).serviceaccount.identity.$(_l5d_ns).$(_l5d_trustdomain)
        - name: LINKERD2_PROXY_TAP_SVC_NAME
          value: linkerd-tap.$(_l5d_ns).serviceaccount.identity.$(_l5d_ns).$(_l5d_trustdomain)
        image: gcr.io/linkerd-io/proxy:test-proxy-version
        imagePullPolicy: IfNotPresent
        livenessProbe:
          httpGet:
            path: /live
            port: 4191
          initialDelaySeconds: 10
        name: linkerd-proxy
        ports:
        - containerPort: 4143
          name: linkerd-proxy
        - containerPort: 4191
          name: linkerd-admin
        readinessProbe:
          httpGet:
            path: /ready
            port: 4191
          initialDelaySeconds: 2
        resources:
        securityContext:
          allowPrivilegeEscalation: false
          readOnlyRootFilesystem: true
          runAsUser: 2102
        terminationMessagePolicy: FallbackToLogsOnError
        volumeMounts:
        - mountPath: /var/run/linkerd/identity/end-entity
          name: linkerd-identity-end-entity
      initContainers:
      - args:
        - --incoming-proxy-port
        - "4143"
        - --outgoing-proxy-port
        - "4140"
        - --proxy-uid
        - "2102"
        - --inbound-ports-to-ignore
        - 4190,4191,222
        - --outbound-ports-to-ignore
        - 443,111
        image: gcr.io/linkerd-io/proxy-init:test-proxy-init-version
        imagePullPolicy: IfNotPresent
        name: linkerd-init
        resources:
          limits:
            cpu: "100m"
            memory: "50Mi"
          requests:
            cpu: "10m"
            memory: "10Mi"
        securityContext:
          allowPrivilegeEscalation: false
          capabilities:
            add:
            - NET_ADMIN
            - NET_RAW
          privileged: false
          readOnlyRootFilesystem: true
          runAsNonRoot: false
          runAsUser: 0
        terminationMessagePolicy: FallbackToLogsOnError
      serviceAccountName: linkerd-tap
      volumes:
      - configMap:
          name: linkerd-config
        name: config
      - emptyDir:
          medium: Memory
        name: linkerd-identity-end-entity
      - name: tls
        secret:
          secretName: linkerd-tap-tls
---
# Source: linkerd2/templates/smi-metrics.yaml

---
# Source: linkerd2/templates/linkerd-config-addons.yaml
---
###
### linkerd add-ons configuration
###
---
kind: ConfigMap
apiVersion: v1
metadata:
  name: linkerd-config-addons
  namespace: linkerd
  labels:
    linkerd.io/control-plane-ns: linkerd
  annotations:
    linkerd.io/created-by: linkerd/helm linkerd-version
data:
  values: |-
    global:
      grafanaUrl: ""
    grafana:
      enabled: true
      image:
        name: gcr.io/linkerd-io/grafana
      name: linkerd-grafana
    prometheus:
      enabled: true
    tracing:
      collector:
        image: omnition/opencensus-collector:0.1.11
        name: linkerd-collector
      enabled: true
      jaeger:
        image: jaegertracing/all-in-one:1.17.1
        name: linkerd-jaeger
---
# Source: linkerd2/charts/grafana/templates/grafana-rbac.yaml
---
###
### Grafana RBAC
###
---
kind: ServiceAccount
apiVersion: v1
metadata:
  name: linkerd-grafana
  namespace: linkerd
  labels:
    linkerd.io/control-plane-component: grafana
    linkerd.io/control-plane-ns: linkerd
---
# Source: linkerd2/charts/grafana/templates/grafana.yaml
---
###
### Grafana
###
---
kind: ConfigMap
apiVersion: v1
metadata:
  name: linkerd-grafana-config
  namespace: linkerd
  labels:
    linkerd.io/control-plane-component: grafana
    linkerd.io/control-plane-ns: linkerd
  annotations:
    linkerd.io/created-by: linkerd/helm linkerd-version
data:
  grafana.ini: |-
    instance_name = linkerd-grafana

    [server]
    root_url = %(protocol)s://%(domain)s:/grafana/

    [auth]
    disable_login_form = true

    [auth.anonymous]
    enabled = true
    org_role = Editor

    [auth.basic]
    enabled = false

    [analytics]
    check_for_updates = false

    [panels]
    disable_sanitize_html = true

  datasources.yaml: |-
    apiVersion: 1
    datasources:
    - name: prometheus
      type: prometheus
      access: proxy
      orgId: 1
      url: http://linkerd-prometheus.linkerd.svc.cluster.local:9090
      isDefault: true
      jsonData:
        timeInterval: "5s"
      version: 1
      editable: true

  dashboards.yaml: |-
    apiVersion: 1
    providers:
    - name: 'default'
      orgId: 1
      folder: ''
      type: file
      disableDeletion: true
      editable: true
      options:
        path: /var/lib/grafana/dashboards
        homeDashboardId: linkerd-top-line
---
kind: Service
apiVersion: v1
metadata:
  name: linkerd-grafana
  namespace: linkerd
  labels:
    linkerd.io/control-plane-component: grafana
    linkerd.io/control-plane-ns: linkerd
  annotations:
    linkerd.io/created-by: linkerd/helm linkerd-version
spec:
  type: ClusterIP
  selector:
    linkerd.io/control-plane-component: grafana
  ports:
  - name: http
    port: 3000
    targetPort: 3000
---
apiVersion: apps/v1
kind: Deployment
metadata:
  annotations:
    linkerd.io/created-by: linkerd/helm linkerd-version
  labels:
    app.kubernetes.io/name: grafana
    app.kubernetes.io/part-of: Linkerd
    app.kubernetes.io/version: linkerd-version
    linkerd.io/control-plane-component: grafana
    linkerd.io/control-plane-ns: linkerd
  name: linkerd-grafana
  namespace: linkerd
spec:
  replicas: 1
  selector:
    matchLabels:
      linkerd.io/control-plane-component: grafana
      linkerd.io/control-plane-ns: linkerd
      linkerd.io/proxy-deployment: linkerd-grafana
  template:
    metadata:
      annotations:
        linkerd.io/created-by: linkerd/helm linkerd-version
        linkerd.io/identity-mode: default
        linkerd.io/proxy-version: test-proxy-version
      labels:
        linkerd.io/control-plane-component: grafana
        linkerd.io/control-plane-ns: linkerd
        linkerd.io/workload-ns: linkerd
        linkerd.io/proxy-deployment: linkerd-grafana
    spec:
      nodeSelector:
        null
      containers:
      - env:
        - name: GF_PATHS_DATA
          value: /data
        # Force using the go-based DNS resolver instead of the OS' to avoid failures in some environments
        # see https://github.com/grafana/grafana/issues/20096
        - name: GODEBUG
          value: netdns=go
        image: gcr.io/linkerd-io/grafana:linkerd-version
        imagePullPolicy: IfNotPresent
        livenessProbe:
          httpGet:
            path: /api/health
            port: 3000
          initialDelaySeconds: 30
        name: grafana
        ports:
        - containerPort: 3000
          name: http
        readinessProbe:
          httpGet:
            path: /api/health
            port: 3000
        securityContext:
          runAsUser: 472
        volumeMounts:
        - mountPath: /data
          name: data
        - mountPath: /etc/grafana
          name: grafana-config
          readOnly: true
      - env:
        - name: LINKERD2_PROXY_LOG
          value: warn,linkerd=info
        - name: LINKERD2_PROXY_LOG_FORMAT
          value: plain
        - name: LINKERD2_PROXY_DESTINATION_SVC_ADDR
          value: linkerd-dst.linkerd.svc.cluster.local:8086
        - name: LINKERD2_PROXY_DESTINATION_GET_NETWORKS
          value: "10.0.0.0/8,172.16.0.0/12,192.168.0.0/16"
        - name: LINKERD2_PROXY_CONTROL_LISTEN_ADDR
          value: 0.0.0.0:4190
        - name: LINKERD2_PROXY_ADMIN_LISTEN_ADDR
          value: 0.0.0.0:4191
        - name: LINKERD2_PROXY_OUTBOUND_LISTEN_ADDR
          value: 127.0.0.1:4140
        - name: LINKERD2_PROXY_INBOUND_LISTEN_ADDR
          value: 0.0.0.0:4143
        - name: LINKERD2_PROXY_DESTINATION_GET_SUFFIXES
          value: svc.cluster.local.
        - name: LINKERD2_PROXY_DESTINATION_PROFILE_SUFFIXES
          value: svc.cluster.local.
        - name: LINKERD2_PROXY_INBOUND_ACCEPT_KEEPALIVE
          value: 10000ms
        - name: LINKERD2_PROXY_OUTBOUND_CONNECT_KEEPALIVE
          value: 10000ms
        - name: _pod_ns
          valueFrom:
            fieldRef:
              fieldPath: metadata.namespace
        - name: LINKERD2_PROXY_DESTINATION_CONTEXT
          value: ns:$(_pod_ns)
        - name: LINKERD2_PROXY_IDENTITY_DIR
          value: /var/run/linkerd/identity/end-entity
        - name: LINKERD2_PROXY_IDENTITY_TRUST_ANCHORS
          value: |
            test-trust-anchor
        - name: LINKERD2_PROXY_IDENTITY_TOKEN_FILE
          value: /var/run/secrets/kubernetes.io/serviceaccount/token
        - name: LINKERD2_PROXY_IDENTITY_SVC_ADDR
          value: linkerd-identity.linkerd.svc.cluster.local:8080
        - name: _pod_sa
          valueFrom:
            fieldRef:
              fieldPath: spec.serviceAccountName
        - name: _l5d_ns
          value: linkerd
        - name: _l5d_trustdomain
          value: test.trust.domain
        - name: LINKERD2_PROXY_IDENTITY_LOCAL_NAME
          value: $(_pod_sa).$(_pod_ns).serviceaccount.identity.$(_l5d_ns).$(_l5d_trustdomain)
        - name: LINKERD2_PROXY_IDENTITY_SVC_NAME
          value: linkerd-identity.$(_l5d_ns).serviceaccount.identity.$(_l5d_ns).$(_l5d_trustdomain)
        - name: LINKERD2_PROXY_DESTINATION_SVC_NAME
          value: linkerd-destination.$(_l5d_ns).serviceaccount.identity.$(_l5d_ns).$(_l5d_trustdomain)
        - name: LINKERD2_PROXY_TAP_SVC_NAME
          value: linkerd-tap.$(_l5d_ns).serviceaccount.identity.$(_l5d_ns).$(_l5d_trustdomain)
        image: gcr.io/linkerd-io/proxy:test-proxy-version
        imagePullPolicy: IfNotPresent
        livenessProbe:
          httpGet:
            path: /live
            port: 4191
          initialDelaySeconds: 10
        name: linkerd-proxy
        ports:
        - containerPort: 4143
          name: linkerd-proxy
        - containerPort: 4191
          name: linkerd-admin
        readinessProbe:
          httpGet:
            path: /ready
            port: 4191
          initialDelaySeconds: 2
        resources:
        securityContext:
          allowPrivilegeEscalation: false
          readOnlyRootFilesystem: true
          runAsUser: 2102
        terminationMessagePolicy: FallbackToLogsOnError
        volumeMounts:
        - mountPath: /var/run/linkerd/identity/end-entity
          name: linkerd-identity-end-entity
      initContainers:
      - args:
        - --incoming-proxy-port
        - "4143"
        - --outgoing-proxy-port
        - "4140"
        - --proxy-uid
        - "2102"
        - --inbound-ports-to-ignore
        - 4190,4191,222
        - --outbound-ports-to-ignore
        - 443,111
        image: gcr.io/linkerd-io/proxy-init:test-proxy-init-version
        imagePullPolicy: IfNotPresent
        name: linkerd-init
        resources:
          limits:
            cpu: "100m"
            memory: "50Mi"
          requests:
            cpu: "10m"
            memory: "10Mi"
        securityContext:
          allowPrivilegeEscalation: false
          capabilities:
            add:
            - NET_ADMIN
            - NET_RAW
          privileged: false
          readOnlyRootFilesystem: true
          runAsNonRoot: false
          runAsUser: 0
        terminationMessagePolicy: FallbackToLogsOnError
      serviceAccountName: linkerd-grafana
      volumes:
      - emptyDir: {}
        name: data
      - configMap:
          items:
          - key: grafana.ini
            path: grafana.ini
          - key: datasources.yaml
            path: provisioning/datasources/datasources.yaml
          - key: dashboards.yaml
            path: provisioning/dashboards/dashboards.yaml
          name: linkerd-grafana-config
        name: grafana-config
      - emptyDir:
          medium: Memory
        name: linkerd-identity-end-entity
---
# Source: linkerd2/charts/prometheus/templates/prometheus-rbac.yaml
---
###
### Prometheus RBAC
###
---
kind: ClusterRole
apiVersion: rbac.authorization.k8s.io/v1
metadata:
  name: linkerd-linkerd-prometheus
  labels:
    linkerd.io/control-plane-component: prometheus
    linkerd.io/control-plane-ns: linkerd
rules:
- apiGroups: [""]
  resources: ["nodes", "nodes/proxy", "pods"]
  verbs: ["get", "list", "watch"]
---
kind: ClusterRoleBinding
apiVersion: rbac.authorization.k8s.io/v1
metadata:
  name: linkerd-linkerd-prometheus
  labels:
    linkerd.io/control-plane-component: prometheus
    linkerd.io/control-plane-ns: linkerd
roleRef:
  apiGroup: rbac.authorization.k8s.io
  kind: ClusterRole
  name: linkerd-linkerd-prometheus
subjects:
- kind: ServiceAccount
  name: linkerd-prometheus
  namespace: linkerd
---
kind: ServiceAccount
apiVersion: v1
metadata:
  name: linkerd-prometheus
  namespace: linkerd
  labels:
    linkerd.io/control-plane-component: prometheus
    linkerd.io/control-plane-ns: linkerd
---
# Source: linkerd2/charts/prometheus/templates/prometheus.yaml
---
###
### Prometheus
###
---
kind: ConfigMap
apiVersion: v1
metadata:
  name: linkerd-prometheus-config
  namespace: linkerd
  labels:
    linkerd.io/control-plane-component: prometheus
    linkerd.io/control-plane-ns: linkerd
  annotations:
    linkerd.io/created-by: linkerd/helm linkerd-version
data:
  prometheus.yml: |-
    global:

    rule_files:
    - /etc/prometheus/*_rules.yml
    - /etc/prometheus/*_rules.yaml

    scrape_configs:
    - job_name: 'prometheus'
      static_configs:
      - targets: ['localhost:9090']

    - job_name: 'grafana'
      kubernetes_sd_configs:
      - role: pod
        namespaces:
          names: ['linkerd']
      relabel_configs:
      - source_labels:
        - __meta_kubernetes_pod_container_name
        action: keep
        regex: ^grafana$

    #  Required for: https://grafana.com/grafana/dashboards/315
    - job_name: 'kubernetes-nodes-cadvisor'
      scheme: https
      tls_config:
        ca_file: /var/run/secrets/kubernetes.io/serviceaccount/ca.crt
        insecure_skip_verify: true
      bearer_token_file: /var/run/secrets/kubernetes.io/serviceaccount/token
      kubernetes_sd_configs:
      - role: node
      relabel_configs:
      - action: labelmap
        regex: __meta_kubernetes_node_label_(.+)
      - target_label: __address__
        replacement: kubernetes.default.svc:443
      - source_labels: [__meta_kubernetes_node_name]
        regex: (.+)
        target_label: __metrics_path__
        replacement: /api/v1/nodes/$1/proxy/metrics/cadvisor
      metric_relabel_configs:
      - source_labels: [__name__]
        regex: '(container|machine)_(cpu|memory|network|fs)_(.+)'
        action: keep
      - source_labels: [__name__]
        regex: 'container_memory_failures_total' # unneeded large metric
        action: drop

    - job_name: 'linkerd-controller'
      kubernetes_sd_configs:
      - role: pod
        namespaces:
          names: ['linkerd']
      relabel_configs:
      - source_labels:
        - __meta_kubernetes_pod_label_linkerd_io_control_plane_component
        - __meta_kubernetes_pod_container_port_name
        action: keep
        regex: (.*);admin-http$
      - source_labels: [__meta_kubernetes_pod_container_name]
        action: replace
        target_label: component

    - job_name: 'linkerd-service-mirror'
      kubernetes_sd_configs:
      - role: pod
      relabel_configs:
      - source_labels:
        - __meta_kubernetes_pod_label_linkerd_io_control_plane_component
        - __meta_kubernetes_pod_container_port_name
        action: keep
        regex: linkerd-service-mirror;admin-http$
      - source_labels: [__meta_kubernetes_pod_container_name]
        action: replace
        target_label: component

    - job_name: 'linkerd-proxy'
      kubernetes_sd_configs:
      - role: pod
      relabel_configs:
      - source_labels:
        - __meta_kubernetes_pod_container_name
        - __meta_kubernetes_pod_container_port_name
        - __meta_kubernetes_pod_label_linkerd_io_control_plane_ns
        action: keep
        regex: ^linkerd-proxy;linkerd-admin;linkerd$
      - source_labels: [__meta_kubernetes_namespace]
        action: replace
        target_label: namespace
      - source_labels: [__meta_kubernetes_pod_name]
        action: replace
        target_label: pod
      # special case k8s' "job" label, to not interfere with prometheus' "job"
      # label
      # __meta_kubernetes_pod_label_linkerd_io_proxy_job=foo =>
      # k8s_job=foo
      - source_labels: [__meta_kubernetes_pod_label_linkerd_io_proxy_job]
        action: replace
        target_label: k8s_job
      # drop __meta_kubernetes_pod_label_linkerd_io_proxy_job
      - action: labeldrop
        regex: __meta_kubernetes_pod_label_linkerd_io_proxy_job
      # __meta_kubernetes_pod_label_linkerd_io_proxy_deployment=foo =>
      # deployment=foo
      - action: labelmap
        regex: __meta_kubernetes_pod_label_linkerd_io_proxy_(.+)
      # drop all labels that we just made copies of in the previous labelmap
      - action: labeldrop
        regex: __meta_kubernetes_pod_label_linkerd_io_proxy_(.+)
      # __meta_kubernetes_pod_label_linkerd_io_foo=bar =>
      # foo=bar
      - action: labelmap
        regex: __meta_kubernetes_pod_label_linkerd_io_(.+)
      # Copy all pod labels to tmp labels
      - action: labelmap
        regex: __meta_kubernetes_pod_label_(.+)
        replacement: __tmp_pod_label_$1
      # Take `linkerd_io_` prefixed labels and copy them without the prefix
      - action: labelmap
        regex: __tmp_pod_label_linkerd_io_(.+)
        replacement:  __tmp_pod_label_$1
      # Drop the `linkerd_io_` originals
      - action: labeldrop
        regex: __tmp_pod_label_linkerd_io_(.+)
      # Copy tmp labels into real labels
      - action: labelmap
        regex: __tmp_pod_label_(.+)
---
kind: Service
apiVersion: v1
metadata:
  name: linkerd-prometheus
  namespace: linkerd
  labels:
    linkerd.io/control-plane-component: prometheus
    linkerd.io/control-plane-ns: linkerd
  annotations:
    linkerd.io/created-by: linkerd/helm linkerd-version
spec:
  type: ClusterIP
  selector:
    linkerd.io/control-plane-component: prometheus
  ports:
  - name: admin-http
    port: 9090
    targetPort: 9090
---
apiVersion: apps/v1
kind: Deployment
metadata:
  annotations:
    linkerd.io/created-by: linkerd/helm linkerd-version
  labels:
    app.kubernetes.io/name: prometheus
    app.kubernetes.io/part-of: Linkerd
    app.kubernetes.io/version: linkerd-version
    linkerd.io/control-plane-component: prometheus
    linkerd.io/control-plane-ns: linkerd
  name: linkerd-prometheus
  namespace: linkerd
spec:
  replicas: 1
  selector:
    matchLabels:
      linkerd.io/control-plane-component: prometheus
      linkerd.io/control-plane-ns: linkerd
      linkerd.io/proxy-deployment: linkerd-prometheus
  template:
    metadata:
      annotations:
        linkerd.io/created-by: linkerd/helm linkerd-version
        linkerd.io/identity-mode: default
        linkerd.io/proxy-version: test-proxy-version
      labels:
        linkerd.io/control-plane-component: prometheus
        linkerd.io/control-plane-ns: linkerd
        linkerd.io/workload-ns: linkerd
        linkerd.io/proxy-deployment: linkerd-prometheus
    spec:
      nodeSelector:
        null
      securityContext:
        fsGroup: 65534
      containers:
      - args:
        image: prom/prometheus:v2.15.2
        imagePullPolicy: IfNotPresent
        livenessProbe:
          httpGet:
            path: /-/healthy
            port: 9090
          initialDelaySeconds: 30
          timeoutSeconds: 30
        name: prometheus
        ports:
        - containerPort: 9090
          name: admin-http
        readinessProbe:
          httpGet:
            path: /-/ready
            port: 9090
          initialDelaySeconds: 30
          timeoutSeconds: 30
        securityContext:
          runAsNonRoot: true
          runAsUser: 65534
          runAsGroup: 65534
        volumeMounts:
        - mountPath: /data
          name: data
        - mountPath: /etc/prometheus/prometheus.yml
          name: prometheus-config
          subPath: prometheus.yml
          readOnly: true
      - env:
        - name: LINKERD2_PROXY_LOG
          value: warn,linkerd=info
        - name: LINKERD2_PROXY_DESTINATION_SVC_ADDR
          value: linkerd-dst.linkerd.svc.cluster.local:8086
        - name: LINKERD2_PROXY_DESTINATION_GET_NETWORKS
          value: "10.0.0.0/8,172.16.0.0/12,192.168.0.0/16"
        - name: LINKERD2_PROXY_CONTROL_LISTEN_ADDR
          value: 0.0.0.0:4190
        - name: LINKERD2_PROXY_ADMIN_LISTEN_ADDR
          value: 0.0.0.0:4191
        - name: LINKERD2_PROXY_OUTBOUND_LISTEN_ADDR
          value: 127.0.0.1:4140
        - name: LINKERD2_PROXY_INBOUND_LISTEN_ADDR
          value: 0.0.0.0:4143
        - name: LINKERD2_PROXY_DESTINATION_GET_SUFFIXES
          value: svc.cluster.local.
        - name: LINKERD2_PROXY_DESTINATION_PROFILE_SUFFIXES
          value: svc.cluster.local.
        - name: LINKERD2_PROXY_INBOUND_ACCEPT_KEEPALIVE
          value: 10000ms
        - name: LINKERD2_PROXY_OUTBOUND_CONNECT_KEEPALIVE
          value: 10000ms
        - name: _pod_ns
          valueFrom:
            fieldRef:
              fieldPath: metadata.namespace
        - name: LINKERD2_PROXY_DESTINATION_CONTEXT
          value: ns:$(_pod_ns)
        - name: LINKERD2_PROXY_OUTBOUND_ROUTER_CAPACITY
          value: "10000"
        - name: LINKERD2_PROXY_IDENTITY_DIR
          value: /var/run/linkerd/identity/end-entity
        - name: LINKERD2_PROXY_IDENTITY_TRUST_ANCHORS
          value: |
            test-trust-anchor
        - name: LINKERD2_PROXY_IDENTITY_TOKEN_FILE
          value: /var/run/secrets/kubernetes.io/serviceaccount/token
        - name: LINKERD2_PROXY_IDENTITY_SVC_ADDR
          value: linkerd-identity.linkerd.svc.cluster.local:8080
        - name: _pod_sa
          valueFrom:
            fieldRef:
              fieldPath: spec.serviceAccountName
        - name: _l5d_ns
          value: linkerd
        - name: _l5d_trustdomain
          value: test.trust.domain
        - name: LINKERD2_PROXY_IDENTITY_LOCAL_NAME
          value: $(_pod_sa).$(_pod_ns).serviceaccount.identity.$(_l5d_ns).$(_l5d_trustdomain)
        - name: LINKERD2_PROXY_IDENTITY_SVC_NAME
          value: linkerd-identity.$(_l5d_ns).serviceaccount.identity.$(_l5d_ns).$(_l5d_trustdomain)
        - name: LINKERD2_PROXY_DESTINATION_SVC_NAME
          value: linkerd-destination.$(_l5d_ns).serviceaccount.identity.$(_l5d_ns).$(_l5d_trustdomain)
        - name: LINKERD2_PROXY_TAP_SVC_NAME
          value: linkerd-tap.$(_l5d_ns).serviceaccount.identity.$(_l5d_ns).$(_l5d_trustdomain)
        image: gcr.io/linkerd-io/proxy:test-proxy-version
        imagePullPolicy: IfNotPresent
        livenessProbe:
          httpGet:
            path: /live
            port: 4191
          initialDelaySeconds: 10
        name: linkerd-proxy
        ports:
        - containerPort: 4143
          name: linkerd-proxy
        - containerPort: 4191
          name: linkerd-admin
        readinessProbe:
          httpGet:
            path: /ready
            port: 4191
          initialDelaySeconds: 2
        resources:
        securityContext:
          allowPrivilegeEscalation: false
          readOnlyRootFilesystem: true
          runAsUser: 2102
        terminationMessagePolicy: FallbackToLogsOnError
        volumeMounts:
        - mountPath: /var/run/linkerd/identity/end-entity
          name: linkerd-identity-end-entity
      initContainers:
      - args:
        - --incoming-proxy-port
        - "4143"
        - --outgoing-proxy-port
        - "4140"
        - --proxy-uid
        - "2102"
        - --inbound-ports-to-ignore
        - 4190,4191,222
        - --outbound-ports-to-ignore
        - 443,111
        image: gcr.io/linkerd-io/proxy-init:test-proxy-init-version
        imagePullPolicy: IfNotPresent
        name: linkerd-init
        resources:
          limits:
            cpu: "100m"
            memory: "50Mi"
          requests:
            cpu: "10m"
            memory: "10Mi"
        securityContext:
          allowPrivilegeEscalation: false
          capabilities:
            add:
            - NET_ADMIN
            - NET_RAW
          privileged: false
          readOnlyRootFilesystem: true
          runAsNonRoot: false
          runAsUser: 0
        terminationMessagePolicy: FallbackToLogsOnError
      serviceAccountName: linkerd-prometheus
      volumes:
      - name: data
        emptyDir: {}
      - configMap:
          name: linkerd-prometheus-config
        name: prometheus-config
      - emptyDir:
          medium: Memory
        name: linkerd-identity-end-entity
---
# Source: linkerd2/charts/tracing/templates/tracing-rbac.yaml
---
###
### linkerd-collector RBAC
###
---
kind: ServiceAccount
apiVersion: v1
metadata:
  name: linkerd-collector
  namespace: linkerd
  labels:
    linkerd.io/control-plane-component: linkerd-collector
    linkerd.io/control-plane-ns: linkerd
---
###
### linkerd-jaeger RBAC
###
---
kind: ServiceAccount
apiVersion: v1
metadata:
  name: linkerd-jaeger
  namespace: linkerd
  labels:
    linkerd.io/control-plane-component: linkerd-jaeger
    linkerd.io/control-plane-ns: linkerd
---
# Source: linkerd2/charts/tracing/templates/tracing.yaml
---
###
### Tracing Collector Service
###
---
apiVersion: v1
kind: ConfigMap
metadata:
  name: linkerd-collector-config
  namespace: linkerd
  labels:
    linkerd.io/control-plane-component: linkerd-collector
    linkerd.io/control-plane-ns: linkerd
  annotations:
    linkerd.io/created-by: linkerd/helm linkerd-version
data:
  linkerd-collector-config: |
    receivers:
      opencensus:
        port: 55678
      zipkin:
        port: 9411
    queued-exporters:
      jaeger-all-in-one:
        num-workers: 4
        queue-size: 100
        retry-on-failure: true
        sender-type: jaeger-thrift-http
        jaeger-thrift-http:
          collector-endpoint: http://linkerd-jaeger.linkerd:14268/api/traces
          timeout: 5s
---
apiVersion: v1
kind: Service
metadata:
  name: linkerd-collector
  namespace: linkerd
  labels:
    linkerd.io/control-plane-component: linkerd-collector
    linkerd.io/control-plane-ns: linkerd
  annotations:
    linkerd.io/created-by: linkerd/helm linkerd-version
spec:
  type: ClusterIP
  ports:
  - name: opencensus
    port: 55678
    protocol: TCP
    targetPort: 55678
  - name: zipkin
    port: 9411
    protocol: TCP
    targetPort: 9411
  selector:
    linkerd.io/control-plane-component: linkerd-collector
---
apiVersion: apps/v1
kind: Deployment
metadata:
  annotations:
    linkerd.io/created-by: linkerd/helm linkerd-version
  labels:
    app.kubernetes.io/name: linkerd-collector
    app.kubernetes.io/part-of: Linkerd
    app.kubernetes.io/version: linkerd-version
    linkerd.io/control-plane-component: linkerd-collector
    linkerd.io/control-plane-ns: linkerd
  name: linkerd-collector
  namespace: linkerd
spec:
  replicas: 1
  selector:
    matchLabels:
      linkerd.io/control-plane-component: linkerd-collector
      linkerd.io/control-plane-ns: linkerd
      linkerd.io/proxy-deployment: linkerd-collector
  minReadySeconds: 5
  progressDeadlineSeconds: 120
  template:
    metadata:
      annotations:
        linkerd.io/created-by: linkerd/helm linkerd-version
        linkerd.io/identity-mode: default
        linkerd.io/proxy-version: test-proxy-version
        prometheus.io/path: /metrics
        prometheus.io/port: "8888"
        prometheus.io/scrape: "true"
      labels:
        linkerd.io/control-plane-component: linkerd-collector
        linkerd.io/control-plane-ns: linkerd
        linkerd.io/workload-ns: linkerd
        linkerd.io/proxy-deployment: linkerd-collector
    spec:
      containers:
      - command:
        - /occollector_linux
        - --config=/conf/linkerd-collector-config.yaml
        env:
        - name: GOGC
          value: "80"
        image: omnition/opencensus-collector:0.1.11
        imagePullPolicy: IfNotPresent
        livenessProbe:
          httpGet:
            path: /
            port: 13133
        name: oc-collector
        ports:
        - containerPort: 55678
        - containerPort: 9411
        readinessProbe:
          httpGet:
            path: /
            port: 13133
        volumeMounts:
        - mountPath: /conf
          name: linkerd-collector-config-val
      - env:
        - name: LINKERD2_PROXY_LOG
          value: warn,linkerd=info
        - name: LINKERD2_PROXY_LOG_FORMAT
          value: plain
        - name: LINKERD2_PROXY_DESTINATION_SVC_ADDR
          value: linkerd-dst.linkerd.svc.cluster.local:8086
        - name: LINKERD2_PROXY_DESTINATION_GET_NETWORKS
          value: "10.0.0.0/8,172.16.0.0/12,192.168.0.0/16"
        - name: LINKERD2_PROXY_CONTROL_LISTEN_ADDR
          value: 0.0.0.0:4190
        - name: LINKERD2_PROXY_ADMIN_LISTEN_ADDR
          value: 0.0.0.0:4191
        - name: LINKERD2_PROXY_OUTBOUND_LISTEN_ADDR
          value: 127.0.0.1:4140
        - name: LINKERD2_PROXY_INBOUND_LISTEN_ADDR
          value: 0.0.0.0:4143
        - name: LINKERD2_PROXY_DESTINATION_GET_SUFFIXES
          value: svc.cluster.local.
        - name: LINKERD2_PROXY_DESTINATION_PROFILE_SUFFIXES
          value: svc.cluster.local.
        - name: LINKERD2_PROXY_INBOUND_ACCEPT_KEEPALIVE
          value: 10000ms
        - name: LINKERD2_PROXY_OUTBOUND_CONNECT_KEEPALIVE
          value: 10000ms
        - name: _pod_ns
          valueFrom:
            fieldRef:
              fieldPath: metadata.namespace
        - name: LINKERD2_PROXY_DESTINATION_CONTEXT
          value: ns:$(_pod_ns)
        - name: LINKERD2_PROXY_IDENTITY_DIR
          value: /var/run/linkerd/identity/end-entity
        - name: LINKERD2_PROXY_IDENTITY_TRUST_ANCHORS
          value: |
            test-trust-anchor
        - name: LINKERD2_PROXY_IDENTITY_TOKEN_FILE
          value: /var/run/secrets/kubernetes.io/serviceaccount/token
        - name: LINKERD2_PROXY_IDENTITY_SVC_ADDR
          value: linkerd-identity.linkerd.svc.cluster.local:8080
        - name: _pod_sa
          valueFrom:
            fieldRef:
              fieldPath: spec.serviceAccountName
        - name: _l5d_ns
          value: linkerd
        - name: _l5d_trustdomain
          value: test.trust.domain
        - name: LINKERD2_PROXY_IDENTITY_LOCAL_NAME
          value: $(_pod_sa).$(_pod_ns).serviceaccount.identity.$(_l5d_ns).$(_l5d_trustdomain)
        - name: LINKERD2_PROXY_IDENTITY_SVC_NAME
          value: linkerd-identity.$(_l5d_ns).serviceaccount.identity.$(_l5d_ns).$(_l5d_trustdomain)
        - name: LINKERD2_PROXY_DESTINATION_SVC_NAME
          value: linkerd-destination.$(_l5d_ns).serviceaccount.identity.$(_l5d_ns).$(_l5d_trustdomain)
        - name: LINKERD2_PROXY_TAP_SVC_NAME
          value: linkerd-tap.$(_l5d_ns).serviceaccount.identity.$(_l5d_ns).$(_l5d_trustdomain)
        image: gcr.io/linkerd-io/proxy:test-proxy-version
        imagePullPolicy: IfNotPresent
        livenessProbe:
          httpGet:
            path: /live
            port: 4191
          initialDelaySeconds: 10
        name: linkerd-proxy
        ports:
        - containerPort: 4143
          name: linkerd-proxy
        - containerPort: 4191
          name: linkerd-admin
        readinessProbe:
          httpGet:
            path: /ready
            port: 4191
          initialDelaySeconds: 2
        resources:
        securityContext:
          allowPrivilegeEscalation: false
          readOnlyRootFilesystem: true
          runAsUser: 2102
        terminationMessagePolicy: FallbackToLogsOnError
        volumeMounts:
        - mountPath: /var/run/linkerd/identity/end-entity
          name: linkerd-identity-end-entity
      initContainers:
      - args:
        - --incoming-proxy-port
        - "4143"
        - --outgoing-proxy-port
        - "4140"
        - --proxy-uid
        - "2102"
        - --inbound-ports-to-ignore
        - 4190,4191,222
        - --outbound-ports-to-ignore
        - 443,111
        image: gcr.io/linkerd-io/proxy-init:test-proxy-init-version
        imagePullPolicy: IfNotPresent
        name: linkerd-init
        resources:
          limits:
            cpu: "100m"
            memory: "50Mi"
          requests:
            cpu: "10m"
            memory: "10Mi"
        securityContext:
          allowPrivilegeEscalation: false
          capabilities:
            add:
            - NET_ADMIN
            - NET_RAW
          privileged: false
          readOnlyRootFilesystem: true
          runAsNonRoot: false
          runAsUser: 0
        terminationMessagePolicy: FallbackToLogsOnError
      serviceAccountName: linkerd-collector
      volumes:
      - configMap:
          items:
          - key: linkerd-collector-config
            path: linkerd-collector-config.yaml
          name: linkerd-collector-config
        name: linkerd-collector-config-val
      - emptyDir:
          medium: Memory
        name: linkerd-identity-end-entity
---
###
### Tracing Jaeger Service
###
---
apiVersion: v1
kind: Service
metadata:
  name: linkerd-jaeger
  namespace: linkerd
  labels:
    linkerd.io/control-plane-component: linkerd-jaeger
    linkerd.io/control-plane-ns: linkerd
  annotations:
    linkerd.io/created-by: linkerd/helm linkerd-version
spec:
  type: ClusterIP
  selector:
    linkerd.io/control-plane-component: linkerd-jaeger
  ports:
    - name: collection
      port: 14268
    - name: ui
      port: 16686
---
apiVersion: apps/v1
kind: Deployment
metadata:
  annotations:
    linkerd.io/created-by: linkerd/helm linkerd-version
  labels:
    app.kubernetes.io/name: linkerd-jaeger
    app.kubernetes.io/part-of: Linkerd
    app.kubernetes.io/version: linkerd-version
    linkerd.io/control-plane-component: linkerd-jaeger
    linkerd.io/control-plane-ns: linkerd
  name: linkerd-jaeger
  namespace: linkerd
spec:
  replicas: 1
  selector:
    matchLabels:
      linkerd.io/control-plane-component: linkerd-jaeger
      linkerd.io/control-plane-ns: linkerd
      linkerd.io/proxy-deployment: linkerd-jaeger
  template:
    metadata:
      annotations:
        linkerd.io/created-by: linkerd/helm linkerd-version
        linkerd.io/identity-mode: default
        linkerd.io/proxy-version: test-proxy-version
        prometheus.io/path: /metrics
        prometheus.io/port: "8888"
        prometheus.io/scrape: "true"
      labels:
        linkerd.io/control-plane-component: linkerd-jaeger
        linkerd.io/control-plane-ns: linkerd
        linkerd.io/workload-ns: linkerd
        linkerd.io/proxy-deployment: linkerd-jaeger
    spec:
      containers:
      - args:
        - --query.base-path=/jaeger
        image: jaegertracing/all-in-one:1.17.1
        imagePullPolicy: IfNotPresent
        name: jaeger
        ports:
        - containerPort: 14268
          name: collection
        - containerPort: 16686
          name: ui
      - env:
        - name: LINKERD2_PROXY_LOG
          value: warn,linkerd=info
        - name: LINKERD2_PROXY_LOG_FORMAT
          value: plain
        - name: LINKERD2_PROXY_DESTINATION_SVC_ADDR
          value: linkerd-dst.linkerd.svc.cluster.local:8086
        - name: LINKERD2_PROXY_DESTINATION_GET_NETWORKS
          value: "10.0.0.0/8,172.16.0.0/12,192.168.0.0/16"
        - name: LINKERD2_PROXY_CONTROL_LISTEN_ADDR
          value: 0.0.0.0:4190
        - name: LINKERD2_PROXY_ADMIN_LISTEN_ADDR
          value: 0.0.0.0:4191
        - name: LINKERD2_PROXY_OUTBOUND_LISTEN_ADDR
          value: 127.0.0.1:4140
        - name: LINKERD2_PROXY_INBOUND_LISTEN_ADDR
          value: 0.0.0.0:4143
        - name: LINKERD2_PROXY_DESTINATION_GET_SUFFIXES
          value: svc.cluster.local.
        - name: LINKERD2_PROXY_DESTINATION_PROFILE_SUFFIXES
          value: svc.cluster.local.
        - name: LINKERD2_PROXY_INBOUND_ACCEPT_KEEPALIVE
          value: 10000ms
        - name: LINKERD2_PROXY_OUTBOUND_CONNECT_KEEPALIVE
          value: 10000ms
        - name: _pod_ns
          valueFrom:
            fieldRef:
              fieldPath: metadata.namespace
        - name: LINKERD2_PROXY_DESTINATION_CONTEXT
          value: ns:$(_pod_ns)
        - name: LINKERD2_PROXY_IDENTITY_DIR
          value: /var/run/linkerd/identity/end-entity
        - name: LINKERD2_PROXY_IDENTITY_TRUST_ANCHORS
          value: |
            test-trust-anchor
        - name: LINKERD2_PROXY_IDENTITY_TOKEN_FILE
          value: /var/run/secrets/kubernetes.io/serviceaccount/token
        - name: LINKERD2_PROXY_IDENTITY_SVC_ADDR
          value: linkerd-identity.linkerd.svc.cluster.local:8080
        - name: _pod_sa
          valueFrom:
            fieldRef:
              fieldPath: spec.serviceAccountName
        - name: _l5d_ns
          value: linkerd
        - name: _l5d_trustdomain
          value: test.trust.domain
        - name: LINKERD2_PROXY_IDENTITY_LOCAL_NAME
          value: $(_pod_sa).$(_pod_ns).serviceaccount.identity.$(_l5d_ns).$(_l5d_trustdomain)
        - name: LINKERD2_PROXY_IDENTITY_SVC_NAME
          value: linkerd-identity.$(_l5d_ns).serviceaccount.identity.$(_l5d_ns).$(_l5d_trustdomain)
        - name: LINKERD2_PROXY_DESTINATION_SVC_NAME
          value: linkerd-destination.$(_l5d_ns).serviceaccount.identity.$(_l5d_ns).$(_l5d_trustdomain)
        - name: LINKERD2_PROXY_TAP_SVC_NAME
          value: linkerd-tap.$(_l5d_ns).serviceaccount.identity.$(_l5d_ns).$(_l5d_trustdomain)
        image: gcr.io/linkerd-io/proxy:test-proxy-version
        imagePullPolicy: IfNotPresent
        livenessProbe:
          httpGet:
            path: /live
            port: 4191
          initialDelaySeconds: 10
        name: linkerd-proxy
        ports:
        - containerPort: 4143
          name: linkerd-proxy
        - containerPort: 4191
          name: linkerd-admin
        readinessProbe:
          httpGet:
            path: /ready
            port: 4191
          initialDelaySeconds: 2
        resources:
        securityContext:
          allowPrivilegeEscalation: false
          readOnlyRootFilesystem: true
          runAsUser: 2102
        terminationMessagePolicy: FallbackToLogsOnError
        volumeMounts:
        - mountPath: /var/run/linkerd/identity/end-entity
          name: linkerd-identity-end-entity
      initContainers:
      - args:
        - --incoming-proxy-port
        - "4143"
        - --outgoing-proxy-port
        - "4140"
        - --proxy-uid
        - "2102"
        - --inbound-ports-to-ignore
        - 4190,4191,222
        - --outbound-ports-to-ignore
        - 443,111
        image: gcr.io/linkerd-io/proxy-init:test-proxy-init-version
        imagePullPolicy: IfNotPresent
        name: linkerd-init
        resources:
          limits:
            cpu: "100m"
            memory: "50Mi"
          requests:
            cpu: "10m"
            memory: "10Mi"
        securityContext:
          allowPrivilegeEscalation: false
          capabilities:
            add:
            - NET_ADMIN
            - NET_RAW
          privileged: false
          readOnlyRootFilesystem: true
          runAsNonRoot: false
          runAsUser: 0
        terminationMessagePolicy: FallbackToLogsOnError
      dnsPolicy: ClusterFirst
      serviceAccountName: linkerd-jaeger
      volumes:
      - emptyDir:
          medium: Memory
        name: linkerd-identity-end-entity<|MERGE_RESOLUTION|>--- conflicted
+++ resolved
@@ -1881,8 +1881,6 @@
             path: /ready
             port: 9995
         securityContext:
-<<<<<<< HEAD
-=======
           runAsNonRoot: true
           runAsUser: 65534
           runAsGroup: 65534
@@ -2084,7 +2082,6 @@
             path: /ready
             port: 9995
         securityContext:
->>>>>>> bb0b71c6
           runAsUser: 2103
         volumeMounts:
         - mountPath: /var/run/linkerd/config
