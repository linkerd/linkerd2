---
# Source: linkerd2/templates/namespace.yaml
---
###
### Linkerd Namespace
###
---
kind: Namespace
apiVersion: v1
metadata:
  name: linkerd
  annotations:
    linkerd.io/inject: disabled
  labels:
    linkerd.io/is-control-plane: "true"
    config.linkerd.io/admission-webhooks: disabled
    linkerd.io/control-plane-ns: linkerd
---
# Source: linkerd2/templates/identity-rbac.yaml
---
###
### Identity Controller Service RBAC
###
---
kind: ClusterRole
apiVersion: rbac.authorization.k8s.io/v1
metadata:
  name: linkerd-linkerd-identity
  labels:
    linkerd.io/control-plane-component: identity
    linkerd.io/control-plane-ns: linkerd
rules:
- apiGroups: ["authentication.k8s.io"]
  resources: ["tokenreviews"]
  verbs: ["create"]
- apiGroups: ["apps"]
  resources: ["deployments"]
  verbs: ["get"]
- apiGroups: [""]
  resources: ["events"]
  verbs: ["create", "patch"]
---
kind: ClusterRoleBinding
apiVersion: rbac.authorization.k8s.io/v1
metadata:
  name: linkerd-linkerd-identity
  labels:
    linkerd.io/control-plane-component: identity
    linkerd.io/control-plane-ns: linkerd
roleRef:
  apiGroup: rbac.authorization.k8s.io
  kind: ClusterRole
  name: linkerd-linkerd-identity
subjects:
- kind: ServiceAccount
  name: linkerd-identity
  namespace: linkerd
---
kind: ServiceAccount
apiVersion: v1
metadata:
  name: linkerd-identity
  namespace: linkerd
  labels:
    linkerd.io/control-plane-component: identity
    linkerd.io/control-plane-ns: linkerd
---
# Source: linkerd2/templates/controller-rbac.yaml
---
###
### Controller RBAC
###
---
kind: ClusterRole
apiVersion: rbac.authorization.k8s.io/v1
metadata:
  name: linkerd-linkerd-controller
  labels:
    linkerd.io/control-plane-component: controller
    linkerd.io/control-plane-ns: linkerd
rules:
- apiGroups: ["extensions", "apps"]
  resources: ["daemonsets", "deployments", "replicasets", "statefulsets"]
  verbs: ["list", "get", "watch"]
- apiGroups: ["extensions", "batch"]
  resources: ["cronjobs", "jobs"]
  verbs: ["list" , "get", "watch"]
- apiGroups: [""]
  resources: ["pods", "endpoints", "services", "replicationcontrollers", "namespaces"]
  verbs: ["list", "get", "watch"]
- apiGroups: ["linkerd.io"]
  resources: ["serviceprofiles"]
  verbs: ["list", "get", "watch"]
- apiGroups: ["split.smi-spec.io"]
  resources: ["trafficsplits"]
  verbs: ["list", "get", "watch"]
---
kind: ClusterRoleBinding
apiVersion: rbac.authorization.k8s.io/v1
metadata:
  name: linkerd-linkerd-controller
  labels:
    linkerd.io/control-plane-component: controller
    linkerd.io/control-plane-ns: linkerd
roleRef:
  apiGroup: rbac.authorization.k8s.io
  kind: ClusterRole
  name: linkerd-linkerd-controller
subjects:
- kind: ServiceAccount
  name: linkerd-controller
  namespace: linkerd
---
kind: ServiceAccount
apiVersion: v1
metadata:
  name: linkerd-controller
  namespace: linkerd
  labels:
    linkerd.io/control-plane-component: controller
    linkerd.io/control-plane-ns: linkerd
---
# Source: linkerd2/templates/destination-rbac.yaml
---
###
### Destination Controller Service
###
---
kind: ClusterRole
apiVersion: rbac.authorization.k8s.io/v1
metadata:
  name: linkerd-linkerd-destination
  labels:
    linkerd.io/control-plane-component: destination
    linkerd.io/control-plane-ns: linkerd
rules:
- apiGroups: ["apps"]
  resources: ["replicasets"]
  verbs: ["list", "get", "watch"]
- apiGroups: ["batch"]
  resources: ["jobs"]
  verbs: ["list", "get", "watch"]
- apiGroups: [""]
  resources: ["pods", "endpoints", "services"]
  verbs: ["list", "get", "watch"]
- apiGroups: ["linkerd.io"]
  resources: ["serviceprofiles"]
  verbs: ["list", "get", "watch"]
- apiGroups: ["split.smi-spec.io"]
  resources: ["trafficsplits"]
  verbs: ["list", "get", "watch"]
---
kind: ClusterRoleBinding
apiVersion: rbac.authorization.k8s.io/v1
metadata:
  name: linkerd-linkerd-destination
  labels:
    linkerd.io/control-plane-component: destination
    linkerd.io/control-plane-ns: linkerd
roleRef:
  apiGroup: rbac.authorization.k8s.io
  kind: ClusterRole
  name: linkerd-linkerd-destination
subjects:
- kind: ServiceAccount
  name: linkerd-destination
  namespace: linkerd
---
kind: ServiceAccount
apiVersion: v1
metadata:
  name: linkerd-destination
  namespace: linkerd
  labels:
    linkerd.io/control-plane-component: destination
    linkerd.io/control-plane-ns: linkerd
---
# Source: linkerd2/templates/heartbeat-rbac.yaml
---
###
### Heartbeat RBAC
###
---
apiVersion: rbac.authorization.k8s.io/v1
kind: Role
metadata:
  name: linkerd-heartbeat
  namespace: linkerd
  labels:
    linkerd.io/control-plane-ns: linkerd
rules:
- apiGroups: [""]
  resources: ["configmaps"]
  verbs: ["get"]
  resourceNames: ["linkerd-config"]
---
apiVersion: rbac.authorization.k8s.io/v1
kind: RoleBinding
metadata:
  name: linkerd-heartbeat
  namespace: linkerd
  labels:
    linkerd.io/control-plane-ns: linkerd
roleRef:
  kind: Role
  name: linkerd-heartbeat
  apiGroup: rbac.authorization.k8s.io
subjects:
- kind: ServiceAccount
  name: linkerd-heartbeat
  namespace: linkerd
---
kind: ServiceAccount
apiVersion: v1
metadata:
  name: linkerd-heartbeat
  namespace: linkerd
  labels:
    linkerd.io/control-plane-component: heartbeat
    linkerd.io/control-plane-ns: linkerd
---
# Source: linkerd2/templates/web-rbac.yaml
---
###
### Web RBAC
###
---
apiVersion: rbac.authorization.k8s.io/v1
kind: Role
metadata:
  name: linkerd-web
  namespace: linkerd
  labels:
    linkerd.io/control-plane-component: web
    linkerd.io/control-plane-ns: linkerd
rules:
- apiGroups: [""]
  resources: ["configmaps"]
  verbs: ["get"]
  resourceNames: ["linkerd-config"]
- apiGroups: [""]
  resources: ["namespaces", "configmaps"]
  verbs: ["get"]
- apiGroups: [""]
  resources: ["serviceaccounts", "pods"]
  verbs: ["list"]
- apiGroups: ["apps"]
  resources: ["replicasets"]
  verbs: ["list"]
---
apiVersion: rbac.authorization.k8s.io/v1
kind: RoleBinding
metadata:
  name: linkerd-web
  namespace: linkerd
  labels:
    linkerd.io/control-plane-component: web
    linkerd.io/control-plane-ns: linkerd
roleRef:
  kind: Role
  name: linkerd-web
  apiGroup: rbac.authorization.k8s.io
subjects:
- kind: ServiceAccount
  name: linkerd-web
  namespace: linkerd
---
apiVersion: rbac.authorization.k8s.io/v1
kind: ClusterRole
metadata:
  name: linkerd-linkerd-web-check
  labels:
    linkerd.io/control-plane-component: web
    linkerd.io/control-plane-ns: linkerd
rules:
- apiGroups: ["rbac.authorization.k8s.io"]
  resources: ["clusterroles", "clusterrolebindings"]
  verbs: ["list"]
- apiGroups: ["apiextensions.k8s.io"]
  resources: ["customresourcedefinitions"]
  verbs: ["list"]
- apiGroups: ["admissionregistration.k8s.io"]
  resources: ["mutatingwebhookconfigurations", "validatingwebhookconfigurations"]
  verbs: ["list"]
- apiGroups: ["policy"]
  resources: ["podsecuritypolicies"]
  verbs: ["list"]
- apiGroups: ["linkerd.io"]
  resources: ["serviceprofiles"]
  verbs: ["list"]
- apiGroups: ["apiregistration.k8s.io"]
  resources: ["apiservices"]
  verbs: ["get"]
---
apiVersion: rbac.authorization.k8s.io/v1
kind: ClusterRoleBinding
metadata:
  name: linkerd-linkerd-web-check
  labels:
    linkerd.io/control-plane-component: web
    linkerd.io/control-plane-ns: linkerd
roleRef:
  kind: ClusterRole
  name: linkerd-linkerd-web-check
  apiGroup: rbac.authorization.k8s.io
subjects:
- kind: ServiceAccount
  name: linkerd-web
  namespace: linkerd
---
kind: ClusterRoleBinding
apiVersion: rbac.authorization.k8s.io/v1
metadata:
  name: linkerd-linkerd-web-admin
  labels:
    linkerd.io/control-plane-component: web
    linkerd.io/control-plane-ns: linkerd
roleRef:
  apiGroup: rbac.authorization.k8s.io
  kind: ClusterRole
  name: linkerd-linkerd-tap-admin
subjects:
- kind: ServiceAccount
  name: linkerd-web
  namespace: linkerd
---
kind: ServiceAccount
apiVersion: v1
metadata:
  name: linkerd-web
  namespace: linkerd
  labels:
    linkerd.io/control-plane-component: web
    linkerd.io/control-plane-ns: linkerd
---
# Source: linkerd2/templates/serviceprofile-crd.yaml
---
###
### Service Profile CRD
###
---
apiVersion: apiextensions.k8s.io/v1beta1
kind: CustomResourceDefinition
metadata:
  name: serviceprofiles.linkerd.io
  annotations:
    linkerd.io/created-by: linkerd/helm linkerd-version
  labels:
    linkerd.io/control-plane-ns: linkerd
spec:
  group: linkerd.io
  versions:
  - name: v1alpha1
    served: true
    storage: false
  - name: v1alpha2
    served: true
    storage: true
  scope: Namespaced
  names:
    plural: serviceprofiles
    singular: serviceprofile
    kind: ServiceProfile
    shortNames:
    - sp
---
# Source: linkerd2/templates/trafficsplit-crd.yaml
---
###
### TrafficSplit CRD
### Copied from https://github.com/deislabs/smi-sdk-go/blob/cea7e1e9372304bbb6c74a3f6ca788d9eaa9cc58/crds/split.yaml
###
---
apiVersion: apiextensions.k8s.io/v1beta1
kind: CustomResourceDefinition
metadata:
  name: trafficsplits.split.smi-spec.io
  annotations:
    linkerd.io/created-by: linkerd/helm linkerd-version
  labels:
    linkerd.io/control-plane-ns: linkerd
spec:
  group: split.smi-spec.io
  version: v1alpha1
  scope: Namespaced
  names:
    kind: TrafficSplit
    shortNames:
      - ts
    plural: trafficsplits
    singular: trafficsplit
  additionalPrinterColumns:
  - name: Service
    type: string
    description: The apex service of this split.
    JSONPath: .spec.service
---
# Source: linkerd2/templates/proxy-injector-rbac.yaml
---
###
### Proxy Injector RBAC
###
---
kind: ClusterRole
apiVersion: rbac.authorization.k8s.io/v1
metadata:
  name: linkerd-linkerd-proxy-injector
  labels:
    linkerd.io/control-plane-component: proxy-injector
    linkerd.io/control-plane-ns: linkerd
rules:
- apiGroups: [""]
  resources: ["events"]
  verbs: ["create", "patch"]
- apiGroups: [""]
  resources: ["namespaces", "replicationcontrollers"]
  verbs: ["list", "get", "watch"]
- apiGroups: [""]
  resources: ["pods"]
  verbs: ["list", "watch"]
- apiGroups: ["extensions", "apps"]
  resources: ["deployments", "replicasets", "daemonsets", "statefulsets"]
  verbs: ["list", "get", "watch"]
- apiGroups: ["extensions", "batch"]
  resources: ["cronjobs", "jobs"]
  verbs: ["list", "get", "watch"]
---
kind: ClusterRoleBinding
apiVersion: rbac.authorization.k8s.io/v1
metadata:
  name: linkerd-linkerd-proxy-injector
  labels:
    linkerd.io/control-plane-component: proxy-injector
    linkerd.io/control-plane-ns: linkerd
subjects:
- kind: ServiceAccount
  name: linkerd-proxy-injector
  namespace: linkerd
  apiGroup: ""
roleRef:
  kind: ClusterRole
  name: linkerd-linkerd-proxy-injector
  apiGroup: rbac.authorization.k8s.io
---
kind: ServiceAccount
apiVersion: v1
metadata:
  name: linkerd-proxy-injector
  namespace: linkerd
  labels:
    linkerd.io/control-plane-component: proxy-injector
    linkerd.io/control-plane-ns: linkerd
---
kind: Secret
apiVersion: v1
metadata:
  name: linkerd-proxy-injector-tls
  namespace: linkerd
  labels:
    linkerd.io/control-plane-component: proxy-injector
    linkerd.io/control-plane-ns: linkerd
  annotations:
    linkerd.io/created-by: linkerd/helm linkerd-version
type: Opaque
data:
  crt.pem: dGVzdC1wcm94eS1pbmplY3Rvci1jcnQtcGVt
  key.pem: dGVzdC1wcm94eS1pbmplY3Rvci1rZXktcGVt
---
apiVersion: admissionregistration.k8s.io/v1beta1
kind: MutatingWebhookConfiguration
metadata:
  name: linkerd-proxy-injector-webhook-config
  labels:
    linkerd.io/control-plane-component: proxy-injector
    linkerd.io/control-plane-ns: linkerd
webhooks:
- name: linkerd-proxy-injector.linkerd.io
  namespaceSelector:
    matchExpressions:
    - key: config.linkerd.io/admission-webhooks
      operator: NotIn
      values:
      - disabled
  clientConfig:
    service:
      name: linkerd-proxy-injector
      namespace: linkerd
      path: "/"
    caBundle: dGVzdC1wcm94eS1pbmplY3Rvci1jYS1idW5kbGU=
  failurePolicy: Ignore
  rules:
  - operations: [ "CREATE" ]
    apiGroups: [""]
    apiVersions: ["v1"]
    resources: ["pods"]
  sideEffects: None
---
# Source: linkerd2/templates/sp-validator-rbac.yaml
---
###
### Service Profile Validator RBAC
###
---
kind: ClusterRole
apiVersion: rbac.authorization.k8s.io/v1
metadata:
  name: linkerd-linkerd-sp-validator
  labels:
    linkerd.io/control-plane-component: sp-validator
    linkerd.io/control-plane-ns: linkerd
rules:
- apiGroups: [""]
  resources: ["pods"]
  verbs: ["list"]
---
kind: ClusterRoleBinding
apiVersion: rbac.authorization.k8s.io/v1
metadata:
  name: linkerd-linkerd-sp-validator
  labels:
    linkerd.io/control-plane-component: sp-validator
    linkerd.io/control-plane-ns: linkerd
subjects:
- kind: ServiceAccount
  name: linkerd-sp-validator
  namespace: linkerd
  apiGroup: ""
roleRef:
  kind: ClusterRole
  name: linkerd-linkerd-sp-validator
  apiGroup: rbac.authorization.k8s.io
---
kind: ServiceAccount
apiVersion: v1
metadata:
  name: linkerd-sp-validator
  namespace: linkerd
  labels:
    linkerd.io/control-plane-component: sp-validator
    linkerd.io/control-plane-ns: linkerd
---
kind: Secret
apiVersion: v1
metadata:
  name: linkerd-sp-validator-tls
  namespace: linkerd
  labels:
    linkerd.io/control-plane-component: sp-validator
    linkerd.io/control-plane-ns: linkerd
  annotations:
    linkerd.io/created-by: linkerd/helm linkerd-version
type: Opaque
data:
  crt.pem: dGVzdC1wcm9maWxlLXZhbGlkYXRvci1jcnQtcGVt
  key.pem: dGVzdC1wcm9maWxlLXZhbGlkYXRvci1rZXktcGVt
---
apiVersion: admissionregistration.k8s.io/v1beta1
kind: ValidatingWebhookConfiguration
metadata:
  name: linkerd-sp-validator-webhook-config
  labels:
    linkerd.io/control-plane-component: sp-validator
    linkerd.io/control-plane-ns: linkerd
webhooks:
- name: linkerd-sp-validator.linkerd.io
  namespaceSelector:
    matchExpressions:
    - key: config.linkerd.io/admission-webhooks
      operator: NotIn
      values:
      - disabled
  clientConfig:
    service:
      name: linkerd-sp-validator
      namespace: linkerd
      path: "/"
    caBundle: dGVzdC1wcm9maWxlLXZhbGlkYXRvci1jYS1idW5kbGU=
  failurePolicy: Ignore
  rules:
  - operations: [ "CREATE" , "UPDATE" ]
    apiGroups: ["linkerd.io"]
    apiVersions: ["v1alpha1", "v1alpha2"]
    resources: ["serviceprofiles"]
  sideEffects: None
---
# Source: linkerd2/templates/tap-rbac.yaml
---
###
### Tap RBAC
###
---
kind: ClusterRole
apiVersion: rbac.authorization.k8s.io/v1
metadata:
  name: linkerd-linkerd-tap
  labels:
    linkerd.io/control-plane-component: tap
    linkerd.io/control-plane-ns: linkerd
rules:
- apiGroups: [""]
  resources: ["pods", "services", "replicationcontrollers", "namespaces", "nodes"]
  verbs: ["list", "get", "watch"]
- apiGroups: ["extensions", "apps"]
  resources: ["daemonsets", "deployments", "replicasets", "statefulsets"]
  verbs: ["list", "get", "watch"]
- apiGroups: ["extensions", "batch"]
  resources: ["cronjobs", "jobs"]
  verbs: ["list" , "get", "watch"]
---
kind: ClusterRole
apiVersion: rbac.authorization.k8s.io/v1
metadata:
  name: linkerd-linkerd-tap-admin
  labels:
    linkerd.io/control-plane-component: tap
    linkerd.io/control-plane-ns: linkerd
rules:
- apiGroups: ["tap.linkerd.io"]
  resources: ["*"]
  verbs: ["watch"]
---
kind: ClusterRoleBinding
apiVersion: rbac.authorization.k8s.io/v1
metadata:
  name: linkerd-linkerd-tap
  labels:
    linkerd.io/control-plane-component: tap
    linkerd.io/control-plane-ns: linkerd
roleRef:
  apiGroup: rbac.authorization.k8s.io
  kind: ClusterRole
  name: linkerd-linkerd-tap
subjects:
- kind: ServiceAccount
  name: linkerd-tap
  namespace: linkerd
---
apiVersion: rbac.authorization.k8s.io/v1
kind: ClusterRoleBinding
metadata:
  name: linkerd-linkerd-tap-auth-delegator
  labels:
    linkerd.io/control-plane-component: tap
    linkerd.io/control-plane-ns: linkerd
roleRef:
  apiGroup: rbac.authorization.k8s.io
  kind: ClusterRole
  name: system:auth-delegator
subjects:
- kind: ServiceAccount
  name: linkerd-tap
  namespace: linkerd
---
kind: ServiceAccount
apiVersion: v1
metadata:
  name: linkerd-tap
  namespace: linkerd
  labels:
    linkerd.io/control-plane-component: tap
    linkerd.io/control-plane-ns: linkerd
---
apiVersion: rbac.authorization.k8s.io/v1
kind: RoleBinding
metadata:
  name: linkerd-linkerd-tap-auth-reader
  namespace: kube-system
  labels:
    linkerd.io/control-plane-component: tap
    linkerd.io/control-plane-ns: linkerd
roleRef:
  apiGroup: rbac.authorization.k8s.io
  kind: Role
  name: extension-apiserver-authentication-reader
subjects:
- kind: ServiceAccount
  name: linkerd-tap
  namespace: linkerd
---
kind: Secret
apiVersion: v1
metadata:
  name: linkerd-tap-tls
  namespace: linkerd
  labels:
    linkerd.io/control-plane-component: tap
    linkerd.io/control-plane-ns: linkerd
  annotations:
    linkerd.io/created-by: linkerd/helm linkerd-version
type: Opaque
data:
  crt.pem: dGVzdC10YXAtY3J0LXBlbQ==
  key.pem: dGVzdC10YXAta2V5LXBlbQ==
---
apiVersion: apiregistration.k8s.io/v1
kind: APIService
metadata:
  name: v1alpha1.tap.linkerd.io
  labels:
    linkerd.io/control-plane-component: tap
    linkerd.io/control-plane-ns: linkerd
spec:
  group: tap.linkerd.io
  version: v1alpha1
  groupPriorityMinimum: 1000
  versionPriority: 100
  service:
    name: linkerd-tap
    namespace: linkerd
  caBundle: dGVzdC10YXAtY2EtYnVuZGxl
---
# Source: linkerd2/templates/psp.yaml
---
###
### Control Plane PSP
###
---
apiVersion: policy/v1beta1
kind: PodSecurityPolicy
metadata:
  name: linkerd-linkerd-control-plane
  labels:
    linkerd.io/control-plane-ns: linkerd
spec:
  allowPrivilegeEscalation: false
  readOnlyRootFilesystem: true
  allowedCapabilities:
  - NET_ADMIN
  - NET_RAW
  requiredDropCapabilities:
  - ALL
  hostNetwork: false
  hostIPC: false
  hostPID: false
  seLinux:
    rule: RunAsAny
  runAsUser:
    rule: RunAsAny
  supplementalGroups:
    rule: MustRunAs
    ranges:
    - min: 1
      max: 65535
  fsGroup:
    rule: MustRunAs
    ranges:
    - min: 1
      max: 65535
  volumes:
  - configMap
  - emptyDir
  - secret
  - projected
  - downwardAPI
  - persistentVolumeClaim
---
apiVersion: rbac.authorization.k8s.io/v1
kind: Role
metadata:
  name: linkerd-psp
  namespace: linkerd
  labels:
    linkerd.io/control-plane-ns: linkerd
rules:
- apiGroups: ['policy', 'extensions']
  resources: ['podsecuritypolicies']
  verbs: ['use']
  resourceNames:
  - linkerd-linkerd-control-plane
---
apiVersion: rbac.authorization.k8s.io/v1
kind: RoleBinding
metadata:
  name: linkerd-psp
  namespace: linkerd
  labels:
    linkerd.io/control-plane-ns: linkerd
roleRef:
  kind: Role
  name: linkerd-psp
  apiGroup: rbac.authorization.k8s.io
subjects:
- kind: ServiceAccount
  name: linkerd-controller
  namespace: linkerd
- kind: ServiceAccount
  name: linkerd-destination
  namespace: linkerd
- kind: ServiceAccount
  name: linkerd-grafana
  namespace: linkerd
- kind: ServiceAccount
  name: linkerd-heartbeat
  namespace: linkerd
- kind: ServiceAccount
  name: linkerd-identity
  namespace: linkerd
- kind: ServiceAccount
  name: linkerd-prometheus
  namespace: linkerd
- kind: ServiceAccount
  name: linkerd-proxy-injector
  namespace: linkerd
- kind: ServiceAccount
  name: linkerd-sp-validator
  namespace: linkerd
- kind: ServiceAccount
  name: linkerd-tap
  namespace: linkerd
- kind: ServiceAccount
  name: linkerd-web
  namespace: linkerd
---
# Source: linkerd2/templates/smi-metrics-rbac.yaml

---
# Source: linkerd2/templates/config.yaml
---
kind: ConfigMap
apiVersion: v1
metadata:
  name: linkerd-config
  namespace: linkerd
  labels:
    linkerd.io/control-plane-component: controller
    linkerd.io/control-plane-ns: linkerd
  annotations:
    linkerd.io/created-by: linkerd/helm linkerd-version
data:
  global: |
    {
      "linkerdNamespace": "linkerd",
      "cniEnabled": false,
      "version": "linkerd-version",
      "identityContext":{
        "trustDomain": "test.trust.domain",
        "trustAnchorsPem": "test-trust-anchor",
        "issuanceLifetime": "86400s",
        "clockSkewAllowance": "20s",
        "scheme": "linkerd.io/tls"
      },
      "autoInjectContext": null,
      "omitWebhookSideEffects": false,
      "clusterDomain": "cluster.local"
    }
  proxy: |
    {
      "proxyImage":{
        "imageName":"gcr.io/linkerd-io/proxy",
        "pullPolicy":"IfNotPresent"
      },
      "proxyInitImage":{
        "imageName":"gcr.io/linkerd-io/proxy-init",
        "pullPolicy":"IfNotPresent"
      },
      "controlPort":{
        "port": 4190
      },
      "ignoreInboundPorts":[{"port":222}],
      "ignoreOutboundPorts":[{"port":111}],
      "inboundPort":{
        "port": 4143
      },
      "adminPort":{
        "port": 4191
      },
      "outboundPort":{
        "port": 4140
      },
      "resource":{
        "requestCpu": "",
        "limitCpu": "",
        "requestMemory": "",
        "limitMemory": ""
      },
      "proxyUid": 2102,
      "logLevel":{
        "level": "warn,linkerd=info"
      },
      "disableExternalProfiles": true,
      "proxyVersion": "test-proxy-version",
      "proxyInitImageVersion": "test-proxy-init-version",
      "debugImage":{
        "imageName":"gcr.io/linkerd-io/debug",
        "pullPolicy":"IfNotPresent"
      },
      "debugImageVersion": "test-debug-version",
      "destinationGetNetworks": "10.0.0.0/8,172.16.0.0/12,192.168.0.0/16"
    }
  install: |
    {
      "cliVersion":"linkerd-version",
      "flags":[]
    }
---
# Source: linkerd2/templates/identity.yaml
---
###
### Identity Controller Service
###
---
kind: Secret
apiVersion: v1
metadata:
  name: linkerd-identity-issuer
  namespace: linkerd
  labels:
    linkerd.io/control-plane-component: identity
    linkerd.io/control-plane-ns: linkerd
  annotations:
    linkerd.io/created-by: linkerd/helm linkerd-version
    linkerd.io/identity-issuer-expiry: Jul 30 17:21:14 2020
data:
  crt.pem: dGVzdC1jcnQtcGVt
  key.pem: dGVzdC1rZXktcGVt
---
kind: Service
apiVersion: v1
metadata:
  name: linkerd-identity
  namespace: linkerd
  labels:
    linkerd.io/control-plane-component: identity
    linkerd.io/control-plane-ns: linkerd
  annotations:
    linkerd.io/created-by: linkerd/helm linkerd-version
spec:
  type: ClusterIP
  selector:
    linkerd.io/control-plane-component: identity
  ports:
  - name: grpc
    port: 8080
    targetPort: 8080
---
apiVersion: apps/v1
kind: Deployment
metadata:
  annotations:
    linkerd.io/created-by: linkerd/helm linkerd-version
  labels:
    app.kubernetes.io/name: identity
    app.kubernetes.io/part-of: Linkerd
    app.kubernetes.io/version: linkerd-version
    linkerd.io/control-plane-component: identity
    linkerd.io/control-plane-ns: linkerd
  name: linkerd-identity
  namespace: linkerd
spec:
  replicas: 1
  selector:
    matchLabels:
      linkerd.io/control-plane-component: identity
      linkerd.io/control-plane-ns: linkerd
      linkerd.io/proxy-deployment: linkerd-identity
  template:
    metadata:
      annotations:
        linkerd.io/created-by: linkerd/helm linkerd-version
        linkerd.io/identity-mode: default
        linkerd.io/proxy-version: test-proxy-version
      labels:
        linkerd.io/control-plane-component: identity
        linkerd.io/control-plane-ns: linkerd
        linkerd.io/workload-ns: linkerd
        linkerd.io/proxy-deployment: linkerd-identity
    spec:
      nodeSelector:
        beta.kubernetes.io/os: linux
      containers:
      - args:
        - identity
        - -log-level=
        image: gcr.io/linkerd-io/controller:linkerd-version
        imagePullPolicy: IfNotPresent
        livenessProbe:
          httpGet:
            path: /ping
            port: 9990
          initialDelaySeconds: 10
        name: identity
        ports:
        - containerPort: 8080
          name: grpc
        - containerPort: 9990
          name: admin-http
        readinessProbe:
          failureThreshold: 7
          httpGet:
            path: /ready
            port: 9990
        securityContext:
          runAsUser: 2103
        volumeMounts:
        - mountPath: /var/run/linkerd/config
          name: config
        - mountPath: /var/run/linkerd/identity/issuer
          name: identity-issuer
      - env:
        - name: LINKERD2_PROXY_LOG
          value: warn,linkerd=info
        - name: LINKERD2_PROXY_DESTINATION_SVC_ADDR
          value: linkerd-dst.linkerd.svc.cluster.local:8086
        - name: LINKERD2_PROXY_DESTINATION_GET_NETWORKS
          value: "10.0.0.0/8,172.16.0.0/12,192.168.0.0/16"
        - name: LINKERD2_PROXY_CONTROL_LISTEN_ADDR
          value: 0.0.0.0:4190
        - name: LINKERD2_PROXY_ADMIN_LISTEN_ADDR
          value: 0.0.0.0:4191
        - name: LINKERD2_PROXY_OUTBOUND_LISTEN_ADDR
          value: 127.0.0.1:4140
        - name: LINKERD2_PROXY_INBOUND_LISTEN_ADDR
          value: 0.0.0.0:4143
        - name: LINKERD2_PROXY_DESTINATION_GET_SUFFIXES
          value: svc.cluster.local.
        - name: LINKERD2_PROXY_DESTINATION_PROFILE_SUFFIXES
          value: svc.cluster.local.
        - name: LINKERD2_PROXY_INBOUND_ACCEPT_KEEPALIVE
          value: 10000ms
        - name: LINKERD2_PROXY_OUTBOUND_CONNECT_KEEPALIVE
          value: 10000ms
        - name: _pod_ns
          valueFrom:
            fieldRef:
              fieldPath: metadata.namespace
        - name: LINKERD2_PROXY_DESTINATION_CONTEXT
          value: ns:$(_pod_ns)
        - name: LINKERD2_PROXY_IDENTITY_DIR
          value: /var/run/linkerd/identity/end-entity
        - name: LINKERD2_PROXY_IDENTITY_TRUST_ANCHORS
          value: |
            test-trust-anchor
        - name: LINKERD2_PROXY_IDENTITY_TOKEN_FILE
          value: /var/run/secrets/kubernetes.io/serviceaccount/token
        - name: LINKERD2_PROXY_IDENTITY_SVC_ADDR
          value: localhost.:8080
        - name: _pod_sa
          valueFrom:
            fieldRef:
              fieldPath: spec.serviceAccountName
        - name: _l5d_ns
          value: linkerd
        - name: _l5d_trustdomain
          value: test.trust.domain
        - name: LINKERD2_PROXY_IDENTITY_LOCAL_NAME
          value: $(_pod_sa).$(_pod_ns).serviceaccount.identity.$(_l5d_ns).$(_l5d_trustdomain)
        - name: LINKERD2_PROXY_IDENTITY_SVC_NAME
          value: linkerd-identity.$(_l5d_ns).serviceaccount.identity.$(_l5d_ns).$(_l5d_trustdomain)
        - name: LINKERD2_PROXY_DESTINATION_SVC_NAME
          value: linkerd-destination.$(_l5d_ns).serviceaccount.identity.$(_l5d_ns).$(_l5d_trustdomain)
        - name: LINKERD2_PROXY_TAP_SVC_NAME
          value: linkerd-tap.$(_l5d_ns).serviceaccount.identity.$(_l5d_ns).$(_l5d_trustdomain)
        image: gcr.io/linkerd-io/proxy:test-proxy-version
        imagePullPolicy: IfNotPresent
        livenessProbe:
          httpGet:
            path: /live
            port: 4191
          initialDelaySeconds: 10
        name: linkerd-proxy
        ports:
        - containerPort: 4143
          name: linkerd-proxy
        - containerPort: 4191
          name: linkerd-admin
        readinessProbe:
          httpGet:
            path: /ready
            port: 4191
          initialDelaySeconds: 2
        resources:
        securityContext:
          allowPrivilegeEscalation: false
          readOnlyRootFilesystem: true
          runAsUser: 2102
        terminationMessagePolicy: FallbackToLogsOnError
        volumeMounts:
        - mountPath: /var/run/linkerd/identity/end-entity
          name: linkerd-identity-end-entity
      initContainers:
      - args:
        - --incoming-proxy-port
        - "4143"
        - --outgoing-proxy-port
        - "4140"
        - --proxy-uid
        - "2102"
        - --inbound-ports-to-ignore
        - 4190,4191,222
        - --outbound-ports-to-ignore
        - 443,111
        image: gcr.io/linkerd-io/proxy-init:test-proxy-init-version
        imagePullPolicy: IfNotPresent
        name: linkerd-init
        resources:
          limits:
            cpu: "100m"
            memory: "50Mi"
          requests:
            cpu: "10m"
            memory: "10Mi"
        securityContext:
          allowPrivilegeEscalation: false
          capabilities:
            add:
            - NET_ADMIN
            - NET_RAW
          privileged: false
          readOnlyRootFilesystem: true
          runAsNonRoot: false
          runAsUser: 0
        terminationMessagePolicy: FallbackToLogsOnError
      serviceAccountName: linkerd-identity
      volumes:
      - configMap:
          name: linkerd-config
        name: config
      - name: identity-issuer
        secret:
          secretName: linkerd-identity-issuer
      - emptyDir:
          medium: Memory
        name: linkerd-identity-end-entity
---
# Source: linkerd2/templates/controller.yaml
---
###
### Controller
###
---
kind: Service
apiVersion: v1
metadata:
  name: linkerd-controller-api
  namespace: linkerd
  labels:
    linkerd.io/control-plane-component: controller
    linkerd.io/control-plane-ns: linkerd
  annotations:
    linkerd.io/created-by: linkerd/helm linkerd-version
spec:
  type: ClusterIP
  selector:
    linkerd.io/control-plane-component: controller
  ports:
  - name: http
    port: 8085
    targetPort: 8085
---
apiVersion: apps/v1
kind: Deployment
metadata:
  annotations:
    linkerd.io/created-by: linkerd/helm linkerd-version
  labels:
    app.kubernetes.io/name: controller
    app.kubernetes.io/part-of: Linkerd
    app.kubernetes.io/version: linkerd-version
    linkerd.io/control-plane-component: controller
    linkerd.io/control-plane-ns: linkerd
  name: linkerd-controller
  namespace: linkerd
spec:
  replicas: 1
  selector:
    matchLabels:
      linkerd.io/control-plane-component: controller
      linkerd.io/control-plane-ns: linkerd
      linkerd.io/proxy-deployment: linkerd-controller
  template:
    metadata:
      annotations:
        linkerd.io/created-by: linkerd/helm linkerd-version
        linkerd.io/identity-mode: default
        linkerd.io/proxy-version: test-proxy-version
      labels:
        linkerd.io/control-plane-component: controller
        linkerd.io/control-plane-ns: linkerd
        linkerd.io/workload-ns: linkerd
        linkerd.io/proxy-deployment: linkerd-controller
    spec:
      nodeSelector:
        beta.kubernetes.io/os: linux
      containers:
      - args:
        - public-api
        - -prometheus-url=http://linkerd-prometheus.linkerd.svc.cluster.local:9090
        - -destination-addr=linkerd-dst.linkerd.svc.cluster.local:8086
        - -controller-namespace=linkerd
        - -log-level=
        image: gcr.io/linkerd-io/controller:linkerd-version
        imagePullPolicy: IfNotPresent
        livenessProbe:
          httpGet:
            path: /ping
            port: 9995
          initialDelaySeconds: 10
        name: public-api
        ports:
        - containerPort: 8085
          name: http
        - containerPort: 9995
          name: admin-http
        readinessProbe:
          failureThreshold: 7
          httpGet:
            path: /ready
            port: 9995
        securityContext:
          runAsUser: 2103
        volumeMounts:
        - mountPath: /var/run/linkerd/config
          name: config
      - env:
        - name: LINKERD2_PROXY_LOG
          value: warn,linkerd=info
        - name: LINKERD2_PROXY_DESTINATION_SVC_ADDR
          value: linkerd-dst.linkerd.svc.cluster.local:8086
        - name: LINKERD2_PROXY_DESTINATION_GET_NETWORKS
          value: "10.0.0.0/8,172.16.0.0/12,192.168.0.0/16"
        - name: LINKERD2_PROXY_CONTROL_LISTEN_ADDR
          value: 0.0.0.0:4190
        - name: LINKERD2_PROXY_ADMIN_LISTEN_ADDR
          value: 0.0.0.0:4191
        - name: LINKERD2_PROXY_OUTBOUND_LISTEN_ADDR
          value: 127.0.0.1:4140
        - name: LINKERD2_PROXY_INBOUND_LISTEN_ADDR
          value: 0.0.0.0:4143
        - name: LINKERD2_PROXY_DESTINATION_GET_SUFFIXES
          value: svc.cluster.local.
        - name: LINKERD2_PROXY_DESTINATION_PROFILE_SUFFIXES
          value: svc.cluster.local.
        - name: LINKERD2_PROXY_INBOUND_ACCEPT_KEEPALIVE
          value: 10000ms
        - name: LINKERD2_PROXY_OUTBOUND_CONNECT_KEEPALIVE
          value: 10000ms
        - name: _pod_ns
          valueFrom:
            fieldRef:
              fieldPath: metadata.namespace
        - name: LINKERD2_PROXY_DESTINATION_CONTEXT
          value: ns:$(_pod_ns)
        - name: LINKERD2_PROXY_IDENTITY_DIR
          value: /var/run/linkerd/identity/end-entity
        - name: LINKERD2_PROXY_IDENTITY_TRUST_ANCHORS
          value: |
            test-trust-anchor
        - name: LINKERD2_PROXY_IDENTITY_TOKEN_FILE
          value: /var/run/secrets/kubernetes.io/serviceaccount/token
        - name: LINKERD2_PROXY_IDENTITY_SVC_ADDR
          value: linkerd-identity.linkerd.svc.cluster.local:8080
        - name: _pod_sa
          valueFrom:
            fieldRef:
              fieldPath: spec.serviceAccountName
        - name: _l5d_ns
          value: linkerd
        - name: _l5d_trustdomain
          value: test.trust.domain
        - name: LINKERD2_PROXY_IDENTITY_LOCAL_NAME
          value: $(_pod_sa).$(_pod_ns).serviceaccount.identity.$(_l5d_ns).$(_l5d_trustdomain)
        - name: LINKERD2_PROXY_IDENTITY_SVC_NAME
          value: linkerd-identity.$(_l5d_ns).serviceaccount.identity.$(_l5d_ns).$(_l5d_trustdomain)
        - name: LINKERD2_PROXY_DESTINATION_SVC_NAME
          value: linkerd-destination.$(_l5d_ns).serviceaccount.identity.$(_l5d_ns).$(_l5d_trustdomain)
        - name: LINKERD2_PROXY_TAP_SVC_NAME
          value: linkerd-tap.$(_l5d_ns).serviceaccount.identity.$(_l5d_ns).$(_l5d_trustdomain)
        image: gcr.io/linkerd-io/proxy:test-proxy-version
        imagePullPolicy: IfNotPresent
        livenessProbe:
          httpGet:
            path: /live
            port: 4191
          initialDelaySeconds: 10
        name: linkerd-proxy
        ports:
        - containerPort: 4143
          name: linkerd-proxy
        - containerPort: 4191
          name: linkerd-admin
        readinessProbe:
          httpGet:
            path: /ready
            port: 4191
          initialDelaySeconds: 2
        resources:
        securityContext:
          allowPrivilegeEscalation: false
          readOnlyRootFilesystem: true
          runAsUser: 2102
        terminationMessagePolicy: FallbackToLogsOnError
        volumeMounts:
        - mountPath: /var/run/linkerd/identity/end-entity
          name: linkerd-identity-end-entity
      initContainers:
      - args:
        - --incoming-proxy-port
        - "4143"
        - --outgoing-proxy-port
        - "4140"
        - --proxy-uid
        - "2102"
        - --inbound-ports-to-ignore
        - 4190,4191,222
        - --outbound-ports-to-ignore
        - 443,111
        image: gcr.io/linkerd-io/proxy-init:test-proxy-init-version
        imagePullPolicy: IfNotPresent
        name: linkerd-init
        resources:
          limits:
            cpu: "100m"
            memory: "50Mi"
          requests:
            cpu: "10m"
            memory: "10Mi"
        securityContext:
          allowPrivilegeEscalation: false
          capabilities:
            add:
            - NET_ADMIN
            - NET_RAW
          privileged: false
          readOnlyRootFilesystem: true
          runAsNonRoot: false
          runAsUser: 0
        terminationMessagePolicy: FallbackToLogsOnError
      serviceAccountName: linkerd-controller
      volumes:
      - configMap:
          name: linkerd-config
        name: config
      - emptyDir:
          medium: Memory
        name: linkerd-identity-end-entity
---
# Source: linkerd2/templates/destination.yaml
---
###
### Destination Controller Service
###
---
kind: Service
apiVersion: v1
metadata:
  name: linkerd-dst
  namespace: linkerd
  labels:
    linkerd.io/control-plane-component: destination
    linkerd.io/control-plane-ns: linkerd
  annotations:
    linkerd.io/created-by: linkerd/helm linkerd-version
spec:
  type: ClusterIP
  selector:
    linkerd.io/control-plane-component: destination
  ports:
  - name: grpc
    port: 8086
    targetPort: 8086
---
apiVersion: apps/v1
kind: Deployment
metadata:
  annotations:
    linkerd.io/created-by: linkerd/helm linkerd-version
  labels:
    app.kubernetes.io/name: destination
    app.kubernetes.io/part-of: Linkerd
    app.kubernetes.io/version: linkerd-version
    linkerd.io/control-plane-component: destination
    linkerd.io/control-plane-ns: linkerd
  name: linkerd-destination
  namespace: linkerd
spec:
  replicas: 1
  selector:
    matchLabels:
      linkerd.io/control-plane-component: destination
      linkerd.io/control-plane-ns: linkerd
      linkerd.io/proxy-deployment: linkerd-destination
  template:
    metadata:
      annotations:
        linkerd.io/created-by: linkerd/helm linkerd-version
        linkerd.io/identity-mode: default
        linkerd.io/proxy-version: test-proxy-version
      labels:
        linkerd.io/control-plane-component: destination
        linkerd.io/control-plane-ns: linkerd
        linkerd.io/workload-ns: linkerd
        linkerd.io/proxy-deployment: linkerd-destination
    spec:
      nodeSelector:
        beta.kubernetes.io/os: linux
      containers:
      - args:
        - destination
        - -addr=:8086
        - -controller-namespace=linkerd
        - -enable-h2-upgrade=true
        - -log-level=
        image: gcr.io/linkerd-io/controller:linkerd-version
        imagePullPolicy: IfNotPresent
        livenessProbe:
          httpGet:
            path: /ping
            port: 9996
          initialDelaySeconds: 10
        name: destination
        ports:
        - containerPort: 8086
          name: grpc
        - containerPort: 9996
          name: admin-http
        readinessProbe:
          failureThreshold: 7
          httpGet:
            path: /ready
            port: 9996
        securityContext:
          runAsUser: 2103
        volumeMounts:
        - mountPath: /var/run/linkerd/config
          name: config
      - env:
        - name: LINKERD2_PROXY_LOG
          value: warn,linkerd=info
        - name: LINKERD2_PROXY_DESTINATION_SVC_ADDR
          value: localhost.:8086
        - name: LINKERD2_PROXY_DESTINATION_GET_NETWORKS
          value: "10.0.0.0/8,172.16.0.0/12,192.168.0.0/16"
        - name: LINKERD2_PROXY_CONTROL_LISTEN_ADDR
          value: 0.0.0.0:4190
        - name: LINKERD2_PROXY_ADMIN_LISTEN_ADDR
          value: 0.0.0.0:4191
        - name: LINKERD2_PROXY_OUTBOUND_LISTEN_ADDR
          value: 127.0.0.1:4140
        - name: LINKERD2_PROXY_INBOUND_LISTEN_ADDR
          value: 0.0.0.0:4143
        - name: LINKERD2_PROXY_DESTINATION_GET_SUFFIXES
          value: svc.cluster.local.
        - name: LINKERD2_PROXY_DESTINATION_PROFILE_SUFFIXES
          value: svc.cluster.local.
        - name: LINKERD2_PROXY_INBOUND_ACCEPT_KEEPALIVE
          value: 10000ms
        - name: LINKERD2_PROXY_OUTBOUND_CONNECT_KEEPALIVE
          value: 10000ms
        - name: _pod_ns
          valueFrom:
            fieldRef:
              fieldPath: metadata.namespace
        - name: LINKERD2_PROXY_DESTINATION_CONTEXT
          value: ns:$(_pod_ns)
        - name: LINKERD2_PROXY_IDENTITY_DIR
          value: /var/run/linkerd/identity/end-entity
        - name: LINKERD2_PROXY_IDENTITY_TRUST_ANCHORS
          value: |
            test-trust-anchor
        - name: LINKERD2_PROXY_IDENTITY_TOKEN_FILE
          value: /var/run/secrets/kubernetes.io/serviceaccount/token
        - name: LINKERD2_PROXY_IDENTITY_SVC_ADDR
          value: linkerd-identity.linkerd.svc.cluster.local:8080
        - name: _pod_sa
          valueFrom:
            fieldRef:
              fieldPath: spec.serviceAccountName
        - name: _l5d_ns
          value: linkerd
        - name: _l5d_trustdomain
          value: test.trust.domain
        - name: LINKERD2_PROXY_IDENTITY_LOCAL_NAME
          value: $(_pod_sa).$(_pod_ns).serviceaccount.identity.$(_l5d_ns).$(_l5d_trustdomain)
        - name: LINKERD2_PROXY_IDENTITY_SVC_NAME
          value: linkerd-identity.$(_l5d_ns).serviceaccount.identity.$(_l5d_ns).$(_l5d_trustdomain)
        - name: LINKERD2_PROXY_DESTINATION_SVC_NAME
          value: linkerd-destination.$(_l5d_ns).serviceaccount.identity.$(_l5d_ns).$(_l5d_trustdomain)
        - name: LINKERD2_PROXY_TAP_SVC_NAME
          value: linkerd-tap.$(_l5d_ns).serviceaccount.identity.$(_l5d_ns).$(_l5d_trustdomain)
        image: gcr.io/linkerd-io/proxy:test-proxy-version
        imagePullPolicy: IfNotPresent
        livenessProbe:
          httpGet:
            path: /live
            port: 4191
          initialDelaySeconds: 10
        name: linkerd-proxy
        ports:
        - containerPort: 4143
          name: linkerd-proxy
        - containerPort: 4191
          name: linkerd-admin
        readinessProbe:
          httpGet:
            path: /ready
            port: 4191
          initialDelaySeconds: 2
        resources:
        securityContext:
          allowPrivilegeEscalation: false
          readOnlyRootFilesystem: true
          runAsUser: 2102
        terminationMessagePolicy: FallbackToLogsOnError
        volumeMounts:
        - mountPath: /var/run/linkerd/identity/end-entity
          name: linkerd-identity-end-entity
      initContainers:
      - args:
        - --incoming-proxy-port
        - "4143"
        - --outgoing-proxy-port
        - "4140"
        - --proxy-uid
        - "2102"
        - --inbound-ports-to-ignore
        - 4190,4191,222
        - --outbound-ports-to-ignore
        - 443,111
        image: gcr.io/linkerd-io/proxy-init:test-proxy-init-version
        imagePullPolicy: IfNotPresent
        name: linkerd-init
        resources:
          limits:
            cpu: "100m"
            memory: "50Mi"
          requests:
            cpu: "10m"
            memory: "10Mi"
        securityContext:
          allowPrivilegeEscalation: false
          capabilities:
            add:
            - NET_ADMIN
            - NET_RAW
          privileged: false
          readOnlyRootFilesystem: true
          runAsNonRoot: false
          runAsUser: 0
        terminationMessagePolicy: FallbackToLogsOnError
      serviceAccountName: linkerd-destination
      volumes:
      - configMap:
          name: linkerd-config
        name: config
      - emptyDir:
          medium: Memory
        name: linkerd-identity-end-entity
---
# Source: linkerd2/templates/heartbeat.yaml
---
###
### Heartbeat
###
---
apiVersion: batch/v1beta1
kind: CronJob
metadata:
  name: linkerd-heartbeat
  namespace: linkerd
  labels:
    app.kubernetes.io/name: heartbeat
    app.kubernetes.io/part-of: Linkerd
    app.kubernetes.io/version: linkerd-version
    linkerd.io/control-plane-component: heartbeat
    linkerd.io/control-plane-ns: linkerd
  annotations:
    linkerd.io/created-by: linkerd/helm linkerd-version
spec:
  schedule: "0 0 * * *"
  successfulJobsHistoryLimit: 0
  jobTemplate:
    spec:
      template:
        metadata:
          labels:
            linkerd.io/control-plane-component: heartbeat
            linkerd.io/workload-ns: linkerd
          annotations:
            linkerd.io/created-by: linkerd/helm linkerd-version
        spec:
          nodeSelector:
            beta.kubernetes.io/os: linux
          serviceAccountName: linkerd-heartbeat
          restartPolicy: Never
          containers:
          - name: heartbeat
            image: gcr.io/linkerd-io/controller:linkerd-version
            imagePullPolicy: IfNotPresent
            args:
            - "heartbeat"
            - "-prometheus-url=http://linkerd-prometheus.linkerd.svc.cluster.local:9090"
            - "-controller-namespace=linkerd"
            - "-log-level="
            securityContext:
              runAsUser: 2103
---
# Source: linkerd2/templates/web.yaml
---
###
### Web
###
---
kind: Service
apiVersion: v1
metadata:
  name: linkerd-web
  namespace: linkerd
  labels:
    linkerd.io/control-plane-component: web
    linkerd.io/control-plane-ns: linkerd
  annotations:
    linkerd.io/created-by: linkerd/helm linkerd-version
spec:
  type: ClusterIP
  selector:
    linkerd.io/control-plane-component: web
  ports:
  - name: http
    port: 8084
    targetPort: 8084
  - name: admin-http
    port: 9994
    targetPort: 9994
---
apiVersion: apps/v1
kind: Deployment
metadata:
  annotations:
    linkerd.io/created-by: linkerd/helm linkerd-version
  labels:
    app.kubernetes.io/name: web
    app.kubernetes.io/part-of: Linkerd
    app.kubernetes.io/version: linkerd-version
    linkerd.io/control-plane-component: web
    linkerd.io/control-plane-ns: linkerd
  name: linkerd-web
  namespace: linkerd
spec:
  replicas: 1
  selector:
    matchLabels:
      linkerd.io/control-plane-component: web
      linkerd.io/control-plane-ns: linkerd
      linkerd.io/proxy-deployment: linkerd-web
  template:
    metadata:
      annotations:
        linkerd.io/created-by: linkerd/helm linkerd-version
        linkerd.io/identity-mode: default
        linkerd.io/proxy-version: test-proxy-version
      labels:
        linkerd.io/control-plane-component: web
        linkerd.io/control-plane-ns: linkerd
        linkerd.io/workload-ns: linkerd
        linkerd.io/proxy-deployment: linkerd-web
    spec:
      nodeSelector:
        beta.kubernetes.io/os: linux
      containers:
      - args:
        - -api-addr=linkerd-controller-api.linkerd.svc.cluster.local:8085
        - -grafana-addr=linkerd-grafana.linkerd.svc.cluster.local:3000
        - -jaeger-addr=linkerd-jaeger.linkerd.svc.cluster.local:16686
        - -controller-namespace=linkerd
        - -log-level=
        - -enforced-host=^(localhost|127\.0\.0\.1|linkerd-web\.linkerd\.svc\.cluster\.local|linkerd-web\.linkerd\.svc|\[::1\])(:\d+)?$
        image: gcr.io/linkerd-io/web:linkerd-version
        imagePullPolicy: IfNotPresent
        livenessProbe:
          httpGet:
            path: /ping
            port: 9994
          initialDelaySeconds: 10
        name: web
        ports:
        - containerPort: 8084
          name: http
        - containerPort: 9994
          name: admin-http
        readinessProbe:
          failureThreshold: 7
          httpGet:
            path: /ready
            port: 9994
        securityContext:
          runAsUser: 2103
        volumeMounts:
        - mountPath: /var/run/linkerd/config
          name: config
      - env:
        - name: LINKERD2_PROXY_LOG
          value: warn,linkerd=info
        - name: LINKERD2_PROXY_DESTINATION_SVC_ADDR
          value: linkerd-dst.linkerd.svc.cluster.local:8086
        - name: LINKERD2_PROXY_DESTINATION_GET_NETWORKS
          value: "10.0.0.0/8,172.16.0.0/12,192.168.0.0/16"
        - name: LINKERD2_PROXY_CONTROL_LISTEN_ADDR
          value: 0.0.0.0:4190
        - name: LINKERD2_PROXY_ADMIN_LISTEN_ADDR
          value: 0.0.0.0:4191
        - name: LINKERD2_PROXY_OUTBOUND_LISTEN_ADDR
          value: 127.0.0.1:4140
        - name: LINKERD2_PROXY_INBOUND_LISTEN_ADDR
          value: 0.0.0.0:4143
        - name: LINKERD2_PROXY_DESTINATION_GET_SUFFIXES
          value: svc.cluster.local.
        - name: LINKERD2_PROXY_DESTINATION_PROFILE_SUFFIXES
          value: svc.cluster.local.
        - name: LINKERD2_PROXY_INBOUND_ACCEPT_KEEPALIVE
          value: 10000ms
        - name: LINKERD2_PROXY_OUTBOUND_CONNECT_KEEPALIVE
          value: 10000ms
        - name: _pod_ns
          valueFrom:
            fieldRef:
              fieldPath: metadata.namespace
        - name: LINKERD2_PROXY_DESTINATION_CONTEXT
          value: ns:$(_pod_ns)
        - name: LINKERD2_PROXY_IDENTITY_DIR
          value: /var/run/linkerd/identity/end-entity
        - name: LINKERD2_PROXY_IDENTITY_TRUST_ANCHORS
          value: |
            test-trust-anchor
        - name: LINKERD2_PROXY_IDENTITY_TOKEN_FILE
          value: /var/run/secrets/kubernetes.io/serviceaccount/token
        - name: LINKERD2_PROXY_IDENTITY_SVC_ADDR
          value: linkerd-identity.linkerd.svc.cluster.local:8080
        - name: _pod_sa
          valueFrom:
            fieldRef:
              fieldPath: spec.serviceAccountName
        - name: _l5d_ns
          value: linkerd
        - name: _l5d_trustdomain
          value: test.trust.domain
        - name: LINKERD2_PROXY_IDENTITY_LOCAL_NAME
          value: $(_pod_sa).$(_pod_ns).serviceaccount.identity.$(_l5d_ns).$(_l5d_trustdomain)
        - name: LINKERD2_PROXY_IDENTITY_SVC_NAME
          value: linkerd-identity.$(_l5d_ns).serviceaccount.identity.$(_l5d_ns).$(_l5d_trustdomain)
        - name: LINKERD2_PROXY_DESTINATION_SVC_NAME
          value: linkerd-destination.$(_l5d_ns).serviceaccount.identity.$(_l5d_ns).$(_l5d_trustdomain)
        - name: LINKERD2_PROXY_TAP_SVC_NAME
          value: linkerd-tap.$(_l5d_ns).serviceaccount.identity.$(_l5d_ns).$(_l5d_trustdomain)
        image: gcr.io/linkerd-io/proxy:test-proxy-version
        imagePullPolicy: IfNotPresent
        livenessProbe:
          httpGet:
            path: /live
            port: 4191
          initialDelaySeconds: 10
        name: linkerd-proxy
        ports:
        - containerPort: 4143
          name: linkerd-proxy
        - containerPort: 4191
          name: linkerd-admin
        readinessProbe:
          httpGet:
            path: /ready
            port: 4191
          initialDelaySeconds: 2
        resources:
        securityContext:
          allowPrivilegeEscalation: false
          readOnlyRootFilesystem: true
          runAsUser: 2102
        terminationMessagePolicy: FallbackToLogsOnError
        volumeMounts:
        - mountPath: /var/run/linkerd/identity/end-entity
          name: linkerd-identity-end-entity
      initContainers:
      - args:
        - --incoming-proxy-port
        - "4143"
        - --outgoing-proxy-port
        - "4140"
        - --proxy-uid
        - "2102"
        - --inbound-ports-to-ignore
        - 4190,4191,222
        - --outbound-ports-to-ignore
        - 443,111
        image: gcr.io/linkerd-io/proxy-init:test-proxy-init-version
        imagePullPolicy: IfNotPresent
        name: linkerd-init
        resources:
          limits:
            cpu: "100m"
            memory: "50Mi"
          requests:
            cpu: "10m"
            memory: "10Mi"
        securityContext:
          allowPrivilegeEscalation: false
          capabilities:
            add:
            - NET_ADMIN
            - NET_RAW
          privileged: false
          readOnlyRootFilesystem: true
          runAsNonRoot: false
          runAsUser: 0
        terminationMessagePolicy: FallbackToLogsOnError
      serviceAccountName: linkerd-web
      volumes:
      - configMap:
          name: linkerd-config
        name: config
      - emptyDir:
          medium: Memory
        name: linkerd-identity-end-entity
---
# Source: linkerd2/templates/proxy-injector.yaml
---
###
### Proxy Injector
###
---
apiVersion: apps/v1
kind: Deployment
metadata:
  annotations:
    linkerd.io/created-by: linkerd/helm linkerd-version
  labels:
    app.kubernetes.io/name: proxy-injector
    app.kubernetes.io/part-of: Linkerd
    app.kubernetes.io/version: linkerd-version
    linkerd.io/control-plane-component: proxy-injector
    linkerd.io/control-plane-ns: linkerd
  name: linkerd-proxy-injector
  namespace: linkerd
spec:
  replicas: 1
  selector:
    matchLabels:
      linkerd.io/control-plane-component: proxy-injector
  template:
    metadata:
      annotations:
        linkerd.io/helm-release-version: "0"
        linkerd.io/created-by: linkerd/helm linkerd-version
        linkerd.io/identity-mode: default
        linkerd.io/proxy-version: test-proxy-version
      labels:
        linkerd.io/control-plane-component: proxy-injector
        linkerd.io/control-plane-ns: linkerd
        linkerd.io/workload-ns: linkerd
        linkerd.io/proxy-deployment: linkerd-proxy-injector
    spec:
      nodeSelector:
        beta.kubernetes.io/os: linux
      containers:
      - args:
        - proxy-injector
        - -log-level=
        image: gcr.io/linkerd-io/controller:linkerd-version
        imagePullPolicy: IfNotPresent
        livenessProbe:
          httpGet:
            path: /ping
            port: 9995
          initialDelaySeconds: 10
        name: proxy-injector
        ports:
        - containerPort: 8443
          name: proxy-injector
        - containerPort: 9995
          name: admin-http
        readinessProbe:
          failureThreshold: 7
          httpGet:
            path: /ready
            port: 9995
        securityContext:
          runAsUser: 2103
        volumeMounts:
        - mountPath: /var/run/linkerd/config
          name: config
        - mountPath: /var/run/linkerd/tls
          name: tls
          readOnly: true
      - env:
        - name: LINKERD2_PROXY_LOG
          value: warn,linkerd=info
        - name: LINKERD2_PROXY_DESTINATION_SVC_ADDR
          value: linkerd-dst.linkerd.svc.cluster.local:8086
        - name: LINKERD2_PROXY_DESTINATION_GET_NETWORKS
          value: "10.0.0.0/8,172.16.0.0/12,192.168.0.0/16"
        - name: LINKERD2_PROXY_CONTROL_LISTEN_ADDR
          value: 0.0.0.0:4190
        - name: LINKERD2_PROXY_ADMIN_LISTEN_ADDR
          value: 0.0.0.0:4191
        - name: LINKERD2_PROXY_OUTBOUND_LISTEN_ADDR
          value: 127.0.0.1:4140
        - name: LINKERD2_PROXY_INBOUND_LISTEN_ADDR
          value: 0.0.0.0:4143
        - name: LINKERD2_PROXY_DESTINATION_GET_SUFFIXES
          value: svc.cluster.local.
        - name: LINKERD2_PROXY_DESTINATION_PROFILE_SUFFIXES
          value: svc.cluster.local.
        - name: LINKERD2_PROXY_INBOUND_ACCEPT_KEEPALIVE
          value: 10000ms
        - name: LINKERD2_PROXY_OUTBOUND_CONNECT_KEEPALIVE
          value: 10000ms
        - name: _pod_ns
          valueFrom:
            fieldRef:
              fieldPath: metadata.namespace
        - name: LINKERD2_PROXY_DESTINATION_CONTEXT
          value: ns:$(_pod_ns)
        - name: LINKERD2_PROXY_IDENTITY_DIR
          value: /var/run/linkerd/identity/end-entity
        - name: LINKERD2_PROXY_IDENTITY_TRUST_ANCHORS
          value: |
            test-trust-anchor
        - name: LINKERD2_PROXY_IDENTITY_TOKEN_FILE
          value: /var/run/secrets/kubernetes.io/serviceaccount/token
        - name: LINKERD2_PROXY_IDENTITY_SVC_ADDR
          value: linkerd-identity.linkerd.svc.cluster.local:8080
        - name: _pod_sa
          valueFrom:
            fieldRef:
              fieldPath: spec.serviceAccountName
        - name: _l5d_ns
          value: linkerd
        - name: _l5d_trustdomain
          value: test.trust.domain
        - name: LINKERD2_PROXY_IDENTITY_LOCAL_NAME
          value: $(_pod_sa).$(_pod_ns).serviceaccount.identity.$(_l5d_ns).$(_l5d_trustdomain)
        - name: LINKERD2_PROXY_IDENTITY_SVC_NAME
          value: linkerd-identity.$(_l5d_ns).serviceaccount.identity.$(_l5d_ns).$(_l5d_trustdomain)
        - name: LINKERD2_PROXY_DESTINATION_SVC_NAME
          value: linkerd-destination.$(_l5d_ns).serviceaccount.identity.$(_l5d_ns).$(_l5d_trustdomain)
        - name: LINKERD2_PROXY_TAP_SVC_NAME
          value: linkerd-tap.$(_l5d_ns).serviceaccount.identity.$(_l5d_ns).$(_l5d_trustdomain)
        image: gcr.io/linkerd-io/proxy:test-proxy-version
        imagePullPolicy: IfNotPresent
        livenessProbe:
          httpGet:
            path: /live
            port: 4191
          initialDelaySeconds: 10
        name: linkerd-proxy
        ports:
        - containerPort: 4143
          name: linkerd-proxy
        - containerPort: 4191
          name: linkerd-admin
        readinessProbe:
          httpGet:
            path: /ready
            port: 4191
          initialDelaySeconds: 2
        resources:
        securityContext:
          allowPrivilegeEscalation: false
          readOnlyRootFilesystem: true
          runAsUser: 2102
        terminationMessagePolicy: FallbackToLogsOnError
        volumeMounts:
        - mountPath: /var/run/linkerd/identity/end-entity
          name: linkerd-identity-end-entity
      initContainers:
      - args:
        - --incoming-proxy-port
        - "4143"
        - --outgoing-proxy-port
        - "4140"
        - --proxy-uid
        - "2102"
        - --inbound-ports-to-ignore
        - 4190,4191,222
        - --outbound-ports-to-ignore
        - 443,111
        image: gcr.io/linkerd-io/proxy-init:test-proxy-init-version
        imagePullPolicy: IfNotPresent
        name: linkerd-init
        resources:
          limits:
            cpu: "100m"
            memory: "50Mi"
          requests:
            cpu: "10m"
            memory: "10Mi"
        securityContext:
          allowPrivilegeEscalation: false
          capabilities:
            add:
            - NET_ADMIN
            - NET_RAW
          privileged: false
          readOnlyRootFilesystem: true
          runAsNonRoot: false
          runAsUser: 0
        terminationMessagePolicy: FallbackToLogsOnError
      serviceAccountName: linkerd-proxy-injector
      volumes:
      - configMap:
          name: linkerd-config
        name: config
      - name: tls
        secret:
          secretName: linkerd-proxy-injector-tls
      - emptyDir:
          medium: Memory
        name: linkerd-identity-end-entity
---
kind: Service
apiVersion: v1
metadata:
  name: linkerd-proxy-injector
  namespace: linkerd
  labels:
    linkerd.io/control-plane-component: proxy-injector
    linkerd.io/control-plane-ns: linkerd
  annotations:
    linkerd.io/created-by: linkerd/helm linkerd-version
spec:
  type: ClusterIP
  selector:
    linkerd.io/control-plane-component: proxy-injector
  ports:
  - name: proxy-injector
    port: 443
    targetPort: proxy-injector
---
# Source: linkerd2/templates/sp-validator.yaml
---
###
### Service Profile Validator
###
---
kind: Service
apiVersion: v1
metadata:
  name: linkerd-sp-validator
  namespace: linkerd
  labels:
    linkerd.io/control-plane-component: sp-validator
    linkerd.io/control-plane-ns: linkerd
  annotations:
    linkerd.io/created-by: linkerd/helm linkerd-version
spec:
  type: ClusterIP
  selector:
    linkerd.io/control-plane-component: sp-validator
  ports:
  - name: sp-validator
    port: 443
    targetPort: sp-validator
---
apiVersion: apps/v1
kind: Deployment
metadata:
  annotations:
    linkerd.io/created-by: linkerd/helm linkerd-version
  labels:
    app.kubernetes.io/name: sp-validator
    app.kubernetes.io/part-of: Linkerd
    app.kubernetes.io/version: linkerd-version
    linkerd.io/control-plane-component: sp-validator
    linkerd.io/control-plane-ns: linkerd
  name: linkerd-sp-validator
  namespace: linkerd
spec:
  replicas: 1
  selector:
    matchLabels:
      linkerd.io/control-plane-component: sp-validator
  template:
    metadata:
      annotations:
        linkerd.io/helm-release-version: "0"
        linkerd.io/created-by: linkerd/helm linkerd-version
        linkerd.io/identity-mode: default
        linkerd.io/proxy-version: test-proxy-version
      labels:
        linkerd.io/control-plane-component: sp-validator
        linkerd.io/control-plane-ns: linkerd
        linkerd.io/workload-ns: linkerd
        linkerd.io/proxy-deployment: linkerd-sp-validator
    spec:
      nodeSelector:
        beta.kubernetes.io/os: linux
      containers:
      - args:
        - sp-validator
        - -log-level=
        image: gcr.io/linkerd-io/controller:linkerd-version
        imagePullPolicy: IfNotPresent
        livenessProbe:
          httpGet:
            path: /ping
            port: 9997
          initialDelaySeconds: 10
        name: sp-validator
        ports:
        - containerPort: 8443
          name: sp-validator
        - containerPort: 9997
          name: admin-http
        readinessProbe:
          failureThreshold: 7
          httpGet:
            path: /ready
            port: 9997
        securityContext:
          runAsUser: 2103
        volumeMounts:
        - mountPath: /var/run/linkerd/tls
          name: tls
          readOnly: true
      - env:
        - name: LINKERD2_PROXY_LOG
          value: warn,linkerd=info
        - name: LINKERD2_PROXY_DESTINATION_SVC_ADDR
          value: linkerd-dst.linkerd.svc.cluster.local:8086
        - name: LINKERD2_PROXY_DESTINATION_GET_NETWORKS
          value: "10.0.0.0/8,172.16.0.0/12,192.168.0.0/16"
        - name: LINKERD2_PROXY_CONTROL_LISTEN_ADDR
          value: 0.0.0.0:4190
        - name: LINKERD2_PROXY_ADMIN_LISTEN_ADDR
          value: 0.0.0.0:4191
        - name: LINKERD2_PROXY_OUTBOUND_LISTEN_ADDR
          value: 127.0.0.1:4140
        - name: LINKERD2_PROXY_INBOUND_LISTEN_ADDR
          value: 0.0.0.0:4143
        - name: LINKERD2_PROXY_DESTINATION_GET_SUFFIXES
          value: svc.cluster.local.
        - name: LINKERD2_PROXY_DESTINATION_PROFILE_SUFFIXES
          value: svc.cluster.local.
        - name: LINKERD2_PROXY_INBOUND_ACCEPT_KEEPALIVE
          value: 10000ms
        - name: LINKERD2_PROXY_OUTBOUND_CONNECT_KEEPALIVE
          value: 10000ms
        - name: _pod_ns
          valueFrom:
            fieldRef:
              fieldPath: metadata.namespace
        - name: LINKERD2_PROXY_DESTINATION_CONTEXT
          value: ns:$(_pod_ns)
        - name: LINKERD2_PROXY_IDENTITY_DIR
          value: /var/run/linkerd/identity/end-entity
        - name: LINKERD2_PROXY_IDENTITY_TRUST_ANCHORS
          value: |
            test-trust-anchor
        - name: LINKERD2_PROXY_IDENTITY_TOKEN_FILE
          value: /var/run/secrets/kubernetes.io/serviceaccount/token
        - name: LINKERD2_PROXY_IDENTITY_SVC_ADDR
          value: linkerd-identity.linkerd.svc.cluster.local:8080
        - name: _pod_sa
          valueFrom:
            fieldRef:
              fieldPath: spec.serviceAccountName
        - name: _l5d_ns
          value: linkerd
        - name: _l5d_trustdomain
          value: test.trust.domain
        - name: LINKERD2_PROXY_IDENTITY_LOCAL_NAME
          value: $(_pod_sa).$(_pod_ns).serviceaccount.identity.$(_l5d_ns).$(_l5d_trustdomain)
        - name: LINKERD2_PROXY_IDENTITY_SVC_NAME
          value: linkerd-identity.$(_l5d_ns).serviceaccount.identity.$(_l5d_ns).$(_l5d_trustdomain)
        - name: LINKERD2_PROXY_DESTINATION_SVC_NAME
          value: linkerd-destination.$(_l5d_ns).serviceaccount.identity.$(_l5d_ns).$(_l5d_trustdomain)
        - name: LINKERD2_PROXY_TAP_SVC_NAME
          value: linkerd-tap.$(_l5d_ns).serviceaccount.identity.$(_l5d_ns).$(_l5d_trustdomain)
        image: gcr.io/linkerd-io/proxy:test-proxy-version
        imagePullPolicy: IfNotPresent
        livenessProbe:
          httpGet:
            path: /live
            port: 4191
          initialDelaySeconds: 10
        name: linkerd-proxy
        ports:
        - containerPort: 4143
          name: linkerd-proxy
        - containerPort: 4191
          name: linkerd-admin
        readinessProbe:
          httpGet:
            path: /ready
            port: 4191
          initialDelaySeconds: 2
        resources:
        securityContext:
          allowPrivilegeEscalation: false
          readOnlyRootFilesystem: true
          runAsUser: 2102
        terminationMessagePolicy: FallbackToLogsOnError
        volumeMounts:
        - mountPath: /var/run/linkerd/identity/end-entity
          name: linkerd-identity-end-entity
      initContainers:
      - args:
        - --incoming-proxy-port
        - "4143"
        - --outgoing-proxy-port
        - "4140"
        - --proxy-uid
        - "2102"
        - --inbound-ports-to-ignore
        - 4190,4191,222
        - --outbound-ports-to-ignore
        - 443,111
        image: gcr.io/linkerd-io/proxy-init:test-proxy-init-version
        imagePullPolicy: IfNotPresent
        name: linkerd-init
        resources:
          limits:
            cpu: "100m"
            memory: "50Mi"
          requests:
            cpu: "10m"
            memory: "10Mi"
        securityContext:
          allowPrivilegeEscalation: false
          capabilities:
            add:
            - NET_ADMIN
            - NET_RAW
          privileged: false
          readOnlyRootFilesystem: true
          runAsNonRoot: false
          runAsUser: 0
        terminationMessagePolicy: FallbackToLogsOnError
      serviceAccountName: linkerd-sp-validator
      volumes:
      - name: tls
        secret:
          secretName: linkerd-sp-validator-tls
      - emptyDir:
          medium: Memory
        name: linkerd-identity-end-entity
---
# Source: linkerd2/templates/tap.yaml
---
###
### Tap
###
---
kind: Service
apiVersion: v1
metadata:
  name: linkerd-tap
  namespace: linkerd
  labels:
    linkerd.io/control-plane-component: tap
    linkerd.io/control-plane-ns: linkerd
  annotations:
    linkerd.io/created-by: linkerd/helm linkerd-version
spec:
  type: ClusterIP
  selector:
    linkerd.io/control-plane-component: tap
  ports:
  - name: grpc
    port: 8088
    targetPort: 8088
  - name: apiserver
    port: 443
    targetPort: apiserver
---
kind: Deployment
apiVersion: apps/v1
metadata:
  annotations:
    linkerd.io/created-by: linkerd/helm linkerd-version
  labels:
    app.kubernetes.io/name: tap
    app.kubernetes.io/part-of: Linkerd
    app.kubernetes.io/version: linkerd-version
    linkerd.io/control-plane-component: tap
    linkerd.io/control-plane-ns: linkerd
  name: linkerd-tap
  namespace: linkerd
spec:
  replicas: 1
  selector:
    matchLabels:
      linkerd.io/control-plane-component: tap
      linkerd.io/control-plane-ns: linkerd
      linkerd.io/proxy-deployment: linkerd-tap
  template:
    metadata:
      annotations:
        linkerd.io/helm-release-version: "0"
        linkerd.io/created-by: linkerd/helm linkerd-version
        linkerd.io/identity-mode: default
        linkerd.io/proxy-version: test-proxy-version
      labels:
        linkerd.io/control-plane-component: tap
        linkerd.io/control-plane-ns: linkerd
        linkerd.io/workload-ns: linkerd
        linkerd.io/proxy-deployment: linkerd-tap
    spec:
      nodeSelector:
        beta.kubernetes.io/os: linux
      containers:
      - args:
        - tap
        - -controller-namespace=linkerd
        - -log-level=
        image: gcr.io/linkerd-io/controller:linkerd-version
        imagePullPolicy: IfNotPresent
        livenessProbe:
          httpGet:
            path: /ping
            port: 9998
          initialDelaySeconds: 10
        name: tap
        ports:
        - containerPort: 8088
          name: grpc
        - containerPort: 8089
          name: apiserver
        - containerPort: 9998
          name: admin-http
        readinessProbe:
          failureThreshold: 7
          httpGet:
            path: /ready
            port: 9998
        securityContext:
          runAsUser: 2103
        volumeMounts:
        - mountPath: /var/run/linkerd/tls
          name: tls
          readOnly: true
        - mountPath: /var/run/linkerd/config
          name: config
      - env:
        - name: LINKERD2_PROXY_LOG
          value: warn,linkerd=info
        - name: LINKERD2_PROXY_DESTINATION_SVC_ADDR
          value: linkerd-dst.linkerd.svc.cluster.local:8086
        - name: LINKERD2_PROXY_DESTINATION_GET_NETWORKS
          value: "10.0.0.0/8,172.16.0.0/12,192.168.0.0/16"
        - name: LINKERD2_PROXY_CONTROL_LISTEN_ADDR
          value: 0.0.0.0:4190
        - name: LINKERD2_PROXY_ADMIN_LISTEN_ADDR
          value: 0.0.0.0:4191
        - name: LINKERD2_PROXY_OUTBOUND_LISTEN_ADDR
          value: 127.0.0.1:4140
        - name: LINKERD2_PROXY_INBOUND_LISTEN_ADDR
          value: 0.0.0.0:4143
        - name: LINKERD2_PROXY_DESTINATION_GET_SUFFIXES
          value: svc.cluster.local.
        - name: LINKERD2_PROXY_DESTINATION_PROFILE_SUFFIXES
          value: svc.cluster.local.
        - name: LINKERD2_PROXY_INBOUND_ACCEPT_KEEPALIVE
          value: 10000ms
        - name: LINKERD2_PROXY_OUTBOUND_CONNECT_KEEPALIVE
          value: 10000ms
        - name: _pod_ns
          valueFrom:
            fieldRef:
              fieldPath: metadata.namespace
        - name: LINKERD2_PROXY_DESTINATION_CONTEXT
          value: ns:$(_pod_ns)
        - name: LINKERD2_PROXY_IDENTITY_DIR
          value: /var/run/linkerd/identity/end-entity
        - name: LINKERD2_PROXY_IDENTITY_TRUST_ANCHORS
          value: |
            test-trust-anchor
        - name: LINKERD2_PROXY_IDENTITY_TOKEN_FILE
          value: /var/run/secrets/kubernetes.io/serviceaccount/token
        - name: LINKERD2_PROXY_IDENTITY_SVC_ADDR
          value: linkerd-identity.linkerd.svc.cluster.local:8080
        - name: _pod_sa
          valueFrom:
            fieldRef:
              fieldPath: spec.serviceAccountName
        - name: _l5d_ns
          value: linkerd
        - name: _l5d_trustdomain
          value: test.trust.domain
        - name: LINKERD2_PROXY_IDENTITY_LOCAL_NAME
          value: $(_pod_sa).$(_pod_ns).serviceaccount.identity.$(_l5d_ns).$(_l5d_trustdomain)
        - name: LINKERD2_PROXY_IDENTITY_SVC_NAME
          value: linkerd-identity.$(_l5d_ns).serviceaccount.identity.$(_l5d_ns).$(_l5d_trustdomain)
        - name: LINKERD2_PROXY_DESTINATION_SVC_NAME
          value: linkerd-destination.$(_l5d_ns).serviceaccount.identity.$(_l5d_ns).$(_l5d_trustdomain)
        - name: LINKERD2_PROXY_TAP_SVC_NAME
          value: linkerd-tap.$(_l5d_ns).serviceaccount.identity.$(_l5d_ns).$(_l5d_trustdomain)
        image: gcr.io/linkerd-io/proxy:test-proxy-version
        imagePullPolicy: IfNotPresent
        livenessProbe:
          httpGet:
            path: /live
            port: 4191
          initialDelaySeconds: 10
        name: linkerd-proxy
        ports:
        - containerPort: 4143
          name: linkerd-proxy
        - containerPort: 4191
          name: linkerd-admin
        readinessProbe:
          httpGet:
            path: /ready
            port: 4191
          initialDelaySeconds: 2
        resources:
        securityContext:
          allowPrivilegeEscalation: false
          readOnlyRootFilesystem: true
          runAsUser: 2102
        terminationMessagePolicy: FallbackToLogsOnError
        volumeMounts:
        - mountPath: /var/run/linkerd/identity/end-entity
          name: linkerd-identity-end-entity
      initContainers:
      - args:
        - --incoming-proxy-port
        - "4143"
        - --outgoing-proxy-port
        - "4140"
        - --proxy-uid
        - "2102"
        - --inbound-ports-to-ignore
        - 4190,4191,222
        - --outbound-ports-to-ignore
        - 443,111
        image: gcr.io/linkerd-io/proxy-init:test-proxy-init-version
        imagePullPolicy: IfNotPresent
        name: linkerd-init
        resources:
          limits:
            cpu: "100m"
            memory: "50Mi"
          requests:
            cpu: "10m"
            memory: "10Mi"
        securityContext:
          allowPrivilegeEscalation: false
          capabilities:
            add:
            - NET_ADMIN
            - NET_RAW
          privileged: false
          readOnlyRootFilesystem: true
          runAsNonRoot: false
          runAsUser: 0
        terminationMessagePolicy: FallbackToLogsOnError
      serviceAccountName: linkerd-tap
      volumes:
      - configMap:
          name: linkerd-config
        name: config
      - emptyDir:
          medium: Memory
        name: linkerd-identity-end-entity
      - name: tls
        secret:
          secretName: linkerd-tap-tls
---
# Source: linkerd2/templates/smi-metrics.yaml

---
# Source: linkerd2/templates/linkerd-config-addons.yaml
---
###
### linkerd add-ons configuration
###
---
kind: ConfigMap
apiVersion: v1
metadata:
  name: linkerd-config-addons
  namespace: linkerd
  labels:
    linkerd.io/control-plane-ns: linkerd
  annotations:
    linkerd.io/created-by: linkerd/helm linkerd-version
data:
  values: |-
    global:
      grafanaUrl: ""
    grafana:
      enabled: true
      image:
        name: gcr.io/linkerd-io/grafana
      name: linkerd-grafana
    prometheus:
      enabled: true
    tracing:
      collector:
        image: omnition/opencensus-collector:0.1.11
        name: linkerd-collector
      enabled: true
      jaeger:
        image: jaegertracing/all-in-one:1.17.1
        name: linkerd-jaeger
---
# Source: linkerd2/charts/grafana/templates/grafana-rbac.yaml
---
###
### Grafana RBAC
###
---
kind: ServiceAccount
apiVersion: v1
metadata:
  name: linkerd-grafana
  namespace: linkerd
  labels:
    linkerd.io/control-plane-component: grafana
    linkerd.io/control-plane-ns: linkerd
---
# Source: linkerd2/charts/grafana/templates/grafana.yaml
---
###
### Grafana
###
---
kind: ConfigMap
apiVersion: v1
metadata:
  name: linkerd-grafana-config
  namespace: linkerd
  labels:
    linkerd.io/control-plane-component: grafana
    linkerd.io/control-plane-ns: linkerd
  annotations:
    linkerd.io/created-by: linkerd/helm linkerd-version
data:
  grafana.ini: |-
    instance_name = linkerd-grafana

    [server]
    root_url = %(protocol)s://%(domain)s:/grafana/

    [auth]
    disable_login_form = true

    [auth.anonymous]
    enabled = true
    org_role = Editor

    [auth.basic]
    enabled = false

    [analytics]
    check_for_updates = false

    [panels]
    disable_sanitize_html = true

  datasources.yaml: |-
    apiVersion: 1
    datasources:
    - name: prometheus
      type: prometheus
      access: proxy
      orgId: 1
      url: http://linkerd-prometheus.linkerd.svc.cluster.local:9090
      isDefault: true
      jsonData:
        timeInterval: "5s"
      version: 1
      editable: true

  dashboards.yaml: |-
    apiVersion: 1
    providers:
    - name: 'default'
      orgId: 1
      folder: ''
      type: file
      disableDeletion: true
      editable: true
      options:
        path: /var/lib/grafana/dashboards
        homeDashboardId: linkerd-top-line
---
kind: Service
apiVersion: v1
metadata:
  name: linkerd-grafana
  namespace: linkerd
  labels:
    linkerd.io/control-plane-component: grafana
    linkerd.io/control-plane-ns: linkerd
  annotations:
    linkerd.io/created-by: linkerd/helm linkerd-version
spec:
  type: ClusterIP
  selector:
    linkerd.io/control-plane-component: grafana
  ports:
  - name: http
    port: 3000
    targetPort: 3000
---
apiVersion: apps/v1
kind: Deployment
metadata:
  annotations:
    linkerd.io/created-by: linkerd/helm linkerd-version
  labels:
    app.kubernetes.io/name: grafana
    app.kubernetes.io/part-of: Linkerd
    app.kubernetes.io/version: linkerd-version
    linkerd.io/control-plane-component: grafana
    linkerd.io/control-plane-ns: linkerd
  name: linkerd-grafana
  namespace: linkerd
spec:
  replicas: 1
  selector:
    matchLabels:
      linkerd.io/control-plane-component: grafana
      linkerd.io/control-plane-ns: linkerd
      linkerd.io/proxy-deployment: linkerd-grafana
  template:
    metadata:
      annotations:
        linkerd.io/created-by: linkerd/helm linkerd-version
        linkerd.io/identity-mode: default
        linkerd.io/proxy-version: test-proxy-version
      labels:
        linkerd.io/control-plane-component: grafana
        linkerd.io/control-plane-ns: linkerd
        linkerd.io/workload-ns: linkerd
        linkerd.io/proxy-deployment: linkerd-grafana
    spec:
      nodeSelector:
        null
      containers:
      - env:
        - name: GF_PATHS_DATA
          value: /data
        image: gcr.io/linkerd-io/grafana:linkerd-version
        imagePullPolicy: IfNotPresent
        livenessProbe:
          httpGet:
            path: /api/health
            port: 3000
          initialDelaySeconds: 30
        name: grafana
        ports:
        - containerPort: 3000
          name: http
        readinessProbe:
          httpGet:
            path: /api/health
            port: 3000
        securityContext:
          runAsUser: 472
        volumeMounts:
        - mountPath: /data
          name: data
        - mountPath: /etc/grafana
          name: grafana-config
          readOnly: true
      - env:
        - name: LINKERD2_PROXY_LOG
          value: warn,linkerd=info
        - name: LINKERD2_PROXY_DESTINATION_SVC_ADDR
          value: linkerd-dst.linkerd.svc.cluster.local:8086
        - name: LINKERD2_PROXY_DESTINATION_GET_NETWORKS
          value: "10.0.0.0/8,172.16.0.0/12,192.168.0.0/16"
        - name: LINKERD2_PROXY_CONTROL_LISTEN_ADDR
          value: 0.0.0.0:4190
        - name: LINKERD2_PROXY_ADMIN_LISTEN_ADDR
          value: 0.0.0.0:4191
        - name: LINKERD2_PROXY_OUTBOUND_LISTEN_ADDR
          value: 127.0.0.1:4140
        - name: LINKERD2_PROXY_INBOUND_LISTEN_ADDR
          value: 0.0.0.0:4143
        - name: LINKERD2_PROXY_DESTINATION_GET_SUFFIXES
          value: svc.cluster.local.
        - name: LINKERD2_PROXY_DESTINATION_PROFILE_SUFFIXES
          value: svc.cluster.local.
        - name: LINKERD2_PROXY_INBOUND_ACCEPT_KEEPALIVE
          value: 10000ms
        - name: LINKERD2_PROXY_OUTBOUND_CONNECT_KEEPALIVE
          value: 10000ms
        - name: _pod_ns
          valueFrom:
            fieldRef:
              fieldPath: metadata.namespace
        - name: LINKERD2_PROXY_DESTINATION_CONTEXT
          value: ns:$(_pod_ns)
        - name: LINKERD2_PROXY_IDENTITY_DIR
          value: /var/run/linkerd/identity/end-entity
        - name: LINKERD2_PROXY_IDENTITY_TRUST_ANCHORS
          value: |
            test-trust-anchor
        - name: LINKERD2_PROXY_IDENTITY_TOKEN_FILE
          value: /var/run/secrets/kubernetes.io/serviceaccount/token
        - name: LINKERD2_PROXY_IDENTITY_SVC_ADDR
          value: linkerd-identity.linkerd.svc.cluster.local:8080
        - name: _pod_sa
          valueFrom:
            fieldRef:
              fieldPath: spec.serviceAccountName
        - name: _l5d_ns
          value: linkerd
        - name: _l5d_trustdomain
          value: test.trust.domain
        - name: LINKERD2_PROXY_IDENTITY_LOCAL_NAME
          value: $(_pod_sa).$(_pod_ns).serviceaccount.identity.$(_l5d_ns).$(_l5d_trustdomain)
        - name: LINKERD2_PROXY_IDENTITY_SVC_NAME
          value: linkerd-identity.$(_l5d_ns).serviceaccount.identity.$(_l5d_ns).$(_l5d_trustdomain)
        - name: LINKERD2_PROXY_DESTINATION_SVC_NAME
          value: linkerd-destination.$(_l5d_ns).serviceaccount.identity.$(_l5d_ns).$(_l5d_trustdomain)
        - name: LINKERD2_PROXY_TAP_SVC_NAME
          value: linkerd-tap.$(_l5d_ns).serviceaccount.identity.$(_l5d_ns).$(_l5d_trustdomain)
        image: gcr.io/linkerd-io/proxy:test-proxy-version
        imagePullPolicy: IfNotPresent
        livenessProbe:
          httpGet:
            path: /live
            port: 4191
          initialDelaySeconds: 10
        name: linkerd-proxy
        ports:
        - containerPort: 4143
          name: linkerd-proxy
        - containerPort: 4191
          name: linkerd-admin
        readinessProbe:
          httpGet:
            path: /ready
            port: 4191
          initialDelaySeconds: 2
        resources:
        securityContext:
          allowPrivilegeEscalation: false
          readOnlyRootFilesystem: true
          runAsUser: 2102
        terminationMessagePolicy: FallbackToLogsOnError
        volumeMounts:
        - mountPath: /var/run/linkerd/identity/end-entity
          name: linkerd-identity-end-entity
      initContainers:
      - args:
        - --incoming-proxy-port
        - "4143"
        - --outgoing-proxy-port
        - "4140"
        - --proxy-uid
        - "2102"
        - --inbound-ports-to-ignore
        - 4190,4191,222
        - --outbound-ports-to-ignore
        - 443,111
        image: gcr.io/linkerd-io/proxy-init:test-proxy-init-version
        imagePullPolicy: IfNotPresent
        name: linkerd-init
        resources:
          limits:
            cpu: "100m"
            memory: "50Mi"
          requests:
            cpu: "10m"
            memory: "10Mi"
        securityContext:
          allowPrivilegeEscalation: false
          capabilities:
            add:
            - NET_ADMIN
            - NET_RAW
          privileged: false
          readOnlyRootFilesystem: true
          runAsNonRoot: false
          runAsUser: 0
        terminationMessagePolicy: FallbackToLogsOnError
      serviceAccountName: linkerd-grafana
      volumes:
      - emptyDir: {}
        name: data
      - configMap:
          items:
          - key: grafana.ini
            path: grafana.ini
          - key: datasources.yaml
            path: provisioning/datasources/datasources.yaml
          - key: dashboards.yaml
            path: provisioning/dashboards/dashboards.yaml
          name: linkerd-grafana-config
        name: grafana-config
      - emptyDir:
          medium: Memory
        name: linkerd-identity-end-entity
---
# Source: linkerd2/charts/prometheus/templates/prometheus-rbac.yaml
---
###
### Prometheus RBAC
###
---
kind: ClusterRole
apiVersion: rbac.authorization.k8s.io/v1
metadata:
  name: linkerd-linkerd-prometheus
  labels:
    linkerd.io/control-plane-component: prometheus
    linkerd.io/control-plane-ns: linkerd
rules:
- apiGroups: [""]
  resources: ["nodes", "nodes/proxy", "pods"]
  verbs: ["get", "list", "watch"]
---
kind: ClusterRoleBinding
apiVersion: rbac.authorization.k8s.io/v1
metadata:
  name: linkerd-linkerd-prometheus
  labels:
    linkerd.io/control-plane-component: prometheus
    linkerd.io/control-plane-ns: linkerd
roleRef:
  apiGroup: rbac.authorization.k8s.io
  kind: ClusterRole
  name: linkerd-linkerd-prometheus
subjects:
- kind: ServiceAccount
  name: linkerd-prometheus
  namespace: linkerd
---
kind: ServiceAccount
apiVersion: v1
metadata:
  name: linkerd-prometheus
  namespace: linkerd
  labels:
    linkerd.io/control-plane-component: prometheus
    linkerd.io/control-plane-ns: linkerd
---
# Source: linkerd2/charts/prometheus/templates/prometheus.yaml
---
###
### Prometheus
###
---
kind: ConfigMap
apiVersion: v1
metadata:
  name: linkerd-prometheus-config
  namespace: linkerd
  labels:
    linkerd.io/control-plane-component: prometheus
    linkerd.io/control-plane-ns: linkerd
  annotations:
    linkerd.io/created-by: linkerd/helm linkerd-version
data:
  prometheus.yml: |-
    global:
      scrape_interval: 10s
      scrape_timeout: 10s
      evaluation_interval: 10s

    rule_files:
    - /etc/prometheus/*_rules.yml
    - /etc/prometheus/*_rules.yaml

    scrape_configs:
    - job_name: 'prometheus'
      static_configs:
      - targets: ['localhost:9090']

    - job_name: 'grafana'
      kubernetes_sd_configs:
      - role: pod
        namespaces:
          names: ['linkerd']
      relabel_configs:
      - source_labels:
        - __meta_kubernetes_pod_container_name
        action: keep
        regex: ^grafana$

    #  Required for: https://grafana.com/grafana/dashboards/315
    - job_name: 'kubernetes-nodes-cadvisor'
      scheme: https
      tls_config:
        ca_file: /var/run/secrets/kubernetes.io/serviceaccount/ca.crt
        insecure_skip_verify: true
      bearer_token_file: /var/run/secrets/kubernetes.io/serviceaccount/token

      kubernetes_sd_configs:
      - role: node
      relabel_configs:
      - action: labelmap
        regex: __meta_kubernetes_node_label_(.+)
      - target_label: __address__
        replacement: kubernetes.default.svc:443
      - source_labels: [__meta_kubernetes_node_name]
        regex: (.+)
        target_label: __metrics_path__
        replacement: /api/v1/nodes/$1/proxy/metrics/cadvisor
      metric_relabel_configs:
      - source_labels: [__name__]
        regex: '(container|machine)_(cpu|memory|network|fs)_(.+)'
        action: keep
      - source_labels: [__name__]
        regex: 'container_memory_failures_total' # unneeded large metric
        action: drop

    - job_name: 'linkerd-controller'
      kubernetes_sd_configs:
      - role: pod
        namespaces:
          names: ['linkerd']
      relabel_configs:
      - source_labels:
        - __meta_kubernetes_pod_label_linkerd_io_control_plane_component
        - __meta_kubernetes_pod_container_port_name
        action: keep
        regex: (.*);admin-http$
      - source_labels: [__meta_kubernetes_pod_container_name]
        action: replace
        target_label: component

    - job_name: 'linkerd-service-mirror'
      kubernetes_sd_configs:
      - role: pod
      relabel_configs:
      - source_labels:
        - __meta_kubernetes_pod_label_linkerd_io_control_plane_component
        - __meta_kubernetes_pod_container_port_name
        action: keep
        regex: linkerd-service-mirror;admin-http$
      - source_labels: [__meta_kubernetes_pod_container_name]
        action: replace
        target_label: component

    - job_name: 'linkerd-proxy'
      kubernetes_sd_configs:
      - role: pod
      relabel_configs:
      - source_labels:
        - __meta_kubernetes_pod_container_name
        - __meta_kubernetes_pod_container_port_name
        - __meta_kubernetes_pod_label_linkerd_io_control_plane_ns
        action: keep
        regex: ^linkerd-proxy;linkerd-admin;linkerd$
      - source_labels: [__meta_kubernetes_namespace]
        action: replace
        target_label: namespace
      - source_labels: [__meta_kubernetes_pod_name]
        action: replace
        target_label: pod
      # special case k8s' "job" label, to not interfere with prometheus' "job"
      # label
      # __meta_kubernetes_pod_label_linkerd_io_proxy_job=foo =>
      # k8s_job=foo
      - source_labels: [__meta_kubernetes_pod_label_linkerd_io_proxy_job]
        action: replace
        target_label: k8s_job
      # drop __meta_kubernetes_pod_label_linkerd_io_proxy_job
      - action: labeldrop
        regex: __meta_kubernetes_pod_label_linkerd_io_proxy_job
      # __meta_kubernetes_pod_label_linkerd_io_proxy_deployment=foo =>
      # deployment=foo
      - action: labelmap
        regex: __meta_kubernetes_pod_label_linkerd_io_proxy_(.+)
      # drop all labels that we just made copies of in the previous labelmap
      - action: labeldrop
        regex: __meta_kubernetes_pod_label_linkerd_io_proxy_(.+)
      # __meta_kubernetes_pod_label_linkerd_io_foo=bar =>
      # foo=bar
      - action: labelmap
        regex: __meta_kubernetes_pod_label_linkerd_io_(.+)
      # Copy all pod labels to tmp labels
      - action: labelmap
        regex: __meta_kubernetes_pod_label_(.+)
        replacement: __tmp_pod_label_$1
      # Take `linkerd_io_` prefixed labels and copy them without the prefix
      - action: labelmap
        regex: __tmp_pod_label_linkerd_io_(.+)
        replacement:  __tmp_pod_label_$1
      # Drop the `linkerd_io_` originals
      - action: labeldrop
        regex: __tmp_pod_label_linkerd_io_(.+)
      # Copy tmp labels into real labels
      - action: labelmap
        regex: __tmp_pod_label_(.+)
---
kind: Service
apiVersion: v1
metadata:
  name: linkerd-prometheus
  namespace: linkerd
  labels:
    linkerd.io/control-plane-component: prometheus
    linkerd.io/control-plane-ns: linkerd
  annotations:
    linkerd.io/created-by: linkerd/helm linkerd-version
spec:
  type: ClusterIP
  selector:
    linkerd.io/control-plane-component: prometheus
  ports:
  - name: admin-http
    port: 9090
    targetPort: 9090
---
apiVersion: apps/v1
kind: Deployment
metadata:
  annotations:
    linkerd.io/created-by: linkerd/helm linkerd-version
  labels:
    app.kubernetes.io/name: prometheus
    app.kubernetes.io/part-of: Linkerd
    app.kubernetes.io/version: linkerd-version
    linkerd.io/control-plane-component: prometheus
    linkerd.io/control-plane-ns: linkerd
  name: linkerd-prometheus
  namespace: linkerd
spec:
  replicas: 1
  selector:
    matchLabels:
      linkerd.io/control-plane-component: prometheus
      linkerd.io/control-plane-ns: linkerd
      linkerd.io/proxy-deployment: linkerd-prometheus
  template:
    metadata:
      annotations:
        linkerd.io/created-by: linkerd/helm linkerd-version
        linkerd.io/identity-mode: default
        linkerd.io/proxy-version: test-proxy-version
      labels:
        linkerd.io/control-plane-component: prometheus
        linkerd.io/control-plane-ns: linkerd
        linkerd.io/workload-ns: linkerd
        linkerd.io/proxy-deployment: linkerd-prometheus
    spec:
      nodeSelector:
        null
      containers:
      - args:
        - --storage.tsdb.path=/data
        - --storage.tsdb.retention.time=6h
        - --config.file=/etc/prometheus/prometheus.yml
        - --log.level=info
        image: prom/prometheus:v2.15.2
        imagePullPolicy: IfNotPresent
        livenessProbe:
          httpGet:
            path: /-/healthy
            port: 9090
          initialDelaySeconds: 30
          timeoutSeconds: 30
        name: prometheus
        ports:
        - containerPort: 9090
          name: admin-http
        readinessProbe:
          httpGet:
            path: /-/ready
            port: 9090
          initialDelaySeconds: 30
          timeoutSeconds: 30
        securityContext:
          runAsUser: 65534
        volumeMounts:
        - mountPath: /data
          name: data
        - mountPath: /etc/prometheus/prometheus.yml
          name: prometheus-config
          subPath: prometheus.yml
          readOnly: true
      - env:
        - name: LINKERD2_PROXY_LOG
          value: warn,linkerd=info
        - name: LINKERD2_PROXY_DESTINATION_SVC_ADDR
          value: linkerd-dst.linkerd.svc.cluster.local:8086
        - name: LINKERD2_PROXY_DESTINATION_GET_NETWORKS
          value: "10.0.0.0/8,172.16.0.0/12,192.168.0.0/16"
        - name: LINKERD2_PROXY_CONTROL_LISTEN_ADDR
          value: 0.0.0.0:4190
        - name: LINKERD2_PROXY_ADMIN_LISTEN_ADDR
          value: 0.0.0.0:4191
        - name: LINKERD2_PROXY_OUTBOUND_LISTEN_ADDR
          value: 127.0.0.1:4140
        - name: LINKERD2_PROXY_INBOUND_LISTEN_ADDR
          value: 0.0.0.0:4143
        - name: LINKERD2_PROXY_DESTINATION_GET_SUFFIXES
          value: svc.cluster.local.
        - name: LINKERD2_PROXY_DESTINATION_PROFILE_SUFFIXES
          value: svc.cluster.local.
        - name: LINKERD2_PROXY_INBOUND_ACCEPT_KEEPALIVE
          value: 10000ms
        - name: LINKERD2_PROXY_OUTBOUND_CONNECT_KEEPALIVE
          value: 10000ms
        - name: _pod_ns
          valueFrom:
            fieldRef:
              fieldPath: metadata.namespace
        - name: LINKERD2_PROXY_DESTINATION_CONTEXT
          value: ns:$(_pod_ns)
        - name: LINKERD2_PROXY_OUTBOUND_ROUTER_CAPACITY
          value: "10000"
        - name: LINKERD2_PROXY_IDENTITY_DIR
          value: /var/run/linkerd/identity/end-entity
        - name: LINKERD2_PROXY_IDENTITY_TRUST_ANCHORS
          value: |
            test-trust-anchor
        - name: LINKERD2_PROXY_IDENTITY_TOKEN_FILE
          value: /var/run/secrets/kubernetes.io/serviceaccount/token
        - name: LINKERD2_PROXY_IDENTITY_SVC_ADDR
          value: linkerd-identity.linkerd.svc.cluster.local:8080
        - name: _pod_sa
          valueFrom:
            fieldRef:
              fieldPath: spec.serviceAccountName
        - name: _l5d_ns
          value: linkerd
        - name: _l5d_trustdomain
          value: test.trust.domain
        - name: LINKERD2_PROXY_IDENTITY_LOCAL_NAME
          value: $(_pod_sa).$(_pod_ns).serviceaccount.identity.$(_l5d_ns).$(_l5d_trustdomain)
        - name: LINKERD2_PROXY_IDENTITY_SVC_NAME
          value: linkerd-identity.$(_l5d_ns).serviceaccount.identity.$(_l5d_ns).$(_l5d_trustdomain)
        - name: LINKERD2_PROXY_DESTINATION_SVC_NAME
          value: linkerd-destination.$(_l5d_ns).serviceaccount.identity.$(_l5d_ns).$(_l5d_trustdomain)
        - name: LINKERD2_PROXY_TAP_SVC_NAME
          value: linkerd-tap.$(_l5d_ns).serviceaccount.identity.$(_l5d_ns).$(_l5d_trustdomain)
        image: gcr.io/linkerd-io/proxy:test-proxy-version
        imagePullPolicy: IfNotPresent
        livenessProbe:
          httpGet:
            path: /live
            port: 4191
          initialDelaySeconds: 10
        name: linkerd-proxy
        ports:
        - containerPort: 4143
          name: linkerd-proxy
        - containerPort: 4191
          name: linkerd-admin
        readinessProbe:
          httpGet:
            path: /ready
            port: 4191
          initialDelaySeconds: 2
        resources:
        securityContext:
          allowPrivilegeEscalation: false
          readOnlyRootFilesystem: true
          runAsUser: 2102
        terminationMessagePolicy: FallbackToLogsOnError
        volumeMounts:
        - mountPath: /var/run/linkerd/identity/end-entity
          name: linkerd-identity-end-entity
      initContainers:
      - args:
        - --incoming-proxy-port
        - "4143"
        - --outgoing-proxy-port
        - "4140"
        - --proxy-uid
        - "2102"
        - --inbound-ports-to-ignore
        - 4190,4191,222
        - --outbound-ports-to-ignore
        - 443,111
        image: gcr.io/linkerd-io/proxy-init:test-proxy-init-version
        imagePullPolicy: IfNotPresent
        name: linkerd-init
        resources:
          limits:
            cpu: "100m"
            memory: "50Mi"
          requests:
            cpu: "10m"
            memory: "10Mi"
        securityContext:
          allowPrivilegeEscalation: false
          capabilities:
            add:
            - NET_ADMIN
            - NET_RAW
          privileged: false
          readOnlyRootFilesystem: true
          runAsNonRoot: false
          runAsUser: 0
        terminationMessagePolicy: FallbackToLogsOnError
      serviceAccountName: linkerd-prometheus
      volumes:
      - emptyDir: {}
        name: data
      - configMap:
          name: linkerd-prometheus-config
        name: prometheus-config
      - emptyDir:
          medium: Memory
        name: linkerd-identity-end-entity
---
# Source: linkerd2/charts/tracing/templates/tracing-rbac.yaml
---
###
### linkerd-collector RBAC
###
---
kind: ServiceAccount
apiVersion: v1
metadata:
  name: linkerd-collector
  namespace: linkerd
  labels:
    linkerd.io/control-plane-component: linkerd-collector
    linkerd.io/control-plane-ns: linkerd
---
###
### linkerd-jaeger RBAC
###
---
kind: ServiceAccount
apiVersion: v1
metadata:
  name: linkerd-jaeger
  namespace: linkerd
  labels:
    linkerd.io/control-plane-component: linkerd-jaeger
    linkerd.io/control-plane-ns: linkerd
---
# Source: linkerd2/charts/tracing/templates/tracing.yaml
---
###
### Tracing Collector Service
###
---
apiVersion: v1
kind: ConfigMap
metadata:
  name: linkerd-collector-config
  namespace: linkerd
  labels:
    linkerd.io/control-plane-component: linkerd-collector
    linkerd.io/control-plane-ns: linkerd
  annotations:
    linkerd.io/created-by: linkerd/helm linkerd-version
data:
  linkerd-collector-config: |
    receivers:
      opencensus:
        port: 55678
      zipkin:
        port: 9411
    queued-exporters:
      jaeger-all-in-one:
        num-workers: 4
        queue-size: 100
        retry-on-failure: true
        sender-type: jaeger-thrift-http
        jaeger-thrift-http:
          collector-endpoint: http://linkerd-jaeger.linkerd:14268/api/traces
          timeout: 5s
---
apiVersion: v1
kind: Service
metadata:
  name: linkerd-collector
  namespace: linkerd
  labels:
    linkerd.io/control-plane-component: linkerd-collector
    linkerd.io/control-plane-ns: linkerd
  annotations:
    linkerd.io/created-by: linkerd/helm linkerd-version
spec:
  type: ClusterIP
  ports:
  - name: opencensus
    port: 55678
    protocol: TCP
    targetPort: 55678
  - name: zipkin
    port: 9411
    protocol: TCP
    targetPort: 9411
  selector:
    linkerd.io/control-plane-component: linkerd-collector
---
apiVersion: apps/v1
kind: Deployment
metadata:
  annotations:
    linkerd.io/created-by: linkerd/helm linkerd-version
  labels:
    app.kubernetes.io/name: linkerd-collector
    app.kubernetes.io/part-of: Linkerd
    app.kubernetes.io/version: linkerd-version
    linkerd.io/control-plane-component: linkerd-collector
    linkerd.io/control-plane-ns: linkerd
  name: linkerd-collector
  namespace: linkerd
spec:
  replicas: 1
  selector:
    matchLabels:
      linkerd.io/control-plane-component: linkerd-collector
      linkerd.io/control-plane-ns: linkerd
      linkerd.io/proxy-deployment: linkerd-collector
  minReadySeconds: 5
  progressDeadlineSeconds: 120
  template:
    metadata:
      annotations:
        linkerd.io/created-by: linkerd/helm linkerd-version
        linkerd.io/identity-mode: default
        linkerd.io/proxy-version: test-proxy-version
        prometheus.io/path: /metrics
        prometheus.io/port: "8888"
        prometheus.io/scrape: "true"
      labels:
        linkerd.io/control-plane-component: linkerd-collector
        linkerd.io/control-plane-ns: linkerd
        linkerd.io/workload-ns: linkerd
        linkerd.io/proxy-deployment: linkerd-collector
    spec:
      containers:
      - command:
        - /occollector_linux
        - --config=/conf/linkerd-collector-config.yaml
        env:
        - name: GOGC
          value: "80"
        image: omnition/opencensus-collector:0.1.11
        imagePullPolicy: IfNotPresent
        livenessProbe:
          httpGet:
            path: /
            port: 13133
        name: oc-collector
        ports:
        - containerPort: 55678
        - containerPort: 9411
        readinessProbe:
          httpGet:
            path: /
            port: 13133
        volumeMounts:
        - mountPath: /conf
          name: linkerd-collector-config-val
      - env:
        - name: LINKERD2_PROXY_LOG
          value: warn,linkerd=info
        - name: LINKERD2_PROXY_DESTINATION_SVC_ADDR
          value: linkerd-dst.linkerd.svc.cluster.local:8086
        - name: LINKERD2_PROXY_DESTINATION_GET_NETWORKS
          value: "10.0.0.0/8,172.16.0.0/12,192.168.0.0/16"
        - name: LINKERD2_PROXY_CONTROL_LISTEN_ADDR
          value: 0.0.0.0:4190
        - name: LINKERD2_PROXY_ADMIN_LISTEN_ADDR
          value: 0.0.0.0:4191
        - name: LINKERD2_PROXY_OUTBOUND_LISTEN_ADDR
          value: 127.0.0.1:4140
        - name: LINKERD2_PROXY_INBOUND_LISTEN_ADDR
          value: 0.0.0.0:4143
        - name: LINKERD2_PROXY_DESTINATION_GET_SUFFIXES
          value: svc.cluster.local.
        - name: LINKERD2_PROXY_DESTINATION_PROFILE_SUFFIXES
          value: svc.cluster.local.
        - name: LINKERD2_PROXY_INBOUND_ACCEPT_KEEPALIVE
          value: 10000ms
        - name: LINKERD2_PROXY_OUTBOUND_CONNECT_KEEPALIVE
          value: 10000ms
        - name: _pod_ns
          valueFrom:
            fieldRef:
              fieldPath: metadata.namespace
        - name: LINKERD2_PROXY_DESTINATION_CONTEXT
          value: ns:$(_pod_ns)
        - name: LINKERD2_PROXY_IDENTITY_DIR
          value: /var/run/linkerd/identity/end-entity
        - name: LINKERD2_PROXY_IDENTITY_TRUST_ANCHORS
          value: |
            test-trust-anchor
        - name: LINKERD2_PROXY_IDENTITY_TOKEN_FILE
          value: /var/run/secrets/kubernetes.io/serviceaccount/token
        - name: LINKERD2_PROXY_IDENTITY_SVC_ADDR
          value: linkerd-identity.linkerd.svc.cluster.local:8080
        - name: _pod_sa
          valueFrom:
            fieldRef:
              fieldPath: spec.serviceAccountName
        - name: _l5d_ns
          value: linkerd
        - name: _l5d_trustdomain
          value: test.trust.domain
        - name: LINKERD2_PROXY_IDENTITY_LOCAL_NAME
          value: $(_pod_sa).$(_pod_ns).serviceaccount.identity.$(_l5d_ns).$(_l5d_trustdomain)
        - name: LINKERD2_PROXY_IDENTITY_SVC_NAME
          value: linkerd-identity.$(_l5d_ns).serviceaccount.identity.$(_l5d_ns).$(_l5d_trustdomain)
        - name: LINKERD2_PROXY_DESTINATION_SVC_NAME
          value: linkerd-destination.$(_l5d_ns).serviceaccount.identity.$(_l5d_ns).$(_l5d_trustdomain)
        - name: LINKERD2_PROXY_TAP_SVC_NAME
          value: linkerd-tap.$(_l5d_ns).serviceaccount.identity.$(_l5d_ns).$(_l5d_trustdomain)
        image: gcr.io/linkerd-io/proxy:test-proxy-version
        imagePullPolicy: IfNotPresent
        livenessProbe:
          httpGet:
            path: /live
            port: 4191
          initialDelaySeconds: 10
        name: linkerd-proxy
        ports:
        - containerPort: 4143
          name: linkerd-proxy
        - containerPort: 4191
          name: linkerd-admin
        readinessProbe:
          httpGet:
            path: /ready
            port: 4191
          initialDelaySeconds: 2
        resources:
        securityContext:
          allowPrivilegeEscalation: false
          readOnlyRootFilesystem: true
          runAsUser: 2102
        terminationMessagePolicy: FallbackToLogsOnError
        volumeMounts:
        - mountPath: /var/run/linkerd/identity/end-entity
          name: linkerd-identity-end-entity
      initContainers:
      - args:
        - --incoming-proxy-port
        - "4143"
        - --outgoing-proxy-port
        - "4140"
        - --proxy-uid
        - "2102"
        - --inbound-ports-to-ignore
        - 4190,4191,222
        - --outbound-ports-to-ignore
        - 443,111
        image: gcr.io/linkerd-io/proxy-init:test-proxy-init-version
        imagePullPolicy: IfNotPresent
        name: linkerd-init
        resources:
          limits:
            cpu: "100m"
            memory: "50Mi"
          requests:
            cpu: "10m"
            memory: "10Mi"
        securityContext:
          allowPrivilegeEscalation: false
          capabilities:
            add:
            - NET_ADMIN
            - NET_RAW
          privileged: false
          readOnlyRootFilesystem: true
          runAsNonRoot: false
          runAsUser: 0
        terminationMessagePolicy: FallbackToLogsOnError
      serviceAccountName: linkerd-collector
      volumes:
      - configMap:
          items:
          - key: linkerd-collector-config
            path: linkerd-collector-config.yaml
          name: linkerd-collector-config
        name: linkerd-collector-config-val
      - emptyDir:
          medium: Memory
        name: linkerd-identity-end-entity
---
###
### Tracing Jaeger Service
###
---
apiVersion: v1
kind: Service
metadata:
  name: linkerd-jaeger
  namespace: linkerd
  labels:
    linkerd.io/control-plane-component: linkerd-jaeger
    linkerd.io/control-plane-ns: linkerd
  annotations:
    linkerd.io/created-by: linkerd/helm linkerd-version
spec:
  type: ClusterIP
  selector:
    linkerd.io/control-plane-component: linkerd-jaeger
  ports:
    - name: collection
      port: 14268
    - name: ui
      port: 16686
---
apiVersion: apps/v1
kind: Deployment
metadata:
  annotations:
    linkerd.io/created-by: linkerd/helm linkerd-version
  labels:
    app.kubernetes.io/name: linkerd-jaeger
    app.kubernetes.io/part-of: Linkerd
    app.kubernetes.io/version: linkerd-version
    linkerd.io/control-plane-component: linkerd-jaeger
    linkerd.io/control-plane-ns: linkerd
  name: linkerd-jaeger
  namespace: linkerd
spec:
  replicas: 1
  selector:
    matchLabels:
      linkerd.io/control-plane-component: linkerd-jaeger
      linkerd.io/control-plane-ns: linkerd
      linkerd.io/proxy-deployment: linkerd-jaeger
  template:
    metadata:
      annotations:
        linkerd.io/created-by: linkerd/helm linkerd-version
        linkerd.io/identity-mode: default
        linkerd.io/proxy-version: test-proxy-version
        prometheus.io/path: /metrics
        prometheus.io/port: "8888"
        prometheus.io/scrape: "true"
      labels:
        linkerd.io/control-plane-component: linkerd-jaeger
        linkerd.io/control-plane-ns: linkerd
        linkerd.io/workload-ns: linkerd
        linkerd.io/proxy-deployment: linkerd-jaeger
    spec:
      containers:
<<<<<<< HEAD
      - args:
        - --query.base-path=/jaeger
        image: jaegertracing/all-in-one:1.17.1
=======
      - env:
        - name: GF_PATHS_DATA
          value: /data
        # Force using the go-based DNS resolver instead of the OS' to avoid failures in some environments
        # see https://github.com/grafana/grafana/issues/20096
        - name: GODEBUG
          value: netdns=go
        image: gcr.io/linkerd-io/grafana:linkerd-version
>>>>>>> 82e91382
        imagePullPolicy: IfNotPresent
        name: jaeger
        ports:
        - containerPort: 14268
          name: collection
        - containerPort: 16686
          name: ui
      - env:
        - name: LINKERD2_PROXY_LOG
          value: warn,linkerd=info
        - name: LINKERD2_PROXY_DESTINATION_SVC_ADDR
          value: linkerd-dst.linkerd.svc.cluster.local:8086
        - name: LINKERD2_PROXY_DESTINATION_GET_NETWORKS
          value: "10.0.0.0/8,172.16.0.0/12,192.168.0.0/16"
        - name: LINKERD2_PROXY_CONTROL_LISTEN_ADDR
          value: 0.0.0.0:4190
        - name: LINKERD2_PROXY_ADMIN_LISTEN_ADDR
          value: 0.0.0.0:4191
        - name: LINKERD2_PROXY_OUTBOUND_LISTEN_ADDR
          value: 127.0.0.1:4140
        - name: LINKERD2_PROXY_INBOUND_LISTEN_ADDR
          value: 0.0.0.0:4143
        - name: LINKERD2_PROXY_DESTINATION_GET_SUFFIXES
          value: svc.cluster.local.
        - name: LINKERD2_PROXY_DESTINATION_PROFILE_SUFFIXES
          value: svc.cluster.local.
        - name: LINKERD2_PROXY_INBOUND_ACCEPT_KEEPALIVE
          value: 10000ms
        - name: LINKERD2_PROXY_OUTBOUND_CONNECT_KEEPALIVE
          value: 10000ms
        - name: _pod_ns
          valueFrom:
            fieldRef:
              fieldPath: metadata.namespace
        - name: LINKERD2_PROXY_DESTINATION_CONTEXT
          value: ns:$(_pod_ns)
        - name: LINKERD2_PROXY_IDENTITY_DIR
          value: /var/run/linkerd/identity/end-entity
        - name: LINKERD2_PROXY_IDENTITY_TRUST_ANCHORS
          value: |
            test-trust-anchor
        - name: LINKERD2_PROXY_IDENTITY_TOKEN_FILE
          value: /var/run/secrets/kubernetes.io/serviceaccount/token
        - name: LINKERD2_PROXY_IDENTITY_SVC_ADDR
          value: linkerd-identity.linkerd.svc.cluster.local:8080
        - name: _pod_sa
          valueFrom:
            fieldRef:
              fieldPath: spec.serviceAccountName
        - name: _l5d_ns
          value: linkerd
        - name: _l5d_trustdomain
          value: test.trust.domain
        - name: LINKERD2_PROXY_IDENTITY_LOCAL_NAME
          value: $(_pod_sa).$(_pod_ns).serviceaccount.identity.$(_l5d_ns).$(_l5d_trustdomain)
        - name: LINKERD2_PROXY_IDENTITY_SVC_NAME
          value: linkerd-identity.$(_l5d_ns).serviceaccount.identity.$(_l5d_ns).$(_l5d_trustdomain)
        - name: LINKERD2_PROXY_DESTINATION_SVC_NAME
          value: linkerd-destination.$(_l5d_ns).serviceaccount.identity.$(_l5d_ns).$(_l5d_trustdomain)
        - name: LINKERD2_PROXY_TAP_SVC_NAME
          value: linkerd-tap.$(_l5d_ns).serviceaccount.identity.$(_l5d_ns).$(_l5d_trustdomain)
        image: gcr.io/linkerd-io/proxy:test-proxy-version
        imagePullPolicy: IfNotPresent
        livenessProbe:
          httpGet:
            path: /live
            port: 4191
          initialDelaySeconds: 10
        name: linkerd-proxy
        ports:
        - containerPort: 4143
          name: linkerd-proxy
        - containerPort: 4191
          name: linkerd-admin
        readinessProbe:
          httpGet:
            path: /ready
            port: 4191
          initialDelaySeconds: 2
        resources:
        securityContext:
          allowPrivilegeEscalation: false
          readOnlyRootFilesystem: true
          runAsUser: 2102
        terminationMessagePolicy: FallbackToLogsOnError
        volumeMounts:
        - mountPath: /var/run/linkerd/identity/end-entity
          name: linkerd-identity-end-entity
      initContainers:
      - args:
        - --incoming-proxy-port
        - "4143"
        - --outgoing-proxy-port
        - "4140"
        - --proxy-uid
        - "2102"
        - --inbound-ports-to-ignore
        - 4190,4191,222
        - --outbound-ports-to-ignore
        - 443,111
        image: gcr.io/linkerd-io/proxy-init:test-proxy-init-version
        imagePullPolicy: IfNotPresent
        name: linkerd-init
        resources:
          limits:
            cpu: "100m"
            memory: "50Mi"
          requests:
            cpu: "10m"
            memory: "10Mi"
        securityContext:
          allowPrivilegeEscalation: false
          capabilities:
            add:
            - NET_ADMIN
            - NET_RAW
          privileged: false
          readOnlyRootFilesystem: true
          runAsNonRoot: false
          runAsUser: 0
        terminationMessagePolicy: FallbackToLogsOnError
      dnsPolicy: ClusterFirst
      serviceAccountName: linkerd-jaeger
      volumes:
      - emptyDir:
          medium: Memory
        name: linkerd-identity-end-entity<|MERGE_RESOLUTION|>--- conflicted
+++ resolved
@@ -3524,11 +3524,6 @@
         linkerd.io/proxy-deployment: linkerd-jaeger
     spec:
       containers:
-<<<<<<< HEAD
-      - args:
-        - --query.base-path=/jaeger
-        image: jaegertracing/all-in-one:1.17.1
-=======
       - env:
         - name: GF_PATHS_DATA
           value: /data
@@ -3537,7 +3532,6 @@
         - name: GODEBUG
           value: netdns=go
         image: gcr.io/linkerd-io/grafana:linkerd-version
->>>>>>> 82e91382
         imagePullPolicy: IfNotPresent
         name: jaeger
         ports:
