--- conflicted
+++ resolved
@@ -2513,8 +2513,6 @@
     targetPort: 8088
   - name: apiserver
     port: 443
-<<<<<<< HEAD
-=======
     targetPort: proxy-injector
 ---
 ###
@@ -2753,7 +2751,6 @@
     targetPort: 8088
   - name: apiserver
     port: 443
->>>>>>> 1800d3e9
     targetPort: apiserver
 ---
 kind: Deployment
@@ -2954,691 +2951,3 @@
       - name: tls
         secret:
           secretName: linkerd-tap-tls
-<<<<<<< HEAD
----
-apiVersion: v1
-kind: ConfigMap
-metadata:
-  labels:
-    app.kubernetes.io/name: smi-metrics
-    app.kubernetes.io/part-of: Linkerd
-    app.kubernetes.io/version: install-control-plane-version
-    linkerd.io/control-plane-component: smi-metrics
-    linkerd.io/control-plane-ns: linkerd
-  name: linkerd-smi-metrics
-  namespace: linkerd
-data:
-  config.yml: |
-    mesh: linkerd
-    linkerd:
-      prometheusUrl: http://linkerd-prometheus.linkerd.svc.cluster.local:9090
-      resourceQueries:
-        p99_response_latency : |-
-          histogram_quantile(
-                            0.99,
-                            sum(
-                              irate(
-                                response_latency_ms_bucket{
-                                  namespace=~"{{default ".+" .namespace }}",
-                                  {{lower .kind}}=~"{{default ".+" .name }}"
-                                }[{{.window}}]
-                              )
-                            ) by (
-                              {{lower .kind}},
-                              namespace,
-                              le
-                            )
-                          )
-        p90_response_latency : |-
-          histogram_quantile(
-                            0.90,
-                            sum(
-                              irate(
-                                response_latency_ms_bucket{
-                                  namespace=~"{{default ".+" .namespace }}",
-                                  {{lower .kind}}=~"{{default ".+" .name }}"
-                                }[{{.window}}]
-                              )
-                            ) by (
-                              {{lower .kind}},
-                              namespace,
-                              le
-                            )
-                          )
-        p50_response_latency : |-
-          histogram_quantile(
-                            0.50,
-                            sum(
-                              irate(
-                                response_latency_ms_bucket{
-                                  namespace=~"{{default ".+" .namespace }}",
-                                  {{lower .kind}}=~"{{default ".+" .name }}"
-                                }[{{.window}}]
-                              )
-                            ) by (
-                              {{lower .kind}},
-                              namespace,
-                              le
-                            )
-                          )
-        success_count : |-
-          sum(
-                    increase(
-                      response_total{
-                        classification="success",
-                        namespace=~"{{default ".+" .namespace }}",
-                        {{lower .kind}}=~"{{default ".+" .name }}"
-                      }[{{.window}}]
-                    )
-                  ) by (
-                    {{lower .kind}},
-                    namespace
-                  )
-        failure_count : |-
-          sum(
-                    increase(
-                      response_total{
-                        classification="failure",
-                        namespace=~"{{default ".+" .namespace }}",
-                        {{lower .kind}}=~"{{default ".+" .name }}"
-                      }[{{.window}}]
-                    )
-                  ) by (
-                    {{lower .kind}},
-                    namespace
-                  )
-      edgeQueries:
-        p99_response_latency : |-
-          histogram_quantile(
-                            0.99,
-                            sum(
-                              irate(
-                                response_latency_ms_bucket{
-                                  namespace=~"{{.namespace}}",
-                                  {{lower .kind}}=~"{{default ".+" .fromName}}",
-                                  dst_{{lower .kind}}=~"{{default ".+" .toName}}"
-                                }[{{.window}}]
-                              )
-                            ) by (
-                              {{lower .kind}},
-                              dst_{{lower .kind}},
-                              namespace,
-                              dst_namespace,
-                              le
-                            )
-                          )
-        p90_response_latency : |-
-          histogram_quantile(
-                            0.90,
-                            sum(
-                              irate(
-                                response_latency_ms_bucket{
-                                  namespace=~"{{.namespace}}",
-                                  {{lower .kind}}=~"{{default ".+" .fromName}}",
-                                  dst_{{lower .kind}}=~"{{default ".+" .toName}}"
-                                }[{{.window}}]
-                              )
-                            ) by (
-                              {{lower .kind}},
-                              dst_{{lower .kind}},
-                              namespace,
-                              dst_namespace,
-                              le
-                            )
-                          )
-        p50_response_latency : |-
-          histogram_quantile(
-                            0.50,
-                            sum(
-                              irate(
-                                response_latency_ms_bucket{
-                                  namespace=~"{{.namespace}}",
-                                  {{lower .kind}}=~"{{default ".+" .fromName}}",
-                                  dst_{{lower .kind}}=~"{{default ".+" .toName}}"
-                                }[{{.window}}]
-                              )
-                            ) by (
-                              {{lower .kind}},
-                              dst_{{lower .kind}},
-                              namespace,
-                              dst_namespace,
-                              le
-                            )
-                          )
-        success_count : |-
-          sum(
-                    increase(
-                      response_total{
-                        classification="success",
-                        namespace=~"{{.namespace}}",
-                        {{lower .kind}}=~"{{default ".+" .fromName}}",
-                        dst_{{lower .kind}}=~"{{default ".+" .toName}}"
-                      }[{{.window}}]
-                    )
-                  ) by (
-                    {{lower .kind}},
-                    dst_{{lower .kind}},
-                    namespace,
-                    dst_namespace
-                  )
-        failure_count : |-
-          sum(
-                    increase(
-                      response_total{
-                        classification="failure",
-                        namespace=~"{{.namespace}}",
-                        {{lower .kind}}=~"{{default ".+" .fromName}}",
-                        dst_{{lower .kind}}=~"{{default ".+" .toName}}"
-                      }[{{.window}}]
-                    )
-                  ) by (
-                    {{lower .kind}},
-                    dst_{{lower .kind}},
-                    namespace,
-                    dst_namespace
-                  )
-    
----
-apiVersion: apps/v1
-kind: Deployment
-metadata:
-  name: linkerd-smi-metrics
-  namespace: linkerd
-  labels:
-    app.kubernetes.io/name: smi-metrics
-    app.kubernetes.io/part-of: Linkerd
-    app.kubernetes.io/version: install-control-plane-version
-    linkerd.io/control-plane-component: smi-metrics
-    linkerd.io/control-plane-ns: linkerd
-spec:
-  replicas: 1
-  selector:
-    matchLabels:
-      linkerd.io/control-plane-component: smi-metrics
-      linkerd.io/control-plane-ns: linkerd
-      linkerd.io/proxy-deployment: linkerd-sp-validator
-  template:
-    metadata:
-      annotations:
-        linkerd.io/created-by: linkerd/cli dev-undefined
-        linkerd.io/identity-mode: default
-        linkerd.io/proxy-version: install-proxy-version
-      labels:
-        linkerd.io/control-plane-component: smi-metrics
-        linkerd.io/control-plane-ns: linkerd
-        linkerd.io/proxy-deployment: linkerd-sp-validator
-    spec:
-      nodeSelector:
-        beta.kubernetes.io/os: linux
-      serviceAccountName: linkerd-smi-metrics
-      containers:
-      - name: shim
-        image: deislabs/smi-metrics:v0.2.1
-        imagePullPolicy: IfNotPresent
-
-        command:
-        - /smi-metrics
-        - --config=/config.yml
-
-        ports:
-        - containerPort: 8080
-          name: api
-          protocol: TCP
-        - containerPort: 8081
-          name: admin
-          protocol: TCP
-
-        volumeMounts:
-        - name: config
-          mountPath: /config.yml
-          subPath: config.yml
-        - mountPath: /var/run/smi-metrics
-          name: tls
-          readOnly: true
-
-      - env:
-        - name: LINKERD2_PROXY_LOG
-          value: warn,linkerd=info
-        - name: LINKERD2_PROXY_DESTINATION_SVC_ADDR
-          value: linkerd-dst.linkerd.svc.cluster.local:8086
-        - name: LINKERD2_PROXY_CONTROL_LISTEN_ADDR
-          value: 0.0.0.0:4190
-        - name: LINKERD2_PROXY_ADMIN_LISTEN_ADDR
-          value: 0.0.0.0:4191
-        - name: LINKERD2_PROXY_OUTBOUND_LISTEN_ADDR
-          value: 127.0.0.1:4140
-        - name: LINKERD2_PROXY_INBOUND_LISTEN_ADDR
-          value: 0.0.0.0:4143
-        - name: LINKERD2_PROXY_DESTINATION_GET_SUFFIXES
-          value: svc.cluster.local.
-        - name: LINKERD2_PROXY_DESTINATION_PROFILE_SUFFIXES
-          value: svc.cluster.local.
-        - name: LINKERD2_PROXY_INBOUND_ACCEPT_KEEPALIVE
-          value: 10000ms
-        - name: LINKERD2_PROXY_OUTBOUND_CONNECT_KEEPALIVE
-          value: 10000ms
-        - name: _pod_ns
-          valueFrom:
-            fieldRef:
-              fieldPath: metadata.namespace
-        - name: LINKERD2_PROXY_DESTINATION_CONTEXT
-          value: ns:$(_pod_ns)
-        - name: LINKERD2_PROXY_IDENTITY_DIR
-          value: /var/run/linkerd/identity/end-entity
-        - name: LINKERD2_PROXY_IDENTITY_TRUST_ANCHORS
-          value: |
-            -----BEGIN CERTIFICATE-----
-            MIIBYDCCAQegAwIBAgIBATAKBggqhkjOPQQDAjAYMRYwFAYDVQQDEw1jbHVzdGVy
-            LmxvY2FsMB4XDTE5MDMwMzAxNTk1MloXDTI5MDIyODAyMDM1MlowGDEWMBQGA1UE
-            AxMNY2x1c3Rlci5sb2NhbDBZMBMGByqGSM49AgEGCCqGSM49AwEHA0IABAChpAt0
-            xtgO9qbVtEtDK80N6iCL2Htyf2kIv2m5QkJ1y0TFQi5hTVe3wtspJ8YpZF0pl364
-            6TiYeXB8tOOhIACjQjBAMA4GA1UdDwEB/wQEAwIBBjAdBgNVHSUEFjAUBggrBgEF
-            BQcDAQYIKwYBBQUHAwIwDwYDVR0TAQH/BAUwAwEB/zAKBggqhkjOPQQDAgNHADBE
-            AiBQ/AAwF8kG8VOmRSUTPakSSa/N4mqK2HsZuhQXCmiZHwIgZEzI5DCkpU7w3SIv
-            OLO4Zsk1XrGZHGsmyiEyvYF9lpY=
-            -----END CERTIFICATE-----
-        - name: LINKERD2_PROXY_IDENTITY_TOKEN_FILE
-          value: /var/run/secrets/kubernetes.io/serviceaccount/token
-        - name: LINKERD2_PROXY_IDENTITY_SVC_ADDR
-          value: linkerd-identity.linkerd.svc.cluster.local:8080
-        - name: _pod_sa
-          valueFrom:
-            fieldRef:
-              fieldPath: spec.serviceAccountName
-        - name: _l5d_ns
-          value: linkerd
-        - name: _l5d_trustdomain
-          value: cluster.local
-        - name: LINKERD2_PROXY_IDENTITY_LOCAL_NAME
-          value: $(_pod_sa).$(_pod_ns).serviceaccount.identity.$(_l5d_ns).$(_l5d_trustdomain)
-        - name: LINKERD2_PROXY_IDENTITY_SVC_NAME
-          value: linkerd-identity.$(_l5d_ns).serviceaccount.identity.$(_l5d_ns).$(_l5d_trustdomain)
-        - name: LINKERD2_PROXY_DESTINATION_SVC_NAME
-          value: linkerd-destination.$(_l5d_ns).serviceaccount.identity.$(_l5d_ns).$(_l5d_trustdomain)
-        - name: LINKERD2_PROXY_TAP_SVC_NAME
-          value: linkerd-tap.$(_l5d_ns).serviceaccount.identity.$(_l5d_ns).$(_l5d_trustdomain)
-        image: gcr.io/linkerd-io/proxy:install-proxy-version
-        imagePullPolicy: IfNotPresent
-        livenessProbe:
-          httpGet:
-            path: /metrics
-            port: 4191
-          initialDelaySeconds: 10
-        name: linkerd-proxy
-        ports:
-        - containerPort: 4143
-          name: linkerd-proxy
-        - containerPort: 4191
-          name: linkerd-admin
-        readinessProbe:
-          httpGet:
-            path: /ready
-            port: 4191
-          initialDelaySeconds: 2
-        resources:
-        securityContext:
-          allowPrivilegeEscalation: false
-          readOnlyRootFilesystem: true
-          runAsUser: 2102
-        terminationMessagePolicy: FallbackToLogsOnError
-        volumeMounts:
-        - mountPath: /var/run/linkerd/identity/end-entity
-          name: linkerd-identity-end-entity
-      initContainers:
-      - args:
-        - --incoming-proxy-port
-        - "4143"
-        - --outgoing-proxy-port
-        - "4140"
-        - --proxy-uid
-        - "2102"
-        - --inbound-ports-to-ignore
-        - 4190,4191
-        - --outbound-ports-to-ignore
-        - "443"
-        image: gcr.io/linkerd-io/proxy-init:v1.3.2
-        imagePullPolicy: IfNotPresent
-        name: linkerd-init
-        resources:
-          limits:
-            cpu: "100m"
-            memory: "50Mi"
-          requests:
-            cpu: "10m"
-            memory: "10Mi"
-        securityContext:
-          allowPrivilegeEscalation: false
-          capabilities:
-            add:
-            - NET_ADMIN
-            - NET_RAW
-          privileged: false
-          readOnlyRootFilesystem: true
-          runAsNonRoot: false
-          runAsUser: 0
-        terminationMessagePolicy: FallbackToLogsOnError
-      volumes:
-      - name: config
-        configMap:
-          name: linkerd-smi-metrics
-      - emptyDir:
-          medium: Memory
-        name: linkerd-identity-end-entity
-      - name: tls
-        secret:
-          secretName: linkerd-smi-metrics-tls
----
-apiVersion: v1
-kind: Service
-metadata:
-  name: linkerd-smi-metrics
-  namespace: linkerd
-  labels:
-    linkerd.io/control-plane-component: smi-metrics
-    linkerd.io/control-plane-ns: linkerd
-  annotations:
-    linkerd.io/created-by: linkerd/cli dev-undefined
-spec:
-  ports:
-    - port: 443
-      targetPort: api
-      protocol: TCP
-  selector:
-    linkerd.io/control-plane-component: smi-metrics
----
-###
-### Grafana RBAC
-###
----
-kind: ServiceAccount
-apiVersion: v1
-metadata:
-  name: linkerd-grafana
-  namespace: linkerd
-  labels:
-    linkerd.io/control-plane-component: grafana
-    linkerd.io/control-plane-ns: linkerd
----
-###
-### Grafana
-###
----
-kind: ConfigMap
-apiVersion: v1
-metadata:
-  name: linkerd-grafana-config
-  namespace: linkerd
-  labels:
-    linkerd.io/control-plane-component: grafana
-    linkerd.io/control-plane-ns: linkerd
-  annotations:
-    linkerd.io/created-by: linkerd/cli dev-undefined
-data:
-  grafana.ini: |-
-    instance_name = linkerd-grafana
-
-    [server]
-    root_url = %(protocol)s://%(domain)s:/grafana/
-
-    [auth]
-    disable_login_form = true
-
-    [auth.anonymous]
-    enabled = true
-    org_role = Editor
-
-    [auth.basic]
-    enabled = false
-
-    [analytics]
-    check_for_updates = false
-
-    [panels]
-    disable_sanitize_html = true
-
-  datasources.yaml: |-
-    apiVersion: 1
-    datasources:
-    - name: prometheus
-      type: prometheus
-      access: proxy
-      orgId: 1
-      url: http://linkerd-prometheus.linkerd.svc.cluster.local:9090
-      isDefault: true
-      jsonData:
-        timeInterval: "5s"
-      version: 1
-      editable: true
-
-  dashboards.yaml: |-
-    apiVersion: 1
-    providers:
-    - name: 'default'
-      orgId: 1
-      folder: ''
-      type: file
-      disableDeletion: true
-      editable: true
-      options:
-        path: /var/lib/grafana/dashboards
-        homeDashboardId: linkerd-top-line
----
-kind: Service
-apiVersion: v1
-metadata:
-  name: linkerd-grafana
-  namespace: linkerd
-  labels:
-    linkerd.io/control-plane-component: grafana
-    linkerd.io/control-plane-ns: linkerd
-  annotations:
-    linkerd.io/created-by: linkerd/cli dev-undefined
-spec:
-  type: ClusterIP
-  selector:
-    linkerd.io/control-plane-component: grafana
-  ports:
-  - name: http
-    port: 3000
-    targetPort: 3000
----
-apiVersion: apps/v1
-kind: Deployment
-metadata:
-  annotations:
-    linkerd.io/created-by: linkerd/cli dev-undefined
-  labels:
-    app.kubernetes.io/name: grafana
-    app.kubernetes.io/part-of: Linkerd
-    app.kubernetes.io/version: install-control-plane-version
-    linkerd.io/control-plane-component: grafana
-    linkerd.io/control-plane-ns: linkerd
-  name: linkerd-grafana
-  namespace: linkerd
-spec:
-  replicas: 1
-  selector:
-    matchLabels:
-      linkerd.io/control-plane-component: grafana
-      linkerd.io/control-plane-ns: linkerd
-      linkerd.io/proxy-deployment: linkerd-grafana
-  template:
-    metadata:
-      annotations:
-        linkerd.io/created-by: linkerd/cli dev-undefined
-        linkerd.io/identity-mode: default
-        linkerd.io/proxy-version: install-proxy-version
-      labels:
-        linkerd.io/control-plane-component: grafana
-        linkerd.io/control-plane-ns: linkerd
-        linkerd.io/proxy-deployment: linkerd-grafana
-    spec:
-      nodeSelector:
-        beta.kubernetes.io/os: linux
-      containers:
-      - env:
-        - name: GF_PATHS_DATA
-          value: /data
-        image: gcr.io/linkerd-io/grafana:install-control-plane-version
-        imagePullPolicy: IfNotPresent
-        livenessProbe:
-          httpGet:
-            path: /api/health
-            port: 3000
-          initialDelaySeconds: 30
-        name: grafana
-        ports:
-        - containerPort: 3000
-          name: http
-        readinessProbe:
-          httpGet:
-            path: /api/health
-            port: 3000
-        securityContext:
-          runAsUser: 472
-        volumeMounts:
-        - mountPath: /data
-          name: data
-        - mountPath: /etc/grafana
-          name: grafana-config
-          readOnly: true
-      - env:
-        - name: LINKERD2_PROXY_LOG
-          value: warn,linkerd=info
-        - name: LINKERD2_PROXY_DESTINATION_SVC_ADDR
-          value: linkerd-dst.linkerd.svc.cluster.local:8086
-        - name: LINKERD2_PROXY_CONTROL_LISTEN_ADDR
-          value: 0.0.0.0:4190
-        - name: LINKERD2_PROXY_ADMIN_LISTEN_ADDR
-          value: 0.0.0.0:4191
-        - name: LINKERD2_PROXY_OUTBOUND_LISTEN_ADDR
-          value: 127.0.0.1:4140
-        - name: LINKERD2_PROXY_INBOUND_LISTEN_ADDR
-          value: 0.0.0.0:4143
-        - name: LINKERD2_PROXY_DESTINATION_GET_SUFFIXES
-          value: svc.cluster.local.
-        - name: LINKERD2_PROXY_DESTINATION_PROFILE_SUFFIXES
-          value: svc.cluster.local.
-        - name: LINKERD2_PROXY_INBOUND_ACCEPT_KEEPALIVE
-          value: 10000ms
-        - name: LINKERD2_PROXY_OUTBOUND_CONNECT_KEEPALIVE
-          value: 10000ms
-        - name: _pod_ns
-          valueFrom:
-            fieldRef:
-              fieldPath: metadata.namespace
-        - name: LINKERD2_PROXY_DESTINATION_CONTEXT
-          value: ns:$(_pod_ns)
-        - name: LINKERD2_PROXY_IDENTITY_DIR
-          value: /var/run/linkerd/identity/end-entity
-        - name: LINKERD2_PROXY_IDENTITY_TRUST_ANCHORS
-          value: |
-            -----BEGIN CERTIFICATE-----
-            MIIBYDCCAQegAwIBAgIBATAKBggqhkjOPQQDAjAYMRYwFAYDVQQDEw1jbHVzdGVy
-            LmxvY2FsMB4XDTE5MDMwMzAxNTk1MloXDTI5MDIyODAyMDM1MlowGDEWMBQGA1UE
-            AxMNY2x1c3Rlci5sb2NhbDBZMBMGByqGSM49AgEGCCqGSM49AwEHA0IABAChpAt0
-            xtgO9qbVtEtDK80N6iCL2Htyf2kIv2m5QkJ1y0TFQi5hTVe3wtspJ8YpZF0pl364
-            6TiYeXB8tOOhIACjQjBAMA4GA1UdDwEB/wQEAwIBBjAdBgNVHSUEFjAUBggrBgEF
-            BQcDAQYIKwYBBQUHAwIwDwYDVR0TAQH/BAUwAwEB/zAKBggqhkjOPQQDAgNHADBE
-            AiBQ/AAwF8kG8VOmRSUTPakSSa/N4mqK2HsZuhQXCmiZHwIgZEzI5DCkpU7w3SIv
-            OLO4Zsk1XrGZHGsmyiEyvYF9lpY=
-            -----END CERTIFICATE-----
-        - name: LINKERD2_PROXY_IDENTITY_TOKEN_FILE
-          value: /var/run/secrets/kubernetes.io/serviceaccount/token
-        - name: LINKERD2_PROXY_IDENTITY_SVC_ADDR
-          value: linkerd-identity.linkerd.svc.cluster.local:8080
-        - name: _pod_sa
-          valueFrom:
-            fieldRef:
-              fieldPath: spec.serviceAccountName
-        - name: _l5d_ns
-          value: linkerd
-        - name: _l5d_trustdomain
-          value: cluster.local
-        - name: LINKERD2_PROXY_IDENTITY_LOCAL_NAME
-          value: $(_pod_sa).$(_pod_ns).serviceaccount.identity.$(_l5d_ns).$(_l5d_trustdomain)
-        - name: LINKERD2_PROXY_IDENTITY_SVC_NAME
-          value: linkerd-identity.$(_l5d_ns).serviceaccount.identity.$(_l5d_ns).$(_l5d_trustdomain)
-        - name: LINKERD2_PROXY_DESTINATION_SVC_NAME
-          value: linkerd-destination.$(_l5d_ns).serviceaccount.identity.$(_l5d_ns).$(_l5d_trustdomain)
-        - name: LINKERD2_PROXY_TAP_SVC_NAME
-          value: linkerd-tap.$(_l5d_ns).serviceaccount.identity.$(_l5d_ns).$(_l5d_trustdomain)
-        image: gcr.io/linkerd-io/proxy:install-proxy-version
-        imagePullPolicy: IfNotPresent
-        livenessProbe:
-          httpGet:
-            path: /metrics
-            port: 4191
-          initialDelaySeconds: 10
-        name: linkerd-proxy
-        ports:
-        - containerPort: 4143
-          name: linkerd-proxy
-        - containerPort: 4191
-          name: linkerd-admin
-        readinessProbe:
-          httpGet:
-            path: /ready
-            port: 4191
-          initialDelaySeconds: 2
-        resources:
-        securityContext:
-          allowPrivilegeEscalation: false
-          readOnlyRootFilesystem: true
-          runAsUser: 2102
-        terminationMessagePolicy: FallbackToLogsOnError
-        volumeMounts:
-        - mountPath: /var/run/linkerd/identity/end-entity
-          name: linkerd-identity-end-entity
-      initContainers:
-      - args:
-        - --incoming-proxy-port
-        - "4143"
-        - --outgoing-proxy-port
-        - "4140"
-        - --proxy-uid
-        - "2102"
-        - --inbound-ports-to-ignore
-        - 4190,4191
-        - --outbound-ports-to-ignore
-        - "443"
-        image: gcr.io/linkerd-io/proxy-init:v1.3.2
-        imagePullPolicy: IfNotPresent
-        name: linkerd-init
-        resources:
-          limits:
-            cpu: "100m"
-            memory: "50Mi"
-          requests:
-            cpu: "10m"
-            memory: "10Mi"
-        securityContext:
-          allowPrivilegeEscalation: false
-          capabilities:
-            add:
-            - NET_ADMIN
-            - NET_RAW
-          privileged: false
-          readOnlyRootFilesystem: true
-          runAsNonRoot: false
-          runAsUser: 0
-        terminationMessagePolicy: FallbackToLogsOnError
-      serviceAccountName: linkerd-grafana
-      volumes:
-      - emptyDir: {}
-        name: data
-      - configMap:
-          items:
-          - key: grafana.ini
-            path: grafana.ini
-          - key: datasources.yaml
-            path: provisioning/datasources/datasources.yaml
-          - key: dashboards.yaml
-            path: provisioning/dashboards/dashboards.yaml
-          name: linkerd-grafana-config
-        name: grafana-config
-      - emptyDir:
-          medium: Memory
-        name: linkerd-identity-end-entity
-=======
->>>>>>> 1800d3e9
