---
# Source: linkerd-control-plane/templates/namespace.yaml
---
# Source: linkerd-control-plane/templates/identity-rbac.yaml
---
###
### Identity Controller Service RBAC
###
kind: ClusterRole
apiVersion: rbac.authorization.k8s.io/v1
metadata:
  name: linkerd-linkerd-dev-identity
  labels:
    linkerd.io/control-plane-component: identity
    linkerd.io/control-plane-ns: linkerd-dev
rules:
- apiGroups: ["authentication.k8s.io"]
  resources: ["tokenreviews"]
  verbs: ["create"]
# TODO(ver) Restrict this to the Linkerd namespace. See
# https://github.com/linkerd/linkerd2/issues/9367
- apiGroups: [""]
  resources: ["events"]
  verbs: ["create", "patch"]
---
kind: ClusterRoleBinding
apiVersion: rbac.authorization.k8s.io/v1
metadata:
  name: linkerd-linkerd-dev-identity
  labels:
    linkerd.io/control-plane-component: identity
    linkerd.io/control-plane-ns: linkerd-dev
roleRef:
  apiGroup: rbac.authorization.k8s.io
  kind: ClusterRole
  name: linkerd-linkerd-dev-identity
subjects:
- kind: ServiceAccount
  name: linkerd-identity
  namespace: linkerd-dev
---
kind: ServiceAccount
apiVersion: v1
metadata:
  name: linkerd-identity
  namespace: linkerd-dev
  labels:
    linkerd.io/control-plane-component: identity
    linkerd.io/control-plane-ns: linkerd-dev
---
# Source: linkerd-control-plane/templates/destination-rbac.yaml
---
###
### Destination Controller Service
###
kind: ClusterRole
apiVersion: rbac.authorization.k8s.io/v1
metadata:
  name: linkerd-linkerd-dev-destination
  labels:
    linkerd.io/control-plane-component: destination
    linkerd.io/control-plane-ns: linkerd-dev
rules:
- apiGroups: ["apps"]
  resources: ["replicasets"]
  verbs: ["list", "get", "watch"]
- apiGroups: ["batch"]
  resources: ["jobs"]
  verbs: ["list", "get", "watch"]
- apiGroups: [""]
  resources: ["pods", "endpoints", "services", "nodes"]
  verbs: ["list", "get", "watch"]
- apiGroups: ["linkerd.io"]
  resources: ["serviceprofiles"]
  verbs: ["list", "get", "watch"]
- apiGroups: ["workload.linkerd.io"]
  resources: ["externalworkloads"]
  verbs: ["list", "get", "watch"]
- apiGroups: ["coordination.k8s.io"]
  resources: ["leases"]
  verbs: ["create", "get", "update", "patch"]
- apiGroups: ["discovery.k8s.io"]
  resources: ["endpointslices"]
  verbs: ["list", "get", "watch", "create", "update", "patch", "delete"]
---
kind: ClusterRoleBinding
apiVersion: rbac.authorization.k8s.io/v1
metadata:
  name: linkerd-linkerd-dev-destination
  labels:
    linkerd.io/control-plane-component: destination
    linkerd.io/control-plane-ns: linkerd-dev
roleRef:
  apiGroup: rbac.authorization.k8s.io
  kind: ClusterRole
  name: linkerd-linkerd-dev-destination
subjects:
- kind: ServiceAccount
  name: linkerd-destination
  namespace: linkerd-dev
---
kind: ServiceAccount
apiVersion: v1
metadata:
  name: linkerd-destination
  namespace: linkerd-dev
  labels:
    linkerd.io/control-plane-component: destination
    linkerd.io/control-plane-ns: linkerd-dev
---
apiVersion: admissionregistration.k8s.io/v1
kind: ValidatingWebhookConfiguration
metadata:
  name: linkerd-sp-validator-webhook-config
  labels:
    linkerd.io/control-plane-component: destination
    linkerd.io/control-plane-ns: linkerd-dev
webhooks:
- name: linkerd-sp-validator.linkerd.io
  namespaceSelector:
    matchExpressions:
    - key: config.linkerd.io/admission-webhooks
      operator: NotIn
      values:
      - disabled
  clientConfig:
    service:
      name: linkerd-sp-validator
      namespace: linkerd-dev
      path: "/"
    caBundle: dGVzdC1wcm9maWxlLXZhbGlkYXRvci1jYS1idW5kbGU=
  failurePolicy: Fail
  admissionReviewVersions: ["v1", "v1beta1"]
  rules:
  - operations: ["CREATE", "UPDATE"]
    apiGroups: ["linkerd.io"]
    apiVersions: ["v1alpha1", "v1alpha2"]
    resources: ["serviceprofiles"]
  sideEffects: None
---
apiVersion: admissionregistration.k8s.io/v1
kind: ValidatingWebhookConfiguration
metadata:
  name: linkerd-policy-validator-webhook-config
  labels:
    linkerd.io/control-plane-component: destination
    linkerd.io/control-plane-ns: linkerd-dev
webhooks:
- name: linkerd-policy-validator.linkerd.io
  namespaceSelector:
    matchExpressions:
    - key: config.linkerd.io/admission-webhooks
      operator: NotIn
      values:
      - disabled
  clientConfig:
    service:
      name: linkerd-policy-validator
      namespace: linkerd-dev
      path: "/"
    caBundle: dGVzdC1wcm9maWxlLXZhbGlkYXRvci1jYS1idW5kbGU=
  failurePolicy: Fail
  admissionReviewVersions: ["v1", "v1beta1"]
  rules:
  - operations: ["CREATE", "UPDATE"]
    apiGroups: ["policy.linkerd.io"]
    apiVersions: ["*"]
    resources:
    - authorizationpolicies
    - httproutes
    - networkauthentications
    - meshtlsauthentications
    - serverauthorizations
    - servers
  - operations: ["CREATE", "UPDATE"]
    apiGroups: ["gateway.networking.k8s.io"]
    apiVersions: ["*"]
    resources:
    - httproutes
    - grpcroutes
  sideEffects: None
---
apiVersion: rbac.authorization.k8s.io/v1
kind: ClusterRole
metadata:
  name: linkerd-policy
  labels:
    app.kubernetes.io/part-of: Linkerd
    linkerd.io/control-plane-component: destination
    linkerd.io/control-plane-ns: linkerd-dev
rules:
  - apiGroups:
      - ""
    resources:
      - pods
    verbs:
      - get
      - list
      - watch
  - apiGroups:
      - apps
    resources:
      - deployments
    verbs:
      - get
  - apiGroups:
      - policy.linkerd.io
    resources:
      - authorizationpolicies
      - httproutes
      - meshtlsauthentications
      - networkauthentications
      - servers
      - serverauthorizations
    verbs:
      - get
      - list
      - watch
  - apiGroups:
      - gateway.networking.k8s.io
    resources:
      - httproutes
      - grpcroutes
    verbs:
      - get
      - list
      - watch
  - apiGroups:
      - policy.linkerd.io
    resources:
      - httproutes/status
    verbs:
      - patch
  - apiGroups:
      - gateway.networking.k8s.io
    resources:
      - httproutes/status
      - grpcroutes/status
    verbs:
      - patch
      - create
  - apiGroups:
      - workload.linkerd.io
    resources:
      - externalworkloads
    verbs:
      - get
      - list
      - watch
  - apiGroups:
      - coordination.k8s.io
    resources:
      - leases
    verbs:
      - create
      - get
      - patch
---
apiVersion: rbac.authorization.k8s.io/v1
kind: ClusterRoleBinding
metadata:
  name: linkerd-destination-policy
  labels:
    app.kubernetes.io/part-of: Linkerd
    linkerd.io/control-plane-component: destination
    linkerd.io/control-plane-ns: linkerd-dev
roleRef:
  apiGroup: rbac.authorization.k8s.io
  kind: ClusterRole
  name: linkerd-policy
subjects:
  - kind: ServiceAccount
    name: linkerd-destination
    namespace: linkerd-dev
---
apiVersion: rbac.authorization.k8s.io/v1
kind: Role
metadata:
  name: remote-discovery
  namespace: linkerd-dev
  labels:
    app.kubernetes.io/part-of: Linkerd
    linkerd.io/control-plane-component: destination
    linkerd.io/control-plane-ns: linkerd-dev
rules:
  - apiGroups:
      - ""
    resources:
      - secrets
    verbs:
      - get
      - list
      - watch
---
apiVersion: rbac.authorization.k8s.io/v1
kind: RoleBinding
metadata:
  name: linkerd-destination-remote-discovery
  namespace: linkerd-dev
  labels:
    app.kubernetes.io/part-of: Linkerd
    linkerd.io/control-plane-component: destination
    linkerd.io/control-plane-ns: linkerd-dev
roleRef:
  apiGroup: rbac.authorization.k8s.io
  kind: Role
  name: remote-discovery
subjects:
  - kind: ServiceAccount
    name: linkerd-destination
    namespace: linkerd-dev
---
# Source: linkerd-control-plane/templates/heartbeat-rbac.yaml
---
###
### Heartbeat RBAC
###
apiVersion: rbac.authorization.k8s.io/v1
kind: Role
metadata:
  name: linkerd-heartbeat
  namespace: linkerd-dev
  labels:
    linkerd.io/control-plane-ns: linkerd-dev
rules:
- apiGroups: [""]
  resources: ["configmaps"]
  verbs: ["get"]
  resourceNames: ["linkerd-config"]
---
apiVersion: rbac.authorization.k8s.io/v1
kind: RoleBinding
metadata:
  name: linkerd-heartbeat
  namespace: linkerd-dev
  labels:
    linkerd.io/control-plane-ns: linkerd-dev
roleRef:
  kind: Role
  name: linkerd-heartbeat
  apiGroup: rbac.authorization.k8s.io
subjects:
- kind: ServiceAccount
  name: linkerd-heartbeat
  namespace: linkerd-dev
---
apiVersion: rbac.authorization.k8s.io/v1
kind: ClusterRole
metadata:
  name: linkerd-heartbeat
  labels:
    linkerd.io/control-plane-ns: linkerd-dev
rules:
- apiGroups: [""]
  resources: ["namespaces"]
  verbs: ["list"]
- apiGroups: ["linkerd.io"]
  resources: ["serviceprofiles"]
  verbs: ["list"]
---
apiVersion: rbac.authorization.k8s.io/v1
kind: ClusterRoleBinding
metadata:
  name: linkerd-heartbeat
  labels:
    linkerd.io/control-plane-ns: linkerd-dev
roleRef:
  kind: ClusterRole
  name: linkerd-heartbeat
  apiGroup: rbac.authorization.k8s.io
subjects:
- kind: ServiceAccount
  name: linkerd-heartbeat
  namespace: linkerd-dev
---
kind: ServiceAccount
apiVersion: v1
metadata:
  name: linkerd-heartbeat
  namespace: linkerd-dev
  labels:
    linkerd.io/control-plane-component: heartbeat
    linkerd.io/control-plane-ns: linkerd-dev
---
# Source: linkerd-control-plane/templates/podmonitor.yaml

---
# Source: linkerd-control-plane/templates/proxy-injector-rbac.yaml
---
###
### Proxy Injector RBAC
###
kind: ClusterRole
apiVersion: rbac.authorization.k8s.io/v1
metadata:
  name: linkerd-linkerd-dev-proxy-injector
  labels:
    linkerd.io/control-plane-component: proxy-injector
    linkerd.io/control-plane-ns: linkerd-dev
rules:
- apiGroups: [""]
  resources: ["events"]
  verbs: ["create", "patch"]
- apiGroups: [""]
  resources: ["namespaces", "replicationcontrollers"]
  verbs: ["list", "get", "watch"]
- apiGroups: [""]
  resources: ["pods"]
  verbs: ["list", "watch"]
- apiGroups: ["extensions", "apps"]
  resources: ["deployments", "replicasets", "daemonsets", "statefulsets"]
  verbs: ["list", "get", "watch"]
- apiGroups: ["extensions", "batch"]
  resources: ["cronjobs", "jobs"]
  verbs: ["list", "get", "watch"]
---
kind: ClusterRoleBinding
apiVersion: rbac.authorization.k8s.io/v1
metadata:
  name: linkerd-linkerd-dev-proxy-injector
  labels:
    linkerd.io/control-plane-component: proxy-injector
    linkerd.io/control-plane-ns: linkerd-dev
subjects:
- kind: ServiceAccount
  name: linkerd-proxy-injector
  namespace: linkerd-dev
  apiGroup: ""
roleRef:
  kind: ClusterRole
  name: linkerd-linkerd-dev-proxy-injector
  apiGroup: rbac.authorization.k8s.io
---
kind: ServiceAccount
apiVersion: v1
metadata:
  name: linkerd-proxy-injector
  namespace: linkerd-dev
  labels:
    linkerd.io/control-plane-component: proxy-injector
    linkerd.io/control-plane-ns: linkerd-dev
---
apiVersion: admissionregistration.k8s.io/v1
kind: MutatingWebhookConfiguration
metadata:
  name: linkerd-proxy-injector-webhook-config
  labels:
    linkerd.io/control-plane-component: proxy-injector
    linkerd.io/control-plane-ns: linkerd-dev
webhooks:
- name: linkerd-proxy-injector.linkerd.io
  namespaceSelector:
    matchExpressions:
    - key: config.linkerd.io/admission-webhooks
      operator: NotIn
      values:
      - disabled
    - key: kubernetes.io/metadata.name
      operator: NotIn
      values:
      - kube-system
      - cert-manager
  objectSelector:
    null
  clientConfig:
    service:
      name: linkerd-proxy-injector
      namespace: linkerd-dev
      path: "/"
    caBundle: dGVzdC1wcm94eS1pbmplY3Rvci1jYS1idW5kbGU=
  failurePolicy: Fail
  admissionReviewVersions: ["v1", "v1beta1"]
  rules:
  - operations: [ "CREATE" ]
    apiGroups: [""]
    apiVersions: ["v1"]
    resources: ["pods", "services"]
    scope: "Namespaced"
  sideEffects: None
  timeoutSeconds: 10
---
# Source: linkerd-control-plane/templates/psp.yaml
---
# Source: linkerd-control-plane/templates/config.yaml
---
kind: ConfigMap
apiVersion: v1
metadata:
  name: linkerd-config
  namespace: linkerd-dev
  labels:
    linkerd.io/control-plane-component: controller
    linkerd.io/control-plane-ns: linkerd-dev
  annotations:
    linkerd.io/created-by: linkerd/helm linkerd-version
data:
  linkerd-crds-chart-version: linkerd-crds-1.0.0-edge
  values: |
    cliVersion: ""
    clusterDomain: cluster.local
    clusterNetworks: 10.0.0.0/8,100.64.0.0/10,172.16.0.0/12,192.168.0.0/16,fd00::/8
    cniEnabled: false
    controlPlaneTracing: false
    controlPlaneTracingNamespace: linkerd-jaeger
    controller:
      podDisruptionBudget:
        maxUnavailable: 1
    controllerGID: -1
    controllerImage: cr.l5d.io/linkerd/controller
    controllerLogFormat: plain
    controllerLogLevel: info
    controllerReplicas: 3
    controllerUID: 2103
    debugContainer:
      image:
        name: cr.l5d.io/linkerd/debug
        pullPolicy: ""
        version: test-debug-version
    deploymentStrategy:
      rollingUpdate:
        maxSurge: 25%
        maxUnavailable: 1
    destinationController:
      meshedHttp2ClientProtobuf:
        keep_alive:
          interval:
            seconds: 10
          timeout:
            seconds: 3
          while_idle: true
    destinationProxyResources: null
    destinationResources:
      cpu:
        limit: ""
        request: 100m
      ephemeral-storage:
        limit: ""
        request: ""
      memory:
        limit: 250Mi
        request: 50Mi
    disableHeartBeat: false
    disableIPv6: true
    enableEndpointSlices: true
    enableH2Upgrade: true
    enablePodAntiAffinity: true
    enablePodDisruptionBudget: true
    heartbeat: null
    heartbeatResources:
      cpu:
        limit: ""
        request: 100m
      ephemeral-storage:
        limit: ""
        request: ""
      memory:
        limit: 250Mi
        request: 50Mi
    heartbeatSchedule: 1 2 3 4 5
    highAvailability: true
    identity:
      additionalEnv: null
      experimentalEnv: null
      externalCA: false
      issuer:
        clockSkewAllowance: 20s
        issuanceLifetime: 24h0m0s
        scheme: linkerd.io/tls
        tls:
          crtPEM: test-crt-pem
      kubeAPI:
        clientBurst: 200
        clientQPS: 100
      serviceAccountTokenProjection: true
    identityProxyResources: null
    identityResources:
      cpu:
        limit: ""
        request: 100m
      ephemeral-storage:
        limit: ""
        request: ""
      memory:
        limit: 250Mi
        request: 10Mi
    identityTrustAnchorsPEM: test-trust-anchor
    identityTrustDomain: test.trust.domain
    imagePullPolicy: IfNotPresent
    imagePullSecrets: null
    linkerdVersion: linkerd-version
    networkValidator:
      connectAddr: 1.1.1.1:20001
      enableSecurityContext: true
      listenAddr: 0.0.0.0:4140
      logFormat: plain
      logLevel: debug
      timeout: 10s
    nodeAffinity: null
    nodeSelector:
      kubernetes.io/os: linux
    podAnnotations: {}
    podLabels: {}
    podMonitor:
      controller:
        enabled: true
        namespaceSelector: |
          matchNames:
            - {{ .Release.Namespace }}
            - linkerd-viz
            - linkerd-jaeger
      enabled: false
      proxy:
        enabled: true
      scrapeInterval: 10s
      scrapeTimeout: 10s
      serviceMirror:
        enabled: true
    policyController:
      image:
        name: cr.l5d.io/linkerd/policy-controller
        pullPolicy: ""
        version: ""
      logLevel: info
      probeNetworks:
      - 0.0.0.0/0
      - ::/0
      resources:
        cpu:
          limit: ""
          request: ""
        ephemeral-storage:
          limit: ""
          request: ""
        memory:
          limit: ""
          request: ""
    policyValidator:
      caBundle: test-profile-validator-ca-bundle
      crtPEM: ""
      externalSecret: true
      injectCaFrom: ""
      injectCaFromSecret: ""
      namespaceSelector:
        matchExpressions:
        - key: config.linkerd.io/admission-webhooks
          operator: NotIn
          values:
          - disabled
    priorityClassName: ""
    profileValidator:
      caBundle: test-profile-validator-ca-bundle
      crtPEM: ""
      externalSecret: true
      injectCaFrom: ""
      injectCaFromSecret: ""
      namespaceSelector:
        matchExpressions:
        - key: config.linkerd.io/admission-webhooks
          operator: NotIn
          values:
          - disabled
    prometheusUrl: ""
    proxy:
      accessLog: ""
      additionalEnv: null
      await: true
      capabilities: null
      control:
        streams:
          idleTimeout: 5m
          initialTimeout: 3s
          lifetime: 1h
      defaultInboundPolicy: all-unauthenticated
      disableInboundProtocolDetectTimeout: false
      disableOutboundProtocolDetectTimeout: false
      enableExternalProfiles: false
      enableShutdownEndpoint: false
      experimentalEnv: null
      gid: -1
      image:
        name: cr.l5d.io/linkerd/proxy
        pullPolicy: ""
        version: test-proxy-version
      inbound:
        server:
          http2:
            keepAliveInterval: 10s
            keepAliveTimeout: 3s
      inboundConnectTimeout: 100ms
      inboundDiscoveryCacheUnusedTimeout: 90s
      isGateway: false
      isIngress: false
      livenessProbe:
        initialDelaySeconds: 10
        timeoutSeconds: 1
      logFormat: plain
      logHTTPHeaders: "off"
      logLevel: warn,linkerd=info,hickory=error
      nativeSidecar: false
      opaquePorts: 25,587,3306,4444,5432,6379,9300,11211
      outbound:
        server:
          http2:
            keepAliveInterval: 10s
            keepAliveTimeout: 3s
      outboundConnectTimeout: 1000ms
      outboundDiscoveryCacheUnusedTimeout: 5s
      podInboundPorts: ""
      ports:
        admin: 4191
        control: 4190
        inbound: 4143
        outbound: 4140
      readinessProbe:
        initialDelaySeconds: 2
        timeoutSeconds: 1
      requireIdentityOnInboundPorts: ""
      resources:
        cpu:
          limit: ""
          request: 100m
        ephemeral-storage:
          limit: ""
          request: ""
        memory:
          limit: 250Mi
          request: 20Mi
      saMountPath: null
      shutdownGracePeriod: ""
      startupProbe:
        failureThreshold: 120
        initialDelaySeconds: 0
        periodSeconds: 1
      uid: 2102
      waitBeforeExitSeconds: 0
    proxyContainerName: linkerd-proxy
    proxyInit:
      capabilities: null
      closeWaitTimeoutSecs: 0
      ignoreInboundPorts: "222"
      ignoreOutboundPorts: "111"
      image:
        name: cr.l5d.io/linkerd/proxy-init
        pullPolicy: ""
        version: test-proxy-init-version
      iptablesMode: legacy
      kubeAPIServerPorts: 443,6443
      logFormat: ""
      logLevel: ""
      privileged: false
      resources:
        cpu:
          limit: 100m
          request: 100m
        ephemeral-storage:
          limit: ""
          request: ""
        memory:
          limit: 20Mi
          request: 20Mi
      runAsGroup: 65534
      runAsRoot: false
      runAsUser: 65534
      saMountPath: null
      skipSubnets: ""
      xtMountPath:
        mountPath: /run
        name: linkerd-proxy-init-xtables-lock
        readOnly: false
    proxyInjector:
      additionalEnv: null
      caBundle: test-proxy-injector-ca-bundle
      crtPEM: ""
      experimentalEnv: null
      externalSecret: true
      injectCaFrom: ""
      injectCaFromSecret: ""
      namespaceSelector:
        matchExpressions:
        - key: config.linkerd.io/admission-webhooks
          operator: NotIn
          values:
          - disabled
        - key: kubernetes.io/metadata.name
          operator: NotIn
          values:
          - kube-system
          - cert-manager
    proxyInjectorProxyResources: null
    proxyInjectorResources:
      cpu:
        limit: ""
        request: 100m
      ephemeral-storage:
        limit: ""
        request: ""
      memory:
        limit: 250Mi
        request: 50Mi
    revisionHistoryLimit: 10
    spValidator: null
    tap:
      caBundle: test-tap-ca-bundle
      externalSecret: true
    tolerations: null
    webhookFailurePolicy: Fail
---
# Source: linkerd-control-plane/templates/config-rbac.yaml
---
apiVersion: rbac.authorization.k8s.io/v1
kind: Role
metadata:
  labels:
    linkerd.io/control-plane-ns: linkerd-dev
  annotations:
    linkerd.io/created-by: linkerd/helm linkerd-version
  name: ext-namespace-metadata-linkerd-config
  namespace: linkerd-dev
rules:
- apiGroups: [""]
  resources: ["configmaps"]
  verbs: ["get"]
  resourceNames: ["linkerd-config"]
---
# Source: linkerd-control-plane/templates/identity.yaml
---
###
### Identity Controller Service
###
---
kind: Secret
apiVersion: v1
metadata:
  name: linkerd-identity-issuer
  namespace: linkerd-dev
  labels:
    linkerd.io/control-plane-component: identity
    linkerd.io/control-plane-ns: linkerd-dev
  annotations:
    linkerd.io/created-by: linkerd/helm linkerd-version
data:
  crt.pem: dGVzdC1jcnQtcGVt
  key.pem: dGVzdC1rZXktcGVt
---
kind: ConfigMap
apiVersion: v1
metadata:
  name: linkerd-identity-trust-roots
  namespace: linkerd-dev
  labels:
    linkerd.io/control-plane-component: identity
    linkerd.io/control-plane-ns: linkerd-dev
  annotations:
    linkerd.io/created-by: linkerd/helm linkerd-version
data:
  ca-bundle.crt: |-
    test-trust-anchor
---
kind: Service
apiVersion: v1
metadata:
  name: linkerd-identity
  namespace: linkerd-dev
  labels:
    linkerd.io/control-plane-component: identity
    linkerd.io/control-plane-ns: linkerd-dev
  annotations:
    linkerd.io/created-by: linkerd/helm linkerd-version
spec:
  type: ClusterIP
  selector:
    linkerd.io/control-plane-component: identity
  ports:
  - name: grpc
    port: 8080
    targetPort: 8080
---
kind: Service
apiVersion: v1
metadata:
  name: linkerd-identity-headless
  namespace: linkerd-dev
  labels:
    linkerd.io/control-plane-component: identity
    linkerd.io/control-plane-ns: linkerd-dev
  annotations:
    linkerd.io/created-by: linkerd/helm linkerd-version
spec:
  clusterIP: None
  selector:
    linkerd.io/control-plane-component: identity
  ports:
  - name: grpc
    port: 8080
    targetPort: 8080
---
kind: PodDisruptionBudget
apiVersion: policy/v1
metadata:
  name: linkerd-identity
  namespace: linkerd-dev
  labels:
    linkerd.io/control-plane-component: identity
    linkerd.io/control-plane-ns: linkerd-dev
  annotations:
    linkerd.io/created-by: linkerd/helm linkerd-version
spec:
  maxUnavailable: 1
  selector:
    matchLabels:
      linkerd.io/control-plane-component: identity
---
apiVersion: apps/v1
kind: Deployment
metadata:
  annotations:
    linkerd.io/created-by: linkerd/helm linkerd-version
  labels:
    app.kubernetes.io/name: identity
    app.kubernetes.io/part-of: Linkerd
    app.kubernetes.io/version: linkerd-version
    linkerd.io/control-plane-component: identity
    linkerd.io/control-plane-ns: linkerd-dev
  name: linkerd-identity
  namespace: linkerd-dev
spec:
  replicas: 3
  revisionHistoryLimit: 10
  selector:
    matchLabels:
      linkerd.io/control-plane-component: identity
      linkerd.io/control-plane-ns: linkerd-dev
      linkerd.io/proxy-deployment: linkerd-identity
  strategy:
    rollingUpdate:
      maxSurge: 25%
      maxUnavailable: 1
  template:
    metadata:
      annotations:
        linkerd.io/created-by: linkerd/helm linkerd-version
        linkerd.io/proxy-version: test-proxy-version
        cluster-autoscaler.kubernetes.io/safe-to-evict: "true"
        linkerd.io/trust-root-sha256: f8ebf807fa1cf5bf3b40e94680a5fc91593782385f28c96eae7bb6672dba375e
        config.linkerd.io/default-inbound-policy: "all-unauthenticated"
      labels:
        linkerd.io/control-plane-component: identity
        linkerd.io/control-plane-ns: linkerd-dev
        linkerd.io/workload-ns: linkerd-dev
        linkerd.io/proxy-deployment: linkerd-identity
    spec:
      nodeSelector:
        kubernetes.io/os: linux
      affinity:
        podAntiAffinity:
          preferredDuringSchedulingIgnoredDuringExecution:
          - podAffinityTerm:
              labelSelector:
                matchExpressions:
                - key: linkerd.io/control-plane-component
                  operator: In
                  values:
                  - identity
              topologyKey: topology.kubernetes.io/zone
            weight: 100
          requiredDuringSchedulingIgnoredDuringExecution:
          - labelSelector:
              matchExpressions:
              - key: linkerd.io/control-plane-component
                operator: In
                values:
                - identity
            topologyKey: kubernetes.io/hostname
      containers:
      - args:
        - identity
        - -log-level=info
        - -log-format=plain
        - -controller-namespace=linkerd-dev
        - -identity-trust-domain=test.trust.domain
        - -identity-issuance-lifetime=24h0m0s
        - -identity-clock-skew-allowance=20s
        - -identity-scheme=linkerd.io/tls
        - -enable-pprof=false
        - -kube-apiclient-qps=100
        - -kube-apiclient-burst=200
        env:
        - name: LINKERD_DISABLED
          value: "linkerd-await cannot block the identity controller"
        image: cr.l5d.io/linkerd/controller:linkerd-version
        imagePullPolicy: IfNotPresent
        livenessProbe:
          httpGet:
            path: /ping
            port: 9990
          initialDelaySeconds: 10
        name: identity
        ports:
        - containerPort: 8080
          name: grpc
        - containerPort: 9990
          name: admin-http
        readinessProbe:
          failureThreshold: 7
          httpGet:
            path: /ready
            port: 9990
        resources:
          limits:
            memory: "250Mi"
          requests:
            cpu: "100m"
            memory: "10Mi"
        securityContext:
          capabilities:
            drop:
            - ALL
          readOnlyRootFilesystem: true
          runAsNonRoot: true
          runAsUser: 2103
          allowPrivilegeEscalation: false
          seccompProfile:
            type: RuntimeDefault
        volumeMounts:
        - mountPath: /var/run/linkerd/identity/issuer
          name: identity-issuer
        - mountPath: /var/run/linkerd/identity/trust-roots/
          name: trust-roots
      - env:
        - name: _pod_name
          valueFrom:
            fieldRef:
              fieldPath: metadata.name
        - name: _pod_ns
          valueFrom:
            fieldRef:
              fieldPath: metadata.namespace
        - name: _pod_nodeName
          valueFrom:
            fieldRef:
              fieldPath: spec.nodeName
        - name: LINKERD2_PROXY_INBOUND_PORTS_REQUIRE_TLS
          value: "8080"
        - name: LINKERD2_PROXY_SHUTDOWN_ENDPOINT_ENABLED
          value: "false"
        - name: LINKERD2_PROXY_LOG
          value: "warn,linkerd=info,hickory=error,linkerd_proxy_http::client[{headers}]=off"
        - name: LINKERD2_PROXY_LOG_FORMAT
          value: "plain"
        - name: LINKERD2_PROXY_DESTINATION_SVC_ADDR
          value: linkerd-dst-headless.linkerd-dev.svc.cluster.local.:8086
        - name: LINKERD2_PROXY_DESTINATION_PROFILE_NETWORKS
          value: "10.0.0.0/8,100.64.0.0/10,172.16.0.0/12,192.168.0.0/16,fd00::/8"
        - name: LINKERD2_PROXY_POLICY_SVC_ADDR
          value: linkerd-policy.linkerd-dev.svc.cluster.local.:8090
        - name: LINKERD2_PROXY_POLICY_WORKLOAD
          value: |
            {"ns":"$(_pod_ns)", "pod":"$(_pod_name)"}
        - name: LINKERD2_PROXY_INBOUND_DEFAULT_POLICY
          value: all-unauthenticated
        - name: LINKERD2_PROXY_POLICY_CLUSTER_NETWORKS
          value: "10.0.0.0/8,100.64.0.0/10,172.16.0.0/12,192.168.0.0/16,fd00::/8"
        - name: LINKERD2_PROXY_CONTROL_STREAM_INITIAL_TIMEOUT
          value: "3s"
        - name: LINKERD2_PROXY_CONTROL_STREAM_IDLE_TIMEOUT
          value: "5m"
        - name: LINKERD2_PROXY_CONTROL_STREAM_LIFETIME
          value: "1h"
        - name: LINKERD2_PROXY_INBOUND_CONNECT_TIMEOUT
          value: "100ms"
        - name: LINKERD2_PROXY_OUTBOUND_CONNECT_TIMEOUT
          value: "1000ms"
        - name: LINKERD2_PROXY_OUTBOUND_DISCOVERY_IDLE_TIMEOUT
          value: "5s"
        - name: LINKERD2_PROXY_INBOUND_DISCOVERY_IDLE_TIMEOUT
          value: "90s"
        - name: LINKERD2_PROXY_CONTROL_LISTEN_ADDR
          value: "[::]:4190"
        - name: LINKERD2_PROXY_ADMIN_LISTEN_ADDR
          value: "[::]:4191"
        - name: LINKERD2_PROXY_OUTBOUND_LISTEN_ADDR
          value: "127.0.0.1:4140"
        - name: LINKERD2_PROXY_OUTBOUND_LISTEN_ADDRS
          value: "127.0.0.1:4140"
        - name: LINKERD2_PROXY_INBOUND_LISTEN_ADDR
          value: "[::]:4143"
        - name: LINKERD2_PROXY_INBOUND_IPS
          valueFrom:
            fieldRef:
              fieldPath: status.podIPs
        - name: LINKERD2_PROXY_INBOUND_PORTS
          value: "8080,9990"
        - name: LINKERD2_PROXY_DESTINATION_PROFILE_SUFFIXES
          value: svc.cluster.local.
        - name: LINKERD2_PROXY_INBOUND_ACCEPT_KEEPALIVE
          value: 10000ms
        - name: LINKERD2_PROXY_OUTBOUND_CONNECT_KEEPALIVE
          value: 10000ms
        - name: LINKERD2_PROXY_INBOUND_SERVER_HTTP2_KEEP_ALIVE_INTERVAL
          value: "10s"
        - name: LINKERD2_PROXY_INBOUND_SERVER_HTTP2_KEEP_ALIVE_TIMEOUT
          value: "3s"
        - name: LINKERD2_PROXY_OUTBOUND_SERVER_HTTP2_KEEP_ALIVE_INTERVAL
          value: "10s"
        - name: LINKERD2_PROXY_OUTBOUND_SERVER_HTTP2_KEEP_ALIVE_TIMEOUT
          value: "3s"
        - name: LINKERD2_PROXY_INBOUND_PORTS_DISABLE_PROTOCOL_DETECTION
          value: "25,587,3306,4444,5432,6379,9300,11211"
        - name: LINKERD2_PROXY_DESTINATION_CONTEXT
          value: |
            {"ns":"$(_pod_ns)", "nodeName":"$(_pod_nodeName)", "pod":"$(_pod_name)"}
        - name: _pod_sa
          valueFrom:
            fieldRef:
              fieldPath: spec.serviceAccountName
        - name: _l5d_ns
          value: linkerd-dev
        - name: _l5d_trustdomain
          value: test.trust.domain
        - name: LINKERD2_PROXY_IDENTITY_DIR
          value: /var/run/linkerd/identity/end-entity
        - name: LINKERD2_PROXY_IDENTITY_TRUST_ANCHORS
          valueFrom:
            configMapKeyRef:
              name: linkerd-identity-trust-roots
              key: ca-bundle.crt
        - name: LINKERD2_PROXY_IDENTITY_TOKEN_FILE
          value: /var/run/secrets/tokens/linkerd-identity-token
        - name: LINKERD2_PROXY_IDENTITY_SVC_ADDR
          value: localhost.:8080
        - name: LINKERD2_PROXY_IDENTITY_LOCAL_NAME
          value: $(_pod_sa).$(_pod_ns).serviceaccount.identity.linkerd-dev.test.trust.domain
        - name: LINKERD2_PROXY_IDENTITY_SVC_NAME
          value: linkerd-identity.linkerd-dev.serviceaccount.identity.linkerd-dev.test.trust.domain
        - name: LINKERD2_PROXY_DESTINATION_SVC_NAME
          value: linkerd-destination.linkerd-dev.serviceaccount.identity.linkerd-dev.test.trust.domain
        - name: LINKERD2_PROXY_POLICY_SVC_NAME
          value: linkerd-destination.linkerd-dev.serviceaccount.identity.linkerd-dev.test.trust.domain
        image: cr.l5d.io/linkerd/proxy:test-proxy-version
        imagePullPolicy: IfNotPresent
        livenessProbe:
          httpGet:
            path: /live
            port: 4191
          initialDelaySeconds: 10
          timeoutSeconds: 1
        name: linkerd-proxy
        ports:
        - containerPort: 4143
          name: linkerd-proxy
        - containerPort: 4191
          name: linkerd-admin
        readinessProbe:
          httpGet:
            path: /ready
            port: 4191
          initialDelaySeconds: 2
          timeoutSeconds: 1
        resources:
          limits:
            memory: "250Mi"
          requests:
            cpu: "100m"
            memory: "20Mi"
        securityContext:
          allowPrivilegeEscalation: false
          capabilities:
            drop:
              - ALL
          readOnlyRootFilesystem: true
          runAsNonRoot: true
          runAsUser: 2102
          seccompProfile:
            type: RuntimeDefault
        terminationMessagePolicy: FallbackToLogsOnError
        volumeMounts:
        - mountPath: /var/run/linkerd/identity/end-entity
          name: linkerd-identity-end-entity
        - mountPath: /var/run/secrets/tokens
          name: linkerd-identity-token
      initContainers:
      - args:
        - --ipv6=false
        - --incoming-proxy-port
        - "4143"
        - --outgoing-proxy-port
        - "4140"
        - --proxy-uid
        - "2102"
        - --inbound-ports-to-ignore
        - "4190,4191,222"
        - --outbound-ports-to-ignore
        - "443,6443"
        image: cr.l5d.io/linkerd/proxy-init:test-proxy-init-version
        imagePullPolicy: IfNotPresent
        name: linkerd-init
        resources:
          limits:
            cpu: "100m"
            memory: "20Mi"
          requests:
            cpu: "100m"
            memory: "20Mi"
        securityContext:
          allowPrivilegeEscalation: false
          capabilities:
            add:
            - NET_ADMIN
            - NET_RAW
          privileged: false
          runAsNonRoot: true
          runAsUser: 65534
          runAsGroup: 65534
          readOnlyRootFilesystem: true
          seccompProfile:
            type: RuntimeDefault
        terminationMessagePolicy: FallbackToLogsOnError
        volumeMounts:
        - mountPath: /run
          name: linkerd-proxy-init-xtables-lock
      securityContext:
        seccompProfile:
          type: RuntimeDefault
      serviceAccountName: linkerd-identity
      volumes:
      - name: identity-issuer
        secret:
          secretName: linkerd-identity-issuer
      - configMap:
          name: linkerd-identity-trust-roots
        name: trust-roots
      - emptyDir: {}
        name: linkerd-proxy-init-xtables-lock
      - name: linkerd-identity-token
        projected:
          sources:
          - serviceAccountToken:
              path: linkerd-identity-token
              expirationSeconds: 86400
              audience: identity.l5d.io
      - emptyDir:
          medium: Memory
        name: linkerd-identity-end-entity
---
# Source: linkerd-control-plane/templates/destination.yaml
---
###
### Destination Controller Service
###
kind: Service
apiVersion: v1
metadata:
  name: linkerd-dst
  namespace: linkerd-dev
  labels:
    linkerd.io/control-plane-component: destination
    linkerd.io/control-plane-ns: linkerd-dev
  annotations:
    linkerd.io/created-by: linkerd/helm linkerd-version
spec:
  type: ClusterIP
  selector:
    linkerd.io/control-plane-component: destination
  ports:
  - name: grpc
    port: 8086
    targetPort: 8086
---
kind: Service
apiVersion: v1
metadata:
  name: linkerd-dst-headless
  namespace: linkerd-dev
  labels:
    linkerd.io/control-plane-component: destination
    linkerd.io/control-plane-ns: linkerd-dev
  annotations:
    linkerd.io/created-by: linkerd/helm linkerd-version
spec:
  clusterIP: None
  selector:
    linkerd.io/control-plane-component: destination
  ports:
  - name: grpc
    port: 8086
    targetPort: 8086
---
kind: Service
apiVersion: v1
metadata:
  name: linkerd-sp-validator
  namespace: linkerd-dev
  labels:
    linkerd.io/control-plane-component: destination
    linkerd.io/control-plane-ns: linkerd-dev
  annotations:
    linkerd.io/created-by: linkerd/helm linkerd-version
spec:
  type: ClusterIP
  selector:
    linkerd.io/control-plane-component: destination
  ports:
  - name: sp-validator
    port: 443
    targetPort: sp-validator
---
kind: Service
apiVersion: v1
metadata:
  name: linkerd-policy
  namespace: linkerd-dev
  labels:
    linkerd.io/control-plane-component: destination
    linkerd.io/control-plane-ns: linkerd-dev
  annotations:
    linkerd.io/created-by: linkerd/helm linkerd-version
spec:
  clusterIP: None
  selector:
    linkerd.io/control-plane-component: destination
  ports:
  - name: grpc
    port: 8090
    targetPort: 8090
---
kind: Service
apiVersion: v1
metadata:
  name: linkerd-policy-validator
  namespace: linkerd-dev
  labels:
    linkerd.io/control-plane-component: destination
    linkerd.io/control-plane-ns: linkerd-dev
  annotations:
    linkerd.io/created-by: linkerd/helm linkerd-version
spec:
  type: ClusterIP
  selector:
    linkerd.io/control-plane-component: destination
  ports:
  - name: policy-https
    port: 443
    targetPort: policy-https
---
kind: PodDisruptionBudget
apiVersion: policy/v1
metadata:
  name: linkerd-dst
  namespace: linkerd-dev
  labels:
    linkerd.io/control-plane-component: destination
    linkerd.io/control-plane-ns: linkerd-dev
  annotations:
    linkerd.io/created-by: linkerd/helm linkerd-version
spec:
  maxUnavailable: 1
  selector:
    matchLabels:
      linkerd.io/control-plane-component: destination
---
apiVersion: apps/v1
kind: Deployment
metadata:
  annotations:
    linkerd.io/created-by: linkerd/helm linkerd-version
  labels:
    app.kubernetes.io/name: destination
    app.kubernetes.io/part-of: Linkerd
    app.kubernetes.io/version: linkerd-version
    linkerd.io/control-plane-component: destination
    linkerd.io/control-plane-ns: linkerd-dev
  name: linkerd-destination
  namespace: linkerd-dev
spec:
  replicas: 3
  revisionHistoryLimit: 10
  selector:
    matchLabels:
      linkerd.io/control-plane-component: destination
      linkerd.io/control-plane-ns: linkerd-dev
      linkerd.io/proxy-deployment: linkerd-destination
  strategy:
    rollingUpdate:
      maxSurge: 25%
      maxUnavailable: 1
  template:
    metadata:
      annotations:
<<<<<<< HEAD
        checksum/config: 5c217dfc0fb1a7f362e2810db31fa01b82c5c76ed3f2934935eb9f97354ec00e
=======
        checksum/config: 2b4f4db151be1b48cf7ccff4b16df4d7eb45dee57b998d50cfe13eec8efbaac7
>>>>>>> 010f15f7
        linkerd.io/created-by: linkerd/helm linkerd-version
        linkerd.io/proxy-version: test-proxy-version
        cluster-autoscaler.kubernetes.io/safe-to-evict: "true"
        linkerd.io/trust-root-sha256: f8ebf807fa1cf5bf3b40e94680a5fc91593782385f28c96eae7bb6672dba375e
        config.linkerd.io/default-inbound-policy: "all-unauthenticated"
      labels:
        linkerd.io/control-plane-component: destination
        linkerd.io/control-plane-ns: linkerd-dev
        linkerd.io/workload-ns: linkerd-dev
        linkerd.io/proxy-deployment: linkerd-destination
    spec:
      nodeSelector:
        kubernetes.io/os: linux
      affinity:
        podAntiAffinity:
          preferredDuringSchedulingIgnoredDuringExecution:
          - podAffinityTerm:
              labelSelector:
                matchExpressions:
                - key: linkerd.io/control-plane-component
                  operator: In
                  values:
                  - destination
              topologyKey: topology.kubernetes.io/zone
            weight: 100
          requiredDuringSchedulingIgnoredDuringExecution:
          - labelSelector:
              matchExpressions:
              - key: linkerd.io/control-plane-component
                operator: In
                values:
                - destination
            topologyKey: kubernetes.io/hostname
      containers:
      - env:
        - name: _pod_name
          valueFrom:
            fieldRef:
              fieldPath: metadata.name
        - name: _pod_ns
          valueFrom:
            fieldRef:
              fieldPath: metadata.namespace
        - name: _pod_nodeName
          valueFrom:
            fieldRef:
              fieldPath: spec.nodeName
        - name: LINKERD2_PROXY_SHUTDOWN_ENDPOINT_ENABLED
          value: "false"
        - name: LINKERD2_PROXY_LOG
          value: "warn,linkerd=info,hickory=error,linkerd_proxy_http::client[{headers}]=off"
        - name: LINKERD2_PROXY_LOG_FORMAT
          value: "plain"
        - name: LINKERD2_PROXY_DESTINATION_SVC_ADDR
          value: localhost.:8086
        - name: LINKERD2_PROXY_DESTINATION_PROFILE_NETWORKS
          value: "10.0.0.0/8,100.64.0.0/10,172.16.0.0/12,192.168.0.0/16,fd00::/8"
        - name: LINKERD2_PROXY_POLICY_SVC_ADDR
          value: localhost.:8090
        - name: LINKERD2_PROXY_POLICY_WORKLOAD
          value: |
            {"ns":"$(_pod_ns)", "pod":"$(_pod_name)"}
        - name: LINKERD2_PROXY_INBOUND_DEFAULT_POLICY
          value: all-unauthenticated
        - name: LINKERD2_PROXY_POLICY_CLUSTER_NETWORKS
          value: "10.0.0.0/8,100.64.0.0/10,172.16.0.0/12,192.168.0.0/16,fd00::/8"
        - name: LINKERD2_PROXY_CONTROL_STREAM_INITIAL_TIMEOUT
          value: "3s"
        - name: LINKERD2_PROXY_CONTROL_STREAM_IDLE_TIMEOUT
          value: "5m"
        - name: LINKERD2_PROXY_CONTROL_STREAM_LIFETIME
          value: "1h"
        - name: LINKERD2_PROXY_INBOUND_CONNECT_TIMEOUT
          value: "100ms"
        - name: LINKERD2_PROXY_OUTBOUND_CONNECT_TIMEOUT
          value: "1000ms"
        - name: LINKERD2_PROXY_OUTBOUND_DISCOVERY_IDLE_TIMEOUT
          value: "5s"
        - name: LINKERD2_PROXY_INBOUND_DISCOVERY_IDLE_TIMEOUT
          value: "90s"
        - name: LINKERD2_PROXY_CONTROL_LISTEN_ADDR
          value: "[::]:4190"
        - name: LINKERD2_PROXY_ADMIN_LISTEN_ADDR
          value: "[::]:4191"
        - name: LINKERD2_PROXY_OUTBOUND_LISTEN_ADDR
          value: "127.0.0.1:4140"
        - name: LINKERD2_PROXY_OUTBOUND_LISTEN_ADDRS
          value: "127.0.0.1:4140"
        - name: LINKERD2_PROXY_INBOUND_LISTEN_ADDR
          value: "[::]:4143"
        - name: LINKERD2_PROXY_INBOUND_IPS
          valueFrom:
            fieldRef:
              fieldPath: status.podIPs
        - name: LINKERD2_PROXY_INBOUND_PORTS
          value: "8086,8090,8443,9443,9990,9996,9997"
        - name: LINKERD2_PROXY_DESTINATION_PROFILE_SUFFIXES
          value: svc.cluster.local.
        - name: LINKERD2_PROXY_INBOUND_ACCEPT_KEEPALIVE
          value: 10000ms
        - name: LINKERD2_PROXY_OUTBOUND_CONNECT_KEEPALIVE
          value: 10000ms
        - name: LINKERD2_PROXY_INBOUND_SERVER_HTTP2_KEEP_ALIVE_INTERVAL
          value: "10s"
        - name: LINKERD2_PROXY_INBOUND_SERVER_HTTP2_KEEP_ALIVE_TIMEOUT
          value: "3s"
        - name: LINKERD2_PROXY_OUTBOUND_SERVER_HTTP2_KEEP_ALIVE_INTERVAL
          value: "10s"
        - name: LINKERD2_PROXY_OUTBOUND_SERVER_HTTP2_KEEP_ALIVE_TIMEOUT
          value: "3s"
        - name: LINKERD2_PROXY_INBOUND_PORTS_DISABLE_PROTOCOL_DETECTION
          value: "25,587,3306,4444,5432,6379,9300,11211"
        - name: LINKERD2_PROXY_DESTINATION_CONTEXT
          value: |
            {"ns":"$(_pod_ns)", "nodeName":"$(_pod_nodeName)", "pod":"$(_pod_name)"}
        - name: _pod_sa
          valueFrom:
            fieldRef:
              fieldPath: spec.serviceAccountName
        - name: _l5d_ns
          value: linkerd-dev
        - name: _l5d_trustdomain
          value: test.trust.domain
        - name: LINKERD2_PROXY_IDENTITY_DIR
          value: /var/run/linkerd/identity/end-entity
        - name: LINKERD2_PROXY_IDENTITY_TRUST_ANCHORS
          valueFrom:
            configMapKeyRef:
              name: linkerd-identity-trust-roots
              key: ca-bundle.crt
        - name: LINKERD2_PROXY_IDENTITY_TOKEN_FILE
          value: /var/run/secrets/tokens/linkerd-identity-token
        - name: LINKERD2_PROXY_IDENTITY_SVC_ADDR
          value: linkerd-identity-headless.linkerd-dev.svc.cluster.local.:8080
        - name: LINKERD2_PROXY_IDENTITY_LOCAL_NAME
          value: $(_pod_sa).$(_pod_ns).serviceaccount.identity.linkerd-dev.test.trust.domain
        - name: LINKERD2_PROXY_IDENTITY_SVC_NAME
          value: linkerd-identity.linkerd-dev.serviceaccount.identity.linkerd-dev.test.trust.domain
        - name: LINKERD2_PROXY_DESTINATION_SVC_NAME
          value: linkerd-destination.linkerd-dev.serviceaccount.identity.linkerd-dev.test.trust.domain
        - name: LINKERD2_PROXY_POLICY_SVC_NAME
          value: linkerd-destination.linkerd-dev.serviceaccount.identity.linkerd-dev.test.trust.domain
        image: cr.l5d.io/linkerd/proxy:test-proxy-version
        imagePullPolicy: IfNotPresent
        livenessProbe:
          httpGet:
            path: /live
            port: 4191
          initialDelaySeconds: 10
          timeoutSeconds: 1
        name: linkerd-proxy
        ports:
        - containerPort: 4143
          name: linkerd-proxy
        - containerPort: 4191
          name: linkerd-admin
        readinessProbe:
          httpGet:
            path: /ready
            port: 4191
          initialDelaySeconds: 2
          timeoutSeconds: 1
        resources:
          limits:
            memory: "250Mi"
          requests:
            cpu: "100m"
            memory: "20Mi"
        securityContext:
          allowPrivilegeEscalation: false
          capabilities:
            drop:
              - ALL
          readOnlyRootFilesystem: true
          runAsNonRoot: true
          runAsUser: 2102
          seccompProfile:
            type: RuntimeDefault
        terminationMessagePolicy: FallbackToLogsOnError
        lifecycle:
          postStart:
            exec:
              command:
                - /usr/lib/linkerd/linkerd-await
                - --timeout=2m
                - --port=4191
        volumeMounts:
        - mountPath: /var/run/linkerd/identity/end-entity
          name: linkerd-identity-end-entity
        - mountPath: /var/run/secrets/tokens
          name: linkerd-identity-token
      - args:
        - destination
        - -addr=:8086
        - -controller-namespace=linkerd-dev
        - -enable-h2-upgrade=true
        - -log-level=info
        - -log-format=plain
        - -enable-endpoint-slices=true
        - -cluster-domain=cluster.local
        - -identity-trust-domain=test.trust.domain
        - -default-opaque-ports=25,587,3306,4444,5432,6379,9300,11211
        - -enable-ipv6=false
        - -enable-pprof=false
        - --meshed-http2-client-params={"keep_alive":{"interval":{"seconds":10},"timeout":{"seconds":3},"while_idle":true}}
        image: cr.l5d.io/linkerd/controller:linkerd-version
        imagePullPolicy: IfNotPresent
        livenessProbe:
          httpGet:
            path: /ping
            port: 9996
          initialDelaySeconds: 10
        name: destination
        ports:
        - containerPort: 8086
          name: grpc
        - containerPort: 9996
          name: admin-http
        readinessProbe:
          failureThreshold: 7
          httpGet:
            path: /ready
            port: 9996
        resources:
          limits:
            memory: "250Mi"
          requests:
            cpu: "100m"
            memory: "50Mi"
        securityContext:
          capabilities:
            drop:
            - ALL
          readOnlyRootFilesystem: true
          runAsNonRoot: true
          runAsUser: 2103
          allowPrivilegeEscalation: false
          seccompProfile:
            type: RuntimeDefault
      - args:
        - sp-validator
        - -log-level=info
        - -log-format=plain
        - -enable-pprof=false
        image: cr.l5d.io/linkerd/controller:linkerd-version
        imagePullPolicy: IfNotPresent
        livenessProbe:
          httpGet:
            path: /ping
            port: 9997
          initialDelaySeconds: 10
        name: sp-validator
        ports:
        - containerPort: 8443
          name: sp-validator
        - containerPort: 9997
          name: admin-http
        readinessProbe:
          failureThreshold: 7
          httpGet:
            path: /ready
            port: 9997
        securityContext:
          capabilities:
            drop:
            - ALL
          readOnlyRootFilesystem: true
          runAsNonRoot: true
          runAsUser: 2103
          allowPrivilegeEscalation: false
          seccompProfile:
            type: RuntimeDefault
        volumeMounts:
        - mountPath: /var/run/linkerd/tls
          name: sp-tls
          readOnly: true
      - args:
        - --admin-addr=[::]:9990
        - --control-plane-namespace=linkerd-dev
        - --grpc-addr=[::]:8090
        - --server-addr=[::]:9443
        - --server-tls-key=/var/run/linkerd/tls/tls.key
        - --server-tls-certs=/var/run/linkerd/tls/tls.crt
        - --cluster-networks=10.0.0.0/8,100.64.0.0/10,172.16.0.0/12,192.168.0.0/16,fd00::/8
        - --identity-domain=test.trust.domain
        - --cluster-domain=cluster.local
        - --default-policy=all-unauthenticated
        - --log-level=info
        - --log-format=plain
        - --default-opaque-ports=25,587,3306,4444,5432,6379,9300,11211
        - --probe-networks=0.0.0.0/0,::/0
        image: cr.l5d.io/linkerd/policy-controller:linkerd-version
        imagePullPolicy: IfNotPresent
        livenessProbe:
          httpGet:
            path: /live
            port: admin-http
        name: policy
        ports:
        - containerPort: 8090
          name: grpc
        - containerPort: 9990
          name: admin-http
        - containerPort: 9443
          name: policy-https
        readinessProbe:
          failureThreshold: 7
          httpGet:
            path: /ready
            port: admin-http
          initialDelaySeconds: 10
        resources:
        securityContext:
          capabilities:
            drop:
            - ALL
          readOnlyRootFilesystem: true
          runAsNonRoot: true
          runAsUser: 2103
          allowPrivilegeEscalation: false
          seccompProfile:
            type: RuntimeDefault
        volumeMounts:
        - mountPath: /var/run/linkerd/tls
          name: policy-tls
          readOnly: true
      initContainers:
      - args:
        - --ipv6=false
        - --incoming-proxy-port
        - "4143"
        - --outgoing-proxy-port
        - "4140"
        - --proxy-uid
        - "2102"
        - --inbound-ports-to-ignore
        - "4190,4191,222"
        - --outbound-ports-to-ignore
        - "443,6443"
        image: cr.l5d.io/linkerd/proxy-init:test-proxy-init-version
        imagePullPolicy: IfNotPresent
        name: linkerd-init
        resources:
          limits:
            cpu: "100m"
            memory: "20Mi"
          requests:
            cpu: "100m"
            memory: "20Mi"
        securityContext:
          allowPrivilegeEscalation: false
          capabilities:
            add:
            - NET_ADMIN
            - NET_RAW
          privileged: false
          runAsNonRoot: true
          runAsUser: 65534
          runAsGroup: 65534
          readOnlyRootFilesystem: true
          seccompProfile:
            type: RuntimeDefault
        terminationMessagePolicy: FallbackToLogsOnError
        volumeMounts:
        - mountPath: /run
          name: linkerd-proxy-init-xtables-lock
      securityContext:
        seccompProfile:
          type: RuntimeDefault
      serviceAccountName: linkerd-destination
      volumes:
      - name: sp-tls
        secret:
          secretName: linkerd-sp-validator-k8s-tls
      - name: policy-tls
        secret:
          secretName: linkerd-policy-validator-k8s-tls
      - emptyDir: {}
        name: linkerd-proxy-init-xtables-lock
      - name: linkerd-identity-token
        projected:
          sources:
          - serviceAccountToken:
              path: linkerd-identity-token
              expirationSeconds: 86400
              audience: identity.l5d.io
      - emptyDir:
          medium: Memory
        name: linkerd-identity-end-entity
---
# Source: linkerd-control-plane/templates/heartbeat.yaml
---
###
### Heartbeat
###
apiVersion: batch/v1
kind: CronJob
metadata:
  name: linkerd-heartbeat
  namespace: linkerd-dev
  labels:
    app.kubernetes.io/name: heartbeat
    app.kubernetes.io/part-of: Linkerd
    app.kubernetes.io/version: linkerd-version
    linkerd.io/control-plane-component: heartbeat
    linkerd.io/control-plane-ns: linkerd-dev
  annotations:
    linkerd.io/created-by: linkerd/helm linkerd-version
spec:
  concurrencyPolicy: Replace
  schedule: "1 2 3 4 5"
  successfulJobsHistoryLimit: 0
  jobTemplate:
    spec:
      template:
        metadata:
          labels:
            linkerd.io/control-plane-component: heartbeat
            linkerd.io/workload-ns: linkerd-dev
          annotations:
            linkerd.io/created-by: linkerd/helm linkerd-version
        spec:
          nodeSelector:
            kubernetes.io/os: linux
          securityContext:
            seccompProfile:
              type: RuntimeDefault
          serviceAccountName: linkerd-heartbeat
          restartPolicy: Never
          containers:
          - name: heartbeat
            image: cr.l5d.io/linkerd/controller:linkerd-version
            imagePullPolicy: IfNotPresent
            env:
            - name: LINKERD_DISABLED
              value: "the heartbeat controller does not use the proxy"
            args:
            - "heartbeat"
            - "-controller-namespace=linkerd-dev"
            - "-log-level=info"
            - "-log-format=plain"
            - "-prometheus-url=http://prometheus.linkerd-viz.svc.cluster.local:9090"
            resources:
              limits:
                memory: "250Mi"
              requests:
                cpu: "100m"
                memory: "50Mi"
            securityContext:
              capabilities:
                drop:
                - ALL
              readOnlyRootFilesystem: true
              runAsNonRoot: true
              runAsUser: 2103
              allowPrivilegeEscalation: false
              seccompProfile:
                type: RuntimeDefault
---
# Source: linkerd-control-plane/templates/proxy-injector.yaml
---
###
### Proxy Injector
###
apiVersion: apps/v1
kind: Deployment
metadata:
  annotations:
    linkerd.io/created-by: linkerd/helm linkerd-version
  labels:
    app.kubernetes.io/name: proxy-injector
    app.kubernetes.io/part-of: Linkerd
    app.kubernetes.io/version: linkerd-version
    linkerd.io/control-plane-component: proxy-injector
    linkerd.io/control-plane-ns: linkerd-dev
  name: linkerd-proxy-injector
  namespace: linkerd-dev
spec:
  replicas: 3
  revisionHistoryLimit: 10
  selector:
    matchLabels:
      linkerd.io/control-plane-component: proxy-injector
  strategy:
    rollingUpdate:
      maxSurge: 25%
      maxUnavailable: 1
  template:
    metadata:
      annotations:
        checksum/config: fd3a1b10afd0c6c39c7c63f51aece4a849b0e47ba992a6612a1a5fa99211b084
        linkerd.io/created-by: linkerd/helm linkerd-version
        linkerd.io/proxy-version: test-proxy-version
        cluster-autoscaler.kubernetes.io/safe-to-evict: "true"
        linkerd.io/trust-root-sha256: f8ebf807fa1cf5bf3b40e94680a5fc91593782385f28c96eae7bb6672dba375e
        config.linkerd.io/opaque-ports: "8443"
        config.linkerd.io/default-inbound-policy: "all-unauthenticated"
      labels:
        linkerd.io/control-plane-component: proxy-injector
        linkerd.io/control-plane-ns: linkerd-dev
        linkerd.io/workload-ns: linkerd-dev
        linkerd.io/proxy-deployment: linkerd-proxy-injector
    spec:
      nodeSelector:
        kubernetes.io/os: linux
      affinity:
        podAntiAffinity:
          preferredDuringSchedulingIgnoredDuringExecution:
          - podAffinityTerm:
              labelSelector:
                matchExpressions:
                - key: linkerd.io/control-plane-component
                  operator: In
                  values:
                  - proxy-injector
              topologyKey: topology.kubernetes.io/zone
            weight: 100
          requiredDuringSchedulingIgnoredDuringExecution:
          - labelSelector:
              matchExpressions:
              - key: linkerd.io/control-plane-component
                operator: In
                values:
                - proxy-injector
            topologyKey: kubernetes.io/hostname
      containers:
      - env:
        - name: _pod_name
          valueFrom:
            fieldRef:
              fieldPath: metadata.name
        - name: _pod_ns
          valueFrom:
            fieldRef:
              fieldPath: metadata.namespace
        - name: _pod_nodeName
          valueFrom:
            fieldRef:
              fieldPath: spec.nodeName
        - name: LINKERD2_PROXY_SHUTDOWN_ENDPOINT_ENABLED
          value: "false"
        - name: LINKERD2_PROXY_LOG
          value: "warn,linkerd=info,hickory=error,linkerd_proxy_http::client[{headers}]=off"
        - name: LINKERD2_PROXY_LOG_FORMAT
          value: "plain"
        - name: LINKERD2_PROXY_DESTINATION_SVC_ADDR
          value: linkerd-dst-headless.linkerd-dev.svc.cluster.local.:8086
        - name: LINKERD2_PROXY_DESTINATION_PROFILE_NETWORKS
          value: "10.0.0.0/8,100.64.0.0/10,172.16.0.0/12,192.168.0.0/16,fd00::/8"
        - name: LINKERD2_PROXY_POLICY_SVC_ADDR
          value: linkerd-policy.linkerd-dev.svc.cluster.local.:8090
        - name: LINKERD2_PROXY_POLICY_WORKLOAD
          value: |
            {"ns":"$(_pod_ns)", "pod":"$(_pod_name)"}
        - name: LINKERD2_PROXY_INBOUND_DEFAULT_POLICY
          value: all-unauthenticated
        - name: LINKERD2_PROXY_POLICY_CLUSTER_NETWORKS
          value: "10.0.0.0/8,100.64.0.0/10,172.16.0.0/12,192.168.0.0/16,fd00::/8"
        - name: LINKERD2_PROXY_CONTROL_STREAM_INITIAL_TIMEOUT
          value: "3s"
        - name: LINKERD2_PROXY_CONTROL_STREAM_IDLE_TIMEOUT
          value: "5m"
        - name: LINKERD2_PROXY_CONTROL_STREAM_LIFETIME
          value: "1h"
        - name: LINKERD2_PROXY_INBOUND_CONNECT_TIMEOUT
          value: "100ms"
        - name: LINKERD2_PROXY_OUTBOUND_CONNECT_TIMEOUT
          value: "1000ms"
        - name: LINKERD2_PROXY_OUTBOUND_DISCOVERY_IDLE_TIMEOUT
          value: "5s"
        - name: LINKERD2_PROXY_INBOUND_DISCOVERY_IDLE_TIMEOUT
          value: "90s"
        - name: LINKERD2_PROXY_CONTROL_LISTEN_ADDR
          value: "[::]:4190"
        - name: LINKERD2_PROXY_ADMIN_LISTEN_ADDR
          value: "[::]:4191"
        - name: LINKERD2_PROXY_OUTBOUND_LISTEN_ADDR
          value: "127.0.0.1:4140"
        - name: LINKERD2_PROXY_OUTBOUND_LISTEN_ADDRS
          value: "127.0.0.1:4140"
        - name: LINKERD2_PROXY_INBOUND_LISTEN_ADDR
          value: "[::]:4143"
        - name: LINKERD2_PROXY_INBOUND_IPS
          valueFrom:
            fieldRef:
              fieldPath: status.podIPs
        - name: LINKERD2_PROXY_INBOUND_PORTS
          value: "8443,9995"
        - name: LINKERD2_PROXY_DESTINATION_PROFILE_SUFFIXES
          value: svc.cluster.local.
        - name: LINKERD2_PROXY_INBOUND_ACCEPT_KEEPALIVE
          value: 10000ms
        - name: LINKERD2_PROXY_OUTBOUND_CONNECT_KEEPALIVE
          value: 10000ms
        - name: LINKERD2_PROXY_INBOUND_SERVER_HTTP2_KEEP_ALIVE_INTERVAL
          value: "10s"
        - name: LINKERD2_PROXY_INBOUND_SERVER_HTTP2_KEEP_ALIVE_TIMEOUT
          value: "3s"
        - name: LINKERD2_PROXY_OUTBOUND_SERVER_HTTP2_KEEP_ALIVE_INTERVAL
          value: "10s"
        - name: LINKERD2_PROXY_OUTBOUND_SERVER_HTTP2_KEEP_ALIVE_TIMEOUT
          value: "3s"
        - name: LINKERD2_PROXY_INBOUND_PORTS_DISABLE_PROTOCOL_DETECTION
          value: "25,587,3306,4444,5432,6379,9300,11211"
        - name: LINKERD2_PROXY_DESTINATION_CONTEXT
          value: |
            {"ns":"$(_pod_ns)", "nodeName":"$(_pod_nodeName)", "pod":"$(_pod_name)"}
        - name: _pod_sa
          valueFrom:
            fieldRef:
              fieldPath: spec.serviceAccountName
        - name: _l5d_ns
          value: linkerd-dev
        - name: _l5d_trustdomain
          value: test.trust.domain
        - name: LINKERD2_PROXY_IDENTITY_DIR
          value: /var/run/linkerd/identity/end-entity
        - name: LINKERD2_PROXY_IDENTITY_TRUST_ANCHORS
          valueFrom:
            configMapKeyRef:
              name: linkerd-identity-trust-roots
              key: ca-bundle.crt
        - name: LINKERD2_PROXY_IDENTITY_TOKEN_FILE
          value: /var/run/secrets/tokens/linkerd-identity-token
        - name: LINKERD2_PROXY_IDENTITY_SVC_ADDR
          value: linkerd-identity-headless.linkerd-dev.svc.cluster.local.:8080
        - name: LINKERD2_PROXY_IDENTITY_LOCAL_NAME
          value: $(_pod_sa).$(_pod_ns).serviceaccount.identity.linkerd-dev.test.trust.domain
        - name: LINKERD2_PROXY_IDENTITY_SVC_NAME
          value: linkerd-identity.linkerd-dev.serviceaccount.identity.linkerd-dev.test.trust.domain
        - name: LINKERD2_PROXY_DESTINATION_SVC_NAME
          value: linkerd-destination.linkerd-dev.serviceaccount.identity.linkerd-dev.test.trust.domain
        - name: LINKERD2_PROXY_POLICY_SVC_NAME
          value: linkerd-destination.linkerd-dev.serviceaccount.identity.linkerd-dev.test.trust.domain
        image: cr.l5d.io/linkerd/proxy:test-proxy-version
        imagePullPolicy: IfNotPresent
        livenessProbe:
          httpGet:
            path: /live
            port: 4191
          initialDelaySeconds: 10
          timeoutSeconds: 1
        name: linkerd-proxy
        ports:
        - containerPort: 4143
          name: linkerd-proxy
        - containerPort: 4191
          name: linkerd-admin
        readinessProbe:
          httpGet:
            path: /ready
            port: 4191
          initialDelaySeconds: 2
          timeoutSeconds: 1
        resources:
          limits:
            memory: "250Mi"
          requests:
            cpu: "100m"
            memory: "20Mi"
        securityContext:
          allowPrivilegeEscalation: false
          capabilities:
            drop:
              - ALL
          readOnlyRootFilesystem: true
          runAsNonRoot: true
          runAsUser: 2102
          seccompProfile:
            type: RuntimeDefault
        terminationMessagePolicy: FallbackToLogsOnError
        lifecycle:
          postStart:
            exec:
              command:
                - /usr/lib/linkerd/linkerd-await
                - --timeout=2m
                - --port=4191
        volumeMounts:
        - mountPath: /var/run/linkerd/identity/end-entity
          name: linkerd-identity-end-entity
        - mountPath: /var/run/secrets/tokens
          name: linkerd-identity-token
      - args:
        - proxy-injector
        - -log-level=info
        - -log-format=plain
        - -linkerd-namespace=linkerd-dev
        - -enable-pprof=false
        image: cr.l5d.io/linkerd/controller:linkerd-version
        imagePullPolicy: IfNotPresent
        livenessProbe:
          httpGet:
            path: /ping
            port: 9995
          initialDelaySeconds: 10
        name: proxy-injector
        ports:
        - containerPort: 8443
          name: proxy-injector
        - containerPort: 9995
          name: admin-http
        readinessProbe:
          failureThreshold: 7
          httpGet:
            path: /ready
            port: 9995
        resources:
          limits:
            memory: "250Mi"
          requests:
            cpu: "100m"
            memory: "50Mi"
        securityContext:
          capabilities:
            drop:
            - ALL
          readOnlyRootFilesystem: true
          runAsNonRoot: true
          runAsUser: 2103
          allowPrivilegeEscalation: false
          seccompProfile:
            type: RuntimeDefault
        volumeMounts:
        - mountPath: /var/run/linkerd/config
          name: config
        - mountPath: /var/run/linkerd/identity/trust-roots
          name: trust-roots
        - mountPath: /var/run/linkerd/tls
          name: tls
          readOnly: true
      initContainers:
      - args:
        - --ipv6=false
        - --incoming-proxy-port
        - "4143"
        - --outgoing-proxy-port
        - "4140"
        - --proxy-uid
        - "2102"
        - --inbound-ports-to-ignore
        - "4190,4191,222"
        - --outbound-ports-to-ignore
        - "443,6443"
        image: cr.l5d.io/linkerd/proxy-init:test-proxy-init-version
        imagePullPolicy: IfNotPresent
        name: linkerd-init
        resources:
          limits:
            cpu: "100m"
            memory: "20Mi"
          requests:
            cpu: "100m"
            memory: "20Mi"
        securityContext:
          allowPrivilegeEscalation: false
          capabilities:
            add:
            - NET_ADMIN
            - NET_RAW
          privileged: false
          runAsNonRoot: true
          runAsUser: 65534
          runAsGroup: 65534
          readOnlyRootFilesystem: true
          seccompProfile:
            type: RuntimeDefault
        terminationMessagePolicy: FallbackToLogsOnError
        volumeMounts:
        - mountPath: /run
          name: linkerd-proxy-init-xtables-lock
      securityContext:
        seccompProfile:
          type: RuntimeDefault
      serviceAccountName: linkerd-proxy-injector
      volumes:
      - configMap:
          name: linkerd-config
        name: config
      - configMap:
          name: linkerd-identity-trust-roots
        name: trust-roots
      - name: tls
        secret:
          secretName: linkerd-proxy-injector-k8s-tls
      - emptyDir: {}
        name: linkerd-proxy-init-xtables-lock
      - name: linkerd-identity-token
        projected:
          sources:
          - serviceAccountToken:
              path: linkerd-identity-token
              expirationSeconds: 86400
              audience: identity.l5d.io
      - emptyDir:
          medium: Memory
        name: linkerd-identity-end-entity
---
kind: Service
apiVersion: v1
metadata:
  name: linkerd-proxy-injector
  namespace: linkerd-dev
  labels:
    linkerd.io/control-plane-component: proxy-injector
    linkerd.io/control-plane-ns: linkerd-dev
  annotations:
    linkerd.io/created-by: linkerd/helm linkerd-version
    config.linkerd.io/opaque-ports: "443"
spec:
  type: ClusterIP
  selector:
    linkerd.io/control-plane-component: proxy-injector
  ports:
  - name: proxy-injector
    port: 443
    targetPort: proxy-injector
---
kind: PodDisruptionBudget
apiVersion: policy/v1
metadata:
  name: linkerd-proxy-injector
  namespace: linkerd-dev
  labels:
    linkerd.io/control-plane-component: proxy-injector
    linkerd.io/control-plane-ns: linkerd-dev
  annotations:
    linkerd.io/created-by: linkerd/helm linkerd-version
spec:
  maxUnavailable: 1
  selector:
    matchLabels:
      linkerd.io/control-plane-component: proxy-injector<|MERGE_RESOLUTION|>--- conflicted
+++ resolved
@@ -1386,11 +1386,7 @@
   template:
     metadata:
       annotations:
-<<<<<<< HEAD
         checksum/config: 5c217dfc0fb1a7f362e2810db31fa01b82c5c76ed3f2934935eb9f97354ec00e
-=======
-        checksum/config: 2b4f4db151be1b48cf7ccff4b16df4d7eb45dee57b998d50cfe13eec8efbaac7
->>>>>>> 010f15f7
         linkerd.io/created-by: linkerd/helm linkerd-version
         linkerd.io/proxy-version: test-proxy-version
         cluster-autoscaler.kubernetes.io/safe-to-evict: "true"
