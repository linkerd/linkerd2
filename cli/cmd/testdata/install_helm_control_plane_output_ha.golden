---
# Source: linkerd-control-plane/templates/namespace.yaml
---
# Source: linkerd-control-plane/templates/identity-rbac.yaml
---
###
### Identity Controller Service RBAC
###
kind: ClusterRole
apiVersion: rbac.authorization.k8s.io/v1
metadata:
  name: linkerd-linkerd-dev-identity
  labels:
    linkerd.io/control-plane-component: identity
    linkerd.io/control-plane-ns: linkerd-dev
rules:
- apiGroups: ["authentication.k8s.io"]
  resources: ["tokenreviews"]
  verbs: ["create"]
# TODO(ver) Restrict this to the Linkerd namespace. See
# https://github.com/linkerd/linkerd2/issues/9367
- apiGroups: [""]
  resources: ["events"]
  verbs: ["create", "patch"]
---
kind: ClusterRoleBinding
apiVersion: rbac.authorization.k8s.io/v1
metadata:
  name: linkerd-linkerd-dev-identity
  labels:
    linkerd.io/control-plane-component: identity
    linkerd.io/control-plane-ns: linkerd-dev
roleRef:
  apiGroup: rbac.authorization.k8s.io
  kind: ClusterRole
  name: linkerd-linkerd-dev-identity
subjects:
- kind: ServiceAccount
  name: linkerd-identity
  namespace: linkerd-dev
---
kind: ServiceAccount
apiVersion: v1
metadata:
  name: linkerd-identity
  namespace: linkerd-dev
  labels:
    linkerd.io/control-plane-component: identity
    linkerd.io/control-plane-ns: linkerd-dev
---
# Source: linkerd-control-plane/templates/destination-rbac.yaml
---
###
### Destination Controller Service
###
kind: ClusterRole
apiVersion: rbac.authorization.k8s.io/v1
metadata:
  name: linkerd-linkerd-dev-destination
  labels:
    linkerd.io/control-plane-component: destination
    linkerd.io/control-plane-ns: linkerd-dev
rules:
- apiGroups: ["apps"]
  resources: ["replicasets"]
  verbs: ["list", "get", "watch"]
- apiGroups: ["batch"]
  resources: ["jobs"]
  verbs: ["list", "get", "watch"]
- apiGroups: [""]
  resources: ["pods", "endpoints", "services", "nodes"]
  verbs: ["list", "get", "watch"]
- apiGroups: ["linkerd.io"]
  resources: ["serviceprofiles"]
  verbs: ["list", "get", "watch"]
- apiGroups: ["workload.linkerd.io"]
  resources: ["externalworkloads"]
  verbs: ["list", "get", "watch"]
- apiGroups: ["coordination.k8s.io"]
  resources: ["leases"]
  verbs: ["create", "get", "update", "patch"]
- apiGroups: ["discovery.k8s.io"]
  resources: ["endpointslices"]
  verbs: ["list", "get", "watch", "create", "update", "patch", "delete"]
---
kind: ClusterRoleBinding
apiVersion: rbac.authorization.k8s.io/v1
metadata:
  name: linkerd-linkerd-dev-destination
  labels:
    linkerd.io/control-plane-component: destination
    linkerd.io/control-plane-ns: linkerd-dev
roleRef:
  apiGroup: rbac.authorization.k8s.io
  kind: ClusterRole
  name: linkerd-linkerd-dev-destination
subjects:
- kind: ServiceAccount
  name: linkerd-destination
  namespace: linkerd-dev
---
kind: ServiceAccount
apiVersion: v1
metadata:
  name: linkerd-destination
  namespace: linkerd-dev
  labels:
    linkerd.io/control-plane-component: destination
    linkerd.io/control-plane-ns: linkerd-dev
---
apiVersion: admissionregistration.k8s.io/v1
kind: ValidatingWebhookConfiguration
metadata:
  name: linkerd-sp-validator-webhook-config
  labels:
    linkerd.io/control-plane-component: destination
    linkerd.io/control-plane-ns: linkerd-dev
webhooks:
- name: linkerd-sp-validator.linkerd.io
  namespaceSelector:
    matchExpressions:
    - key: config.linkerd.io/admission-webhooks
      operator: NotIn
      values:
      - disabled
  clientConfig:
    service:
      name: linkerd-sp-validator
      namespace: linkerd-dev
      path: "/"
    caBundle: dGVzdC1wcm9maWxlLXZhbGlkYXRvci1jYS1idW5kbGU=
  failurePolicy: Fail
  admissionReviewVersions: ["v1", "v1beta1"]
  rules:
  - operations: ["CREATE", "UPDATE"]
    apiGroups: ["linkerd.io"]
    apiVersions: ["v1alpha1", "v1alpha2"]
    resources: ["serviceprofiles"]
  sideEffects: None
---
apiVersion: admissionregistration.k8s.io/v1
kind: ValidatingWebhookConfiguration
metadata:
  name: linkerd-policy-validator-webhook-config
  labels:
    linkerd.io/control-plane-component: destination
    linkerd.io/control-plane-ns: linkerd-dev
webhooks:
- name: linkerd-policy-validator.linkerd.io
  namespaceSelector:
    matchExpressions:
    - key: config.linkerd.io/admission-webhooks
      operator: NotIn
      values:
      - disabled
  clientConfig:
    service:
      name: linkerd-policy-validator
      namespace: linkerd-dev
      path: "/"
    caBundle: dGVzdC1wcm9maWxlLXZhbGlkYXRvci1jYS1idW5kbGU=
  failurePolicy: Fail
  admissionReviewVersions: ["v1", "v1beta1"]
  rules:
  - operations: ["CREATE", "UPDATE"]
    apiGroups: ["policy.linkerd.io"]
    apiVersions: ["*"]
    resources:
    - authorizationpolicies
    - httproutes
    - networkauthentications
    - meshtlsauthentications
    - serverauthorizations
    - servers
  - operations: ["CREATE", "UPDATE"]
    apiGroups: ["gateway.networking.k8s.io"]
    apiVersions: ["*"]
    resources:
    - httproutes
  sideEffects: None
---
apiVersion: rbac.authorization.k8s.io/v1
kind: ClusterRole
metadata:
  name: linkerd-policy
  labels:
    app.kubernetes.io/part-of: Linkerd
    linkerd.io/control-plane-component: destination
    linkerd.io/control-plane-ns: linkerd-dev
rules:
  - apiGroups:
      - ""
    resources:
      - pods
    verbs:
      - get
      - list
      - watch
  - apiGroups:
      - apps
    resources:
      - deployments
    verbs:
      - get
  - apiGroups:
      - policy.linkerd.io
    resources:
      - authorizationpolicies
      - httproutes
      - meshtlsauthentications
      - networkauthentications
      - servers
      - serverauthorizations
    verbs:
      - get
      - list
      - watch
  - apiGroups:
      - gateway.networking.k8s.io
    resources:
      - httproutes
    verbs:
      - get
      - list
      - watch
  - apiGroups:
      - policy.linkerd.io
    resources:
      - httproutes/status
    verbs:
      - patch
  - apiGroups:
      - gateway.networking.k8s.io
    resources:
      - httproutes/status
    verbs:
      - patch
  - apiGroups:
<<<<<<< HEAD
    - workload.linkerd.io
=======
      - workload.linkerd.io
>>>>>>> b5f384f5
    resources:
      - externalworkloads
    verbs:
      - get
      - list
      - watch
  - apiGroups:
      - coordination.k8s.io
    resources:
      - leases
    verbs:
      - create
      - get
      - patch
---
apiVersion: rbac.authorization.k8s.io/v1
kind: ClusterRoleBinding
metadata:
  name: linkerd-destination-policy
  labels:
    app.kubernetes.io/part-of: Linkerd
    linkerd.io/control-plane-component: destination
    linkerd.io/control-plane-ns: linkerd-dev
roleRef:
  apiGroup: rbac.authorization.k8s.io
  kind: ClusterRole
  name: linkerd-policy
subjects:
  - kind: ServiceAccount
    name: linkerd-destination
    namespace: linkerd-dev
---
apiVersion: rbac.authorization.k8s.io/v1
kind: Role
metadata:
  name: remote-discovery
  namespace: linkerd-dev
  labels:
    app.kubernetes.io/part-of: Linkerd
    linkerd.io/control-plane-component: destination
    linkerd.io/control-plane-ns: linkerd-dev
rules:
  - apiGroups:
      - ""
    resources:
      - secrets
    verbs:
      - get
      - list
      - watch
---
apiVersion: rbac.authorization.k8s.io/v1
kind: RoleBinding
metadata:
  name: linkerd-destination-remote-discovery
  namespace: linkerd-dev
  labels:
    app.kubernetes.io/part-of: Linkerd
    linkerd.io/control-plane-component: destination
    linkerd.io/control-plane-ns: linkerd-dev
roleRef:
  apiGroup: rbac.authorization.k8s.io
  kind: Role
  name: remote-discovery
subjects:
  - kind: ServiceAccount
    name: linkerd-destination
    namespace: linkerd-dev
---
# Source: linkerd-control-plane/templates/heartbeat-rbac.yaml
---
###
### Heartbeat RBAC
###
apiVersion: rbac.authorization.k8s.io/v1
kind: Role
metadata:
  name: linkerd-heartbeat
  namespace: linkerd-dev
  labels:
    linkerd.io/control-plane-ns: linkerd-dev
rules:
- apiGroups: [""]
  resources: ["configmaps"]
  verbs: ["get"]
  resourceNames: ["linkerd-config"]
---
apiVersion: rbac.authorization.k8s.io/v1
kind: RoleBinding
metadata:
  name: linkerd-heartbeat
  namespace: linkerd-dev
  labels:
    linkerd.io/control-plane-ns: linkerd-dev
roleRef:
  kind: Role
  name: linkerd-heartbeat
  apiGroup: rbac.authorization.k8s.io
subjects:
- kind: ServiceAccount
  name: linkerd-heartbeat
  namespace: linkerd-dev
---
apiVersion: rbac.authorization.k8s.io/v1
kind: ClusterRole
metadata:
  name: linkerd-heartbeat
  labels:
    linkerd.io/control-plane-ns: linkerd-dev
rules:
- apiGroups: [""]
  resources: ["namespaces"]
  verbs: ["list"]
- apiGroups: ["linkerd.io"]
  resources: ["serviceprofiles"]
  verbs: ["list"]
---
apiVersion: rbac.authorization.k8s.io/v1
kind: ClusterRoleBinding
metadata:
  name: linkerd-heartbeat
  labels:
    linkerd.io/control-plane-ns: linkerd-dev
roleRef:
  kind: ClusterRole
  name: linkerd-heartbeat
  apiGroup: rbac.authorization.k8s.io
subjects:
- kind: ServiceAccount
  name: linkerd-heartbeat
  namespace: linkerd-dev
---
kind: ServiceAccount
apiVersion: v1
metadata:
  name: linkerd-heartbeat
  namespace: linkerd-dev
  labels:
    linkerd.io/control-plane-component: heartbeat
    linkerd.io/control-plane-ns: linkerd-dev
---
# Source: linkerd-control-plane/templates/podmonitor.yaml

---
# Source: linkerd-control-plane/templates/proxy-injector-rbac.yaml
---
###
### Proxy Injector RBAC
###
kind: ClusterRole
apiVersion: rbac.authorization.k8s.io/v1
metadata:
  name: linkerd-linkerd-dev-proxy-injector
  labels:
    linkerd.io/control-plane-component: proxy-injector
    linkerd.io/control-plane-ns: linkerd-dev
rules:
- apiGroups: [""]
  resources: ["events"]
  verbs: ["create", "patch"]
- apiGroups: [""]
  resources: ["namespaces", "replicationcontrollers"]
  verbs: ["list", "get", "watch"]
- apiGroups: [""]
  resources: ["pods"]
  verbs: ["list", "watch"]
- apiGroups: ["extensions", "apps"]
  resources: ["deployments", "replicasets", "daemonsets", "statefulsets"]
  verbs: ["list", "get", "watch"]
- apiGroups: ["extensions", "batch"]
  resources: ["cronjobs", "jobs"]
  verbs: ["list", "get", "watch"]
---
kind: ClusterRoleBinding
apiVersion: rbac.authorization.k8s.io/v1
metadata:
  name: linkerd-linkerd-dev-proxy-injector
  labels:
    linkerd.io/control-plane-component: proxy-injector
    linkerd.io/control-plane-ns: linkerd-dev
subjects:
- kind: ServiceAccount
  name: linkerd-proxy-injector
  namespace: linkerd-dev
  apiGroup: ""
roleRef:
  kind: ClusterRole
  name: linkerd-linkerd-dev-proxy-injector
  apiGroup: rbac.authorization.k8s.io
---
kind: ServiceAccount
apiVersion: v1
metadata:
  name: linkerd-proxy-injector
  namespace: linkerd-dev
  labels:
    linkerd.io/control-plane-component: proxy-injector
    linkerd.io/control-plane-ns: linkerd-dev
---
apiVersion: admissionregistration.k8s.io/v1
kind: MutatingWebhookConfiguration
metadata:
  name: linkerd-proxy-injector-webhook-config
  labels:
    linkerd.io/control-plane-component: proxy-injector
    linkerd.io/control-plane-ns: linkerd-dev
webhooks:
- name: linkerd-proxy-injector.linkerd.io
  namespaceSelector:
    matchExpressions:
    - key: config.linkerd.io/admission-webhooks
      operator: NotIn
      values:
      - disabled
    - key: kubernetes.io/metadata.name
      operator: NotIn
      values:
      - kube-system
      - cert-manager
  objectSelector:
    null
  clientConfig:
    service:
      name: linkerd-proxy-injector
      namespace: linkerd-dev
      path: "/"
    caBundle: dGVzdC1wcm94eS1pbmplY3Rvci1jYS1idW5kbGU=
  failurePolicy: Fail
  admissionReviewVersions: ["v1", "v1beta1"]
  rules:
  - operations: [ "CREATE" ]
    apiGroups: [""]
    apiVersions: ["v1"]
    resources: ["pods", "services"]
  sideEffects: None
---
# Source: linkerd-control-plane/templates/psp.yaml
---
# Source: linkerd-control-plane/templates/config.yaml
---
kind: ConfigMap
apiVersion: v1
metadata:
  name: linkerd-config
  namespace: linkerd-dev
  labels:
    linkerd.io/control-plane-component: controller
    linkerd.io/control-plane-ns: linkerd-dev
  annotations:
    linkerd.io/created-by: linkerd/helm linkerd-version
data:
  linkerd-crds-chart-version: linkerd-crds-1.0.0-edge
  values: |
    cliVersion: ""
    clusterDomain: cluster.local
    clusterNetworks: 10.0.0.0/8,100.64.0.0/10,172.16.0.0/12,192.168.0.0/16
    cniEnabled: false
    controlPlaneTracing: false
    controlPlaneTracingNamespace: linkerd-jaeger
    controllerImage: cr.l5d.io/linkerd/controller
    controllerLogFormat: plain
    controllerLogLevel: info
    controllerReplicas: 3
    controllerUID: 2103
    debugContainer:
      image:
        name: cr.l5d.io/linkerd/debug
        pullPolicy: ""
        version: test-debug-version
    deploymentStrategy:
      rollingUpdate:
        maxSurge: 25%
        maxUnavailable: 1
    destinationProxyResources: null
    destinationResources:
      cpu:
        limit: ""
        request: 100m
      ephemeral-storage:
        limit: ""
        request: ""
      memory:
        limit: 250Mi
        request: 50Mi
    disableHeartBeat: false
    enableEndpointSlices: true
    enableH2Upgrade: true
    enablePodAntiAffinity: true
    enablePodDisruptionBudget: true
    heartbeatResources:
      cpu:
        limit: ""
        request: 100m
      ephemeral-storage:
        limit: ""
        request: ""
      memory:
        limit: 250Mi
        request: 50Mi
    heartbeatSchedule: 1 2 3 4 5
    highAvailability: true
    identity:
      externalCA: false
      issuer:
        clockSkewAllowance: 20s
        issuanceLifetime: 24h0m0s
        scheme: linkerd.io/tls
        tls:
          crtPEM: test-crt-pem
      kubeAPI:
        clientBurst: 200
        clientQPS: 100
      serviceAccountTokenProjection: true
    identityProxyResources: null
    identityResources:
      cpu:
        limit: ""
        request: 100m
      ephemeral-storage:
        limit: ""
        request: ""
      memory:
        limit: 250Mi
        request: 10Mi
    identityTrustAnchorsPEM: test-trust-anchor
    identityTrustDomain: test.trust.domain
    imagePullPolicy: IfNotPresent
    imagePullSecrets: null
    linkerdVersion: linkerd-version
    networkValidator:
      connectAddr: 1.1.1.1:20001
      enableSecurityContext: true
      listenAddr: 0.0.0.0:4140
      logFormat: plain
      logLevel: debug
      timeout: 10s
    nodeAffinity: null
    nodeSelector:
      kubernetes.io/os: linux
    podAnnotations: {}
    podLabels: {}
    podMonitor:
      controller:
        enabled: true
        namespaceSelector: |
          matchNames:
            - {{ .Release.Namespace }}
            - linkerd-viz
            - linkerd-jaeger
      enabled: false
      proxy:
        enabled: true
      scrapeInterval: 10s
      scrapeTimeout: 10s
      serviceMirror:
        enabled: true
    policyController:
      image:
        name: cr.l5d.io/linkerd/policy-controller
        pullPolicy: ""
        version: ""
      logLevel: info
      probeNetworks:
      - 0.0.0.0/0
      resources:
        cpu:
          limit: ""
          request: ""
        ephemeral-storage:
          limit: ""
          request: ""
        memory:
          limit: ""
          request: ""
    policyValidator:
      caBundle: test-profile-validator-ca-bundle
      crtPEM: ""
      externalSecret: true
      injectCaFrom: ""
      injectCaFromSecret: ""
      namespaceSelector:
        matchExpressions:
        - key: config.linkerd.io/admission-webhooks
          operator: NotIn
          values:
          - disabled
    priorityClassName: ""
    profileValidator:
      caBundle: test-profile-validator-ca-bundle
      crtPEM: ""
      externalSecret: true
      injectCaFrom: ""
      injectCaFromSecret: ""
      namespaceSelector:
        matchExpressions:
        - key: config.linkerd.io/admission-webhooks
          operator: NotIn
          values:
          - disabled
    prometheusUrl: ""
    proxy:
      accessLog: ""
      await: true
      capabilities: null
      control:
        streams:
          idleTimeout: 5m
          initialTimeout: 3s
          lifetime: 1h
      defaultInboundPolicy: all-unauthenticated
      disableInboundProtocolDetectTimeout: false
      disableOutboundProtocolDetectTimeout: false
      enableExternalProfiles: false
      experimentalEnv: null
      image:
        name: cr.l5d.io/linkerd/proxy
        pullPolicy: ""
        version: test-proxy-version
      inboundConnectTimeout: 100ms
      inboundDiscoveryCacheUnusedTimeout: 90s
      isGateway: false
      isIngress: false
      logFormat: plain
      logLevel: warn,linkerd=info,trust_dns=error
      nativeSidecar: false
      opaquePorts: 25,587,3306,4444,5432,6379,9300,11211
      outboundConnectTimeout: 1000ms
      outboundDiscoveryCacheUnusedTimeout: 5s
      podInboundPorts: ""
      ports:
        admin: 4191
        control: 4190
        inbound: 4143
        outbound: 4140
      requireIdentityOnInboundPorts: ""
      resources:
        cpu:
          limit: ""
          request: 100m
        ephemeral-storage:
          limit: ""
          request: ""
        memory:
          limit: 250Mi
          request: 20Mi
      saMountPath: null
      shutdownGracePeriod: ""
      startupProbe:
        failureThreshold: 120
        initialDelaySeconds: 0
        periodSeconds: 1
      uid: 2102
      waitBeforeExitSeconds: 0
    proxyContainerName: linkerd-proxy
    proxyInit:
      capabilities: null
      closeWaitTimeoutSecs: 0
      ignoreInboundPorts: "222"
      ignoreOutboundPorts: "111"
      image:
        name: cr.l5d.io/linkerd/proxy-init
        pullPolicy: ""
        version: test-proxy-init-version
      iptablesMode: legacy
      kubeAPIServerPorts: 443,6443
      logFormat: ""
      logLevel: ""
      privileged: false
      resources:
        cpu:
          limit: 100m
          request: 100m
        ephemeral-storage:
          limit: ""
          request: ""
        memory:
          limit: 20Mi
          request: 20Mi
      runAsRoot: false
      runAsUser: 65534
      saMountPath: null
      skipSubnets: ""
      xtMountPath:
        mountPath: /run
        name: linkerd-proxy-init-xtables-lock
        readOnly: false
    proxyInjector:
      caBundle: test-proxy-injector-ca-bundle
      crtPEM: ""
      externalSecret: true
      injectCaFrom: ""
      injectCaFromSecret: ""
      namespaceSelector:
        matchExpressions:
        - key: config.linkerd.io/admission-webhooks
          operator: NotIn
          values:
          - disabled
        - key: kubernetes.io/metadata.name
          operator: NotIn
          values:
          - kube-system
          - cert-manager
    proxyInjectorProxyResources: null
    proxyInjectorResources:
      cpu:
        limit: ""
        request: 100m
      ephemeral-storage:
        limit: ""
        request: ""
      memory:
        limit: 250Mi
        request: 50Mi
    tap:
      caBundle: test-tap-ca-bundle
      externalSecret: true
    tolerations: null
    webhookFailurePolicy: Fail
---
# Source: linkerd-control-plane/templates/config-rbac.yaml
---
apiVersion: rbac.authorization.k8s.io/v1
kind: Role
metadata:
  annotations:
    linkerd.io/created-by: linkerd/helm linkerd-version
  name: ext-namespace-metadata-linkerd-config
  namespace: linkerd-dev
rules:
- apiGroups: [""]
  resources: ["configmaps"]
  verbs: ["get"]
  resourceNames: ["linkerd-config"]
---
# Source: linkerd-control-plane/templates/identity.yaml
---
###
### Identity Controller Service
###
---
kind: Secret
apiVersion: v1
metadata:
  name: linkerd-identity-issuer
  namespace: linkerd-dev
  labels:
    linkerd.io/control-plane-component: identity
    linkerd.io/control-plane-ns: linkerd-dev
  annotations:
    linkerd.io/created-by: linkerd/helm linkerd-version
data:
  crt.pem: dGVzdC1jcnQtcGVt
  key.pem: dGVzdC1rZXktcGVt
---
kind: ConfigMap
apiVersion: v1
metadata:
  name: linkerd-identity-trust-roots
  namespace: linkerd-dev
  labels:
    linkerd.io/control-plane-component: identity
    linkerd.io/control-plane-ns: linkerd-dev
  annotations:
    linkerd.io/created-by: linkerd/helm linkerd-version
data:
  ca-bundle.crt: |-
    test-trust-anchor
---
kind: Service
apiVersion: v1
metadata:
  name: linkerd-identity
  namespace: linkerd-dev
  labels:
    linkerd.io/control-plane-component: identity
    linkerd.io/control-plane-ns: linkerd-dev
  annotations:
    linkerd.io/created-by: linkerd/helm linkerd-version
spec:
  type: ClusterIP
  selector:
    linkerd.io/control-plane-component: identity
  ports:
  - name: grpc
    port: 8080
    targetPort: 8080
---
kind: Service
apiVersion: v1
metadata:
  name: linkerd-identity-headless
  namespace: linkerd-dev
  labels:
    linkerd.io/control-plane-component: identity
    linkerd.io/control-plane-ns: linkerd-dev
  annotations:
    linkerd.io/created-by: linkerd/helm linkerd-version
spec:
  clusterIP: None
  selector:
    linkerd.io/control-plane-component: identity
  ports:
  - name: grpc
    port: 8080
    targetPort: 8080
---
kind: PodDisruptionBudget
apiVersion: policy/v1
metadata:
  name: linkerd-identity
  namespace: linkerd-dev
  labels:
    linkerd.io/control-plane-component: identity
    linkerd.io/control-plane-ns: linkerd-dev
  annotations:
    linkerd.io/created-by: linkerd/helm linkerd-version
spec:
  maxUnavailable: 1
  selector:
    matchLabels:
      linkerd.io/control-plane-component: identity
---
apiVersion: apps/v1
kind: Deployment
metadata:
  annotations:
    linkerd.io/created-by: linkerd/helm linkerd-version
  labels:
    app.kubernetes.io/name: identity
    app.kubernetes.io/part-of: Linkerd
    app.kubernetes.io/version: linkerd-version
    linkerd.io/control-plane-component: identity
    linkerd.io/control-plane-ns: linkerd-dev
  name: linkerd-identity
  namespace: linkerd-dev
spec:
  replicas: 3
  selector:
    matchLabels:
      linkerd.io/control-plane-component: identity
      linkerd.io/control-plane-ns: linkerd-dev
      linkerd.io/proxy-deployment: linkerd-identity
  strategy:
    rollingUpdate:
      maxSurge: 25%
      maxUnavailable: 1
  template:
    metadata:
      annotations:
        linkerd.io/created-by: linkerd/helm linkerd-version
        linkerd.io/proxy-version: test-proxy-version
        cluster-autoscaler.kubernetes.io/safe-to-evict: "true"
        linkerd.io/trust-root-sha256: f8ebf807fa1cf5bf3b40e94680a5fc91593782385f28c96eae7bb6672dba375e
        config.linkerd.io/default-inbound-policy: "all-unauthenticated"
      labels:
        linkerd.io/control-plane-component: identity
        linkerd.io/control-plane-ns: linkerd-dev
        linkerd.io/workload-ns: linkerd-dev
        linkerd.io/proxy-deployment: linkerd-identity
    spec:
      nodeSelector:
        kubernetes.io/os: linux
      affinity:
        podAntiAffinity:
          preferredDuringSchedulingIgnoredDuringExecution:
          - podAffinityTerm:
              labelSelector:
                matchExpressions:
                - key: linkerd.io/control-plane-component
                  operator: In
                  values:
                  - identity
              topologyKey: topology.kubernetes.io/zone
            weight: 100
          requiredDuringSchedulingIgnoredDuringExecution:
          - labelSelector:
              matchExpressions:
              - key: linkerd.io/control-plane-component
                operator: In
                values:
                - identity
            topologyKey: kubernetes.io/hostname
      containers:
      - args:
        - identity
        - -log-level=info
        - -log-format=plain
        - -controller-namespace=linkerd-dev
        - -identity-trust-domain=test.trust.domain
        - -identity-issuance-lifetime=24h0m0s
        - -identity-clock-skew-allowance=20s
        - -identity-scheme=linkerd.io/tls
        - -enable-pprof=false
        - -kube-apiclient-qps=100
        - -kube-apiclient-burst=200
        env:
        - name: LINKERD_DISABLED
          value: "linkerd-await cannot block the identity controller"
        image: cr.l5d.io/linkerd/controller:linkerd-version
        imagePullPolicy: IfNotPresent
        livenessProbe:
          httpGet:
            path: /ping
            port: 9990
          initialDelaySeconds: 10
        name: identity
        ports:
        - containerPort: 8080
          name: grpc
        - containerPort: 9990
          name: admin-http
        readinessProbe:
          failureThreshold: 7
          httpGet:
            path: /ready
            port: 9990
        resources:
          limits:
            memory: "250Mi"
          requests:
            cpu: "100m"
            memory: "10Mi"
        securityContext:
          capabilities:
            drop:
            - ALL
          readOnlyRootFilesystem: true
          runAsNonRoot: true
          runAsUser: 2103
          allowPrivilegeEscalation: false
          seccompProfile:
            type: RuntimeDefault
        volumeMounts:
        - mountPath: /var/run/linkerd/identity/issuer
          name: identity-issuer
        - mountPath: /var/run/linkerd/identity/trust-roots/
          name: trust-roots
      - env:
        - name: _pod_name
          valueFrom:
            fieldRef:
              fieldPath: metadata.name
        - name: _pod_ns
          valueFrom:
            fieldRef:
              fieldPath: metadata.namespace
        - name: _pod_nodeName
          valueFrom:
            fieldRef:
              fieldPath: spec.nodeName
        - name: LINKERD2_PROXY_INBOUND_PORTS_REQUIRE_TLS
          value: "8080"
        - name: LINKERD2_PROXY_LOG
          value: "warn,linkerd=info,trust_dns=error"
        - name: LINKERD2_PROXY_LOG_FORMAT
          value: "plain"
        - name: LINKERD2_PROXY_DESTINATION_SVC_ADDR
          value: linkerd-dst-headless.linkerd-dev.svc.cluster.local.:8086
        - name: LINKERD2_PROXY_DESTINATION_PROFILE_NETWORKS
          value: "10.0.0.0/8,100.64.0.0/10,172.16.0.0/12,192.168.0.0/16"
        - name: LINKERD2_PROXY_POLICY_SVC_ADDR
          value: linkerd-policy.linkerd-dev.svc.cluster.local.:8090
        - name: LINKERD2_PROXY_POLICY_WORKLOAD
          value: |
            {"ns":"$(_pod_ns)", "pod":"$(_pod_name)"}
        - name: LINKERD2_PROXY_INBOUND_DEFAULT_POLICY
          value: all-unauthenticated
        - name: LINKERD2_PROXY_POLICY_CLUSTER_NETWORKS
          value: "10.0.0.0/8,100.64.0.0/10,172.16.0.0/12,192.168.0.0/16"
        - name: LINKERD2_PROXY_CONTROL_STREAM_INITIAL_TIMEOUT
          value: "3s"
        - name: LINKERD2_PROXY_CONTROL_STREAM_IDLE_TIMEOUT
          value: "5m"
        - name: LINKERD2_PROXY_CONTROL_STREAM_LIFETIME
          value: "1h"
        - name: LINKERD2_PROXY_INBOUND_CONNECT_TIMEOUT
          value: "100ms"
        - name: LINKERD2_PROXY_OUTBOUND_CONNECT_TIMEOUT
          value: "1000ms"
        - name: LINKERD2_PROXY_OUTBOUND_DISCOVERY_IDLE_TIMEOUT
          value: "5s"
        - name: LINKERD2_PROXY_INBOUND_DISCOVERY_IDLE_TIMEOUT
          value: "90s"
        - name: LINKERD2_PROXY_CONTROL_LISTEN_ADDR
          value: 0.0.0.0:4190
        - name: LINKERD2_PROXY_ADMIN_LISTEN_ADDR
          value: 0.0.0.0:4191
        - name: LINKERD2_PROXY_OUTBOUND_LISTEN_ADDR
          value: 127.0.0.1:4140
        - name: LINKERD2_PROXY_INBOUND_LISTEN_ADDR
          value: 0.0.0.0:4143
        - name: LINKERD2_PROXY_INBOUND_IPS
          valueFrom:
            fieldRef:
              fieldPath: status.podIPs
        - name: LINKERD2_PROXY_INBOUND_PORTS
          value: "8080,9990"
        - name: LINKERD2_PROXY_DESTINATION_PROFILE_SUFFIXES
          value: svc.cluster.local.
        - name: LINKERD2_PROXY_INBOUND_ACCEPT_KEEPALIVE
          value: 10000ms
        - name: LINKERD2_PROXY_OUTBOUND_CONNECT_KEEPALIVE
          value: 10000ms
        - name: LINKERD2_PROXY_INBOUND_PORTS_DISABLE_PROTOCOL_DETECTION
          value: "25,587,3306,4444,5432,6379,9300,11211"
        - name: LINKERD2_PROXY_DESTINATION_CONTEXT
          value: |
            {"ns":"$(_pod_ns)", "nodeName":"$(_pod_nodeName)", "pod":"$(_pod_name)"}
        - name: _pod_sa
          valueFrom:
            fieldRef:
              fieldPath: spec.serviceAccountName
        - name: _l5d_ns
          value: linkerd-dev
        - name: _l5d_trustdomain
          value: test.trust.domain
        - name: LINKERD2_PROXY_IDENTITY_DIR
          value: /var/run/linkerd/identity/end-entity
        - name: LINKERD2_PROXY_IDENTITY_TRUST_ANCHORS
          valueFrom:
            configMapKeyRef:
              name: linkerd-identity-trust-roots
              key: ca-bundle.crt
        - name: LINKERD2_PROXY_IDENTITY_TOKEN_FILE
          value: /var/run/secrets/tokens/linkerd-identity-token
        - name: LINKERD2_PROXY_IDENTITY_SVC_ADDR
          value: localhost.:8080
        - name: LINKERD2_PROXY_IDENTITY_LOCAL_NAME
          value: $(_pod_sa).$(_pod_ns).serviceaccount.identity.linkerd-dev.test.trust.domain
        - name: LINKERD2_PROXY_IDENTITY_SVC_NAME
          value: linkerd-identity.linkerd-dev.serviceaccount.identity.linkerd-dev.test.trust.domain
        - name: LINKERD2_PROXY_DESTINATION_SVC_NAME
          value: linkerd-destination.linkerd-dev.serviceaccount.identity.linkerd-dev.test.trust.domain
        - name: LINKERD2_PROXY_POLICY_SVC_NAME
          value: linkerd-destination.linkerd-dev.serviceaccount.identity.linkerd-dev.test.trust.domain
        image: cr.l5d.io/linkerd/proxy:test-proxy-version
        imagePullPolicy: IfNotPresent
        livenessProbe:
          httpGet:
            path: /live
            port: 4191
          initialDelaySeconds: 10
        name: linkerd-proxy
        ports:
        - containerPort: 4143
          name: linkerd-proxy
        - containerPort: 4191
          name: linkerd-admin
        readinessProbe:
          httpGet:
            path: /ready
            port: 4191
          initialDelaySeconds: 2
        resources:
          limits:
            memory: "250Mi"
          requests:
            cpu: "100m"
            memory: "20Mi"
        securityContext:
          allowPrivilegeEscalation: false
          capabilities:
            drop:
              - ALL
          readOnlyRootFilesystem: true
          runAsNonRoot: true
          runAsUser: 2102
          seccompProfile:
            type: RuntimeDefault
        terminationMessagePolicy: FallbackToLogsOnError
        volumeMounts:
        - mountPath: /var/run/linkerd/identity/end-entity
          name: linkerd-identity-end-entity
        - mountPath: /var/run/secrets/tokens
          name: linkerd-identity-token
      initContainers:
      - args:
        - --incoming-proxy-port
        - "4143"
        - --outgoing-proxy-port
        - "4140"
        - --proxy-uid
        - "2102"
        - --inbound-ports-to-ignore
        - "4190,4191,222"
        - --outbound-ports-to-ignore
        - "443,6443"
        image: cr.l5d.io/linkerd/proxy-init:test-proxy-init-version
        imagePullPolicy: IfNotPresent
        name: linkerd-init
        resources:
          limits:
            cpu: "100m"
            memory: "20Mi"
          requests:
            cpu: "100m"
            memory: "20Mi"
        securityContext:
          allowPrivilegeEscalation: false
          capabilities:
            add:
            - NET_ADMIN
            - NET_RAW
          privileged: false
          runAsNonRoot: true
          runAsUser: 65534
          readOnlyRootFilesystem: true
          seccompProfile:
            type: RuntimeDefault
        terminationMessagePolicy: FallbackToLogsOnError
        volumeMounts:
        - mountPath: /run
          name: linkerd-proxy-init-xtables-lock
      securityContext:
        seccompProfile:
          type: RuntimeDefault
      serviceAccountName: linkerd-identity
      volumes:
      - name: identity-issuer
        secret:
          secretName: linkerd-identity-issuer
      - configMap:
          name: linkerd-identity-trust-roots
        name: trust-roots
      - emptyDir: {}
        name: linkerd-proxy-init-xtables-lock
      - name: linkerd-identity-token
        projected:
          sources:
          - serviceAccountToken:
              path: linkerd-identity-token
              expirationSeconds: 86400
              audience: identity.l5d.io
      - emptyDir:
          medium: Memory
        name: linkerd-identity-end-entity
---
# Source: linkerd-control-plane/templates/destination.yaml
---
###
### Destination Controller Service
###
kind: Service
apiVersion: v1
metadata:
  name: linkerd-dst
  namespace: linkerd-dev
  labels:
    linkerd.io/control-plane-component: destination
    linkerd.io/control-plane-ns: linkerd-dev
  annotations:
    linkerd.io/created-by: linkerd/helm linkerd-version
spec:
  type: ClusterIP
  selector:
    linkerd.io/control-plane-component: destination
  ports:
  - name: grpc
    port: 8086
    targetPort: 8086
---
kind: Service
apiVersion: v1
metadata:
  name: linkerd-dst-headless
  namespace: linkerd-dev
  labels:
    linkerd.io/control-plane-component: destination
    linkerd.io/control-plane-ns: linkerd-dev
  annotations:
    linkerd.io/created-by: linkerd/helm linkerd-version
spec:
  clusterIP: None
  selector:
    linkerd.io/control-plane-component: destination
  ports:
  - name: grpc
    port: 8086
    targetPort: 8086
---
kind: Service
apiVersion: v1
metadata:
  name: linkerd-sp-validator
  namespace: linkerd-dev
  labels:
    linkerd.io/control-plane-component: destination
    linkerd.io/control-plane-ns: linkerd-dev
  annotations:
    linkerd.io/created-by: linkerd/helm linkerd-version
spec:
  type: ClusterIP
  selector:
    linkerd.io/control-plane-component: destination
  ports:
  - name: sp-validator
    port: 443
    targetPort: sp-validator
---
kind: Service
apiVersion: v1
metadata:
  name: linkerd-policy
  namespace: linkerd-dev
  labels:
    linkerd.io/control-plane-component: destination
    linkerd.io/control-plane-ns: linkerd-dev
  annotations:
    linkerd.io/created-by: linkerd/helm linkerd-version
spec:
  clusterIP: None
  selector:
    linkerd.io/control-plane-component: destination
  ports:
  - name: grpc
    port: 8090
    targetPort: 8090
---
kind: Service
apiVersion: v1
metadata:
  name: linkerd-policy-validator
  namespace: linkerd-dev
  labels:
    linkerd.io/control-plane-component: destination
    linkerd.io/control-plane-ns: linkerd-dev
  annotations:
    linkerd.io/created-by: linkerd/helm linkerd-version
spec:
  type: ClusterIP
  selector:
    linkerd.io/control-plane-component: destination
  ports:
  - name: policy-https
    port: 443
    targetPort: policy-https
---
kind: PodDisruptionBudget
apiVersion: policy/v1
metadata:
  name: linkerd-dst
  namespace: linkerd-dev
  labels:
    linkerd.io/control-plane-component: destination
    linkerd.io/control-plane-ns: linkerd-dev
  annotations:
    linkerd.io/created-by: linkerd/helm linkerd-version
spec:
  maxUnavailable: 1
  selector:
    matchLabels:
      linkerd.io/control-plane-component: destination
---
apiVersion: apps/v1
kind: Deployment
metadata:
  annotations:
    linkerd.io/created-by: linkerd/helm linkerd-version
  labels:
    app.kubernetes.io/name: destination
    app.kubernetes.io/part-of: Linkerd
    app.kubernetes.io/version: linkerd-version
    linkerd.io/control-plane-component: destination
    linkerd.io/control-plane-ns: linkerd-dev
  name: linkerd-destination
  namespace: linkerd-dev
spec:
  replicas: 3
  selector:
    matchLabels:
      linkerd.io/control-plane-component: destination
      linkerd.io/control-plane-ns: linkerd-dev
      linkerd.io/proxy-deployment: linkerd-destination
  strategy:
    rollingUpdate:
      maxSurge: 25%
      maxUnavailable: 1
  template:
    metadata:
      annotations:
<<<<<<< HEAD
        checksum/config: 30c643c8f9122b8fd76d873ae346aef49251dca7b261eeaac77699065a1afd3f
=======
        checksum/config: 87abaa41d2dbabb91103c13138f417ed7b9d048fd0d559a3666a139becd41366
>>>>>>> b5f384f5
        linkerd.io/created-by: linkerd/helm linkerd-version
        linkerd.io/proxy-version: test-proxy-version
        cluster-autoscaler.kubernetes.io/safe-to-evict: "true"
        linkerd.io/trust-root-sha256: f8ebf807fa1cf5bf3b40e94680a5fc91593782385f28c96eae7bb6672dba375e
        config.linkerd.io/default-inbound-policy: "all-unauthenticated"
      labels:
        linkerd.io/control-plane-component: destination
        linkerd.io/control-plane-ns: linkerd-dev
        linkerd.io/workload-ns: linkerd-dev
        linkerd.io/proxy-deployment: linkerd-destination
    spec:
      nodeSelector:
        kubernetes.io/os: linux
      affinity:
        podAntiAffinity:
          preferredDuringSchedulingIgnoredDuringExecution:
          - podAffinityTerm:
              labelSelector:
                matchExpressions:
                - key: linkerd.io/control-plane-component
                  operator: In
                  values:
                  - destination
              topologyKey: topology.kubernetes.io/zone
            weight: 100
          requiredDuringSchedulingIgnoredDuringExecution:
          - labelSelector:
              matchExpressions:
              - key: linkerd.io/control-plane-component
                operator: In
                values:
                - destination
            topologyKey: kubernetes.io/hostname
      containers:
      - env:
        - name: _pod_name
          valueFrom:
            fieldRef:
              fieldPath: metadata.name
        - name: _pod_ns
          valueFrom:
            fieldRef:
              fieldPath: metadata.namespace
        - name: _pod_nodeName
          valueFrom:
            fieldRef:
              fieldPath: spec.nodeName
        - name: LINKERD2_PROXY_LOG
          value: "warn,linkerd=info,trust_dns=error"
        - name: LINKERD2_PROXY_LOG_FORMAT
          value: "plain"
        - name: LINKERD2_PROXY_DESTINATION_SVC_ADDR
          value: localhost.:8086
        - name: LINKERD2_PROXY_DESTINATION_PROFILE_NETWORKS
          value: "10.0.0.0/8,100.64.0.0/10,172.16.0.0/12,192.168.0.0/16"
        - name: LINKERD2_PROXY_POLICY_SVC_ADDR
          value: localhost.:8090
        - name: LINKERD2_PROXY_POLICY_WORKLOAD
          value: |
            {"ns":"$(_pod_ns)", "pod":"$(_pod_name)"}
        - name: LINKERD2_PROXY_INBOUND_DEFAULT_POLICY
          value: all-unauthenticated
        - name: LINKERD2_PROXY_POLICY_CLUSTER_NETWORKS
          value: "10.0.0.0/8,100.64.0.0/10,172.16.0.0/12,192.168.0.0/16"
        - name: LINKERD2_PROXY_CONTROL_STREAM_INITIAL_TIMEOUT
          value: "3s"
        - name: LINKERD2_PROXY_CONTROL_STREAM_IDLE_TIMEOUT
          value: "5m"
        - name: LINKERD2_PROXY_CONTROL_STREAM_LIFETIME
          value: "1h"
        - name: LINKERD2_PROXY_INBOUND_CONNECT_TIMEOUT
          value: "100ms"
        - name: LINKERD2_PROXY_OUTBOUND_CONNECT_TIMEOUT
          value: "1000ms"
        - name: LINKERD2_PROXY_OUTBOUND_DISCOVERY_IDLE_TIMEOUT
          value: "5s"
        - name: LINKERD2_PROXY_INBOUND_DISCOVERY_IDLE_TIMEOUT
          value: "90s"
        - name: LINKERD2_PROXY_CONTROL_LISTEN_ADDR
          value: 0.0.0.0:4190
        - name: LINKERD2_PROXY_ADMIN_LISTEN_ADDR
          value: 0.0.0.0:4191
        - name: LINKERD2_PROXY_OUTBOUND_LISTEN_ADDR
          value: 127.0.0.1:4140
        - name: LINKERD2_PROXY_INBOUND_LISTEN_ADDR
          value: 0.0.0.0:4143
        - name: LINKERD2_PROXY_INBOUND_IPS
          valueFrom:
            fieldRef:
              fieldPath: status.podIPs
        - name: LINKERD2_PROXY_INBOUND_PORTS
          value: "8086,8090,8443,9443,9990,9996,9997"
        - name: LINKERD2_PROXY_DESTINATION_PROFILE_SUFFIXES
          value: svc.cluster.local.
        - name: LINKERD2_PROXY_INBOUND_ACCEPT_KEEPALIVE
          value: 10000ms
        - name: LINKERD2_PROXY_OUTBOUND_CONNECT_KEEPALIVE
          value: 10000ms
        - name: LINKERD2_PROXY_INBOUND_PORTS_DISABLE_PROTOCOL_DETECTION
          value: "25,587,3306,4444,5432,6379,9300,11211"
        - name: LINKERD2_PROXY_DESTINATION_CONTEXT
          value: |
            {"ns":"$(_pod_ns)", "nodeName":"$(_pod_nodeName)", "pod":"$(_pod_name)"}
        - name: _pod_sa
          valueFrom:
            fieldRef:
              fieldPath: spec.serviceAccountName
        - name: _l5d_ns
          value: linkerd-dev
        - name: _l5d_trustdomain
          value: test.trust.domain
        - name: LINKERD2_PROXY_IDENTITY_DIR
          value: /var/run/linkerd/identity/end-entity
        - name: LINKERD2_PROXY_IDENTITY_TRUST_ANCHORS
          valueFrom:
            configMapKeyRef:
              name: linkerd-identity-trust-roots
              key: ca-bundle.crt
        - name: LINKERD2_PROXY_IDENTITY_TOKEN_FILE
          value: /var/run/secrets/tokens/linkerd-identity-token
        - name: LINKERD2_PROXY_IDENTITY_SVC_ADDR
          value: linkerd-identity-headless.linkerd-dev.svc.cluster.local.:8080
        - name: LINKERD2_PROXY_IDENTITY_LOCAL_NAME
          value: $(_pod_sa).$(_pod_ns).serviceaccount.identity.linkerd-dev.test.trust.domain
        - name: LINKERD2_PROXY_IDENTITY_SVC_NAME
          value: linkerd-identity.linkerd-dev.serviceaccount.identity.linkerd-dev.test.trust.domain
        - name: LINKERD2_PROXY_DESTINATION_SVC_NAME
          value: linkerd-destination.linkerd-dev.serviceaccount.identity.linkerd-dev.test.trust.domain
        - name: LINKERD2_PROXY_POLICY_SVC_NAME
          value: linkerd-destination.linkerd-dev.serviceaccount.identity.linkerd-dev.test.trust.domain
        image: cr.l5d.io/linkerd/proxy:test-proxy-version
        imagePullPolicy: IfNotPresent
        livenessProbe:
          httpGet:
            path: /live
            port: 4191
          initialDelaySeconds: 10
        name: linkerd-proxy
        ports:
        - containerPort: 4143
          name: linkerd-proxy
        - containerPort: 4191
          name: linkerd-admin
        readinessProbe:
          httpGet:
            path: /ready
            port: 4191
          initialDelaySeconds: 2
        resources:
          limits:
            memory: "250Mi"
          requests:
            cpu: "100m"
            memory: "20Mi"
        securityContext:
          allowPrivilegeEscalation: false
          capabilities:
            drop:
              - ALL
          readOnlyRootFilesystem: true
          runAsNonRoot: true
          runAsUser: 2102
          seccompProfile:
            type: RuntimeDefault
        terminationMessagePolicy: FallbackToLogsOnError
        lifecycle:
          postStart:
            exec:
              command:
                - /usr/lib/linkerd/linkerd-await
                - --timeout=2m
                - --port=4191
        volumeMounts:
        - mountPath: /var/run/linkerd/identity/end-entity
          name: linkerd-identity-end-entity
        - mountPath: /var/run/secrets/tokens
          name: linkerd-identity-token
      - args:
        - destination
        - -addr=:8086
        - -controller-namespace=linkerd-dev
        - -enable-h2-upgrade=true
        - -log-level=info
        - -log-format=plain
        - -enable-endpoint-slices=true
        - -cluster-domain=cluster.local
        - -identity-trust-domain=test.trust.domain
        - -default-opaque-ports=25,587,3306,4444,5432,6379,9300,11211
        - -enable-pprof=false
        image: cr.l5d.io/linkerd/controller:linkerd-version
        imagePullPolicy: IfNotPresent
        livenessProbe:
          httpGet:
            path: /ping
            port: 9996
          initialDelaySeconds: 10
        name: destination
        ports:
        - containerPort: 8086
          name: grpc
        - containerPort: 9996
          name: admin-http
        readinessProbe:
          failureThreshold: 7
          httpGet:
            path: /ready
            port: 9996
        resources:
          limits:
            memory: "250Mi"
          requests:
            cpu: "100m"
            memory: "50Mi"
        securityContext:
          capabilities:
            drop:
            - ALL
          readOnlyRootFilesystem: true
          runAsNonRoot: true
          runAsUser: 2103
          allowPrivilegeEscalation: false
          seccompProfile:
            type: RuntimeDefault
      - args:
        - sp-validator
        - -log-level=info
        - -log-format=plain
        - -enable-pprof=false
        image: cr.l5d.io/linkerd/controller:linkerd-version
        imagePullPolicy: IfNotPresent
        livenessProbe:
          httpGet:
            path: /ping
            port: 9997
          initialDelaySeconds: 10
        name: sp-validator
        ports:
        - containerPort: 8443
          name: sp-validator
        - containerPort: 9997
          name: admin-http
        readinessProbe:
          failureThreshold: 7
          httpGet:
            path: /ready
            port: 9997
        securityContext:
          capabilities:
            drop:
            - ALL
          readOnlyRootFilesystem: true
          runAsNonRoot: true
          runAsUser: 2103
          allowPrivilegeEscalation: false
          seccompProfile:
            type: RuntimeDefault
        volumeMounts:
        - mountPath: /var/run/linkerd/tls
          name: sp-tls
          readOnly: true
      - args:
        - --admin-addr=0.0.0.0:9990
        - --control-plane-namespace=linkerd-dev
        - --grpc-addr=0.0.0.0:8090
        - --server-addr=0.0.0.0:9443
        - --server-tls-key=/var/run/linkerd/tls/tls.key
        - --server-tls-certs=/var/run/linkerd/tls/tls.crt
        - --cluster-networks=10.0.0.0/8,100.64.0.0/10,172.16.0.0/12,192.168.0.0/16
        - --identity-domain=test.trust.domain
        - --cluster-domain=cluster.local
        - --default-policy=all-unauthenticated
        - --log-level=info
        - --log-format=plain
        - --default-opaque-ports=25,587,3306,4444,5432,6379,9300,11211
        - --probe-networks=0.0.0.0/0
        image: cr.l5d.io/linkerd/policy-controller:linkerd-version
        imagePullPolicy: IfNotPresent
        livenessProbe:
          httpGet:
            path: /live
            port: admin-http
        name: policy
        ports:
        - containerPort: 8090
          name: grpc
        - containerPort: 9990
          name: admin-http
        - containerPort: 9443
          name: policy-https
        readinessProbe:
          failureThreshold: 7
          httpGet:
            path: /ready
            port: admin-http
          initialDelaySeconds: 10
        resources:
        securityContext:
          capabilities:
            drop:
            - ALL
          readOnlyRootFilesystem: true
          runAsNonRoot: true
          runAsUser: 2103
          allowPrivilegeEscalation: false
          seccompProfile:
            type: RuntimeDefault
        volumeMounts:
        - mountPath: /var/run/linkerd/tls
          name: policy-tls
          readOnly: true
      initContainers:
      - args:
        - --incoming-proxy-port
        - "4143"
        - --outgoing-proxy-port
        - "4140"
        - --proxy-uid
        - "2102"
        - --inbound-ports-to-ignore
        - "4190,4191,222"
        - --outbound-ports-to-ignore
        - "443,6443"
        image: cr.l5d.io/linkerd/proxy-init:test-proxy-init-version
        imagePullPolicy: IfNotPresent
        name: linkerd-init
        resources:
          limits:
            cpu: "100m"
            memory: "20Mi"
          requests:
            cpu: "100m"
            memory: "20Mi"
        securityContext:
          allowPrivilegeEscalation: false
          capabilities:
            add:
            - NET_ADMIN
            - NET_RAW
          privileged: false
          runAsNonRoot: true
          runAsUser: 65534
          readOnlyRootFilesystem: true
          seccompProfile:
            type: RuntimeDefault
        terminationMessagePolicy: FallbackToLogsOnError
        volumeMounts:
        - mountPath: /run
          name: linkerd-proxy-init-xtables-lock
      securityContext:
        seccompProfile:
          type: RuntimeDefault
      serviceAccountName: linkerd-destination
      volumes:
      - name: sp-tls
        secret:
          secretName: linkerd-sp-validator-k8s-tls
      - name: policy-tls
        secret:
          secretName: linkerd-policy-validator-k8s-tls
      - emptyDir: {}
        name: linkerd-proxy-init-xtables-lock
      - name: linkerd-identity-token
        projected:
          sources:
          - serviceAccountToken:
              path: linkerd-identity-token
              expirationSeconds: 86400
              audience: identity.l5d.io
      - emptyDir:
          medium: Memory
        name: linkerd-identity-end-entity
---
# Source: linkerd-control-plane/templates/heartbeat.yaml
---
###
### Heartbeat
###
apiVersion: batch/v1
kind: CronJob
metadata:
  name: linkerd-heartbeat
  namespace: linkerd-dev
  labels:
    app.kubernetes.io/name: heartbeat
    app.kubernetes.io/part-of: Linkerd
    app.kubernetes.io/version: linkerd-version
    linkerd.io/control-plane-component: heartbeat
    linkerd.io/control-plane-ns: linkerd-dev
  annotations:
    linkerd.io/created-by: linkerd/helm linkerd-version
spec:
  concurrencyPolicy: Replace
  schedule: "1 2 3 4 5"
  successfulJobsHistoryLimit: 0
  jobTemplate:
    spec:
      template:
        metadata:
          labels:
            linkerd.io/control-plane-component: heartbeat
            linkerd.io/workload-ns: linkerd-dev
          annotations:
            linkerd.io/created-by: linkerd/helm linkerd-version
        spec:
          nodeSelector:
            kubernetes.io/os: linux
          securityContext:
            seccompProfile:
              type: RuntimeDefault
          serviceAccountName: linkerd-heartbeat
          restartPolicy: Never
          containers:
          - name: heartbeat
            image: cr.l5d.io/linkerd/controller:linkerd-version
            imagePullPolicy: IfNotPresent
            env:
            - name: LINKERD_DISABLED
              value: "the heartbeat controller does not use the proxy"
            args:
            - "heartbeat"
            - "-controller-namespace=linkerd-dev"
            - "-log-level=info"
            - "-log-format=plain"
            - "-prometheus-url=http://prometheus.linkerd-viz.svc.cluster.local:9090"
            resources:
              limits:
                memory: "250Mi"
              requests:
                cpu: "100m"
                memory: "50Mi"
            securityContext:
              capabilities:
                drop:
                - ALL
              readOnlyRootFilesystem: true
              runAsNonRoot: true
              runAsUser: 2103
              allowPrivilegeEscalation: false
              seccompProfile:
                type: RuntimeDefault
---
# Source: linkerd-control-plane/templates/proxy-injector.yaml
---
###
### Proxy Injector
###
apiVersion: apps/v1
kind: Deployment
metadata:
  annotations:
    linkerd.io/created-by: linkerd/helm linkerd-version
  labels:
    app.kubernetes.io/name: proxy-injector
    app.kubernetes.io/part-of: Linkerd
    app.kubernetes.io/version: linkerd-version
    linkerd.io/control-plane-component: proxy-injector
    linkerd.io/control-plane-ns: linkerd-dev
  name: linkerd-proxy-injector
  namespace: linkerd-dev
spec:
  replicas: 3
  selector:
    matchLabels:
      linkerd.io/control-plane-component: proxy-injector
  strategy:
    rollingUpdate:
      maxSurge: 25%
      maxUnavailable: 1
  template:
    metadata:
      annotations:
        checksum/config: 9a5539dd6fc3fb72bf39d6be47b21a2c0ff97c286c4ee144548d7268c17d3fd4
        linkerd.io/created-by: linkerd/helm linkerd-version
        linkerd.io/proxy-version: test-proxy-version
        cluster-autoscaler.kubernetes.io/safe-to-evict: "true"
        linkerd.io/trust-root-sha256: f8ebf807fa1cf5bf3b40e94680a5fc91593782385f28c96eae7bb6672dba375e
        config.linkerd.io/opaque-ports: "8443"
        config.linkerd.io/default-inbound-policy: "all-unauthenticated"
      labels:
        linkerd.io/control-plane-component: proxy-injector
        linkerd.io/control-plane-ns: linkerd-dev
        linkerd.io/workload-ns: linkerd-dev
        linkerd.io/proxy-deployment: linkerd-proxy-injector
    spec:
      nodeSelector:
        kubernetes.io/os: linux
      affinity:
        podAntiAffinity:
          preferredDuringSchedulingIgnoredDuringExecution:
          - podAffinityTerm:
              labelSelector:
                matchExpressions:
                - key: linkerd.io/control-plane-component
                  operator: In
                  values:
                  - proxy-injector
              topologyKey: topology.kubernetes.io/zone
            weight: 100
          requiredDuringSchedulingIgnoredDuringExecution:
          - labelSelector:
              matchExpressions:
              - key: linkerd.io/control-plane-component
                operator: In
                values:
                - proxy-injector
            topologyKey: kubernetes.io/hostname
      containers:
      - env:
        - name: _pod_name
          valueFrom:
            fieldRef:
              fieldPath: metadata.name
        - name: _pod_ns
          valueFrom:
            fieldRef:
              fieldPath: metadata.namespace
        - name: _pod_nodeName
          valueFrom:
            fieldRef:
              fieldPath: spec.nodeName
        - name: LINKERD2_PROXY_LOG
          value: "warn,linkerd=info,trust_dns=error"
        - name: LINKERD2_PROXY_LOG_FORMAT
          value: "plain"
        - name: LINKERD2_PROXY_DESTINATION_SVC_ADDR
          value: linkerd-dst-headless.linkerd-dev.svc.cluster.local.:8086
        - name: LINKERD2_PROXY_DESTINATION_PROFILE_NETWORKS
          value: "10.0.0.0/8,100.64.0.0/10,172.16.0.0/12,192.168.0.0/16"
        - name: LINKERD2_PROXY_POLICY_SVC_ADDR
          value: linkerd-policy.linkerd-dev.svc.cluster.local.:8090
        - name: LINKERD2_PROXY_POLICY_WORKLOAD
          value: |
            {"ns":"$(_pod_ns)", "pod":"$(_pod_name)"}
        - name: LINKERD2_PROXY_INBOUND_DEFAULT_POLICY
          value: all-unauthenticated
        - name: LINKERD2_PROXY_POLICY_CLUSTER_NETWORKS
          value: "10.0.0.0/8,100.64.0.0/10,172.16.0.0/12,192.168.0.0/16"
        - name: LINKERD2_PROXY_CONTROL_STREAM_INITIAL_TIMEOUT
          value: "3s"
        - name: LINKERD2_PROXY_CONTROL_STREAM_IDLE_TIMEOUT
          value: "5m"
        - name: LINKERD2_PROXY_CONTROL_STREAM_LIFETIME
          value: "1h"
        - name: LINKERD2_PROXY_INBOUND_CONNECT_TIMEOUT
          value: "100ms"
        - name: LINKERD2_PROXY_OUTBOUND_CONNECT_TIMEOUT
          value: "1000ms"
        - name: LINKERD2_PROXY_OUTBOUND_DISCOVERY_IDLE_TIMEOUT
          value: "5s"
        - name: LINKERD2_PROXY_INBOUND_DISCOVERY_IDLE_TIMEOUT
          value: "90s"
        - name: LINKERD2_PROXY_CONTROL_LISTEN_ADDR
          value: 0.0.0.0:4190
        - name: LINKERD2_PROXY_ADMIN_LISTEN_ADDR
          value: 0.0.0.0:4191
        - name: LINKERD2_PROXY_OUTBOUND_LISTEN_ADDR
          value: 127.0.0.1:4140
        - name: LINKERD2_PROXY_INBOUND_LISTEN_ADDR
          value: 0.0.0.0:4143
        - name: LINKERD2_PROXY_INBOUND_IPS
          valueFrom:
            fieldRef:
              fieldPath: status.podIPs
        - name: LINKERD2_PROXY_INBOUND_PORTS
          value: "8443,9995"
        - name: LINKERD2_PROXY_DESTINATION_PROFILE_SUFFIXES
          value: svc.cluster.local.
        - name: LINKERD2_PROXY_INBOUND_ACCEPT_KEEPALIVE
          value: 10000ms
        - name: LINKERD2_PROXY_OUTBOUND_CONNECT_KEEPALIVE
          value: 10000ms
        - name: LINKERD2_PROXY_INBOUND_PORTS_DISABLE_PROTOCOL_DETECTION
          value: "25,587,3306,4444,5432,6379,9300,11211"
        - name: LINKERD2_PROXY_DESTINATION_CONTEXT
          value: |
            {"ns":"$(_pod_ns)", "nodeName":"$(_pod_nodeName)", "pod":"$(_pod_name)"}
        - name: _pod_sa
          valueFrom:
            fieldRef:
              fieldPath: spec.serviceAccountName
        - name: _l5d_ns
          value: linkerd-dev
        - name: _l5d_trustdomain
          value: test.trust.domain
        - name: LINKERD2_PROXY_IDENTITY_DIR
          value: /var/run/linkerd/identity/end-entity
        - name: LINKERD2_PROXY_IDENTITY_TRUST_ANCHORS
          valueFrom:
            configMapKeyRef:
              name: linkerd-identity-trust-roots
              key: ca-bundle.crt
        - name: LINKERD2_PROXY_IDENTITY_TOKEN_FILE
          value: /var/run/secrets/tokens/linkerd-identity-token
        - name: LINKERD2_PROXY_IDENTITY_SVC_ADDR
          value: linkerd-identity-headless.linkerd-dev.svc.cluster.local.:8080
        - name: LINKERD2_PROXY_IDENTITY_LOCAL_NAME
          value: $(_pod_sa).$(_pod_ns).serviceaccount.identity.linkerd-dev.test.trust.domain
        - name: LINKERD2_PROXY_IDENTITY_SVC_NAME
          value: linkerd-identity.linkerd-dev.serviceaccount.identity.linkerd-dev.test.trust.domain
        - name: LINKERD2_PROXY_DESTINATION_SVC_NAME
          value: linkerd-destination.linkerd-dev.serviceaccount.identity.linkerd-dev.test.trust.domain
        - name: LINKERD2_PROXY_POLICY_SVC_NAME
          value: linkerd-destination.linkerd-dev.serviceaccount.identity.linkerd-dev.test.trust.domain
        image: cr.l5d.io/linkerd/proxy:test-proxy-version
        imagePullPolicy: IfNotPresent
        livenessProbe:
          httpGet:
            path: /live
            port: 4191
          initialDelaySeconds: 10
        name: linkerd-proxy
        ports:
        - containerPort: 4143
          name: linkerd-proxy
        - containerPort: 4191
          name: linkerd-admin
        readinessProbe:
          httpGet:
            path: /ready
            port: 4191
          initialDelaySeconds: 2
        resources:
          limits:
            memory: "250Mi"
          requests:
            cpu: "100m"
            memory: "20Mi"
        securityContext:
          allowPrivilegeEscalation: false
          capabilities:
            drop:
              - ALL
          readOnlyRootFilesystem: true
          runAsNonRoot: true
          runAsUser: 2102
          seccompProfile:
            type: RuntimeDefault
        terminationMessagePolicy: FallbackToLogsOnError
        lifecycle:
          postStart:
            exec:
              command:
                - /usr/lib/linkerd/linkerd-await
                - --timeout=2m
                - --port=4191
        volumeMounts:
        - mountPath: /var/run/linkerd/identity/end-entity
          name: linkerd-identity-end-entity
        - mountPath: /var/run/secrets/tokens
          name: linkerd-identity-token
      - args:
        - proxy-injector
        - -log-level=info
        - -log-format=plain
        - -linkerd-namespace=linkerd-dev
        - -enable-pprof=false
        image: cr.l5d.io/linkerd/controller:linkerd-version
        imagePullPolicy: IfNotPresent
        livenessProbe:
          httpGet:
            path: /ping
            port: 9995
          initialDelaySeconds: 10
        name: proxy-injector
        ports:
        - containerPort: 8443
          name: proxy-injector
        - containerPort: 9995
          name: admin-http
        readinessProbe:
          failureThreshold: 7
          httpGet:
            path: /ready
            port: 9995
        resources:
          limits:
            memory: "250Mi"
          requests:
            cpu: "100m"
            memory: "50Mi"
        securityContext:
          capabilities:
            drop:
            - ALL
          readOnlyRootFilesystem: true
          runAsNonRoot: true
          runAsUser: 2103
          allowPrivilegeEscalation: false
          seccompProfile:
            type: RuntimeDefault
        volumeMounts:
        - mountPath: /var/run/linkerd/config
          name: config
        - mountPath: /var/run/linkerd/identity/trust-roots
          name: trust-roots
        - mountPath: /var/run/linkerd/tls
          name: tls
          readOnly: true
      initContainers:
      - args:
        - --incoming-proxy-port
        - "4143"
        - --outgoing-proxy-port
        - "4140"
        - --proxy-uid
        - "2102"
        - --inbound-ports-to-ignore
        - "4190,4191,222"
        - --outbound-ports-to-ignore
        - "443,6443"
        image: cr.l5d.io/linkerd/proxy-init:test-proxy-init-version
        imagePullPolicy: IfNotPresent
        name: linkerd-init
        resources:
          limits:
            cpu: "100m"
            memory: "20Mi"
          requests:
            cpu: "100m"
            memory: "20Mi"
        securityContext:
          allowPrivilegeEscalation: false
          capabilities:
            add:
            - NET_ADMIN
            - NET_RAW
          privileged: false
          runAsNonRoot: true
          runAsUser: 65534
          readOnlyRootFilesystem: true
          seccompProfile:
            type: RuntimeDefault
        terminationMessagePolicy: FallbackToLogsOnError
        volumeMounts:
        - mountPath: /run
          name: linkerd-proxy-init-xtables-lock
      securityContext:
        seccompProfile:
          type: RuntimeDefault
      serviceAccountName: linkerd-proxy-injector
      volumes:
      - configMap:
          name: linkerd-config
        name: config
      - configMap:
          name: linkerd-identity-trust-roots
        name: trust-roots
      - name: tls
        secret:
          secretName: linkerd-proxy-injector-k8s-tls
      - emptyDir: {}
        name: linkerd-proxy-init-xtables-lock
      - name: linkerd-identity-token
        projected:
          sources:
          - serviceAccountToken:
              path: linkerd-identity-token
              expirationSeconds: 86400
              audience: identity.l5d.io
      - emptyDir:
          medium: Memory
        name: linkerd-identity-end-entity
---
kind: Service
apiVersion: v1
metadata:
  name: linkerd-proxy-injector
  namespace: linkerd-dev
  labels:
    linkerd.io/control-plane-component: proxy-injector
    linkerd.io/control-plane-ns: linkerd-dev
  annotations:
    linkerd.io/created-by: linkerd/helm linkerd-version
    config.linkerd.io/opaque-ports: "443"
spec:
  type: ClusterIP
  selector:
    linkerd.io/control-plane-component: proxy-injector
  ports:
  - name: proxy-injector
    port: 443
    targetPort: proxy-injector
---
kind: PodDisruptionBudget
apiVersion: policy/v1
metadata:
  name: linkerd-proxy-injector
  namespace: linkerd-dev
  labels:
    linkerd.io/control-plane-component: proxy-injector
    linkerd.io/control-plane-ns: linkerd-dev
  annotations:
    linkerd.io/created-by: linkerd/helm linkerd-version
spec:
  maxUnavailable: 1
  selector:
    matchLabels:
      linkerd.io/control-plane-component: proxy-injector<|MERGE_RESOLUTION|>--- conflicted
+++ resolved
@@ -236,11 +236,7 @@
     verbs:
       - patch
   - apiGroups:
-<<<<<<< HEAD
-    - workload.linkerd.io
-=======
       - workload.linkerd.io
->>>>>>> b5f384f5
     resources:
       - externalworkloads
     verbs:
@@ -1322,11 +1318,7 @@
   template:
     metadata:
       annotations:
-<<<<<<< HEAD
-        checksum/config: 30c643c8f9122b8fd76d873ae346aef49251dca7b261eeaac77699065a1afd3f
-=======
         checksum/config: 87abaa41d2dbabb91103c13138f417ed7b9d048fd0d559a3666a139becd41366
->>>>>>> b5f384f5
         linkerd.io/created-by: linkerd/helm linkerd-version
         linkerd.io/proxy-version: test-proxy-version
         cluster-autoscaler.kubernetes.io/safe-to-evict: "true"
