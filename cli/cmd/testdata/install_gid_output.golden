---
###
### Linkerd Namespace
###
kind: Namespace
apiVersion: v1
metadata:
  name: linkerd
  annotations:
    linkerd.io/inject: disabled
  labels:
    linkerd.io/is-control-plane: "true"
    config.linkerd.io/admission-webhooks: disabled
    linkerd.io/control-plane-ns: linkerd
    pod-security.kubernetes.io/enforce: privileged
---
###
### Identity Controller Service RBAC
###
kind: ClusterRole
apiVersion: rbac.authorization.k8s.io/v1
metadata:
  name: linkerd-linkerd-identity
  labels:
    linkerd.io/control-plane-component: identity
    linkerd.io/control-plane-ns: linkerd
rules:
- apiGroups: ["authentication.k8s.io"]
  resources: ["tokenreviews"]
  verbs: ["create"]
# TODO(ver) Restrict this to the Linkerd namespace. See
# https://github.com/linkerd/linkerd2/issues/9367
- apiGroups: [""]
  resources: ["events"]
  verbs: ["create", "patch"]
---
kind: ClusterRoleBinding
apiVersion: rbac.authorization.k8s.io/v1
metadata:
  name: linkerd-linkerd-identity
  labels:
    linkerd.io/control-plane-component: identity
    linkerd.io/control-plane-ns: linkerd
roleRef:
  apiGroup: rbac.authorization.k8s.io
  kind: ClusterRole
  name: linkerd-linkerd-identity
subjects:
- kind: ServiceAccount
  name: linkerd-identity
  namespace: linkerd
---
kind: ServiceAccount
apiVersion: v1
metadata:
  name: linkerd-identity
  namespace: linkerd
  labels:
    linkerd.io/control-plane-component: identity
    linkerd.io/control-plane-ns: linkerd
---
###
### Destination Controller Service
###
kind: ClusterRole
apiVersion: rbac.authorization.k8s.io/v1
metadata:
  name: linkerd-linkerd-destination
  labels:
    linkerd.io/control-plane-component: destination
    linkerd.io/control-plane-ns: linkerd
rules:
- apiGroups: ["apps"]
  resources: ["replicasets"]
  verbs: ["list", "get", "watch"]
- apiGroups: ["batch"]
  resources: ["jobs"]
  verbs: ["list", "get", "watch"]
- apiGroups: [""]
  resources: ["pods", "endpoints", "services", "nodes"]
  verbs: ["list", "get", "watch"]
- apiGroups: ["linkerd.io"]
  resources: ["serviceprofiles"]
  verbs: ["list", "get", "watch"]
- apiGroups: ["workload.linkerd.io"]
  resources: ["externalworkloads"]
  verbs: ["list", "get", "watch"]
- apiGroups: ["coordination.k8s.io"]
  resources: ["leases"]
  verbs: ["create", "get", "update", "patch"]
- apiGroups: ["discovery.k8s.io"]
  resources: ["endpointslices"]
  verbs: ["list", "get", "watch", "create", "update", "patch", "delete"]
---
kind: ClusterRoleBinding
apiVersion: rbac.authorization.k8s.io/v1
metadata:
  name: linkerd-linkerd-destination
  labels:
    linkerd.io/control-plane-component: destination
    linkerd.io/control-plane-ns: linkerd
roleRef:
  apiGroup: rbac.authorization.k8s.io
  kind: ClusterRole
  name: linkerd-linkerd-destination
subjects:
- kind: ServiceAccount
  name: linkerd-destination
  namespace: linkerd
---
kind: ServiceAccount
apiVersion: v1
metadata:
  name: linkerd-destination
  namespace: linkerd
  labels:
    linkerd.io/control-plane-component: destination
    linkerd.io/control-plane-ns: linkerd
---
apiVersion: admissionregistration.k8s.io/v1
kind: ValidatingWebhookConfiguration
metadata:
  name: linkerd-sp-validator-webhook-config
  labels:
    linkerd.io/control-plane-component: destination
    linkerd.io/control-plane-ns: linkerd
webhooks:
- name: linkerd-sp-validator.linkerd.io
  namespaceSelector:
    matchExpressions:
    - key: config.linkerd.io/admission-webhooks
      operator: NotIn
      values:
      - disabled
  clientConfig:
    service:
      name: linkerd-sp-validator
      namespace: linkerd
      path: "/"
    caBundle: cHJvZmlsZSB2YWxpZGF0b3IgQ0EgYnVuZGxl
  failurePolicy: Ignore
  admissionReviewVersions: ["v1", "v1beta1"]
  rules:
  - operations: ["CREATE", "UPDATE"]
    apiGroups: ["linkerd.io"]
    apiVersions: ["v1alpha1", "v1alpha2"]
    resources: ["serviceprofiles"]
  sideEffects: None
---
apiVersion: admissionregistration.k8s.io/v1
kind: ValidatingWebhookConfiguration
metadata:
  name: linkerd-policy-validator-webhook-config
  labels:
    linkerd.io/control-plane-component: destination
    linkerd.io/control-plane-ns: linkerd
webhooks:
- name: linkerd-policy-validator.linkerd.io
  namespaceSelector:
    matchExpressions:
    - key: config.linkerd.io/admission-webhooks
      operator: NotIn
      values:
      - disabled
  clientConfig:
    service:
      name: linkerd-policy-validator
      namespace: linkerd
      path: "/"
    caBundle: cG9saWN5IHZhbGlkYXRvciBDQSBidW5kbGU=
  failurePolicy: Ignore
  admissionReviewVersions: ["v1", "v1beta1"]
  rules:
  - operations: ["CREATE", "UPDATE"]
    apiGroups: ["policy.linkerd.io"]
    apiVersions: ["*"]
    resources:
    - authorizationpolicies
    - httplocalratelimitpolicies
    - httproutes
    - networkauthentications
    - meshtlsauthentications
    - serverauthorizations
    - servers
    - egressnetworks
  - operations: ["CREATE", "UPDATE"]
    apiGroups: ["gateway.networking.k8s.io"]
    apiVersions: ["*"]
    resources:
    - httproutes
    - grpcroutes
    - tlsroutes
    - tcproutes
  sideEffects: None
---
apiVersion: rbac.authorization.k8s.io/v1
kind: ClusterRole
metadata:
  name: linkerd-policy
  labels:
    app.kubernetes.io/part-of: Linkerd
    linkerd.io/control-plane-component: destination
    linkerd.io/control-plane-ns: linkerd
rules:
  - apiGroups:
      - ""
    resources:
      - pods
    verbs:
      - get
      - list
      - watch
  - apiGroups:
      - apps
    resources:
      - deployments
    verbs:
      - get
  - apiGroups:
      - policy.linkerd.io
    resources:
      - authorizationpolicies
      - httplocalratelimitpolicies
      - httproutes
      - meshtlsauthentications
      - networkauthentications
      - servers
      - serverauthorizations
      - egressnetworks
    verbs:
      - get
      - list
      - watch
  - apiGroups:
      - gateway.networking.k8s.io
    resources:
      - httproutes
      - grpcroutes
      - tlsroutes
      - tcproutes
    verbs:
      - get
      - list
      - watch
  - apiGroups:
      - policy.linkerd.io
    resources:
      - httproutes/status
      - httplocalratelimitpolicies/status
      - egressnetworks/status
    verbs:
      - patch
  - apiGroups:
      - gateway.networking.k8s.io
    resources:
      - httproutes/status
      - grpcroutes/status
      - tlsroutes/status
      - tcproutes/status
    verbs:
      - patch
  - apiGroups:
      - workload.linkerd.io
    resources:
      - externalworkloads
    verbs:
      - get
      - list
      - watch
  - apiGroups:
      - coordination.k8s.io
    resources:
      - leases
    verbs:
      - create
      - get
      - patch
---
apiVersion: rbac.authorization.k8s.io/v1
kind: ClusterRoleBinding
metadata:
  name: linkerd-destination-policy
  labels:
    app.kubernetes.io/part-of: Linkerd
    linkerd.io/control-plane-component: destination
    linkerd.io/control-plane-ns: linkerd
roleRef:
  apiGroup: rbac.authorization.k8s.io
  kind: ClusterRole
  name: linkerd-policy
subjects:
  - kind: ServiceAccount
    name: linkerd-destination
    namespace: linkerd
---
apiVersion: rbac.authorization.k8s.io/v1
kind: Role
metadata:
  name: remote-discovery
  namespace: linkerd
  labels:
    app.kubernetes.io/part-of: Linkerd
    linkerd.io/control-plane-component: destination
    linkerd.io/control-plane-ns: linkerd
rules:
  - apiGroups:
      - ""
    resources:
      - secrets
    verbs:
      - get
      - list
      - watch
---
apiVersion: rbac.authorization.k8s.io/v1
kind: RoleBinding
metadata:
  name: linkerd-destination-remote-discovery
  namespace: linkerd
  labels:
    app.kubernetes.io/part-of: Linkerd
    linkerd.io/control-plane-component: destination
    linkerd.io/control-plane-ns: linkerd
roleRef:
  apiGroup: rbac.authorization.k8s.io
  kind: Role
  name: remote-discovery
subjects:
  - kind: ServiceAccount
    name: linkerd-destination
    namespace: linkerd
---
###
### Heartbeat RBAC
###
apiVersion: rbac.authorization.k8s.io/v1
kind: Role
metadata:
  name: linkerd-heartbeat
  namespace: linkerd
  labels:
    linkerd.io/control-plane-ns: linkerd
rules:
- apiGroups: [""]
  resources: ["configmaps"]
  verbs: ["get"]
  resourceNames: ["linkerd-config"]
---
apiVersion: rbac.authorization.k8s.io/v1
kind: RoleBinding
metadata:
  name: linkerd-heartbeat
  namespace: linkerd
  labels:
    linkerd.io/control-plane-ns: linkerd
roleRef:
  kind: Role
  name: linkerd-heartbeat
  apiGroup: rbac.authorization.k8s.io
subjects:
- kind: ServiceAccount
  name: linkerd-heartbeat
  namespace: linkerd
---
apiVersion: rbac.authorization.k8s.io/v1
kind: ClusterRole
metadata:
  name: linkerd-heartbeat
  labels:
    linkerd.io/control-plane-ns: linkerd
rules:
- apiGroups: [""]
  resources: ["namespaces"]
  verbs: ["list"]
- apiGroups: ["linkerd.io"]
  resources: ["serviceprofiles"]
  verbs: ["list"]
---
apiVersion: rbac.authorization.k8s.io/v1
kind: ClusterRoleBinding
metadata:
  name: linkerd-heartbeat
  labels:
    linkerd.io/control-plane-ns: linkerd
roleRef:
  kind: ClusterRole
  name: linkerd-heartbeat
  apiGroup: rbac.authorization.k8s.io
subjects:
- kind: ServiceAccount
  name: linkerd-heartbeat
  namespace: linkerd
---
kind: ServiceAccount
apiVersion: v1
metadata:
  name: linkerd-heartbeat
  namespace: linkerd
  labels:
    linkerd.io/control-plane-component: heartbeat
    linkerd.io/control-plane-ns: linkerd

---
###
### Proxy Injector RBAC
###
kind: ClusterRole
apiVersion: rbac.authorization.k8s.io/v1
metadata:
  name: linkerd-linkerd-proxy-injector
  labels:
    linkerd.io/control-plane-component: proxy-injector
    linkerd.io/control-plane-ns: linkerd
rules:
- apiGroups: [""]
  resources: ["events"]
  verbs: ["create", "patch"]
- apiGroups: [""]
  resources: ["namespaces", "replicationcontrollers"]
  verbs: ["list", "get", "watch"]
- apiGroups: [""]
  resources: ["pods"]
  verbs: ["list", "watch"]
- apiGroups: ["extensions", "apps"]
  resources: ["deployments", "replicasets", "daemonsets", "statefulsets"]
  verbs: ["list", "get", "watch"]
- apiGroups: ["extensions", "batch"]
  resources: ["cronjobs", "jobs"]
  verbs: ["list", "get", "watch"]
---
kind: ClusterRoleBinding
apiVersion: rbac.authorization.k8s.io/v1
metadata:
  name: linkerd-linkerd-proxy-injector
  labels:
    linkerd.io/control-plane-component: proxy-injector
    linkerd.io/control-plane-ns: linkerd
subjects:
- kind: ServiceAccount
  name: linkerd-proxy-injector
  namespace: linkerd
  apiGroup: ""
roleRef:
  kind: ClusterRole
  name: linkerd-linkerd-proxy-injector
  apiGroup: rbac.authorization.k8s.io
---
kind: ServiceAccount
apiVersion: v1
metadata:
  name: linkerd-proxy-injector
  namespace: linkerd
  labels:
    linkerd.io/control-plane-component: proxy-injector
    linkerd.io/control-plane-ns: linkerd
---
apiVersion: admissionregistration.k8s.io/v1
kind: MutatingWebhookConfiguration
metadata:
  name: linkerd-proxy-injector-webhook-config
  labels:
    linkerd.io/control-plane-component: proxy-injector
    linkerd.io/control-plane-ns: linkerd
webhooks:
- name: linkerd-proxy-injector.linkerd.io
  namespaceSelector:
    matchExpressions:
    - key: config.linkerd.io/admission-webhooks
      operator: NotIn
      values:
      - disabled
    - key: kubernetes.io/metadata.name
      operator: NotIn
      values:
      - kube-system
      - cert-manager
  objectSelector:
    null
  clientConfig:
    service:
      name: linkerd-proxy-injector
      namespace: linkerd
      path: "/"
    caBundle: cHJveHkgaW5qZWN0b3IgQ0EgYnVuZGxl
  failurePolicy: Ignore
  admissionReviewVersions: ["v1", "v1beta1"]
  rules:
  - operations: [ "CREATE" ]
    apiGroups: [""]
    apiVersions: ["v1"]
    resources: ["pods", "services"]
    scope: "Namespaced"
  sideEffects: None
  timeoutSeconds: 10
---
kind: ConfigMap
apiVersion: v1
metadata:
  name: linkerd-config
  namespace: linkerd
  labels:
    linkerd.io/control-plane-component: controller
    linkerd.io/control-plane-ns: linkerd
  annotations:
    linkerd.io/created-by: linkerd/cli dev-undefined
data:
  linkerd-crds-chart-version: linkerd-crds-1.0.0-edge
  values: |
    cliVersion: linkerd/cli dev-undefined
    clusterDomain: cluster.local
    clusterNetworks: 10.0.0.0/8,100.64.0.0/10,172.16.0.0/12,192.168.0.0/16,fd00::/8
    cniEnabled: false
    controlPlaneTracing: false
    controlPlaneTracingNamespace: linkerd-jaeger
    controller:
      podDisruptionBudget:
        maxUnavailable: 1
    controllerGID: 1234
    controllerImage: cr.l5d.io/linkerd/controller
    controllerLogFormat: plain
    controllerLogLevel: info
    controllerReplicas: 1
    controllerUID: 2103
    debugContainer:
      image:
        name: cr.l5d.io/linkerd/debug
        pullPolicy: ""
        version: install-debug-version
    deploymentStrategy:
      rollingUpdate:
        maxSurge: 25%
        maxUnavailable: 25%
    destinationController:
      meshedHttp2ClientProtobuf:
        keep_alive:
          interval:
            seconds: 10
          timeout:
            seconds: 3
          while_idle: true
      podAnnotations: {}
    destinationProxyResources: null
    destinationResources: null
    disableHeartBeat: false
    disableIPv6: true
    egress:
      globalEgressNetworkNamespace: linkerd-egress
    enableEndpointSlices: true
    enableH2Upgrade: true
    enablePodAntiAffinity: false
    enablePodDisruptionBudget: false
    heartbeat: null
    heartbeatResources: null
    heartbeatSchedule: 1 2 3 4 5
    highAvailability: false
    identity:
      additionalEnv: null
      experimentalEnv: null
      externalCA: false
      issuer:
        clockSkewAllowance: 20s
        issuanceLifetime: 24h0m0s
        scheme: linkerd.io/tls
        tls:
          crtPEM: |
            -----BEGIN CERTIFICATE-----
            MIIBwDCCAWegAwIBAgIRAJRIgZ8RtO8Ewg1Xepf8T44wCgYIKoZIzj0EAwIwKTEn
            MCUGA1UEAxMeaWRlbnRpdHkubGlua2VyZC5jbHVzdGVyLmxvY2FsMB4XDTIwMDgy
            ODA3MTM0N1oXDTMwMDgyNjA3MTM0N1owKTEnMCUGA1UEAxMeaWRlbnRpdHkubGlu
            a2VyZC5jbHVzdGVyLmxvY2FsMFkwEwYHKoZIzj0CAQYIKoZIzj0DAQcDQgAE1/Fp
            fcRnDcedL6AjUaXYPv4DIMBaJufOI5NWty+XSX7JjXgZtM72dQvRaYanuxD36Dt1
            2/JxyiSgxKWRdoay+aNwMG4wDgYDVR0PAQH/BAQDAgEGMBIGA1UdEwEB/wQIMAYB
            Af8CAQAwHQYDVR0OBBYEFI1WnrqMYKaHHOo+zpyiiDq2pO0KMCkGA1UdEQQiMCCC
            HmlkZW50aXR5LmxpbmtlcmQuY2x1c3Rlci5sb2NhbDAKBggqhkjOPQQDAgNHADBE
            AiAtuoI5XuCtrGVRzSmRTl2ra28aV9MyTU7d5qnTAFHKSgIgRKCvluOSgA5O21p5
            51tdrmkHEZRr0qlLSJdHYgEfMzk=
            -----END CERTIFICATE-----
      kubeAPI:
        clientBurst: 200
        clientQPS: 100
      podAnnotations: {}
      serviceAccountTokenProjection: true
    identityProxyResources: null
    identityResources: null
    identityTrustAnchorsPEM: |
      -----BEGIN CERTIFICATE-----
      MIIBwTCCAWagAwIBAgIQeDZp5lDaIygQ5UfMKZrFATAKBggqhkjOPQQDAjApMScw
      JQYDVQQDEx5pZGVudGl0eS5saW5rZXJkLmNsdXN0ZXIubG9jYWwwHhcNMjAwODI4
      MDcxMjQ3WhcNMzAwODI2MDcxMjQ3WjApMScwJQYDVQQDEx5pZGVudGl0eS5saW5r
      ZXJkLmNsdXN0ZXIubG9jYWwwWTATBgcqhkjOPQIBBggqhkjOPQMBBwNCAARqc70Z
      l1vgw79rjB5uSITICUA6GyfvSFfcuIis7B/XFSkkwAHU5S/s1AAP+R0TX7HBWUC4
      uaG4WWsiwJKNn7mgo3AwbjAOBgNVHQ8BAf8EBAMCAQYwEgYDVR0TAQH/BAgwBgEB
      /wIBATAdBgNVHQ4EFgQU5YtjVVPfd7I7NLHsn2C26EByGV0wKQYDVR0RBCIwIIIe
      aWRlbnRpdHkubGlua2VyZC5jbHVzdGVyLmxvY2FsMAoGCCqGSM49BAMCA0kAMEYC
      IQCN7lBFLDDvjx6V0+XkjpKERRsJYf5adMvnloFl48ilJgIhANtxhndcr+QJPuC8
      vgUC0d2/9FMueIVMb+46WTCOjsqr
      -----END CERTIFICATE-----
    identityTrustDomain: cluster.local
    imagePullPolicy: IfNotPresent
    imagePullSecrets: []
    linkerdVersion: install-control-plane-version
    networkValidator:
      connectAddr: ""
      enableSecurityContext: true
      listenAddr: ""
      logFormat: plain
      logLevel: debug
      timeout: 10s
    nodeAffinity: null
    nodeSelector:
      kubernetes.io/os: linux
    podAnnotations: {}
    podLabels: {}
    podMonitor:
      controller:
        enabled: true
        namespaceSelector: |
          matchNames:
            - {{ .Release.Namespace }}
            - linkerd-viz
            - linkerd-jaeger
      enabled: false
      proxy:
        enabled: true
      scrapeInterval: 10s
      scrapeTimeout: 10s
      serviceMirror:
        enabled: true
    policyController:
      image:
        name: cr.l5d.io/linkerd/policy-controller
        pullPolicy: ""
        version: ""
      logLevel: info
      probeNetworks:
      - 0.0.0.0/0
      - ::/0
      resources:
        cpu:
          limit: ""
          request: ""
        ephemeral-storage:
          limit: ""
          request: ""
        memory:
          limit: ""
          request: ""
    policyValidator:
      caBundle: policy validator CA bundle
      crtPEM: ""
      externalSecret: true
      injectCaFrom: ""
      injectCaFromSecret: ""
      namespaceSelector:
        matchExpressions:
        - key: config.linkerd.io/admission-webhooks
          operator: NotIn
          values:
          - disabled
    priorityClassName: ""
    profileValidator:
      caBundle: profile validator CA bundle
      crtPEM: ""
      externalSecret: true
      injectCaFrom: ""
      injectCaFromSecret: ""
      namespaceSelector:
        matchExpressions:
        - key: config.linkerd.io/admission-webhooks
          operator: NotIn
          values:
          - disabled
    prometheusUrl: ""
    proxy:
      accessLog: ""
      additionalEnv: null
      await: true
      capabilities: null
      control:
        streams:
          idleTimeout: 5m
          initialTimeout: 3s
          lifetime: 1h
      defaultInboundPolicy: all-unauthenticated
      disableInboundProtocolDetectTimeout: false
      disableOutboundProtocolDetectTimeout: false
      enableExternalProfiles: false
      enableShutdownEndpoint: false
      experimentalEnv: null
      gid: 4321
      image:
        name: cr.l5d.io/linkerd/proxy
        pullPolicy: ""
        version: install-proxy-version
      inbound:
        server:
          http2:
            keepAliveInterval: 10s
            keepAliveTimeout: 3s
      inboundConnectTimeout: 100ms
      inboundDiscoveryCacheUnusedTimeout: 90s
      isGateway: false
      isIngress: false
      livenessProbe:
        initialDelaySeconds: 10
        timeoutSeconds: 1
      logFormat: plain
      logHTTPHeaders: "off"
      logLevel: warn,linkerd=info,hickory=error
      nativeSidecar: false
      opaquePorts: 25,587,3306,4444,5432,6379,9300,11211
      outbound:
        server:
          http2:
            keepAliveInterval: 10s
            keepAliveTimeout: 3s
      outboundConnectTimeout: 1000ms
      outboundDiscoveryCacheUnusedTimeout: 5s
      outboundTransportMode: transport-header
      podInboundPorts: ""
      ports:
        admin: 4191
        control: 4190
        inbound: 4143
        outbound: 4140
      readinessProbe:
        initialDelaySeconds: 2
        timeoutSeconds: 1
      requireIdentityOnInboundPorts: ""
      resources:
        cpu:
          limit: ""
          request: ""
        ephemeral-storage:
          limit: ""
          request: ""
        memory:
          limit: ""
          request: ""
      runtime:
        workers:
          minimum: 1
      saMountPath: null
      shutdownGracePeriod: ""
      startupProbe:
        failureThreshold: 120
        initialDelaySeconds: 0
        periodSeconds: 1
      uid: 2102
      waitBeforeExitSeconds: 0
    proxyContainerName: linkerd-proxy
    proxyInit:
      capabilities: null
      closeWaitTimeoutSecs: 0
      ignoreInboundPorts: 4567,4568
      ignoreOutboundPorts: 4567,4568
      image:
        name: cr.l5d.io/linkerd/proxy-init
        pullPolicy: ""
        version: v2.4.2
      iptablesMode: legacy
      kubeAPIServerPorts: 443,6443
      logFormat: ""
      logLevel: ""
      privileged: false
      resources: null
      runAsGroup: 65534
      runAsRoot: false
      runAsUser: 65534
      saMountPath: null
      skipSubnets: ""
      xtMountPath:
        mountPath: /run
        name: linkerd-proxy-init-xtables-lock
        readOnly: false
    proxyInjector:
      additionalEnv: null
      caBundle: proxy injector CA bundle
      crtPEM: ""
      experimentalEnv: null
      externalSecret: true
      injectCaFrom: ""
      injectCaFromSecret: ""
      namespaceSelector:
        matchExpressions:
        - key: config.linkerd.io/admission-webhooks
          operator: NotIn
          values:
          - disabled
        - key: kubernetes.io/metadata.name
          operator: NotIn
          values:
          - kube-system
          - cert-manager
      podAnnotations: {}
    proxyInjectorProxyResources: null
    proxyInjectorResources: null
    revisionHistoryLimit: 10
    spValidator:
      livenessProbe:
        timeoutSeconds: 1
      readinessProbe:
        timeoutSeconds: 1
    tolerations: null
    webhookFailurePolicy: Ignore
---
apiVersion: rbac.authorization.k8s.io/v1
kind: Role
metadata:
  labels:
    linkerd.io/control-plane-ns: linkerd
  annotations:
    linkerd.io/created-by: linkerd/cli dev-undefined
  name: ext-namespace-metadata-linkerd-config
  namespace: linkerd
rules:
- apiGroups: [""]
  resources: ["configmaps"]
  verbs: ["get"]
  resourceNames: ["linkerd-config"]
---
###
### Identity Controller Service
###
kind: Secret
apiVersion: v1
metadata:
  name: linkerd-identity-issuer
  namespace: linkerd
  labels:
    linkerd.io/control-plane-component: identity
    linkerd.io/control-plane-ns: linkerd
  annotations:
    linkerd.io/created-by: linkerd/cli dev-undefined
data:
  crt.pem: LS0tLS1CRUdJTiBDRVJUSUZJQ0FURS0tLS0tCk1JSUJ3RENDQVdlZ0F3SUJBZ0lSQUpSSWdaOFJ0TzhFd2cxWGVwZjhUNDR3Q2dZSUtvWkl6ajBFQXdJd0tURW4KTUNVR0ExVUVBeE1lYVdSbGJuUnBkSGt1YkdsdWEyVnlaQzVqYkhWemRHVnlMbXh2WTJGc01CNFhEVEl3TURneQpPREEzTVRNME4xb1hEVE13TURneU5qQTNNVE0wTjFvd0tURW5NQ1VHQTFVRUF4TWVhV1JsYm5ScGRIa3ViR2x1CmEyVnlaQzVqYkhWemRHVnlMbXh2WTJGc01Ga3dFd1lIS29aSXpqMENBUVlJS29aSXpqMERBUWNEUWdBRTEvRnAKZmNSbkRjZWRMNkFqVWFYWVB2NERJTUJhSnVmT0k1Tld0eStYU1g3SmpYZ1p0TTcyZFF2UmFZYW51eEQzNkR0MQoyL0p4eWlTZ3hLV1Jkb2F5K2FOd01HNHdEZ1lEVlIwUEFRSC9CQVFEQWdFR01CSUdBMVVkRXdFQi93UUlNQVlCCkFmOENBUUF3SFFZRFZSME9CQllFRkkxV25ycU1ZS2FISE9vK3pweWlpRHEycE8wS01Da0dBMVVkRVFRaU1DQ0MKSG1sa1pXNTBhWFI1TG14cGJtdGxjbVF1WTJ4MWMzUmxjaTVzYjJOaGJEQUtCZ2dxaGtqT1BRUURBZ05IQURCRQpBaUF0dW9JNVh1Q3RyR1ZSelNtUlRsMnJhMjhhVjlNeVRVN2Q1cW5UQUZIS1NnSWdSS0N2bHVPU2dBNU8yMXA1CjUxdGRybWtIRVpScjBxbExTSmRIWWdFZk16az0KLS0tLS1FTkQgQ0VSVElGSUNBVEUtLS0tLQ==
  key.pem: LS0tLS1CRUdJTiBFQyBQUklWQVRFIEtFWS0tLS0tCk1IY0NBUUVFSUFBZThuZmJ6WnU5Yy9PQjIrOHhKTTBGejdOVXdUUWF6dWxrRk5zNFRJNStvQW9HQ0NxR1NNNDkKQXdFSG9VUURRZ0FFMS9GcGZjUm5EY2VkTDZBalVhWFlQdjRESU1CYUp1Zk9JNU5XdHkrWFNYN0pqWGdadE03MgpkUXZSYVlhbnV4RDM2RHQxMi9KeHlpU2d4S1dSZG9heStRPT0KLS0tLS1FTkQgRUMgUFJJVkFURSBLRVktLS0tLQ==
---
kind: ConfigMap
apiVersion: v1
metadata:
  name: linkerd-identity-trust-roots
  namespace: linkerd
  labels:
    linkerd.io/control-plane-component: identity
    linkerd.io/control-plane-ns: linkerd
  annotations:
    linkerd.io/created-by: linkerd/cli dev-undefined
data:
  ca-bundle.crt: |-
    -----BEGIN CERTIFICATE-----
    MIIBwTCCAWagAwIBAgIQeDZp5lDaIygQ5UfMKZrFATAKBggqhkjOPQQDAjApMScw
    JQYDVQQDEx5pZGVudGl0eS5saW5rZXJkLmNsdXN0ZXIubG9jYWwwHhcNMjAwODI4
    MDcxMjQ3WhcNMzAwODI2MDcxMjQ3WjApMScwJQYDVQQDEx5pZGVudGl0eS5saW5r
    ZXJkLmNsdXN0ZXIubG9jYWwwWTATBgcqhkjOPQIBBggqhkjOPQMBBwNCAARqc70Z
    l1vgw79rjB5uSITICUA6GyfvSFfcuIis7B/XFSkkwAHU5S/s1AAP+R0TX7HBWUC4
    uaG4WWsiwJKNn7mgo3AwbjAOBgNVHQ8BAf8EBAMCAQYwEgYDVR0TAQH/BAgwBgEB
    /wIBATAdBgNVHQ4EFgQU5YtjVVPfd7I7NLHsn2C26EByGV0wKQYDVR0RBCIwIIIe
    aWRlbnRpdHkubGlua2VyZC5jbHVzdGVyLmxvY2FsMAoGCCqGSM49BAMCA0kAMEYC
    IQCN7lBFLDDvjx6V0+XkjpKERRsJYf5adMvnloFl48ilJgIhANtxhndcr+QJPuC8
    vgUC0d2/9FMueIVMb+46WTCOjsqr
    -----END CERTIFICATE-----
---
kind: Service
apiVersion: v1
metadata:
  name: linkerd-identity
  namespace: linkerd
  labels:
    linkerd.io/control-plane-component: identity
    linkerd.io/control-plane-ns: linkerd
  annotations:
    linkerd.io/created-by: linkerd/cli dev-undefined
spec:
  type: ClusterIP
  selector:
    linkerd.io/control-plane-component: identity
  ports:
  - name: grpc
    port: 8080
    targetPort: 8080
---
kind: Service
apiVersion: v1
metadata:
  name: linkerd-identity-headless
  namespace: linkerd
  labels:
    linkerd.io/control-plane-component: identity
    linkerd.io/control-plane-ns: linkerd
  annotations:
    linkerd.io/created-by: linkerd/cli dev-undefined
spec:
  clusterIP: None
  selector:
    linkerd.io/control-plane-component: identity
  ports:
  - name: grpc
    port: 8080
    targetPort: 8080
---

apiVersion: apps/v1
kind: Deployment
metadata:
  annotations:
    linkerd.io/created-by: linkerd/cli dev-undefined
  labels:
    app.kubernetes.io/name: identity
    app.kubernetes.io/part-of: Linkerd
    app.kubernetes.io/version: install-control-plane-version
    linkerd.io/control-plane-component: identity
    linkerd.io/control-plane-ns: linkerd
  name: linkerd-identity
  namespace: linkerd
spec:
  replicas: 1
  revisionHistoryLimit: 10
  selector:
    matchLabels:
      linkerd.io/control-plane-component: identity
      linkerd.io/control-plane-ns: linkerd
      linkerd.io/proxy-deployment: linkerd-identity
  strategy:
    rollingUpdate:
      maxSurge: 25%
      maxUnavailable: 25%
  template:
    metadata:
      annotations:
        linkerd.io/created-by: linkerd/cli dev-undefined
        linkerd.io/proxy-version: install-proxy-version
        cluster-autoscaler.kubernetes.io/safe-to-evict: "true"
        linkerd.io/trust-root-sha256: 8dc603abd4e755c25c94da05abbf29b9b283a784733651020d72f97ca8ab98e4
        config.linkerd.io/default-inbound-policy: "all-unauthenticated"
      labels:
        linkerd.io/control-plane-component: identity
        linkerd.io/control-plane-ns: linkerd
        linkerd.io/workload-ns: linkerd
        linkerd.io/proxy-deployment: linkerd-identity
    spec:
      nodeSelector:
        kubernetes.io/os: linux
      
      automountServiceAccountToken: false
      containers:
      - args:
        - identity
        - -log-level=info
        - -log-format=plain
        - -controller-namespace=linkerd
        - -identity-trust-domain=cluster.local
        - -identity-issuance-lifetime=24h0m0s
        - -identity-clock-skew-allowance=20s
        - -identity-scheme=linkerd.io/tls
        - -enable-pprof=false
        - -kube-apiclient-qps=100
        - -kube-apiclient-burst=200
        env:
        - name: LINKERD_DISABLED
          value: "linkerd-await cannot block the identity controller"
        image: cr.l5d.io/linkerd/controller:install-control-plane-version
        imagePullPolicy: IfNotPresent
        livenessProbe:
          httpGet:
            path: /ping
            port: 9990
          initialDelaySeconds: 10
        name: identity
        ports:
        - containerPort: 8080
          name: grpc
        - containerPort: 9990
          name: admin-http
        readinessProbe:
          failureThreshold: 7
          httpGet:
            path: /ready
            port: 9990
        securityContext:
          capabilities:
            drop:
            - ALL
          readOnlyRootFilesystem: true
          runAsNonRoot: true
          runAsUser: 2103
          runAsGroup: 1234
          allowPrivilegeEscalation: false
          seccompProfile:
            type: RuntimeDefault
        volumeMounts:
        - mountPath: /var/run/linkerd/identity/issuer
          name: identity-issuer
        - mountPath: /var/run/linkerd/identity/trust-roots/
          name: trust-roots
        - mountPath: /var/run/secrets/kubernetes.io/serviceaccount
          name: kube-api-access
          readOnly: true
      - env:
        - name: _pod_name
          valueFrom:
            fieldRef:
              fieldPath: metadata.name
        - name: _pod_ns
          valueFrom:
            fieldRef:
              fieldPath: metadata.namespace
        - name: _pod_uid
          valueFrom:
            fieldRef:
              fieldPath: metadata.uid
        - name: _pod_nodeName
          valueFrom:
            fieldRef:
              fieldPath: spec.nodeName
        - name: _pod_containerName
          value: &containerName linkerd-proxy
<<<<<<< HEAD
        
        
        
        - name: LINKERD2_PROXY_CORES
          value: "1"
        - name: LINKERD2_PROXY_CORES_MIN
          value: "1"
=======
>>>>>>> 5d0275e3
        - name: LINKERD2_PROXY_INBOUND_PORTS_REQUIRE_TLS
          value: "8080"
        - name: LINKERD2_PROXY_SHUTDOWN_ENDPOINT_ENABLED
          value: "false"
        - name: LINKERD2_PROXY_LOG
          value: "warn,linkerd=info,hickory=error,[{headers}]=off,[{request}]=off"
        - name: LINKERD2_PROXY_LOG_FORMAT
          value: "plain"
        - name: LINKERD2_PROXY_DESTINATION_SVC_ADDR
          value: linkerd-dst-headless.linkerd.svc.cluster.local.:8086
        - name: LINKERD2_PROXY_DESTINATION_PROFILE_NETWORKS
          value: "10.0.0.0/8,100.64.0.0/10,172.16.0.0/12,192.168.0.0/16,fd00::/8"
        - name: LINKERD2_PROXY_POLICY_SVC_ADDR
          value: linkerd-policy.linkerd.svc.cluster.local.:8090
        - name: LINKERD2_PROXY_POLICY_WORKLOAD
          value: |
            {"ns":"$(_pod_ns)", "pod":"$(_pod_name)"}
        - name: LINKERD2_PROXY_INBOUND_DEFAULT_POLICY
          value: all-unauthenticated
        - name: LINKERD2_PROXY_POLICY_CLUSTER_NETWORKS
          value: "10.0.0.0/8,100.64.0.0/10,172.16.0.0/12,192.168.0.0/16,fd00::/8"
        - name: LINKERD2_PROXY_CONTROL_STREAM_INITIAL_TIMEOUT
          value: "3s"
        - name: LINKERD2_PROXY_CONTROL_STREAM_IDLE_TIMEOUT
          value: "5m"
        - name: LINKERD2_PROXY_CONTROL_STREAM_LIFETIME
          value: "1h"
        - name: LINKERD2_PROXY_INBOUND_CONNECT_TIMEOUT
          value: "100ms"
        - name: LINKERD2_PROXY_OUTBOUND_CONNECT_TIMEOUT
          value: "1000ms"
        - name: LINKERD2_PROXY_OUTBOUND_DISCOVERY_IDLE_TIMEOUT
          value: "5s"
        - name: LINKERD2_PROXY_INBOUND_DISCOVERY_IDLE_TIMEOUT
          value: "90s"
        - name: LINKERD2_PROXY_CONTROL_LISTEN_ADDR
          value: "0.0.0.0:4190"
        - name: LINKERD2_PROXY_ADMIN_LISTEN_ADDR
          value: "0.0.0.0:4191"
        - name: LINKERD2_PROXY_OUTBOUND_LISTEN_ADDR
          value: "127.0.0.1:4140"
        - name: LINKERD2_PROXY_OUTBOUND_LISTEN_ADDRS
          value: "127.0.0.1:4140"
        - name: LINKERD2_PROXY_INBOUND_LISTEN_ADDR
          value: "0.0.0.0:4143"
        - name: LINKERD2_PROXY_INBOUND_IPS
          valueFrom:
            fieldRef:
              fieldPath: status.podIPs
        - name: LINKERD2_PROXY_INBOUND_PORTS
          value: "8080,9990"
        - name: LINKERD2_PROXY_DESTINATION_PROFILE_SUFFIXES
          value: svc.cluster.local.
        - name: LINKERD2_PROXY_INBOUND_ACCEPT_KEEPALIVE
          value: 10000ms
        - name: LINKERD2_PROXY_OUTBOUND_CONNECT_KEEPALIVE
          value: 10000ms
        - name: LINKERD2_PROXY_INBOUND_ACCEPT_USER_TIMEOUT
          value: 30s
        - name: LINKERD2_PROXY_OUTBOUND_CONNECT_USER_TIMEOUT
          value: 30s
        - name: LINKERD2_PROXY_INBOUND_SERVER_HTTP2_KEEP_ALIVE_INTERVAL
          value: "10s"
        - name: LINKERD2_PROXY_INBOUND_SERVER_HTTP2_KEEP_ALIVE_TIMEOUT
          value: "3s"
        - name: LINKERD2_PROXY_OUTBOUND_SERVER_HTTP2_KEEP_ALIVE_INTERVAL
          value: "10s"
        - name: LINKERD2_PROXY_OUTBOUND_SERVER_HTTP2_KEEP_ALIVE_TIMEOUT
          value: "3s"
        - name: LINKERD2_PROXY_INBOUND_PORTS_DISABLE_PROTOCOL_DETECTION
          value: "25,587,3306,4444,5432,6379,9300,11211"
        - name: LINKERD2_PROXY_DESTINATION_CONTEXT
          value: |
            {"ns":"$(_pod_ns)", "nodeName":"$(_pod_nodeName)", "pod":"$(_pod_name)"}
        - name: _pod_sa
          valueFrom:
            fieldRef:
              fieldPath: spec.serviceAccountName
        - name: _l5d_ns
          value: linkerd
        - name: _l5d_trustdomain
          value: cluster.local
        - name: LINKERD2_PROXY_IDENTITY_DIR
          value: /var/run/linkerd/identity/end-entity
        - name: LINKERD2_PROXY_IDENTITY_TRUST_ANCHORS
          valueFrom:
            configMapKeyRef:
              name: linkerd-identity-trust-roots
              key: ca-bundle.crt
        - name: LINKERD2_PROXY_IDENTITY_TOKEN_FILE
          value: /var/run/secrets/tokens/linkerd-identity-token
        - name: LINKERD2_PROXY_IDENTITY_SVC_ADDR
          value: localhost.:8080
        - name: LINKERD2_PROXY_IDENTITY_LOCAL_NAME
          value: $(_pod_sa).$(_pod_ns).serviceaccount.identity.linkerd.cluster.local
        - name: LINKERD2_PROXY_IDENTITY_SVC_NAME
          value: linkerd-identity.linkerd.serviceaccount.identity.linkerd.cluster.local
        - name: LINKERD2_PROXY_DESTINATION_SVC_NAME
          value: linkerd-destination.linkerd.serviceaccount.identity.linkerd.cluster.local
        - name: LINKERD2_PROXY_POLICY_SVC_NAME
          value: linkerd-destination.linkerd.serviceaccount.identity.linkerd.cluster.local
        image: cr.l5d.io/linkerd/proxy:install-proxy-version
        imagePullPolicy: IfNotPresent
        livenessProbe:
          httpGet:
            path: /live
            port: 4191
          initialDelaySeconds: 10
          timeoutSeconds: 1
        name: *containerName
        ports:
        - containerPort: 4143
          name: linkerd-proxy
        - containerPort: 4191
          name: linkerd-admin
        readinessProbe:
          httpGet:
            path: /ready
            port: 4191
          initialDelaySeconds: 2
          timeoutSeconds: 1
        resources:
        securityContext:
          allowPrivilegeEscalation: false
          capabilities:
            drop:
              - ALL
          readOnlyRootFilesystem: true
          runAsNonRoot: true
          runAsUser: 2102
          runAsGroup: 4321
          seccompProfile:
            type: RuntimeDefault
        terminationMessagePolicy: FallbackToLogsOnError
        volumeMounts:
        - mountPath: /var/run/linkerd/identity/end-entity
          name: linkerd-identity-end-entity
        - mountPath: /var/run/secrets/tokens
          name: linkerd-identity-token
      initContainers:
      - args:
        - --ipv6=false
        - --incoming-proxy-port
        - "4143"
        - --outgoing-proxy-port
        - "4140"
        - --proxy-uid
        - "2102"
        - --proxy-gid
        - "4321"
        - --inbound-ports-to-ignore
        - "4190,4191,4567,4568"
        - --outbound-ports-to-ignore
        - "443,6443"
        image: cr.l5d.io/linkerd/proxy-init:v2.4.2
        imagePullPolicy: IfNotPresent
        name: linkerd-init
        resources:
        securityContext:
          allowPrivilegeEscalation: false
          capabilities:
            add:
            - NET_ADMIN
            - NET_RAW
          privileged: false
          runAsNonRoot: true
          runAsUser: 65534
          runAsGroup: 65534
          readOnlyRootFilesystem: true
          seccompProfile:
            type: RuntimeDefault
        terminationMessagePolicy: FallbackToLogsOnError
        volumeMounts:
        - mountPath: /run
          name: linkerd-proxy-init-xtables-lock
      securityContext:
        seccompProfile:
          type: RuntimeDefault
      serviceAccountName: linkerd-identity
      volumes:
      - name: identity-issuer
        secret:
          secretName: linkerd-identity-issuer
      - configMap:
          name: linkerd-identity-trust-roots
        name: trust-roots
      - name: kube-api-access
        projected:
          defaultMode: 420
          sources:
          - serviceAccountToken:
              expirationSeconds: 3607
              path: token
          - configMap:
              items:
              - key: ca.crt
                path: ca.crt
              name: kube-root-ca.crt
          - downwardAPI:
              items:
              - fieldRef:
                  apiVersion: v1
                  fieldPath: metadata.namespace
                path: namespace
      - emptyDir: {}
        name: linkerd-proxy-init-xtables-lock
      - name: linkerd-identity-token
        projected:
          sources:
          - serviceAccountToken:
              path: linkerd-identity-token
              expirationSeconds: 86400
              audience: identity.l5d.io
      - emptyDir:
          medium: Memory
        name: linkerd-identity-end-entity
---
###
### Destination Controller Service
###
kind: Service
apiVersion: v1
metadata:
  name: linkerd-dst
  namespace: linkerd
  labels:
    linkerd.io/control-plane-component: destination
    linkerd.io/control-plane-ns: linkerd
  annotations:
    linkerd.io/created-by: linkerd/cli dev-undefined
spec:
  type: ClusterIP
  selector:
    linkerd.io/control-plane-component: destination
  ports:
  - name: grpc
    port: 8086
    targetPort: 8086
---
kind: Service
apiVersion: v1
metadata:
  name: linkerd-dst-headless
  namespace: linkerd
  labels:
    linkerd.io/control-plane-component: destination
    linkerd.io/control-plane-ns: linkerd
  annotations:
    linkerd.io/created-by: linkerd/cli dev-undefined
spec:
  clusterIP: None
  selector:
    linkerd.io/control-plane-component: destination
  ports:
  - name: grpc
    port: 8086
    targetPort: 8086
---
kind: Service
apiVersion: v1
metadata:
  name: linkerd-sp-validator
  namespace: linkerd
  labels:
    linkerd.io/control-plane-component: destination
    linkerd.io/control-plane-ns: linkerd
  annotations:
    linkerd.io/created-by: linkerd/cli dev-undefined
spec:
  type: ClusterIP
  selector:
    linkerd.io/control-plane-component: destination
  ports:
  - name: sp-validator
    port: 443
    targetPort: sp-validator
---
kind: Service
apiVersion: v1
metadata:
  name: linkerd-policy
  namespace: linkerd
  labels:
    linkerd.io/control-plane-component: destination
    linkerd.io/control-plane-ns: linkerd
  annotations:
    linkerd.io/created-by: linkerd/cli dev-undefined
spec:
  clusterIP: None
  selector:
    linkerd.io/control-plane-component: destination
  ports:
  - name: grpc
    port: 8090
    targetPort: 8090
---
kind: Service
apiVersion: v1
metadata:
  name: linkerd-policy-validator
  namespace: linkerd
  labels:
    linkerd.io/control-plane-component: destination
    linkerd.io/control-plane-ns: linkerd
  annotations:
    linkerd.io/created-by: linkerd/cli dev-undefined
spec:
  type: ClusterIP
  selector:
    linkerd.io/control-plane-component: destination
  ports:
  - name: policy-https
    port: 443
    targetPort: policy-https
---

apiVersion: apps/v1
kind: Deployment
metadata:
  annotations:
    linkerd.io/created-by: linkerd/cli dev-undefined
  labels:
    app.kubernetes.io/name: destination
    app.kubernetes.io/part-of: Linkerd
    app.kubernetes.io/version: install-control-plane-version
    linkerd.io/control-plane-component: destination
    linkerd.io/control-plane-ns: linkerd
  name: linkerd-destination
  namespace: linkerd
spec:
  replicas: 1
  revisionHistoryLimit: 10
  selector:
    matchLabels:
      linkerd.io/control-plane-component: destination
      linkerd.io/control-plane-ns: linkerd
      linkerd.io/proxy-deployment: linkerd-destination
  strategy:
    rollingUpdate:
      maxSurge: 25%
      maxUnavailable: 25%
  template:
    metadata:
      annotations:
        checksum/config: a39770e2a1ac1f4bb452509e52a4ffd176bcb034f1ce906491f2649e28c67319
        linkerd.io/created-by: linkerd/cli dev-undefined
        linkerd.io/proxy-version: install-proxy-version
        cluster-autoscaler.kubernetes.io/safe-to-evict: "true"
        linkerd.io/trust-root-sha256: 8dc603abd4e755c25c94da05abbf29b9b283a784733651020d72f97ca8ab98e4
        config.linkerd.io/default-inbound-policy: "all-unauthenticated"
      labels:
        linkerd.io/control-plane-component: destination
        linkerd.io/control-plane-ns: linkerd
        linkerd.io/workload-ns: linkerd
        linkerd.io/proxy-deployment: linkerd-destination
    spec:
      nodeSelector:
        kubernetes.io/os: linux
      
      automountServiceAccountToken: false
      containers:
      - env:
        - name: _pod_name
          valueFrom:
            fieldRef:
              fieldPath: metadata.name
        - name: _pod_ns
          valueFrom:
            fieldRef:
              fieldPath: metadata.namespace
        - name: _pod_uid
          valueFrom:
            fieldRef:
              fieldPath: metadata.uid
        - name: _pod_nodeName
          valueFrom:
            fieldRef:
              fieldPath: spec.nodeName
        - name: _pod_containerName
          value: &containerName linkerd-proxy
<<<<<<< HEAD
        
        
        
        - name: LINKERD2_PROXY_CORES
          value: "1"
        - name: LINKERD2_PROXY_CORES_MIN
          value: "1"
=======
>>>>>>> 5d0275e3
        - name: LINKERD2_PROXY_SHUTDOWN_ENDPOINT_ENABLED
          value: "false"
        - name: LINKERD2_PROXY_LOG
          value: "warn,linkerd=info,hickory=error,[{headers}]=off,[{request}]=off"
        - name: LINKERD2_PROXY_LOG_FORMAT
          value: "plain"
        - name: LINKERD2_PROXY_DESTINATION_SVC_ADDR
          value: localhost.:8086
        - name: LINKERD2_PROXY_DESTINATION_PROFILE_NETWORKS
          value: "10.0.0.0/8,100.64.0.0/10,172.16.0.0/12,192.168.0.0/16,fd00::/8"
        - name: LINKERD2_PROXY_POLICY_SVC_ADDR
          value: localhost.:8090
        - name: LINKERD2_PROXY_POLICY_WORKLOAD
          value: |
            {"ns":"$(_pod_ns)", "pod":"$(_pod_name)"}
        - name: LINKERD2_PROXY_INBOUND_DEFAULT_POLICY
          value: all-unauthenticated
        - name: LINKERD2_PROXY_POLICY_CLUSTER_NETWORKS
          value: "10.0.0.0/8,100.64.0.0/10,172.16.0.0/12,192.168.0.0/16,fd00::/8"
        - name: LINKERD2_PROXY_CONTROL_STREAM_INITIAL_TIMEOUT
          value: "3s"
        - name: LINKERD2_PROXY_CONTROL_STREAM_IDLE_TIMEOUT
          value: "5m"
        - name: LINKERD2_PROXY_CONTROL_STREAM_LIFETIME
          value: "1h"
        - name: LINKERD2_PROXY_INBOUND_CONNECT_TIMEOUT
          value: "100ms"
        - name: LINKERD2_PROXY_OUTBOUND_CONNECT_TIMEOUT
          value: "1000ms"
        - name: LINKERD2_PROXY_OUTBOUND_DISCOVERY_IDLE_TIMEOUT
          value: "5s"
        - name: LINKERD2_PROXY_INBOUND_DISCOVERY_IDLE_TIMEOUT
          value: "90s"
        - name: LINKERD2_PROXY_CONTROL_LISTEN_ADDR
          value: "0.0.0.0:4190"
        - name: LINKERD2_PROXY_ADMIN_LISTEN_ADDR
          value: "0.0.0.0:4191"
        - name: LINKERD2_PROXY_OUTBOUND_LISTEN_ADDR
          value: "127.0.0.1:4140"
        - name: LINKERD2_PROXY_OUTBOUND_LISTEN_ADDRS
          value: "127.0.0.1:4140"
        - name: LINKERD2_PROXY_INBOUND_LISTEN_ADDR
          value: "0.0.0.0:4143"
        - name: LINKERD2_PROXY_INBOUND_IPS
          valueFrom:
            fieldRef:
              fieldPath: status.podIPs
        - name: LINKERD2_PROXY_INBOUND_PORTS
          value: "8086,8090,8443,9443,9990,9996,9997"
        - name: LINKERD2_PROXY_DESTINATION_PROFILE_SUFFIXES
          value: svc.cluster.local.
        - name: LINKERD2_PROXY_INBOUND_ACCEPT_KEEPALIVE
          value: 10000ms
        - name: LINKERD2_PROXY_OUTBOUND_CONNECT_KEEPALIVE
          value: 10000ms
        - name: LINKERD2_PROXY_INBOUND_ACCEPT_USER_TIMEOUT
          value: 30s
        - name: LINKERD2_PROXY_OUTBOUND_CONNECT_USER_TIMEOUT
          value: 30s
        - name: LINKERD2_PROXY_INBOUND_SERVER_HTTP2_KEEP_ALIVE_INTERVAL
          value: "10s"
        - name: LINKERD2_PROXY_INBOUND_SERVER_HTTP2_KEEP_ALIVE_TIMEOUT
          value: "3s"
        - name: LINKERD2_PROXY_OUTBOUND_SERVER_HTTP2_KEEP_ALIVE_INTERVAL
          value: "10s"
        - name: LINKERD2_PROXY_OUTBOUND_SERVER_HTTP2_KEEP_ALIVE_TIMEOUT
          value: "3s"
        - name: LINKERD2_PROXY_INBOUND_PORTS_DISABLE_PROTOCOL_DETECTION
          value: "25,587,3306,4444,5432,6379,9300,11211"
        - name: LINKERD2_PROXY_DESTINATION_CONTEXT
          value: |
            {"ns":"$(_pod_ns)", "nodeName":"$(_pod_nodeName)", "pod":"$(_pod_name)"}
        - name: _pod_sa
          valueFrom:
            fieldRef:
              fieldPath: spec.serviceAccountName
        - name: _l5d_ns
          value: linkerd
        - name: _l5d_trustdomain
          value: cluster.local
        - name: LINKERD2_PROXY_IDENTITY_DIR
          value: /var/run/linkerd/identity/end-entity
        - name: LINKERD2_PROXY_IDENTITY_TRUST_ANCHORS
          valueFrom:
            configMapKeyRef:
              name: linkerd-identity-trust-roots
              key: ca-bundle.crt
        - name: LINKERD2_PROXY_IDENTITY_TOKEN_FILE
          value: /var/run/secrets/tokens/linkerd-identity-token
        - name: LINKERD2_PROXY_IDENTITY_SVC_ADDR
          value: linkerd-identity-headless.linkerd.svc.cluster.local.:8080
        - name: LINKERD2_PROXY_IDENTITY_LOCAL_NAME
          value: $(_pod_sa).$(_pod_ns).serviceaccount.identity.linkerd.cluster.local
        - name: LINKERD2_PROXY_IDENTITY_SVC_NAME
          value: linkerd-identity.linkerd.serviceaccount.identity.linkerd.cluster.local
        - name: LINKERD2_PROXY_DESTINATION_SVC_NAME
          value: linkerd-destination.linkerd.serviceaccount.identity.linkerd.cluster.local
        - name: LINKERD2_PROXY_POLICY_SVC_NAME
          value: linkerd-destination.linkerd.serviceaccount.identity.linkerd.cluster.local
        image: cr.l5d.io/linkerd/proxy:install-proxy-version
        imagePullPolicy: IfNotPresent
        livenessProbe:
          httpGet:
            path: /live
            port: 4191
          initialDelaySeconds: 10
          timeoutSeconds: 1
        name: *containerName
        ports:
        - containerPort: 4143
          name: linkerd-proxy
        - containerPort: 4191
          name: linkerd-admin
        readinessProbe:
          httpGet:
            path: /ready
            port: 4191
          initialDelaySeconds: 2
          timeoutSeconds: 1
        resources:
        securityContext:
          allowPrivilegeEscalation: false
          capabilities:
            drop:
              - ALL
          readOnlyRootFilesystem: true
          runAsNonRoot: true
          runAsUser: 2102
          runAsGroup: 4321
          seccompProfile:
            type: RuntimeDefault
        terminationMessagePolicy: FallbackToLogsOnError
        lifecycle:
          postStart:
            exec:
              command:
                - /usr/lib/linkerd/linkerd-await
                - --timeout=2m
                - --port=4191
        volumeMounts:
        - mountPath: /var/run/linkerd/identity/end-entity
          name: linkerd-identity-end-entity
        - mountPath: /var/run/secrets/tokens
          name: linkerd-identity-token
      - args:
        - destination
        - -addr=:8086
        - -controller-namespace=linkerd
        - -outbound-transport-mode=transport-header
        - -enable-h2-upgrade=true
        - -log-level=info
        - -log-format=plain
        - -enable-endpoint-slices=true
        - -cluster-domain=cluster.local
        - -identity-trust-domain=cluster.local
        - -default-opaque-ports=25,587,3306,4444,5432,6379,9300,11211
        - -enable-ipv6=false
        - -enable-pprof=false
        - --meshed-http2-client-params={"keep_alive":{"interval":{"seconds":10},"timeout":{"seconds":3},"while_idle":true}}
        image: cr.l5d.io/linkerd/controller:install-control-plane-version
        imagePullPolicy: IfNotPresent
        livenessProbe:
          httpGet:
            path: /ping
            port: 9996
          initialDelaySeconds: 10
        name: destination
        ports:
        - containerPort: 8086
          name: grpc
        - containerPort: 9996
          name: admin-http
        readinessProbe:
          failureThreshold: 7
          httpGet:
            path: /ready
            port: 9996
        securityContext:
          capabilities:
            drop:
            - ALL
          readOnlyRootFilesystem: true
          runAsNonRoot: true
          runAsUser: 2103
          runAsGroup: 1234
          allowPrivilegeEscalation: false
          seccompProfile:
            type: RuntimeDefault
        volumeMounts:
        - mountPath: /var/run/secrets/kubernetes.io/serviceaccount
          name: kube-api-access
          readOnly: true
      - args:
        - sp-validator
        - -log-level=info
        - -log-format=plain
        - -enable-pprof=false
        image: cr.l5d.io/linkerd/controller:install-control-plane-version
        imagePullPolicy: IfNotPresent
        livenessProbe:
          httpGet:
            path: /ping
            port: 9997
          initialDelaySeconds: 10
          timeoutSeconds: 1
        name: sp-validator
        ports:
        - containerPort: 8443
          name: sp-validator
        - containerPort: 9997
          name: admin-http
        readinessProbe:
          failureThreshold: 7
          httpGet:
            path: /ready
            port: 9997
          timeoutSeconds: 1
        securityContext:
          capabilities:
            drop:
            - ALL
          readOnlyRootFilesystem: true
          runAsNonRoot: true
          runAsUser: 2103
          runAsGroup: 1234
          allowPrivilegeEscalation: false
          seccompProfile:
            type: RuntimeDefault
        volumeMounts:
        - mountPath: /var/run/linkerd/tls
          name: sp-tls
          readOnly: true
        - mountPath: /var/run/secrets/kubernetes.io/serviceaccount
          name: kube-api-access
          readOnly: true
      - args:
        - --admin-addr=0.0.0.0:9990
        - --control-plane-namespace=linkerd
        - --grpc-addr=0.0.0.0:8090
        - --server-addr=0.0.0.0:9443
        - --server-tls-key=/var/run/linkerd/tls/tls.key
        - --server-tls-certs=/var/run/linkerd/tls/tls.crt
        - --cluster-networks=10.0.0.0/8,100.64.0.0/10,172.16.0.0/12,192.168.0.0/16,fd00::/8
        - --identity-domain=cluster.local
        - --cluster-domain=cluster.local
        - --default-policy=all-unauthenticated
        - --log-level=info
        - --log-format=plain
        - --default-opaque-ports=25,587,3306,4444,5432,6379,9300,11211
        - --global-egress-network-namespace=linkerd-egress
        - --probe-networks=0.0.0.0/0,::/0
        image: cr.l5d.io/linkerd/policy-controller:install-control-plane-version
        imagePullPolicy: IfNotPresent
        livenessProbe:
          httpGet:
            path: /live
            port: admin-http
          initialDelaySeconds: 10
        name: policy
        ports:
        - containerPort: 8090
          name: grpc
        - containerPort: 9990
          name: admin-http
        - containerPort: 9443
          name: policy-https
        readinessProbe:
          failureThreshold: 7
          httpGet:
            path: /ready
            port: admin-http
        resources:
        securityContext:
          capabilities:
            drop:
            - ALL
          readOnlyRootFilesystem: true
          runAsNonRoot: true
          runAsUser: 2103
          runAsGroup: 1234
          allowPrivilegeEscalation: false
          seccompProfile:
            type: RuntimeDefault
        volumeMounts:
        - mountPath: /var/run/linkerd/tls
          name: policy-tls
          readOnly: true
        - mountPath: /var/run/secrets/kubernetes.io/serviceaccount
          name: kube-api-access
          readOnly: true
      initContainers:
      - args:
        - --ipv6=false
        - --incoming-proxy-port
        - "4143"
        - --outgoing-proxy-port
        - "4140"
        - --proxy-uid
        - "2102"
        - --proxy-gid
        - "4321"
        - --inbound-ports-to-ignore
        - "4190,4191,4567,4568"
        - --outbound-ports-to-ignore
        - "443,6443"
        image: cr.l5d.io/linkerd/proxy-init:v2.4.2
        imagePullPolicy: IfNotPresent
        name: linkerd-init
        resources:
        securityContext:
          allowPrivilegeEscalation: false
          capabilities:
            add:
            - NET_ADMIN
            - NET_RAW
          privileged: false
          runAsNonRoot: true
          runAsUser: 65534
          runAsGroup: 65534
          readOnlyRootFilesystem: true
          seccompProfile:
            type: RuntimeDefault
        terminationMessagePolicy: FallbackToLogsOnError
        volumeMounts:
        - mountPath: /run
          name: linkerd-proxy-init-xtables-lock
      securityContext:
        seccompProfile:
          type: RuntimeDefault
      serviceAccountName: linkerd-destination
      volumes:
      - name: sp-tls
        secret:
          secretName: linkerd-sp-validator-k8s-tls
      - name: policy-tls
        secret:
          secretName: linkerd-policy-validator-k8s-tls
      - name: kube-api-access
        projected:
          defaultMode: 420
          sources:
          - serviceAccountToken:
              expirationSeconds: 3607
              path: token
          - configMap:
              items:
              - key: ca.crt
                path: ca.crt
              name: kube-root-ca.crt
          - downwardAPI:
              items:
              - fieldRef:
                  apiVersion: v1
                  fieldPath: metadata.namespace
                path: namespace
      - emptyDir: {}
        name: linkerd-proxy-init-xtables-lock
      - name: linkerd-identity-token
        projected:
          sources:
          - serviceAccountToken:
              path: linkerd-identity-token
              expirationSeconds: 86400
              audience: identity.l5d.io
      - emptyDir:
          medium: Memory
        name: linkerd-identity-end-entity
---
###
### Heartbeat
###
apiVersion: batch/v1
kind: CronJob
metadata:
  name: linkerd-heartbeat
  namespace: linkerd
  labels:
    app.kubernetes.io/name: heartbeat
    app.kubernetes.io/part-of: Linkerd
    app.kubernetes.io/version: install-control-plane-version
    linkerd.io/control-plane-component: heartbeat
    linkerd.io/control-plane-ns: linkerd
  annotations:
    linkerd.io/created-by: linkerd/cli dev-undefined
spec:
  concurrencyPolicy: Replace
  schedule: "1 2 3 4 5"
  successfulJobsHistoryLimit: 0
  jobTemplate:
    spec:
      template:
        metadata:
          labels:
            linkerd.io/control-plane-component: heartbeat
            linkerd.io/workload-ns: linkerd
          annotations:
            linkerd.io/created-by: linkerd/cli dev-undefined
        spec:
          nodeSelector:
            kubernetes.io/os: linux
          securityContext:
            seccompProfile:
              type: RuntimeDefault
          serviceAccountName: linkerd-heartbeat
          restartPolicy: Never
          automountServiceAccountToken: false
          containers:
          - name: heartbeat
            image: cr.l5d.io/linkerd/controller:install-control-plane-version
            imagePullPolicy: IfNotPresent
            env:
            - name: LINKERD_DISABLED
              value: "the heartbeat controller does not use the proxy"
            args:
            - "heartbeat"
            - "-controller-namespace=linkerd"
            - "-log-level=info"
            - "-log-format=plain"
            - "-prometheus-url=http://prometheus.linkerd-viz.svc.cluster.local:9090"
            securityContext:
              capabilities:
                drop:
                - ALL
              readOnlyRootFilesystem: true
              runAsNonRoot: true
              runAsUser: 2103
              runAsGroup: 1234
              allowPrivilegeEscalation: false
              seccompProfile:
                type: RuntimeDefault
            volumeMounts:
            - mountPath: /var/run/secrets/kubernetes.io/serviceaccount
              name: kube-api-access
              readOnly: true
          volumes:
          - name: kube-api-access
            projected:
              defaultMode: 420
              sources:
              - serviceAccountToken:
                  expirationSeconds: 3607
                  path: token
              - configMap:
                  items:
                  - key: ca.crt
                    path: ca.crt
                  name: kube-root-ca.crt
              - downwardAPI:
                  items:
                  - fieldRef:
                      apiVersion: v1
                      fieldPath: metadata.namespace
                    path: namespace
---
###
### Proxy Injector
###

apiVersion: apps/v1
kind: Deployment
metadata:
  annotations:
    linkerd.io/created-by: linkerd/cli dev-undefined
  labels:
    app.kubernetes.io/name: proxy-injector
    app.kubernetes.io/part-of: Linkerd
    app.kubernetes.io/version: install-control-plane-version
    linkerd.io/control-plane-component: proxy-injector
    linkerd.io/control-plane-ns: linkerd
  name: linkerd-proxy-injector
  namespace: linkerd
spec:
  replicas: 1
  revisionHistoryLimit: 10
  selector:
    matchLabels:
      linkerd.io/control-plane-component: proxy-injector
  strategy:
    rollingUpdate:
      maxSurge: 25%
      maxUnavailable: 25%
  template:
    metadata:
      annotations:
        checksum/config: cd0cf730780be444ab96a4a835a244033ffb7c8cf4a8796d0e6ae5c72aa9ff31
        linkerd.io/created-by: linkerd/cli dev-undefined
        linkerd.io/proxy-version: install-proxy-version
        cluster-autoscaler.kubernetes.io/safe-to-evict: "true"
        linkerd.io/trust-root-sha256: 8dc603abd4e755c25c94da05abbf29b9b283a784733651020d72f97ca8ab98e4
        config.linkerd.io/opaque-ports: "8443"
        config.linkerd.io/default-inbound-policy: "all-unauthenticated"
      labels:
        linkerd.io/control-plane-component: proxy-injector
        linkerd.io/control-plane-ns: linkerd
        linkerd.io/workload-ns: linkerd
        linkerd.io/proxy-deployment: linkerd-proxy-injector
    spec:
      nodeSelector:
        kubernetes.io/os: linux
      
      automountServiceAccountToken: false
      containers:
      - env:
        - name: _pod_name
          valueFrom:
            fieldRef:
              fieldPath: metadata.name
        - name: _pod_ns
          valueFrom:
            fieldRef:
              fieldPath: metadata.namespace
        - name: _pod_uid
          valueFrom:
            fieldRef:
              fieldPath: metadata.uid
        - name: _pod_nodeName
          valueFrom:
            fieldRef:
              fieldPath: spec.nodeName
        - name: _pod_containerName
          value: &containerName linkerd-proxy
<<<<<<< HEAD
        
        
        
        - name: LINKERD2_PROXY_CORES
          value: "1"
        - name: LINKERD2_PROXY_CORES_MIN
          value: "1"
=======
>>>>>>> 5d0275e3
        - name: LINKERD2_PROXY_SHUTDOWN_ENDPOINT_ENABLED
          value: "false"
        - name: LINKERD2_PROXY_LOG
          value: "warn,linkerd=info,hickory=error,[{headers}]=off,[{request}]=off"
        - name: LINKERD2_PROXY_LOG_FORMAT
          value: "plain"
        - name: LINKERD2_PROXY_DESTINATION_SVC_ADDR
          value: linkerd-dst-headless.linkerd.svc.cluster.local.:8086
        - name: LINKERD2_PROXY_DESTINATION_PROFILE_NETWORKS
          value: "10.0.0.0/8,100.64.0.0/10,172.16.0.0/12,192.168.0.0/16,fd00::/8"
        - name: LINKERD2_PROXY_POLICY_SVC_ADDR
          value: linkerd-policy.linkerd.svc.cluster.local.:8090
        - name: LINKERD2_PROXY_POLICY_WORKLOAD
          value: |
            {"ns":"$(_pod_ns)", "pod":"$(_pod_name)"}
        - name: LINKERD2_PROXY_INBOUND_DEFAULT_POLICY
          value: all-unauthenticated
        - name: LINKERD2_PROXY_POLICY_CLUSTER_NETWORKS
          value: "10.0.0.0/8,100.64.0.0/10,172.16.0.0/12,192.168.0.0/16,fd00::/8"
        - name: LINKERD2_PROXY_CONTROL_STREAM_INITIAL_TIMEOUT
          value: "3s"
        - name: LINKERD2_PROXY_CONTROL_STREAM_IDLE_TIMEOUT
          value: "5m"
        - name: LINKERD2_PROXY_CONTROL_STREAM_LIFETIME
          value: "1h"
        - name: LINKERD2_PROXY_INBOUND_CONNECT_TIMEOUT
          value: "100ms"
        - name: LINKERD2_PROXY_OUTBOUND_CONNECT_TIMEOUT
          value: "1000ms"
        - name: LINKERD2_PROXY_OUTBOUND_DISCOVERY_IDLE_TIMEOUT
          value: "5s"
        - name: LINKERD2_PROXY_INBOUND_DISCOVERY_IDLE_TIMEOUT
          value: "90s"
        - name: LINKERD2_PROXY_CONTROL_LISTEN_ADDR
          value: "0.0.0.0:4190"
        - name: LINKERD2_PROXY_ADMIN_LISTEN_ADDR
          value: "0.0.0.0:4191"
        - name: LINKERD2_PROXY_OUTBOUND_LISTEN_ADDR
          value: "127.0.0.1:4140"
        - name: LINKERD2_PROXY_OUTBOUND_LISTEN_ADDRS
          value: "127.0.0.1:4140"
        - name: LINKERD2_PROXY_INBOUND_LISTEN_ADDR
          value: "0.0.0.0:4143"
        - name: LINKERD2_PROXY_INBOUND_IPS
          valueFrom:
            fieldRef:
              fieldPath: status.podIPs
        - name: LINKERD2_PROXY_INBOUND_PORTS
          value: "8443,9995"
        - name: LINKERD2_PROXY_DESTINATION_PROFILE_SUFFIXES
          value: svc.cluster.local.
        - name: LINKERD2_PROXY_INBOUND_ACCEPT_KEEPALIVE
          value: 10000ms
        - name: LINKERD2_PROXY_OUTBOUND_CONNECT_KEEPALIVE
          value: 10000ms
        - name: LINKERD2_PROXY_INBOUND_ACCEPT_USER_TIMEOUT
          value: 30s
        - name: LINKERD2_PROXY_OUTBOUND_CONNECT_USER_TIMEOUT
          value: 30s
        - name: LINKERD2_PROXY_INBOUND_SERVER_HTTP2_KEEP_ALIVE_INTERVAL
          value: "10s"
        - name: LINKERD2_PROXY_INBOUND_SERVER_HTTP2_KEEP_ALIVE_TIMEOUT
          value: "3s"
        - name: LINKERD2_PROXY_OUTBOUND_SERVER_HTTP2_KEEP_ALIVE_INTERVAL
          value: "10s"
        - name: LINKERD2_PROXY_OUTBOUND_SERVER_HTTP2_KEEP_ALIVE_TIMEOUT
          value: "3s"
        - name: LINKERD2_PROXY_INBOUND_PORTS_DISABLE_PROTOCOL_DETECTION
          value: "25,587,3306,4444,5432,6379,9300,11211"
        - name: LINKERD2_PROXY_DESTINATION_CONTEXT
          value: |
            {"ns":"$(_pod_ns)", "nodeName":"$(_pod_nodeName)", "pod":"$(_pod_name)"}
        - name: _pod_sa
          valueFrom:
            fieldRef:
              fieldPath: spec.serviceAccountName
        - name: _l5d_ns
          value: linkerd
        - name: _l5d_trustdomain
          value: cluster.local
        - name: LINKERD2_PROXY_IDENTITY_DIR
          value: /var/run/linkerd/identity/end-entity
        - name: LINKERD2_PROXY_IDENTITY_TRUST_ANCHORS
          valueFrom:
            configMapKeyRef:
              name: linkerd-identity-trust-roots
              key: ca-bundle.crt
        - name: LINKERD2_PROXY_IDENTITY_TOKEN_FILE
          value: /var/run/secrets/tokens/linkerd-identity-token
        - name: LINKERD2_PROXY_IDENTITY_SVC_ADDR
          value: linkerd-identity-headless.linkerd.svc.cluster.local.:8080
        - name: LINKERD2_PROXY_IDENTITY_LOCAL_NAME
          value: $(_pod_sa).$(_pod_ns).serviceaccount.identity.linkerd.cluster.local
        - name: LINKERD2_PROXY_IDENTITY_SVC_NAME
          value: linkerd-identity.linkerd.serviceaccount.identity.linkerd.cluster.local
        - name: LINKERD2_PROXY_DESTINATION_SVC_NAME
          value: linkerd-destination.linkerd.serviceaccount.identity.linkerd.cluster.local
        - name: LINKERD2_PROXY_POLICY_SVC_NAME
          value: linkerd-destination.linkerd.serviceaccount.identity.linkerd.cluster.local
        image: cr.l5d.io/linkerd/proxy:install-proxy-version
        imagePullPolicy: IfNotPresent
        livenessProbe:
          httpGet:
            path: /live
            port: 4191
          initialDelaySeconds: 10
          timeoutSeconds: 1
        name: *containerName
        ports:
        - containerPort: 4143
          name: linkerd-proxy
        - containerPort: 4191
          name: linkerd-admin
        readinessProbe:
          httpGet:
            path: /ready
            port: 4191
          initialDelaySeconds: 2
          timeoutSeconds: 1
        resources:
        securityContext:
          allowPrivilegeEscalation: false
          capabilities:
            drop:
              - ALL
          readOnlyRootFilesystem: true
          runAsNonRoot: true
          runAsUser: 2102
          runAsGroup: 4321
          seccompProfile:
            type: RuntimeDefault
        terminationMessagePolicy: FallbackToLogsOnError
        lifecycle:
          postStart:
            exec:
              command:
                - /usr/lib/linkerd/linkerd-await
                - --timeout=2m
                - --port=4191
        volumeMounts:
        - mountPath: /var/run/linkerd/identity/end-entity
          name: linkerd-identity-end-entity
        - mountPath: /var/run/secrets/tokens
          name: linkerd-identity-token
      - args:
        - proxy-injector
        - -log-level=info
        - -log-format=plain
        - -linkerd-namespace=linkerd
        - -enable-pprof=false
        image: cr.l5d.io/linkerd/controller:install-control-plane-version
        imagePullPolicy: IfNotPresent
        livenessProbe:
          httpGet:
            path: /ping
            port: 9995
          initialDelaySeconds: 10
        name: proxy-injector
        ports:
        - containerPort: 8443
          name: proxy-injector
        - containerPort: 9995
          name: admin-http
        readinessProbe:
          failureThreshold: 7
          httpGet:
            path: /ready
            port: 9995
        securityContext:
          capabilities:
            drop:
            - ALL
          readOnlyRootFilesystem: true
          runAsNonRoot: true
          runAsUser: 2103
          runAsGroup: 1234
          allowPrivilegeEscalation: false
          seccompProfile:
            type: RuntimeDefault
        volumeMounts:
        - mountPath: /var/run/linkerd/config
          name: config
        - mountPath: /var/run/linkerd/identity/trust-roots
          name: trust-roots
        - mountPath: /var/run/linkerd/tls
          name: tls
          readOnly: true
        - mountPath: /var/run/secrets/kubernetes.io/serviceaccount
          name: kube-api-access
          readOnly: true
      initContainers:
      - args:
        - --ipv6=false
        - --incoming-proxy-port
        - "4143"
        - --outgoing-proxy-port
        - "4140"
        - --proxy-uid
        - "2102"
        - --proxy-gid
        - "4321"
        - --inbound-ports-to-ignore
        - "4190,4191,4567,4568"
        - --outbound-ports-to-ignore
        - "443,6443"
        image: cr.l5d.io/linkerd/proxy-init:v2.4.2
        imagePullPolicy: IfNotPresent
        name: linkerd-init
        resources:
        securityContext:
          allowPrivilegeEscalation: false
          capabilities:
            add:
            - NET_ADMIN
            - NET_RAW
          privileged: false
          runAsNonRoot: true
          runAsUser: 65534
          runAsGroup: 65534
          readOnlyRootFilesystem: true
          seccompProfile:
            type: RuntimeDefault
        terminationMessagePolicy: FallbackToLogsOnError
        volumeMounts:
        - mountPath: /run
          name: linkerd-proxy-init-xtables-lock
      securityContext:
        seccompProfile:
          type: RuntimeDefault
      serviceAccountName: linkerd-proxy-injector
      volumes:
      - configMap:
          name: linkerd-config
        name: config
      - configMap:
          name: linkerd-identity-trust-roots
        name: trust-roots
      - name: tls
        secret:
          secretName: linkerd-proxy-injector-k8s-tls
      - name: kube-api-access
        projected:
          defaultMode: 420
          sources:
          - serviceAccountToken:
              expirationSeconds: 3607
              path: token
          - configMap:
              items:
              - key: ca.crt
                path: ca.crt
              name: kube-root-ca.crt
          - downwardAPI:
              items:
              - fieldRef:
                  apiVersion: v1
                  fieldPath: metadata.namespace
                path: namespace
      - emptyDir: {}
        name: linkerd-proxy-init-xtables-lock
      - name: linkerd-identity-token
        projected:
          sources:
          - serviceAccountToken:
              path: linkerd-identity-token
              expirationSeconds: 86400
              audience: identity.l5d.io
      - emptyDir:
          medium: Memory
        name: linkerd-identity-end-entity
---
kind: Service
apiVersion: v1
metadata:
  name: linkerd-proxy-injector
  namespace: linkerd
  labels:
    linkerd.io/control-plane-component: proxy-injector
    linkerd.io/control-plane-ns: linkerd
  annotations:
    linkerd.io/created-by: linkerd/cli dev-undefined
    config.linkerd.io/opaque-ports: "443"
spec:
  type: ClusterIP
  selector:
    linkerd.io/control-plane-component: proxy-injector
  ports:
  - name: proxy-injector
    port: 443
    targetPort: proxy-injector
---
apiVersion: v1
data:
  linkerd-config-overrides: Y29udHJvbGxlckdJRDogMTIzNApkZWJ1Z0NvbnRhaW5lcjoKICBpbWFnZToKICAgIHZlcnNpb246IGluc3RhbGwtZGVidWctdmVyc2lvbgpoZWFydGJlYXRTY2hlZHVsZTogMSAyIDMgNCA1CmlkZW50aXR5OgogIGlzc3VlcjoKICAgIHRsczoKICAgICAgY3J0UEVNOiB8CiAgICAgICAgLS0tLS1CRUdJTiBDRVJUSUZJQ0FURS0tLS0tCiAgICAgICAgTUlJQndEQ0NBV2VnQXdJQkFnSVJBSlJJZ1o4UnRPOEV3ZzFYZXBmOFQ0NHdDZ1lJS29aSXpqMEVBd0l3S1RFbgogICAgICAgIE1DVUdBMVVFQXhNZWFXUmxiblJwZEhrdWJHbHVhMlZ5WkM1amJIVnpkR1Z5TG14dlkyRnNNQjRYRFRJd01EZ3kKICAgICAgICBPREEzTVRNME4xb1hEVE13TURneU5qQTNNVE0wTjFvd0tURW5NQ1VHQTFVRUF4TWVhV1JsYm5ScGRIa3ViR2x1CiAgICAgICAgYTJWeVpDNWpiSFZ6ZEdWeUxteHZZMkZzTUZrd0V3WUhLb1pJemowQ0FRWUlLb1pJemowREFRY0RRZ0FFMS9GcAogICAgICAgIGZjUm5EY2VkTDZBalVhWFlQdjRESU1CYUp1Zk9JNU5XdHkrWFNYN0pqWGdadE03MmRRdlJhWWFudXhEMzZEdDEKICAgICAgICAyL0p4eWlTZ3hLV1Jkb2F5K2FOd01HNHdEZ1lEVlIwUEFRSC9CQVFEQWdFR01CSUdBMVVkRXdFQi93UUlNQVlCCiAgICAgICAgQWY4Q0FRQXdIUVlEVlIwT0JCWUVGSTFXbnJxTVlLYUhIT28renB5aWlEcTJwTzBLTUNrR0ExVWRFUVFpTUNDQwogICAgICAgIEhtbGtaVzUwYVhSNUxteHBibXRsY21RdVkyeDFjM1JsY2k1c2IyTmhiREFLQmdncWhrak9QUVFEQWdOSEFEQkUKICAgICAgICBBaUF0dW9JNVh1Q3RyR1ZSelNtUlRsMnJhMjhhVjlNeVRVN2Q1cW5UQUZIS1NnSWdSS0N2bHVPU2dBNU8yMXA1CiAgICAgICAgNTF0ZHJta0hFWlJyMHFsTFNKZEhZZ0VmTXprPQogICAgICAgIC0tLS0tRU5EIENFUlRJRklDQVRFLS0tLS0KICAgICAga2V5UEVNOiB8CiAgICAgICAgLS0tLS1CRUdJTiBFQyBQUklWQVRFIEtFWS0tLS0tCiAgICAgICAgTUhjQ0FRRUVJQUFlOG5mYnpadTljL09CMis4eEpNMEZ6N05Vd1RRYXp1bGtGTnM0VEk1K29Bb0dDQ3FHU000OQogICAgICAgIEF3RUhvVVFEUWdBRTEvRnBmY1JuRGNlZEw2QWpVYVhZUHY0RElNQmFKdWZPSTVOV3R5K1hTWDdKalhnWnRNNzIKICAgICAgICBkUXZSYVlhbnV4RDM2RHQxMi9KeHlpU2d4S1dSZG9heStRPT0KICAgICAgICAtLS0tLUVORCBFQyBQUklWQVRFIEtFWS0tLS0tCmlkZW50aXR5VHJ1c3RBbmNob3JzUEVNOiB8CiAgLS0tLS1CRUdJTiBDRVJUSUZJQ0FURS0tLS0tCiAgTUlJQndUQ0NBV2FnQXdJQkFnSVFlRFpwNWxEYUl5Z1E1VWZNS1pyRkFUQUtCZ2dxaGtqT1BRUURBakFwTVNjdwogIEpRWURWUVFERXg1cFpHVnVkR2wwZVM1c2FXNXJaWEprTG1Oc2RYTjBaWEl1Ykc5allXd3dIaGNOTWpBd09ESTQKICBNRGN4TWpRM1doY05NekF3T0RJMk1EY3hNalEzV2pBcE1TY3dKUVlEVlFRREV4NXBaR1Z1ZEdsMGVTNXNhVzVyCiAgWlhKa0xtTnNkWE4wWlhJdWJHOWpZV3d3V1RBVEJnY3Foa2pPUFFJQkJnZ3Foa2pPUFFNQkJ3TkNBQVJxYzcwWgogIGwxdmd3NzlyakI1dVNJVElDVUE2R3lmdlNGZmN1SWlzN0IvWEZTa2t3QUhVNVMvczFBQVArUjBUWDdIQldVQzQKICB1YUc0V1dzaXdKS05uN21nbzNBd2JqQU9CZ05WSFE4QkFmOEVCQU1DQVFZd0VnWURWUjBUQVFIL0JBZ3dCZ0VCCiAgL3dJQkFUQWRCZ05WSFE0RUZnUVU1WXRqVlZQZmQ3STdOTEhzbjJDMjZFQnlHVjB3S1FZRFZSMFJCQ0l3SUlJZQogIGFXUmxiblJwZEhrdWJHbHVhMlZ5WkM1amJIVnpkR1Z5TG14dlkyRnNNQW9HQ0NxR1NNNDlCQU1DQTBrQU1FWUMKICBJUUNON2xCRkxERHZqeDZWMCtYa2pwS0VSUnNKWWY1YWRNdm5sb0ZsNDhpbEpnSWhBTnR4aG5kY3IrUUpQdUM4CiAgdmdVQzBkMi85Rk11ZUlWTWIrNDZXVENPanNxcgogIC0tLS0tRU5EIENFUlRJRklDQVRFLS0tLS0KbGlua2VyZFZlcnNpb246IGluc3RhbGwtY29udHJvbC1wbGFuZS12ZXJzaW9uCnBvbGljeVZhbGlkYXRvcjoKICBjYUJ1bmRsZTogcG9saWN5IHZhbGlkYXRvciBDQSBidW5kbGUKICBleHRlcm5hbFNlY3JldDogdHJ1ZQpwcm9maWxlVmFsaWRhdG9yOgogIGNhQnVuZGxlOiBwcm9maWxlIHZhbGlkYXRvciBDQSBidW5kbGUKICBleHRlcm5hbFNlY3JldDogdHJ1ZQpwcm94eToKICBnaWQ6IDQzMjEKICBpbWFnZToKICAgIHZlcnNpb246IGluc3RhbGwtcHJveHktdmVyc2lvbgpwcm94eUluamVjdG9yOgogIGNhQnVuZGxlOiBwcm94eSBpbmplY3RvciBDQSBidW5kbGUKICBleHRlcm5hbFNlY3JldDogdHJ1ZQo=
kind: Secret
metadata:
  creationTimestamp: null
  labels:
    linkerd.io/control-plane-ns: linkerd
  name: linkerd-config-overrides
  namespace: linkerd<|MERGE_RESOLUTION|>--- conflicted
+++ resolved
@@ -1015,7 +1015,6 @@
               fieldPath: spec.nodeName
         - name: _pod_containerName
           value: &containerName linkerd-proxy
-<<<<<<< HEAD
         
         
         
@@ -1023,8 +1022,6 @@
           value: "1"
         - name: LINKERD2_PROXY_CORES_MIN
           value: "1"
-=======
->>>>>>> 5d0275e3
         - name: LINKERD2_PROXY_INBOUND_PORTS_REQUIRE_TLS
           value: "8080"
         - name: LINKERD2_PROXY_SHUTDOWN_ENDPOINT_ENABLED
@@ -1405,7 +1402,6 @@
               fieldPath: spec.nodeName
         - name: _pod_containerName
           value: &containerName linkerd-proxy
-<<<<<<< HEAD
         
         
         
@@ -1413,8 +1409,6 @@
           value: "1"
         - name: LINKERD2_PROXY_CORES_MIN
           value: "1"
-=======
->>>>>>> 5d0275e3
         - name: LINKERD2_PROXY_SHUTDOWN_ENDPOINT_ENABLED
           value: "false"
         - name: LINKERD2_PROXY_LOG
@@ -1936,7 +1930,6 @@
               fieldPath: spec.nodeName
         - name: _pod_containerName
           value: &containerName linkerd-proxy
-<<<<<<< HEAD
         
         
         
@@ -1944,8 +1937,6 @@
           value: "1"
         - name: LINKERD2_PROXY_CORES_MIN
           value: "1"
-=======
->>>>>>> 5d0275e3
         - name: LINKERD2_PROXY_SHUTDOWN_ENDPOINT_ENABLED
           value: "false"
         - name: LINKERD2_PROXY_LOG
