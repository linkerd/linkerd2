---
###
### Linkerd Namespace
###
kind: Namespace
apiVersion: v1
metadata:
  name: linkerd
  annotations:
    linkerd.io/inject: disabled
  labels:
    linkerd.io/is-control-plane: "true"
    config.linkerd.io/admission-webhooks: disabled
    linkerd.io/control-plane-ns: linkerd
    pod-security.kubernetes.io/enforce: privileged
---
###
### Identity Controller Service RBAC
###
kind: ClusterRole
apiVersion: rbac.authorization.k8s.io/v1
metadata:
  name: linkerd-linkerd-identity
  labels:
    linkerd.io/control-plane-component: identity
    linkerd.io/control-plane-ns: linkerd
rules:
- apiGroups: ["authentication.k8s.io"]
  resources: ["tokenreviews"]
  verbs: ["create"]
# TODO(ver) Restrict this to the Linkerd namespace. See
# https://github.com/linkerd/linkerd2/issues/9367
- apiGroups: [""]
  resources: ["events"]
  verbs: ["create", "patch"]
---
kind: ClusterRoleBinding
apiVersion: rbac.authorization.k8s.io/v1
metadata:
  name: linkerd-linkerd-identity
  labels:
    linkerd.io/control-plane-component: identity
    linkerd.io/control-plane-ns: linkerd
roleRef:
  apiGroup: rbac.authorization.k8s.io
  kind: ClusterRole
  name: linkerd-linkerd-identity
subjects:
- kind: ServiceAccount
  name: linkerd-identity
  namespace: linkerd
---
kind: ServiceAccount
apiVersion: v1
metadata:
  name: linkerd-identity
  namespace: linkerd
  labels:
    linkerd.io/control-plane-component: identity
    linkerd.io/control-plane-ns: linkerd
---
###
### Destination Controller Service
###
kind: ClusterRole
apiVersion: rbac.authorization.k8s.io/v1
metadata:
  name: linkerd-linkerd-destination
  labels:
    linkerd.io/control-plane-component: destination
    linkerd.io/control-plane-ns: linkerd
rules:
- apiGroups: ["apps"]
  resources: ["replicasets"]
  verbs: ["list", "get", "watch"]
- apiGroups: ["batch"]
  resources: ["jobs"]
  verbs: ["list", "get", "watch"]
- apiGroups: [""]
  resources: ["pods", "endpoints", "services", "nodes"]
  verbs: ["list", "get", "watch"]
- apiGroups: ["linkerd.io"]
  resources: ["serviceprofiles"]
  verbs: ["list", "get", "watch"]
- apiGroups: ["workload.linkerd.io"]
  resources: ["externalworkloads"]
  verbs: ["list", "get", "watch"]
- apiGroups: ["coordination.k8s.io"]
  resources: ["leases"]
  verbs: ["create", "get", "update", "patch"]
- apiGroups: ["discovery.k8s.io"]
  resources: ["endpointslices"]
  verbs: ["list", "get", "watch", "create", "update", "patch", "delete"]
---
kind: ClusterRoleBinding
apiVersion: rbac.authorization.k8s.io/v1
metadata:
  name: linkerd-linkerd-destination
  labels:
    linkerd.io/control-plane-component: destination
    linkerd.io/control-plane-ns: linkerd
roleRef:
  apiGroup: rbac.authorization.k8s.io
  kind: ClusterRole
  name: linkerd-linkerd-destination
subjects:
- kind: ServiceAccount
  name: linkerd-destination
  namespace: linkerd
---
kind: ServiceAccount
apiVersion: v1
metadata:
  name: linkerd-destination
  namespace: linkerd
  labels:
    linkerd.io/control-plane-component: destination
    linkerd.io/control-plane-ns: linkerd
---
apiVersion: admissionregistration.k8s.io/v1
kind: ValidatingWebhookConfiguration
metadata:
  name: linkerd-sp-validator-webhook-config
  labels:
    linkerd.io/control-plane-component: destination
    linkerd.io/control-plane-ns: linkerd
webhooks:
- name: linkerd-sp-validator.linkerd.io
  namespaceSelector:
    matchExpressions:
    - key: config.linkerd.io/admission-webhooks
      operator: NotIn
      values:
      - disabled
  clientConfig:
    service:
      name: linkerd-sp-validator
      namespace: linkerd
      path: "/"
    caBundle: cHJvZmlsZSB2YWxpZGF0b3IgQ0EgYnVuZGxl
  failurePolicy: Fail
  admissionReviewVersions: ["v1", "v1beta1"]
  rules:
  - operations: ["CREATE", "UPDATE"]
    apiGroups: ["linkerd.io"]
    apiVersions: ["v1alpha1", "v1alpha2"]
    resources: ["serviceprofiles"]
  sideEffects: None
---
apiVersion: admissionregistration.k8s.io/v1
kind: ValidatingWebhookConfiguration
metadata:
  name: linkerd-policy-validator-webhook-config
  labels:
    linkerd.io/control-plane-component: destination
    linkerd.io/control-plane-ns: linkerd
webhooks:
- name: linkerd-policy-validator.linkerd.io
  namespaceSelector:
    matchExpressions:
    - key: config.linkerd.io/admission-webhooks
      operator: NotIn
      values:
      - disabled
  clientConfig:
    service:
      name: linkerd-policy-validator
      namespace: linkerd
      path: "/"
    caBundle: cG9saWN5IHZhbGlkYXRvciBDQSBidW5kbGU=
  failurePolicy: Fail
  admissionReviewVersions: ["v1", "v1beta1"]
  rules:
  - operations: ["CREATE", "UPDATE"]
    apiGroups: ["policy.linkerd.io"]
    apiVersions: ["*"]
    resources:
    - authorizationpolicies
    - httplocalratelimitpolicies
    - httproutes
    - networkauthentications
    - meshtlsauthentications
    - serverauthorizations
    - servers
    - egressnetworks
  - operations: ["CREATE", "UPDATE"]
    apiGroups: ["gateway.networking.k8s.io"]
    apiVersions: ["*"]
    resources:
    - httproutes
    - grpcroutes
    - tlsroutes
    - tcproutes
  sideEffects: None
---
apiVersion: rbac.authorization.k8s.io/v1
kind: ClusterRole
metadata:
  name: linkerd-policy
  labels:
    app.kubernetes.io/part-of: Linkerd
    linkerd.io/control-plane-component: destination
    linkerd.io/control-plane-ns: linkerd
rules:
  - apiGroups:
      - ""
    resources:
      - pods
    verbs:
      - get
      - list
      - watch
  - apiGroups:
      - apps
    resources:
      - deployments
    verbs:
      - get
  - apiGroups:
      - policy.linkerd.io
    resources:
      - authorizationpolicies
      - httplocalratelimitpolicies
      - httproutes
      - meshtlsauthentications
      - networkauthentications
      - servers
      - serverauthorizations
      - egressnetworks
    verbs:
      - get
      - list
      - watch
  - apiGroups:
      - gateway.networking.k8s.io
    resources:
      - httproutes
      - grpcroutes
      - tlsroutes
      - tcproutes
    verbs:
      - get
      - list
      - watch
  - apiGroups:
      - policy.linkerd.io
    resources:
      - httproutes/status
      - httplocalratelimitpolicies/status
      - egressnetworks/status
    verbs:
      - patch
  - apiGroups:
      - gateway.networking.k8s.io
    resources:
      - httproutes/status
      - grpcroutes/status
      - tlsroutes/status
      - tcproutes/status
    verbs:
      - patch
  - apiGroups:
      - workload.linkerd.io
    resources:
      - externalworkloads
    verbs:
      - get
      - list
      - watch
  - apiGroups:
      - coordination.k8s.io
    resources:
      - leases
    verbs:
      - create
      - get
      - patch
---
apiVersion: rbac.authorization.k8s.io/v1
kind: ClusterRoleBinding
metadata:
  name: linkerd-destination-policy
  labels:
    app.kubernetes.io/part-of: Linkerd
    linkerd.io/control-plane-component: destination
    linkerd.io/control-plane-ns: linkerd
roleRef:
  apiGroup: rbac.authorization.k8s.io
  kind: ClusterRole
  name: linkerd-policy
subjects:
  - kind: ServiceAccount
    name: linkerd-destination
    namespace: linkerd
---
apiVersion: rbac.authorization.k8s.io/v1
kind: Role
metadata:
  name: remote-discovery
  namespace: linkerd
  labels:
    app.kubernetes.io/part-of: Linkerd
    linkerd.io/control-plane-component: destination
    linkerd.io/control-plane-ns: linkerd
rules:
  - apiGroups:
      - ""
    resources:
      - secrets
    verbs:
      - get
      - list
      - watch
---
apiVersion: rbac.authorization.k8s.io/v1
kind: RoleBinding
metadata:
  name: linkerd-destination-remote-discovery
  namespace: linkerd
  labels:
    app.kubernetes.io/part-of: Linkerd
    linkerd.io/control-plane-component: destination
    linkerd.io/control-plane-ns: linkerd
roleRef:
  apiGroup: rbac.authorization.k8s.io
  kind: Role
  name: remote-discovery
subjects:
  - kind: ServiceAccount
    name: linkerd-destination
    namespace: linkerd
---
###
### Heartbeat RBAC
###
apiVersion: rbac.authorization.k8s.io/v1
kind: Role
metadata:
  name: linkerd-heartbeat
  namespace: linkerd
  labels:
    linkerd.io/control-plane-ns: linkerd
rules:
- apiGroups: [""]
  resources: ["configmaps"]
  verbs: ["get"]
  resourceNames: ["linkerd-config"]
---
apiVersion: rbac.authorization.k8s.io/v1
kind: RoleBinding
metadata:
  name: linkerd-heartbeat
  namespace: linkerd
  labels:
    linkerd.io/control-plane-ns: linkerd
roleRef:
  kind: Role
  name: linkerd-heartbeat
  apiGroup: rbac.authorization.k8s.io
subjects:
- kind: ServiceAccount
  name: linkerd-heartbeat
  namespace: linkerd
---
apiVersion: rbac.authorization.k8s.io/v1
kind: ClusterRole
metadata:
  name: linkerd-heartbeat
  labels:
    linkerd.io/control-plane-ns: linkerd
rules:
- apiGroups: [""]
  resources: ["namespaces"]
  verbs: ["list"]
- apiGroups: ["linkerd.io"]
  resources: ["serviceprofiles"]
  verbs: ["list"]
---
apiVersion: rbac.authorization.k8s.io/v1
kind: ClusterRoleBinding
metadata:
  name: linkerd-heartbeat
  labels:
    linkerd.io/control-plane-ns: linkerd
roleRef:
  kind: ClusterRole
  name: linkerd-heartbeat
  apiGroup: rbac.authorization.k8s.io
subjects:
- kind: ServiceAccount
  name: linkerd-heartbeat
  namespace: linkerd
---
kind: ServiceAccount
apiVersion: v1
metadata:
  name: linkerd-heartbeat
  namespace: linkerd
  labels:
    linkerd.io/control-plane-component: heartbeat
    linkerd.io/control-plane-ns: linkerd

---
###
### Proxy Injector RBAC
###
kind: ClusterRole
apiVersion: rbac.authorization.k8s.io/v1
metadata:
  name: linkerd-linkerd-proxy-injector
  labels:
    linkerd.io/control-plane-component: proxy-injector
    linkerd.io/control-plane-ns: linkerd
rules:
- apiGroups: [""]
  resources: ["events"]
  verbs: ["create", "patch"]
- apiGroups: [""]
  resources: ["namespaces", "replicationcontrollers"]
  verbs: ["list", "get", "watch"]
- apiGroups: [""]
  resources: ["pods"]
  verbs: ["list", "watch"]
- apiGroups: ["extensions", "apps"]
  resources: ["deployments", "replicasets", "daemonsets", "statefulsets"]
  verbs: ["list", "get", "watch"]
- apiGroups: ["extensions", "batch"]
  resources: ["cronjobs", "jobs"]
  verbs: ["list", "get", "watch"]
---
kind: ClusterRoleBinding
apiVersion: rbac.authorization.k8s.io/v1
metadata:
  name: linkerd-linkerd-proxy-injector
  labels:
    linkerd.io/control-plane-component: proxy-injector
    linkerd.io/control-plane-ns: linkerd
subjects:
- kind: ServiceAccount
  name: linkerd-proxy-injector
  namespace: linkerd
  apiGroup: ""
roleRef:
  kind: ClusterRole
  name: linkerd-linkerd-proxy-injector
  apiGroup: rbac.authorization.k8s.io
---
kind: ServiceAccount
apiVersion: v1
metadata:
  name: linkerd-proxy-injector
  namespace: linkerd
  labels:
    linkerd.io/control-plane-component: proxy-injector
    linkerd.io/control-plane-ns: linkerd
---
apiVersion: admissionregistration.k8s.io/v1
kind: MutatingWebhookConfiguration
metadata:
  name: linkerd-proxy-injector-webhook-config
  labels:
    linkerd.io/control-plane-component: proxy-injector
    linkerd.io/control-plane-ns: linkerd
webhooks:
- name: linkerd-proxy-injector.linkerd.io
  namespaceSelector:
    matchExpressions:
    - key: config.linkerd.io/admission-webhooks
      operator: NotIn
      values:
      - disabled
    - key: kubernetes.io/metadata.name
      operator: NotIn
      values:
      - kube-system
      - cert-manager
  objectSelector:
    null
  clientConfig:
    service:
      name: linkerd-proxy-injector
      namespace: linkerd
      path: "/"
    caBundle: cHJveHkgaW5qZWN0b3IgQ0EgYnVuZGxl
  failurePolicy: Fail
  admissionReviewVersions: ["v1", "v1beta1"]
  rules:
  - operations: [ "CREATE" ]
    apiGroups: [""]
    apiVersions: ["v1"]
    resources: ["pods", "services"]
    scope: "Namespaced"
  sideEffects: None
  timeoutSeconds: 10
---
kind: ConfigMap
apiVersion: v1
metadata:
  name: linkerd-config
  namespace: linkerd
  labels:
    linkerd.io/control-plane-component: controller
    linkerd.io/control-plane-ns: linkerd
  annotations:
    linkerd.io/created-by: linkerd/cli dev-undefined
data:
  linkerd-crds-chart-version: linkerd-crds-1.0.0-edge
  values: |
    cliVersion: linkerd/cli dev-undefined
    clusterDomain: cluster.local
    clusterNetworks: 10.0.0.0/8,100.64.0.0/10,172.16.0.0/12,192.168.0.0/16,fd00::/8
    cniEnabled: false
    controlPlaneTracing: false
    controlPlaneTracingNamespace: linkerd-jaeger
    controller:
      podDisruptionBudget:
        maxUnavailable: 1
    controllerGID: -1
    controllerImage: cr.l5d.io/linkerd/controller
    controllerLogFormat: plain
    controllerLogLevel: info
    controllerReplicas: 2
    controllerUID: 2103
    debugContainer:
      image:
        name: cr.l5d.io/linkerd/debug
        pullPolicy: ""
        version: install-debug-version
    deploymentStrategy:
      rollingUpdate:
        maxSurge: 25%
        maxUnavailable: 1
    destinationController:
      meshedHttp2ClientProtobuf:
        keep_alive:
          interval:
            seconds: 10
          timeout:
            seconds: 3
          while_idle: true
      podAnnotations: {}
    destinationProxyResources: null
    destinationResources:
      cpu:
        limit: ""
        request: 100m
      ephemeral-storage:
        limit: ""
        request: ""
      memory:
        limit: 250Mi
        request: 50Mi
    disableHeartBeat: false
    disableIPv6: true
    egress:
      globalEgressNetworkNamespace: linkerd-egress
    enableEndpointSlices: true
    enableH2Upgrade: true
    enablePodAntiAffinity: true
    enablePodDisruptionBudget: true
    heartbeat: null
    heartbeatResources:
      cpu:
        limit: ""
        request: 100m
      ephemeral-storage:
        limit: ""
        request: ""
      memory:
        limit: 250Mi
        request: 50Mi
    heartbeatSchedule: 1 2 3 4 5
    highAvailability: true
    identity:
      additionalEnv: null
      experimentalEnv: null
      externalCA: false
      issuer:
        clockSkewAllowance: 20s
        issuanceLifetime: 24h0m0s
        scheme: linkerd.io/tls
        tls:
          crtPEM: |
            -----BEGIN CERTIFICATE-----
            MIIBwDCCAWegAwIBAgIRAJRIgZ8RtO8Ewg1Xepf8T44wCgYIKoZIzj0EAwIwKTEn
            MCUGA1UEAxMeaWRlbnRpdHkubGlua2VyZC5jbHVzdGVyLmxvY2FsMB4XDTIwMDgy
            ODA3MTM0N1oXDTMwMDgyNjA3MTM0N1owKTEnMCUGA1UEAxMeaWRlbnRpdHkubGlu
            a2VyZC5jbHVzdGVyLmxvY2FsMFkwEwYHKoZIzj0CAQYIKoZIzj0DAQcDQgAE1/Fp
            fcRnDcedL6AjUaXYPv4DIMBaJufOI5NWty+XSX7JjXgZtM72dQvRaYanuxD36Dt1
            2/JxyiSgxKWRdoay+aNwMG4wDgYDVR0PAQH/BAQDAgEGMBIGA1UdEwEB/wQIMAYB
            Af8CAQAwHQYDVR0OBBYEFI1WnrqMYKaHHOo+zpyiiDq2pO0KMCkGA1UdEQQiMCCC
            HmlkZW50aXR5LmxpbmtlcmQuY2x1c3Rlci5sb2NhbDAKBggqhkjOPQQDAgNHADBE
            AiAtuoI5XuCtrGVRzSmRTl2ra28aV9MyTU7d5qnTAFHKSgIgRKCvluOSgA5O21p5
            51tdrmkHEZRr0qlLSJdHYgEfMzk=
            -----END CERTIFICATE-----
      kubeAPI:
        clientBurst: 200
        clientQPS: 100
      podAnnotations: {}
      serviceAccountTokenProjection: true
    identityProxyResources: null
    identityResources:
      cpu:
        limit: ""
        request: 100m
      ephemeral-storage:
        limit: ""
        request: ""
      memory:
        limit: 250Mi
        request: 10Mi
    identityTrustAnchorsPEM: |
      -----BEGIN CERTIFICATE-----
      MIIBwTCCAWagAwIBAgIQeDZp5lDaIygQ5UfMKZrFATAKBggqhkjOPQQDAjApMScw
      JQYDVQQDEx5pZGVudGl0eS5saW5rZXJkLmNsdXN0ZXIubG9jYWwwHhcNMjAwODI4
      MDcxMjQ3WhcNMzAwODI2MDcxMjQ3WjApMScwJQYDVQQDEx5pZGVudGl0eS5saW5r
      ZXJkLmNsdXN0ZXIubG9jYWwwWTATBgcqhkjOPQIBBggqhkjOPQMBBwNCAARqc70Z
      l1vgw79rjB5uSITICUA6GyfvSFfcuIis7B/XFSkkwAHU5S/s1AAP+R0TX7HBWUC4
      uaG4WWsiwJKNn7mgo3AwbjAOBgNVHQ8BAf8EBAMCAQYwEgYDVR0TAQH/BAgwBgEB
      /wIBATAdBgNVHQ4EFgQU5YtjVVPfd7I7NLHsn2C26EByGV0wKQYDVR0RBCIwIIIe
      aWRlbnRpdHkubGlua2VyZC5jbHVzdGVyLmxvY2FsMAoGCCqGSM49BAMCA0kAMEYC
      IQCN7lBFLDDvjx6V0+XkjpKERRsJYf5adMvnloFl48ilJgIhANtxhndcr+QJPuC8
      vgUC0d2/9FMueIVMb+46WTCOjsqr
      -----END CERTIFICATE-----
    identityTrustDomain: cluster.local
    imagePullPolicy: IfNotPresent
    imagePullSecrets: null
    linkerdVersion: install-control-plane-version
    networkValidator:
      connectAddr: ""
      enableSecurityContext: true
      listenAddr: ""
      logFormat: plain
      logLevel: debug
      timeout: 10s
    nodeAffinity: null
    nodeSelector:
      kubernetes.io/os: linux
    podAnnotations: {}
    podLabels: {}
    podMonitor:
      controller:
        enabled: true
        namespaceSelector: |
          matchNames:
            - {{ .Release.Namespace }}
            - linkerd-viz
            - linkerd-jaeger
      enabled: false
      proxy:
        enabled: true
      scrapeInterval: 10s
      scrapeTimeout: 10s
      serviceMirror:
        enabled: true
    policyController:
      image:
        name: cr.l5d.io/linkerd/policy-controller
        pullPolicy: ""
        version: ""
      logLevel: info
      probeNetworks:
      - 0.0.0.0/0
      - ::/0
      resources:
        cpu:
          limit: ""
          request: ""
        ephemeral-storage:
          limit: ""
          request: ""
        memory:
          limit: ""
          request: ""
    policyValidator:
      caBundle: policy validator CA bundle
      crtPEM: ""
      externalSecret: true
      injectCaFrom: ""
      injectCaFromSecret: ""
      namespaceSelector:
        matchExpressions:
        - key: config.linkerd.io/admission-webhooks
          operator: NotIn
          values:
          - disabled
    priorityClassName: ""
    profileValidator:
      caBundle: profile validator CA bundle
      crtPEM: ""
      externalSecret: true
      injectCaFrom: ""
      injectCaFromSecret: ""
      namespaceSelector:
        matchExpressions:
        - key: config.linkerd.io/admission-webhooks
          operator: NotIn
          values:
          - disabled
    prometheusUrl: ""
    proxy:
      accessLog: ""
      additionalEnv: null
      await: true
      capabilities: null
      control:
        streams:
          idleTimeout: 5m
          initialTimeout: 3s
          lifetime: 1h
      defaultInboundPolicy: all-unauthenticated
      disableInboundProtocolDetectTimeout: false
      disableOutboundProtocolDetectTimeout: false
      enableExternalProfiles: false
      enableShutdownEndpoint: false
      experimentalEnv: null
      gid: -1
      image:
        name: cr.l5d.io/linkerd/proxy
        pullPolicy: ""
        version: install-proxy-version
      inbound:
        server:
          http2:
            keepAliveInterval: 10s
            keepAliveTimeout: 3s
      inboundConnectTimeout: 100ms
      inboundDiscoveryCacheUnusedTimeout: 90s
      isGateway: false
      isIngress: false
      livenessProbe:
        initialDelaySeconds: 10
        timeoutSeconds: 1
      logFormat: plain
      logHTTPHeaders: "off"
      logLevel: warn,linkerd=info,hickory=error
      nativeSidecar: false
      opaquePorts: 25,587,3306,4444,5432,6379,9300,11211
      outbound:
        server:
          http2:
            keepAliveInterval: 10s
            keepAliveTimeout: 3s
      outboundConnectTimeout: 1000ms
      outboundDiscoveryCacheUnusedTimeout: 5s
      outboundTransportMode: transport-header
      podInboundPorts: ""
      ports:
        admin: 4191
        control: 4190
        inbound: 4143
        outbound: 4140
      readinessProbe:
        initialDelaySeconds: 2
        timeoutSeconds: 1
      requireIdentityOnInboundPorts: ""
      resources:
        cpu:
          limit: ""
          request: 400m
        ephemeral-storage:
          limit: ""
          request: ""
        memory:
          limit: 250Mi
          request: 300Mi
      runtime:
        workers:
          minimum: 1
      saMountPath: null
      shutdownGracePeriod: ""
      startupProbe:
        failureThreshold: 120
        initialDelaySeconds: 0
        periodSeconds: 1
      uid: 2102
      waitBeforeExitSeconds: 0
    proxyContainerName: linkerd-proxy
    proxyInit:
      capabilities: null
      closeWaitTimeoutSecs: 0
      ignoreInboundPorts: 4567,4568
      ignoreOutboundPorts: 4567,4568
      image:
        name: cr.l5d.io/linkerd/proxy-init
        pullPolicy: ""
        version: v2.4.2
      iptablesMode: legacy
      kubeAPIServerPorts: 443,6443
      logFormat: ""
      logLevel: ""
      privileged: false
      resources: null
      runAsGroup: 65534
      runAsRoot: false
      runAsUser: 65534
      saMountPath: null
      skipSubnets: ""
      xtMountPath:
        mountPath: /run
        name: linkerd-proxy-init-xtables-lock
        readOnly: false
    proxyInjector:
      additionalEnv: null
      caBundle: proxy injector CA bundle
      crtPEM: ""
      experimentalEnv: null
      externalSecret: true
      injectCaFrom: ""
      injectCaFromSecret: ""
      namespaceSelector:
        matchExpressions:
        - key: config.linkerd.io/admission-webhooks
          operator: NotIn
          values:
          - disabled
        - key: kubernetes.io/metadata.name
          operator: NotIn
          values:
          - kube-system
          - cert-manager
      podAnnotations: {}
    proxyInjectorProxyResources: null
    proxyInjectorResources:
      cpu:
        limit: ""
        request: 100m
      ephemeral-storage:
        limit: ""
        request: ""
      memory:
        limit: 250Mi
        request: 50Mi
    revisionHistoryLimit: 10
    spValidator:
      livenessProbe:
        timeoutSeconds: 1
      readinessProbe:
        timeoutSeconds: 1
    tolerations: null
    webhookFailurePolicy: Fail
---
apiVersion: rbac.authorization.k8s.io/v1
kind: Role
metadata:
  labels:
    linkerd.io/control-plane-ns: linkerd
  annotations:
    linkerd.io/created-by: linkerd/cli dev-undefined
  name: ext-namespace-metadata-linkerd-config
  namespace: linkerd
rules:
- apiGroups: [""]
  resources: ["configmaps"]
  verbs: ["get"]
  resourceNames: ["linkerd-config"]
---
###
### Identity Controller Service
###
kind: Secret
apiVersion: v1
metadata:
  name: linkerd-identity-issuer
  namespace: linkerd
  labels:
    linkerd.io/control-plane-component: identity
    linkerd.io/control-plane-ns: linkerd
  annotations:
    linkerd.io/created-by: linkerd/cli dev-undefined
data:
  crt.pem: LS0tLS1CRUdJTiBDRVJUSUZJQ0FURS0tLS0tCk1JSUJ3RENDQVdlZ0F3SUJBZ0lSQUpSSWdaOFJ0TzhFd2cxWGVwZjhUNDR3Q2dZSUtvWkl6ajBFQXdJd0tURW4KTUNVR0ExVUVBeE1lYVdSbGJuUnBkSGt1YkdsdWEyVnlaQzVqYkhWemRHVnlMbXh2WTJGc01CNFhEVEl3TURneQpPREEzTVRNME4xb1hEVE13TURneU5qQTNNVE0wTjFvd0tURW5NQ1VHQTFVRUF4TWVhV1JsYm5ScGRIa3ViR2x1CmEyVnlaQzVqYkhWemRHVnlMbXh2WTJGc01Ga3dFd1lIS29aSXpqMENBUVlJS29aSXpqMERBUWNEUWdBRTEvRnAKZmNSbkRjZWRMNkFqVWFYWVB2NERJTUJhSnVmT0k1Tld0eStYU1g3SmpYZ1p0TTcyZFF2UmFZYW51eEQzNkR0MQoyL0p4eWlTZ3hLV1Jkb2F5K2FOd01HNHdEZ1lEVlIwUEFRSC9CQVFEQWdFR01CSUdBMVVkRXdFQi93UUlNQVlCCkFmOENBUUF3SFFZRFZSME9CQllFRkkxV25ycU1ZS2FISE9vK3pweWlpRHEycE8wS01Da0dBMVVkRVFRaU1DQ0MKSG1sa1pXNTBhWFI1TG14cGJtdGxjbVF1WTJ4MWMzUmxjaTVzYjJOaGJEQUtCZ2dxaGtqT1BRUURBZ05IQURCRQpBaUF0dW9JNVh1Q3RyR1ZSelNtUlRsMnJhMjhhVjlNeVRVN2Q1cW5UQUZIS1NnSWdSS0N2bHVPU2dBNU8yMXA1CjUxdGRybWtIRVpScjBxbExTSmRIWWdFZk16az0KLS0tLS1FTkQgQ0VSVElGSUNBVEUtLS0tLQ==
  key.pem: LS0tLS1CRUdJTiBFQyBQUklWQVRFIEtFWS0tLS0tCk1IY0NBUUVFSUFBZThuZmJ6WnU5Yy9PQjIrOHhKTTBGejdOVXdUUWF6dWxrRk5zNFRJNStvQW9HQ0NxR1NNNDkKQXdFSG9VUURRZ0FFMS9GcGZjUm5EY2VkTDZBalVhWFlQdjRESU1CYUp1Zk9JNU5XdHkrWFNYN0pqWGdadE03MgpkUXZSYVlhbnV4RDM2RHQxMi9KeHlpU2d4S1dSZG9heStRPT0KLS0tLS1FTkQgRUMgUFJJVkFURSBLRVktLS0tLQ==
---
kind: ConfigMap
apiVersion: v1
metadata:
  name: linkerd-identity-trust-roots
  namespace: linkerd
  labels:
    linkerd.io/control-plane-component: identity
    linkerd.io/control-plane-ns: linkerd
  annotations:
    linkerd.io/created-by: linkerd/cli dev-undefined
data:
  ca-bundle.crt: |-
    -----BEGIN CERTIFICATE-----
    MIIBwTCCAWagAwIBAgIQeDZp5lDaIygQ5UfMKZrFATAKBggqhkjOPQQDAjApMScw
    JQYDVQQDEx5pZGVudGl0eS5saW5rZXJkLmNsdXN0ZXIubG9jYWwwHhcNMjAwODI4
    MDcxMjQ3WhcNMzAwODI2MDcxMjQ3WjApMScwJQYDVQQDEx5pZGVudGl0eS5saW5r
    ZXJkLmNsdXN0ZXIubG9jYWwwWTATBgcqhkjOPQIBBggqhkjOPQMBBwNCAARqc70Z
    l1vgw79rjB5uSITICUA6GyfvSFfcuIis7B/XFSkkwAHU5S/s1AAP+R0TX7HBWUC4
    uaG4WWsiwJKNn7mgo3AwbjAOBgNVHQ8BAf8EBAMCAQYwEgYDVR0TAQH/BAgwBgEB
    /wIBATAdBgNVHQ4EFgQU5YtjVVPfd7I7NLHsn2C26EByGV0wKQYDVR0RBCIwIIIe
    aWRlbnRpdHkubGlua2VyZC5jbHVzdGVyLmxvY2FsMAoGCCqGSM49BAMCA0kAMEYC
    IQCN7lBFLDDvjx6V0+XkjpKERRsJYf5adMvnloFl48ilJgIhANtxhndcr+QJPuC8
    vgUC0d2/9FMueIVMb+46WTCOjsqr
    -----END CERTIFICATE-----
---
kind: Service
apiVersion: v1
metadata:
  name: linkerd-identity
  namespace: linkerd
  labels:
    linkerd.io/control-plane-component: identity
    linkerd.io/control-plane-ns: linkerd
  annotations:
    linkerd.io/created-by: linkerd/cli dev-undefined
spec:
  type: ClusterIP
  selector:
    linkerd.io/control-plane-component: identity
  ports:
  - name: grpc
    port: 8080
    targetPort: 8080
---
kind: Service
apiVersion: v1
metadata:
  name: linkerd-identity-headless
  namespace: linkerd
  labels:
    linkerd.io/control-plane-component: identity
    linkerd.io/control-plane-ns: linkerd
  annotations:
    linkerd.io/created-by: linkerd/cli dev-undefined
spec:
  clusterIP: None
  selector:
    linkerd.io/control-plane-component: identity
  ports:
  - name: grpc
    port: 8080
    targetPort: 8080
---
kind: PodDisruptionBudget
apiVersion: policy/v1
metadata:
  name: linkerd-identity
  namespace: linkerd
  labels:
    linkerd.io/control-plane-component: identity
    linkerd.io/control-plane-ns: linkerd
  annotations:
    linkerd.io/created-by: linkerd/cli dev-undefined
spec:
  maxUnavailable: 1
  selector:
    matchLabels:
      linkerd.io/control-plane-component: identity
---

apiVersion: apps/v1
kind: Deployment
metadata:
  annotations:
    linkerd.io/created-by: linkerd/cli dev-undefined
  labels:
    app.kubernetes.io/name: identity
    app.kubernetes.io/part-of: Linkerd
    app.kubernetes.io/version: install-control-plane-version
    linkerd.io/control-plane-component: identity
    linkerd.io/control-plane-ns: linkerd
  name: linkerd-identity
  namespace: linkerd
spec:
  replicas: 2
  revisionHistoryLimit: 10
  selector:
    matchLabels:
      linkerd.io/control-plane-component: identity
      linkerd.io/control-plane-ns: linkerd
      linkerd.io/proxy-deployment: linkerd-identity
  strategy:
    rollingUpdate:
      maxSurge: 25%
      maxUnavailable: 1
  template:
    metadata:
      annotations:
        linkerd.io/created-by: linkerd/cli dev-undefined
        linkerd.io/proxy-version: install-proxy-version
        cluster-autoscaler.kubernetes.io/safe-to-evict: "true"
        linkerd.io/trust-root-sha256: 8dc603abd4e755c25c94da05abbf29b9b283a784733651020d72f97ca8ab98e4
        config.linkerd.io/default-inbound-policy: "all-unauthenticated"
      labels:
        linkerd.io/control-plane-component: identity
        linkerd.io/control-plane-ns: linkerd
        linkerd.io/workload-ns: linkerd
        linkerd.io/proxy-deployment: linkerd-identity
    spec:
      nodeSelector:
        kubernetes.io/os: linux
      affinity:
        podAntiAffinity:
          preferredDuringSchedulingIgnoredDuringExecution:
          - podAffinityTerm:
              labelSelector:
                matchExpressions:
                - key: linkerd.io/control-plane-component
                  operator: In
                  values:
                  - identity
              topologyKey: topology.kubernetes.io/zone
            weight: 100
          requiredDuringSchedulingIgnoredDuringExecution:
          - labelSelector:
              matchExpressions:
              - key: linkerd.io/control-plane-component
                operator: In
                values:
                - identity
            topologyKey: kubernetes.io/hostname
      automountServiceAccountToken: false
      containers:
      - args:
        - identity
        - -log-level=info
        - -log-format=plain
        - -controller-namespace=linkerd
        - -identity-trust-domain=cluster.local
        - -identity-issuance-lifetime=24h0m0s
        - -identity-clock-skew-allowance=20s
        - -identity-scheme=linkerd.io/tls
        - -enable-pprof=false
        - -kube-apiclient-qps=100
        - -kube-apiclient-burst=200
        env:
        - name: LINKERD_DISABLED
          value: "linkerd-await cannot block the identity controller"
        image: cr.l5d.io/linkerd/controller:install-control-plane-version
        imagePullPolicy: IfNotPresent
        livenessProbe:
          httpGet:
            path: /ping
            port: 9990
          initialDelaySeconds: 10
        name: identity
        ports:
        - containerPort: 8080
          name: grpc
        - containerPort: 9990
          name: admin-http
        readinessProbe:
          failureThreshold: 7
          httpGet:
            path: /ready
            port: 9990
        resources:
          limits:
            memory: "250Mi"
          requests:
            cpu: "100m"
            memory: "10Mi"
        securityContext:
          capabilities:
            drop:
            - ALL
          readOnlyRootFilesystem: true
          runAsNonRoot: true
          runAsUser: 2103
          allowPrivilegeEscalation: false
          seccompProfile:
            type: RuntimeDefault
        volumeMounts:
        - mountPath: /var/run/linkerd/identity/issuer
          name: identity-issuer
        - mountPath: /var/run/linkerd/identity/trust-roots/
          name: trust-roots
        - mountPath: /var/run/secrets/kubernetes.io/serviceaccount
          name: kube-api-access
          readOnly: true
      - env:
        - name: _pod_name
          valueFrom:
            fieldRef:
              fieldPath: metadata.name
        - name: _pod_ns
          valueFrom:
            fieldRef:
              fieldPath: metadata.namespace
        - name: _pod_uid
          valueFrom:
            fieldRef:
              fieldPath: metadata.uid
        - name: _pod_nodeName
          valueFrom:
            fieldRef:
              fieldPath: spec.nodeName
        - name: _pod_containerName
          value: &containerName linkerd-proxy
<<<<<<< HEAD
        
        
        
        - name: LINKERD2_PROXY_CORES
          value: "1"
        - name: LINKERD2_PROXY_CORES_MIN
          value: "1"
=======
>>>>>>> 5d0275e3
        - name: LINKERD2_PROXY_INBOUND_PORTS_REQUIRE_TLS
          value: "8080"
        - name: LINKERD2_PROXY_SHUTDOWN_ENDPOINT_ENABLED
          value: "false"
        - name: LINKERD2_PROXY_LOG
          value: "warn,linkerd=info,hickory=error,[{headers}]=off,[{request}]=off"
        - name: LINKERD2_PROXY_LOG_FORMAT
          value: "plain"
        - name: LINKERD2_PROXY_DESTINATION_SVC_ADDR
          value: linkerd-dst-headless.linkerd.svc.cluster.local.:8086
        - name: LINKERD2_PROXY_DESTINATION_PROFILE_NETWORKS
          value: "10.0.0.0/8,100.64.0.0/10,172.16.0.0/12,192.168.0.0/16,fd00::/8"
        - name: LINKERD2_PROXY_POLICY_SVC_ADDR
          value: linkerd-policy.linkerd.svc.cluster.local.:8090
        - name: LINKERD2_PROXY_POLICY_WORKLOAD
          value: |
            {"ns":"$(_pod_ns)", "pod":"$(_pod_name)"}
        - name: LINKERD2_PROXY_INBOUND_DEFAULT_POLICY
          value: all-unauthenticated
        - name: LINKERD2_PROXY_POLICY_CLUSTER_NETWORKS
          value: "10.0.0.0/8,100.64.0.0/10,172.16.0.0/12,192.168.0.0/16,fd00::/8"
        - name: LINKERD2_PROXY_CONTROL_STREAM_INITIAL_TIMEOUT
          value: "3s"
        - name: LINKERD2_PROXY_CONTROL_STREAM_IDLE_TIMEOUT
          value: "5m"
        - name: LINKERD2_PROXY_CONTROL_STREAM_LIFETIME
          value: "1h"
        - name: LINKERD2_PROXY_INBOUND_CONNECT_TIMEOUT
          value: "100ms"
        - name: LINKERD2_PROXY_OUTBOUND_CONNECT_TIMEOUT
          value: "1000ms"
        - name: LINKERD2_PROXY_OUTBOUND_DISCOVERY_IDLE_TIMEOUT
          value: "5s"
        - name: LINKERD2_PROXY_INBOUND_DISCOVERY_IDLE_TIMEOUT
          value: "90s"
        - name: LINKERD2_PROXY_CONTROL_LISTEN_ADDR
          value: "0.0.0.0:4190"
        - name: LINKERD2_PROXY_ADMIN_LISTEN_ADDR
          value: "0.0.0.0:4191"
        - name: LINKERD2_PROXY_OUTBOUND_LISTEN_ADDR
          value: "127.0.0.1:4140"
        - name: LINKERD2_PROXY_OUTBOUND_LISTEN_ADDRS
          value: "127.0.0.1:4140"
        - name: LINKERD2_PROXY_INBOUND_LISTEN_ADDR
          value: "0.0.0.0:4143"
        - name: LINKERD2_PROXY_INBOUND_IPS
          valueFrom:
            fieldRef:
              fieldPath: status.podIPs
        - name: LINKERD2_PROXY_INBOUND_PORTS
          value: "8080,9990"
        - name: LINKERD2_PROXY_DESTINATION_PROFILE_SUFFIXES
          value: svc.cluster.local.
        - name: LINKERD2_PROXY_INBOUND_ACCEPT_KEEPALIVE
          value: 10000ms
        - name: LINKERD2_PROXY_OUTBOUND_CONNECT_KEEPALIVE
          value: 10000ms
        - name: LINKERD2_PROXY_INBOUND_ACCEPT_USER_TIMEOUT
          value: 30s
        - name: LINKERD2_PROXY_OUTBOUND_CONNECT_USER_TIMEOUT
          value: 30s
        - name: LINKERD2_PROXY_INBOUND_SERVER_HTTP2_KEEP_ALIVE_INTERVAL
          value: "10s"
        - name: LINKERD2_PROXY_INBOUND_SERVER_HTTP2_KEEP_ALIVE_TIMEOUT
          value: "3s"
        - name: LINKERD2_PROXY_OUTBOUND_SERVER_HTTP2_KEEP_ALIVE_INTERVAL
          value: "10s"
        - name: LINKERD2_PROXY_OUTBOUND_SERVER_HTTP2_KEEP_ALIVE_TIMEOUT
          value: "3s"
        - name: LINKERD2_PROXY_INBOUND_PORTS_DISABLE_PROTOCOL_DETECTION
          value: "25,587,3306,4444,5432,6379,9300,11211"
        - name: LINKERD2_PROXY_DESTINATION_CONTEXT
          value: |
            {"ns":"$(_pod_ns)", "nodeName":"$(_pod_nodeName)", "pod":"$(_pod_name)"}
        - name: _pod_sa
          valueFrom:
            fieldRef:
              fieldPath: spec.serviceAccountName
        - name: _l5d_ns
          value: linkerd
        - name: _l5d_trustdomain
          value: cluster.local
        - name: LINKERD2_PROXY_IDENTITY_DIR
          value: /var/run/linkerd/identity/end-entity
        - name: LINKERD2_PROXY_IDENTITY_TRUST_ANCHORS
          valueFrom:
            configMapKeyRef:
              name: linkerd-identity-trust-roots
              key: ca-bundle.crt
        - name: LINKERD2_PROXY_IDENTITY_TOKEN_FILE
          value: /var/run/secrets/tokens/linkerd-identity-token
        - name: LINKERD2_PROXY_IDENTITY_SVC_ADDR
          value: localhost.:8080
        - name: LINKERD2_PROXY_IDENTITY_LOCAL_NAME
          value: $(_pod_sa).$(_pod_ns).serviceaccount.identity.linkerd.cluster.local
        - name: LINKERD2_PROXY_IDENTITY_SVC_NAME
          value: linkerd-identity.linkerd.serviceaccount.identity.linkerd.cluster.local
        - name: LINKERD2_PROXY_DESTINATION_SVC_NAME
          value: linkerd-destination.linkerd.serviceaccount.identity.linkerd.cluster.local
        - name: LINKERD2_PROXY_POLICY_SVC_NAME
          value: linkerd-destination.linkerd.serviceaccount.identity.linkerd.cluster.local
        image: cr.l5d.io/linkerd/proxy:install-proxy-version
        imagePullPolicy: IfNotPresent
        livenessProbe:
          httpGet:
            path: /live
            port: 4191
          initialDelaySeconds: 10
          timeoutSeconds: 1
        name: *containerName
        ports:
        - containerPort: 4143
          name: linkerd-proxy
        - containerPort: 4191
          name: linkerd-admin
        readinessProbe:
          httpGet:
            path: /ready
            port: 4191
          initialDelaySeconds: 2
          timeoutSeconds: 1
        resources:
          limits:
            memory: "250Mi"
          requests:
            cpu: "400m"
            memory: "300Mi"
        securityContext:
          allowPrivilegeEscalation: false
          capabilities:
            drop:
              - ALL
          readOnlyRootFilesystem: true
          runAsNonRoot: true
          runAsUser: 2102
          seccompProfile:
            type: RuntimeDefault
        terminationMessagePolicy: FallbackToLogsOnError
        volumeMounts:
        - mountPath: /var/run/linkerd/identity/end-entity
          name: linkerd-identity-end-entity
        - mountPath: /var/run/secrets/tokens
          name: linkerd-identity-token
      initContainers:
      - args:
        - --ipv6=false
        - --incoming-proxy-port
        - "4143"
        - --outgoing-proxy-port
        - "4140"
        - --proxy-uid
        - "2102"
        - --inbound-ports-to-ignore
        - "4190,4191,4567,4568"
        - --outbound-ports-to-ignore
        - "443,6443"
        image: cr.l5d.io/linkerd/proxy-init:v2.4.2
        imagePullPolicy: IfNotPresent
        name: linkerd-init
        resources:
          limits:
            memory: "250Mi"
          requests:
            cpu: "400m"
            memory: "300Mi"
        securityContext:
          allowPrivilegeEscalation: false
          capabilities:
            add:
            - NET_ADMIN
            - NET_RAW
          privileged: false
          runAsNonRoot: true
          runAsUser: 65534
          runAsGroup: 65534
          readOnlyRootFilesystem: true
          seccompProfile:
            type: RuntimeDefault
        terminationMessagePolicy: FallbackToLogsOnError
        volumeMounts:
        - mountPath: /run
          name: linkerd-proxy-init-xtables-lock
      securityContext:
        seccompProfile:
          type: RuntimeDefault
      serviceAccountName: linkerd-identity
      volumes:
      - name: identity-issuer
        secret:
          secretName: linkerd-identity-issuer
      - configMap:
          name: linkerd-identity-trust-roots
        name: trust-roots
      - name: kube-api-access
        projected:
          defaultMode: 420
          sources:
          - serviceAccountToken:
              expirationSeconds: 3607
              path: token
          - configMap:
              items:
              - key: ca.crt
                path: ca.crt
              name: kube-root-ca.crt
          - downwardAPI:
              items:
              - fieldRef:
                  apiVersion: v1
                  fieldPath: metadata.namespace
                path: namespace
      - emptyDir: {}
        name: linkerd-proxy-init-xtables-lock
      - name: linkerd-identity-token
        projected:
          sources:
          - serviceAccountToken:
              path: linkerd-identity-token
              expirationSeconds: 86400
              audience: identity.l5d.io
      - emptyDir:
          medium: Memory
        name: linkerd-identity-end-entity
---
###
### Destination Controller Service
###
kind: Service
apiVersion: v1
metadata:
  name: linkerd-dst
  namespace: linkerd
  labels:
    linkerd.io/control-plane-component: destination
    linkerd.io/control-plane-ns: linkerd
  annotations:
    linkerd.io/created-by: linkerd/cli dev-undefined
spec:
  type: ClusterIP
  selector:
    linkerd.io/control-plane-component: destination
  ports:
  - name: grpc
    port: 8086
    targetPort: 8086
---
kind: Service
apiVersion: v1
metadata:
  name: linkerd-dst-headless
  namespace: linkerd
  labels:
    linkerd.io/control-plane-component: destination
    linkerd.io/control-plane-ns: linkerd
  annotations:
    linkerd.io/created-by: linkerd/cli dev-undefined
spec:
  clusterIP: None
  selector:
    linkerd.io/control-plane-component: destination
  ports:
  - name: grpc
    port: 8086
    targetPort: 8086
---
kind: Service
apiVersion: v1
metadata:
  name: linkerd-sp-validator
  namespace: linkerd
  labels:
    linkerd.io/control-plane-component: destination
    linkerd.io/control-plane-ns: linkerd
  annotations:
    linkerd.io/created-by: linkerd/cli dev-undefined
spec:
  type: ClusterIP
  selector:
    linkerd.io/control-plane-component: destination
  ports:
  - name: sp-validator
    port: 443
    targetPort: sp-validator
---
kind: Service
apiVersion: v1
metadata:
  name: linkerd-policy
  namespace: linkerd
  labels:
    linkerd.io/control-plane-component: destination
    linkerd.io/control-plane-ns: linkerd
  annotations:
    linkerd.io/created-by: linkerd/cli dev-undefined
spec:
  clusterIP: None
  selector:
    linkerd.io/control-plane-component: destination
  ports:
  - name: grpc
    port: 8090
    targetPort: 8090
---
kind: Service
apiVersion: v1
metadata:
  name: linkerd-policy-validator
  namespace: linkerd
  labels:
    linkerd.io/control-plane-component: destination
    linkerd.io/control-plane-ns: linkerd
  annotations:
    linkerd.io/created-by: linkerd/cli dev-undefined
spec:
  type: ClusterIP
  selector:
    linkerd.io/control-plane-component: destination
  ports:
  - name: policy-https
    port: 443
    targetPort: policy-https
---
kind: PodDisruptionBudget
apiVersion: policy/v1
metadata:
  name: linkerd-dst
  namespace: linkerd
  labels:
    linkerd.io/control-plane-component: destination
    linkerd.io/control-plane-ns: linkerd
  annotations:
    linkerd.io/created-by: linkerd/cli dev-undefined
spec:
  maxUnavailable: 1
  selector:
    matchLabels:
      linkerd.io/control-plane-component: destination
---

apiVersion: apps/v1
kind: Deployment
metadata:
  annotations:
    linkerd.io/created-by: linkerd/cli dev-undefined
  labels:
    app.kubernetes.io/name: destination
    app.kubernetes.io/part-of: Linkerd
    app.kubernetes.io/version: install-control-plane-version
    linkerd.io/control-plane-component: destination
    linkerd.io/control-plane-ns: linkerd
  name: linkerd-destination
  namespace: linkerd
spec:
  replicas: 2
  revisionHistoryLimit: 10
  selector:
    matchLabels:
      linkerd.io/control-plane-component: destination
      linkerd.io/control-plane-ns: linkerd
      linkerd.io/proxy-deployment: linkerd-destination
  strategy:
    rollingUpdate:
      maxSurge: 25%
      maxUnavailable: 1
  template:
    metadata:
      annotations:
        checksum/config: 33fbe1b09d768bf7ac30457535bac171e47cd5f078b7bda7c15f8e1de2943659
        linkerd.io/created-by: linkerd/cli dev-undefined
        linkerd.io/proxy-version: install-proxy-version
        cluster-autoscaler.kubernetes.io/safe-to-evict: "true"
        linkerd.io/trust-root-sha256: 8dc603abd4e755c25c94da05abbf29b9b283a784733651020d72f97ca8ab98e4
        config.linkerd.io/default-inbound-policy: "all-unauthenticated"
      labels:
        linkerd.io/control-plane-component: destination
        linkerd.io/control-plane-ns: linkerd
        linkerd.io/workload-ns: linkerd
        linkerd.io/proxy-deployment: linkerd-destination
    spec:
      nodeSelector:
        kubernetes.io/os: linux
      affinity:
        podAntiAffinity:
          preferredDuringSchedulingIgnoredDuringExecution:
          - podAffinityTerm:
              labelSelector:
                matchExpressions:
                - key: linkerd.io/control-plane-component
                  operator: In
                  values:
                  - destination
              topologyKey: topology.kubernetes.io/zone
            weight: 100
          requiredDuringSchedulingIgnoredDuringExecution:
          - labelSelector:
              matchExpressions:
              - key: linkerd.io/control-plane-component
                operator: In
                values:
                - destination
            topologyKey: kubernetes.io/hostname
      automountServiceAccountToken: false
      containers:
      - env:
        - name: _pod_name
          valueFrom:
            fieldRef:
              fieldPath: metadata.name
        - name: _pod_ns
          valueFrom:
            fieldRef:
              fieldPath: metadata.namespace
        - name: _pod_uid
          valueFrom:
            fieldRef:
              fieldPath: metadata.uid
        - name: _pod_nodeName
          valueFrom:
            fieldRef:
              fieldPath: spec.nodeName
        - name: _pod_containerName
          value: &containerName linkerd-proxy
<<<<<<< HEAD
        
        
        
        - name: LINKERD2_PROXY_CORES
          value: "1"
        - name: LINKERD2_PROXY_CORES_MIN
          value: "1"
=======
>>>>>>> 5d0275e3
        - name: LINKERD2_PROXY_SHUTDOWN_ENDPOINT_ENABLED
          value: "false"
        - name: LINKERD2_PROXY_LOG
          value: "warn,linkerd=info,hickory=error,[{headers}]=off,[{request}]=off"
        - name: LINKERD2_PROXY_LOG_FORMAT
          value: "plain"
        - name: LINKERD2_PROXY_DESTINATION_SVC_ADDR
          value: localhost.:8086
        - name: LINKERD2_PROXY_DESTINATION_PROFILE_NETWORKS
          value: "10.0.0.0/8,100.64.0.0/10,172.16.0.0/12,192.168.0.0/16,fd00::/8"
        - name: LINKERD2_PROXY_POLICY_SVC_ADDR
          value: localhost.:8090
        - name: LINKERD2_PROXY_POLICY_WORKLOAD
          value: |
            {"ns":"$(_pod_ns)", "pod":"$(_pod_name)"}
        - name: LINKERD2_PROXY_INBOUND_DEFAULT_POLICY
          value: all-unauthenticated
        - name: LINKERD2_PROXY_POLICY_CLUSTER_NETWORKS
          value: "10.0.0.0/8,100.64.0.0/10,172.16.0.0/12,192.168.0.0/16,fd00::/8"
        - name: LINKERD2_PROXY_CONTROL_STREAM_INITIAL_TIMEOUT
          value: "3s"
        - name: LINKERD2_PROXY_CONTROL_STREAM_IDLE_TIMEOUT
          value: "5m"
        - name: LINKERD2_PROXY_CONTROL_STREAM_LIFETIME
          value: "1h"
        - name: LINKERD2_PROXY_INBOUND_CONNECT_TIMEOUT
          value: "100ms"
        - name: LINKERD2_PROXY_OUTBOUND_CONNECT_TIMEOUT
          value: "1000ms"
        - name: LINKERD2_PROXY_OUTBOUND_DISCOVERY_IDLE_TIMEOUT
          value: "5s"
        - name: LINKERD2_PROXY_INBOUND_DISCOVERY_IDLE_TIMEOUT
          value: "90s"
        - name: LINKERD2_PROXY_CONTROL_LISTEN_ADDR
          value: "0.0.0.0:4190"
        - name: LINKERD2_PROXY_ADMIN_LISTEN_ADDR
          value: "0.0.0.0:4191"
        - name: LINKERD2_PROXY_OUTBOUND_LISTEN_ADDR
          value: "127.0.0.1:4140"
        - name: LINKERD2_PROXY_OUTBOUND_LISTEN_ADDRS
          value: "127.0.0.1:4140"
        - name: LINKERD2_PROXY_INBOUND_LISTEN_ADDR
          value: "0.0.0.0:4143"
        - name: LINKERD2_PROXY_INBOUND_IPS
          valueFrom:
            fieldRef:
              fieldPath: status.podIPs
        - name: LINKERD2_PROXY_INBOUND_PORTS
          value: "8086,8090,8443,9443,9990,9996,9997"
        - name: LINKERD2_PROXY_DESTINATION_PROFILE_SUFFIXES
          value: svc.cluster.local.
        - name: LINKERD2_PROXY_INBOUND_ACCEPT_KEEPALIVE
          value: 10000ms
        - name: LINKERD2_PROXY_OUTBOUND_CONNECT_KEEPALIVE
          value: 10000ms
        - name: LINKERD2_PROXY_INBOUND_ACCEPT_USER_TIMEOUT
          value: 30s
        - name: LINKERD2_PROXY_OUTBOUND_CONNECT_USER_TIMEOUT
          value: 30s
        - name: LINKERD2_PROXY_INBOUND_SERVER_HTTP2_KEEP_ALIVE_INTERVAL
          value: "10s"
        - name: LINKERD2_PROXY_INBOUND_SERVER_HTTP2_KEEP_ALIVE_TIMEOUT
          value: "3s"
        - name: LINKERD2_PROXY_OUTBOUND_SERVER_HTTP2_KEEP_ALIVE_INTERVAL
          value: "10s"
        - name: LINKERD2_PROXY_OUTBOUND_SERVER_HTTP2_KEEP_ALIVE_TIMEOUT
          value: "3s"
        - name: LINKERD2_PROXY_INBOUND_PORTS_DISABLE_PROTOCOL_DETECTION
          value: "25,587,3306,4444,5432,6379,9300,11211"
        - name: LINKERD2_PROXY_DESTINATION_CONTEXT
          value: |
            {"ns":"$(_pod_ns)", "nodeName":"$(_pod_nodeName)", "pod":"$(_pod_name)"}
        - name: _pod_sa
          valueFrom:
            fieldRef:
              fieldPath: spec.serviceAccountName
        - name: _l5d_ns
          value: linkerd
        - name: _l5d_trustdomain
          value: cluster.local
        - name: LINKERD2_PROXY_IDENTITY_DIR
          value: /var/run/linkerd/identity/end-entity
        - name: LINKERD2_PROXY_IDENTITY_TRUST_ANCHORS
          valueFrom:
            configMapKeyRef:
              name: linkerd-identity-trust-roots
              key: ca-bundle.crt
        - name: LINKERD2_PROXY_IDENTITY_TOKEN_FILE
          value: /var/run/secrets/tokens/linkerd-identity-token
        - name: LINKERD2_PROXY_IDENTITY_SVC_ADDR
          value: linkerd-identity-headless.linkerd.svc.cluster.local.:8080
        - name: LINKERD2_PROXY_IDENTITY_LOCAL_NAME
          value: $(_pod_sa).$(_pod_ns).serviceaccount.identity.linkerd.cluster.local
        - name: LINKERD2_PROXY_IDENTITY_SVC_NAME
          value: linkerd-identity.linkerd.serviceaccount.identity.linkerd.cluster.local
        - name: LINKERD2_PROXY_DESTINATION_SVC_NAME
          value: linkerd-destination.linkerd.serviceaccount.identity.linkerd.cluster.local
        - name: LINKERD2_PROXY_POLICY_SVC_NAME
          value: linkerd-destination.linkerd.serviceaccount.identity.linkerd.cluster.local
        image: cr.l5d.io/linkerd/proxy:install-proxy-version
        imagePullPolicy: IfNotPresent
        livenessProbe:
          httpGet:
            path: /live
            port: 4191
          initialDelaySeconds: 10
          timeoutSeconds: 1
        name: *containerName
        ports:
        - containerPort: 4143
          name: linkerd-proxy
        - containerPort: 4191
          name: linkerd-admin
        readinessProbe:
          httpGet:
            path: /ready
            port: 4191
          initialDelaySeconds: 2
          timeoutSeconds: 1
        resources:
          limits:
            memory: "250Mi"
          requests:
            cpu: "400m"
            memory: "300Mi"
        securityContext:
          allowPrivilegeEscalation: false
          capabilities:
            drop:
              - ALL
          readOnlyRootFilesystem: true
          runAsNonRoot: true
          runAsUser: 2102
          seccompProfile:
            type: RuntimeDefault
        terminationMessagePolicy: FallbackToLogsOnError
        lifecycle:
          postStart:
            exec:
              command:
                - /usr/lib/linkerd/linkerd-await
                - --timeout=2m
                - --port=4191
        volumeMounts:
        - mountPath: /var/run/linkerd/identity/end-entity
          name: linkerd-identity-end-entity
        - mountPath: /var/run/secrets/tokens
          name: linkerd-identity-token
      - args:
        - destination
        - -addr=:8086
        - -controller-namespace=linkerd
        - -outbound-transport-mode=transport-header
        - -enable-h2-upgrade=true
        - -log-level=info
        - -log-format=plain
        - -enable-endpoint-slices=true
        - -cluster-domain=cluster.local
        - -identity-trust-domain=cluster.local
        - -default-opaque-ports=25,587,3306,4444,5432,6379,9300,11211
        - -enable-ipv6=false
        - -enable-pprof=false
        - --meshed-http2-client-params={"keep_alive":{"interval":{"seconds":10},"timeout":{"seconds":3},"while_idle":true}}
        image: cr.l5d.io/linkerd/controller:install-control-plane-version
        imagePullPolicy: IfNotPresent
        livenessProbe:
          httpGet:
            path: /ping
            port: 9996
          initialDelaySeconds: 10
        name: destination
        ports:
        - containerPort: 8086
          name: grpc
        - containerPort: 9996
          name: admin-http
        readinessProbe:
          failureThreshold: 7
          httpGet:
            path: /ready
            port: 9996
        resources:
          limits:
            memory: "250Mi"
          requests:
            cpu: "100m"
            memory: "50Mi"
        securityContext:
          capabilities:
            drop:
            - ALL
          readOnlyRootFilesystem: true
          runAsNonRoot: true
          runAsUser: 2103
          allowPrivilegeEscalation: false
          seccompProfile:
            type: RuntimeDefault
        volumeMounts:
        - mountPath: /var/run/secrets/kubernetes.io/serviceaccount
          name: kube-api-access
          readOnly: true
      - args:
        - sp-validator
        - -log-level=info
        - -log-format=plain
        - -enable-pprof=false
        image: cr.l5d.io/linkerd/controller:install-control-plane-version
        imagePullPolicy: IfNotPresent
        livenessProbe:
          httpGet:
            path: /ping
            port: 9997
          initialDelaySeconds: 10
          timeoutSeconds: 1
        name: sp-validator
        ports:
        - containerPort: 8443
          name: sp-validator
        - containerPort: 9997
          name: admin-http
        readinessProbe:
          failureThreshold: 7
          httpGet:
            path: /ready
            port: 9997
          timeoutSeconds: 1
        securityContext:
          capabilities:
            drop:
            - ALL
          readOnlyRootFilesystem: true
          runAsNonRoot: true
          runAsUser: 2103
          allowPrivilegeEscalation: false
          seccompProfile:
            type: RuntimeDefault
        volumeMounts:
        - mountPath: /var/run/linkerd/tls
          name: sp-tls
          readOnly: true
        - mountPath: /var/run/secrets/kubernetes.io/serviceaccount
          name: kube-api-access
          readOnly: true
      - args:
        - --admin-addr=0.0.0.0:9990
        - --control-plane-namespace=linkerd
        - --grpc-addr=0.0.0.0:8090
        - --server-addr=0.0.0.0:9443
        - --server-tls-key=/var/run/linkerd/tls/tls.key
        - --server-tls-certs=/var/run/linkerd/tls/tls.crt
        - --cluster-networks=10.0.0.0/8,100.64.0.0/10,172.16.0.0/12,192.168.0.0/16,fd00::/8
        - --identity-domain=cluster.local
        - --cluster-domain=cluster.local
        - --default-policy=all-unauthenticated
        - --log-level=info
        - --log-format=plain
        - --default-opaque-ports=25,587,3306,4444,5432,6379,9300,11211
        - --global-egress-network-namespace=linkerd-egress
        - --probe-networks=0.0.0.0/0,::/0
        image: cr.l5d.io/linkerd/policy-controller:install-control-plane-version
        imagePullPolicy: IfNotPresent
        livenessProbe:
          httpGet:
            path: /live
            port: admin-http
          initialDelaySeconds: 10
        name: policy
        ports:
        - containerPort: 8090
          name: grpc
        - containerPort: 9990
          name: admin-http
        - containerPort: 9443
          name: policy-https
        readinessProbe:
          failureThreshold: 7
          httpGet:
            path: /ready
            port: admin-http
        resources:
        securityContext:
          capabilities:
            drop:
            - ALL
          readOnlyRootFilesystem: true
          runAsNonRoot: true
          runAsUser: 2103
          allowPrivilegeEscalation: false
          seccompProfile:
            type: RuntimeDefault
        volumeMounts:
        - mountPath: /var/run/linkerd/tls
          name: policy-tls
          readOnly: true
        - mountPath: /var/run/secrets/kubernetes.io/serviceaccount
          name: kube-api-access
          readOnly: true
      initContainers:
      - args:
        - --ipv6=false
        - --incoming-proxy-port
        - "4143"
        - --outgoing-proxy-port
        - "4140"
        - --proxy-uid
        - "2102"
        - --inbound-ports-to-ignore
        - "4190,4191,4567,4568"
        - --outbound-ports-to-ignore
        - "443,6443"
        image: cr.l5d.io/linkerd/proxy-init:v2.4.2
        imagePullPolicy: IfNotPresent
        name: linkerd-init
        resources:
          limits:
            memory: "250Mi"
          requests:
            cpu: "400m"
            memory: "300Mi"
        securityContext:
          allowPrivilegeEscalation: false
          capabilities:
            add:
            - NET_ADMIN
            - NET_RAW
          privileged: false
          runAsNonRoot: true
          runAsUser: 65534
          runAsGroup: 65534
          readOnlyRootFilesystem: true
          seccompProfile:
            type: RuntimeDefault
        terminationMessagePolicy: FallbackToLogsOnError
        volumeMounts:
        - mountPath: /run
          name: linkerd-proxy-init-xtables-lock
      securityContext:
        seccompProfile:
          type: RuntimeDefault
      serviceAccountName: linkerd-destination
      volumes:
      - name: sp-tls
        secret:
          secretName: linkerd-sp-validator-k8s-tls
      - name: policy-tls
        secret:
          secretName: linkerd-policy-validator-k8s-tls
      - name: kube-api-access
        projected:
          defaultMode: 420
          sources:
          - serviceAccountToken:
              expirationSeconds: 3607
              path: token
          - configMap:
              items:
              - key: ca.crt
                path: ca.crt
              name: kube-root-ca.crt
          - downwardAPI:
              items:
              - fieldRef:
                  apiVersion: v1
                  fieldPath: metadata.namespace
                path: namespace
      - emptyDir: {}
        name: linkerd-proxy-init-xtables-lock
      - name: linkerd-identity-token
        projected:
          sources:
          - serviceAccountToken:
              path: linkerd-identity-token
              expirationSeconds: 86400
              audience: identity.l5d.io
      - emptyDir:
          medium: Memory
        name: linkerd-identity-end-entity
---
###
### Heartbeat
###
apiVersion: batch/v1
kind: CronJob
metadata:
  name: linkerd-heartbeat
  namespace: linkerd
  labels:
    app.kubernetes.io/name: heartbeat
    app.kubernetes.io/part-of: Linkerd
    app.kubernetes.io/version: install-control-plane-version
    linkerd.io/control-plane-component: heartbeat
    linkerd.io/control-plane-ns: linkerd
  annotations:
    linkerd.io/created-by: linkerd/cli dev-undefined
spec:
  concurrencyPolicy: Replace
  schedule: "1 2 3 4 5"
  successfulJobsHistoryLimit: 0
  jobTemplate:
    spec:
      template:
        metadata:
          labels:
            linkerd.io/control-plane-component: heartbeat
            linkerd.io/workload-ns: linkerd
          annotations:
            linkerd.io/created-by: linkerd/cli dev-undefined
        spec:
          nodeSelector:
            kubernetes.io/os: linux
          securityContext:
            seccompProfile:
              type: RuntimeDefault
          serviceAccountName: linkerd-heartbeat
          restartPolicy: Never
          automountServiceAccountToken: false
          containers:
          - name: heartbeat
            image: cr.l5d.io/linkerd/controller:install-control-plane-version
            imagePullPolicy: IfNotPresent
            env:
            - name: LINKERD_DISABLED
              value: "the heartbeat controller does not use the proxy"
            args:
            - "heartbeat"
            - "-controller-namespace=linkerd"
            - "-log-level=info"
            - "-log-format=plain"
            - "-prometheus-url=http://prometheus.linkerd-viz.svc.cluster.local:9090"
            resources:
              limits:
                memory: "250Mi"
              requests:
                cpu: "100m"
                memory: "50Mi"
            securityContext:
              capabilities:
                drop:
                - ALL
              readOnlyRootFilesystem: true
              runAsNonRoot: true
              runAsUser: 2103
              allowPrivilegeEscalation: false
              seccompProfile:
                type: RuntimeDefault
            volumeMounts:
            - mountPath: /var/run/secrets/kubernetes.io/serviceaccount
              name: kube-api-access
              readOnly: true
          volumes:
          - name: kube-api-access
            projected:
              defaultMode: 420
              sources:
              - serviceAccountToken:
                  expirationSeconds: 3607
                  path: token
              - configMap:
                  items:
                  - key: ca.crt
                    path: ca.crt
                  name: kube-root-ca.crt
              - downwardAPI:
                  items:
                  - fieldRef:
                      apiVersion: v1
                      fieldPath: metadata.namespace
                    path: namespace
---
###
### Proxy Injector
###

apiVersion: apps/v1
kind: Deployment
metadata:
  annotations:
    linkerd.io/created-by: linkerd/cli dev-undefined
  labels:
    app.kubernetes.io/name: proxy-injector
    app.kubernetes.io/part-of: Linkerd
    app.kubernetes.io/version: install-control-plane-version
    linkerd.io/control-plane-component: proxy-injector
    linkerd.io/control-plane-ns: linkerd
  name: linkerd-proxy-injector
  namespace: linkerd
spec:
  replicas: 2
  revisionHistoryLimit: 10
  selector:
    matchLabels:
      linkerd.io/control-plane-component: proxy-injector
  strategy:
    rollingUpdate:
      maxSurge: 25%
      maxUnavailable: 1
  template:
    metadata:
      annotations:
        checksum/config: 3ac2189b3e87d5a1ef27d6fe1783bb6f8d53c91b470c4ff42e395ba46cd70d4b
        linkerd.io/created-by: linkerd/cli dev-undefined
        linkerd.io/proxy-version: install-proxy-version
        cluster-autoscaler.kubernetes.io/safe-to-evict: "true"
        linkerd.io/trust-root-sha256: 8dc603abd4e755c25c94da05abbf29b9b283a784733651020d72f97ca8ab98e4
        config.linkerd.io/opaque-ports: "8443"
        config.linkerd.io/default-inbound-policy: "all-unauthenticated"
      labels:
        linkerd.io/control-plane-component: proxy-injector
        linkerd.io/control-plane-ns: linkerd
        linkerd.io/workload-ns: linkerd
        linkerd.io/proxy-deployment: linkerd-proxy-injector
    spec:
      nodeSelector:
        kubernetes.io/os: linux
      affinity:
        podAntiAffinity:
          preferredDuringSchedulingIgnoredDuringExecution:
          - podAffinityTerm:
              labelSelector:
                matchExpressions:
                - key: linkerd.io/control-plane-component
                  operator: In
                  values:
                  - proxy-injector
              topologyKey: topology.kubernetes.io/zone
            weight: 100
          requiredDuringSchedulingIgnoredDuringExecution:
          - labelSelector:
              matchExpressions:
              - key: linkerd.io/control-plane-component
                operator: In
                values:
                - proxy-injector
            topologyKey: kubernetes.io/hostname
      automountServiceAccountToken: false
      containers:
      - env:
        - name: _pod_name
          valueFrom:
            fieldRef:
              fieldPath: metadata.name
        - name: _pod_ns
          valueFrom:
            fieldRef:
              fieldPath: metadata.namespace
        - name: _pod_uid
          valueFrom:
            fieldRef:
              fieldPath: metadata.uid
        - name: _pod_nodeName
          valueFrom:
            fieldRef:
              fieldPath: spec.nodeName
        - name: _pod_containerName
          value: &containerName linkerd-proxy
<<<<<<< HEAD
        
        
        
        - name: LINKERD2_PROXY_CORES
          value: "1"
        - name: LINKERD2_PROXY_CORES_MIN
          value: "1"
=======
>>>>>>> 5d0275e3
        - name: LINKERD2_PROXY_SHUTDOWN_ENDPOINT_ENABLED
          value: "false"
        - name: LINKERD2_PROXY_LOG
          value: "warn,linkerd=info,hickory=error,[{headers}]=off,[{request}]=off"
        - name: LINKERD2_PROXY_LOG_FORMAT
          value: "plain"
        - name: LINKERD2_PROXY_DESTINATION_SVC_ADDR
          value: linkerd-dst-headless.linkerd.svc.cluster.local.:8086
        - name: LINKERD2_PROXY_DESTINATION_PROFILE_NETWORKS
          value: "10.0.0.0/8,100.64.0.0/10,172.16.0.0/12,192.168.0.0/16,fd00::/8"
        - name: LINKERD2_PROXY_POLICY_SVC_ADDR
          value: linkerd-policy.linkerd.svc.cluster.local.:8090
        - name: LINKERD2_PROXY_POLICY_WORKLOAD
          value: |
            {"ns":"$(_pod_ns)", "pod":"$(_pod_name)"}
        - name: LINKERD2_PROXY_INBOUND_DEFAULT_POLICY
          value: all-unauthenticated
        - name: LINKERD2_PROXY_POLICY_CLUSTER_NETWORKS
          value: "10.0.0.0/8,100.64.0.0/10,172.16.0.0/12,192.168.0.0/16,fd00::/8"
        - name: LINKERD2_PROXY_CONTROL_STREAM_INITIAL_TIMEOUT
          value: "3s"
        - name: LINKERD2_PROXY_CONTROL_STREAM_IDLE_TIMEOUT
          value: "5m"
        - name: LINKERD2_PROXY_CONTROL_STREAM_LIFETIME
          value: "1h"
        - name: LINKERD2_PROXY_INBOUND_CONNECT_TIMEOUT
          value: "100ms"
        - name: LINKERD2_PROXY_OUTBOUND_CONNECT_TIMEOUT
          value: "1000ms"
        - name: LINKERD2_PROXY_OUTBOUND_DISCOVERY_IDLE_TIMEOUT
          value: "5s"
        - name: LINKERD2_PROXY_INBOUND_DISCOVERY_IDLE_TIMEOUT
          value: "90s"
        - name: LINKERD2_PROXY_CONTROL_LISTEN_ADDR
          value: "0.0.0.0:4190"
        - name: LINKERD2_PROXY_ADMIN_LISTEN_ADDR
          value: "0.0.0.0:4191"
        - name: LINKERD2_PROXY_OUTBOUND_LISTEN_ADDR
          value: "127.0.0.1:4140"
        - name: LINKERD2_PROXY_OUTBOUND_LISTEN_ADDRS
          value: "127.0.0.1:4140"
        - name: LINKERD2_PROXY_INBOUND_LISTEN_ADDR
          value: "0.0.0.0:4143"
        - name: LINKERD2_PROXY_INBOUND_IPS
          valueFrom:
            fieldRef:
              fieldPath: status.podIPs
        - name: LINKERD2_PROXY_INBOUND_PORTS
          value: "8443,9995"
        - name: LINKERD2_PROXY_DESTINATION_PROFILE_SUFFIXES
          value: svc.cluster.local.
        - name: LINKERD2_PROXY_INBOUND_ACCEPT_KEEPALIVE
          value: 10000ms
        - name: LINKERD2_PROXY_OUTBOUND_CONNECT_KEEPALIVE
          value: 10000ms
        - name: LINKERD2_PROXY_INBOUND_ACCEPT_USER_TIMEOUT
          value: 30s
        - name: LINKERD2_PROXY_OUTBOUND_CONNECT_USER_TIMEOUT
          value: 30s
        - name: LINKERD2_PROXY_INBOUND_SERVER_HTTP2_KEEP_ALIVE_INTERVAL
          value: "10s"
        - name: LINKERD2_PROXY_INBOUND_SERVER_HTTP2_KEEP_ALIVE_TIMEOUT
          value: "3s"
        - name: LINKERD2_PROXY_OUTBOUND_SERVER_HTTP2_KEEP_ALIVE_INTERVAL
          value: "10s"
        - name: LINKERD2_PROXY_OUTBOUND_SERVER_HTTP2_KEEP_ALIVE_TIMEOUT
          value: "3s"
        - name: LINKERD2_PROXY_INBOUND_PORTS_DISABLE_PROTOCOL_DETECTION
          value: "25,587,3306,4444,5432,6379,9300,11211"
        - name: LINKERD2_PROXY_DESTINATION_CONTEXT
          value: |
            {"ns":"$(_pod_ns)", "nodeName":"$(_pod_nodeName)", "pod":"$(_pod_name)"}
        - name: _pod_sa
          valueFrom:
            fieldRef:
              fieldPath: spec.serviceAccountName
        - name: _l5d_ns
          value: linkerd
        - name: _l5d_trustdomain
          value: cluster.local
        - name: LINKERD2_PROXY_IDENTITY_DIR
          value: /var/run/linkerd/identity/end-entity
        - name: LINKERD2_PROXY_IDENTITY_TRUST_ANCHORS
          valueFrom:
            configMapKeyRef:
              name: linkerd-identity-trust-roots
              key: ca-bundle.crt
        - name: LINKERD2_PROXY_IDENTITY_TOKEN_FILE
          value: /var/run/secrets/tokens/linkerd-identity-token
        - name: LINKERD2_PROXY_IDENTITY_SVC_ADDR
          value: linkerd-identity-headless.linkerd.svc.cluster.local.:8080
        - name: LINKERD2_PROXY_IDENTITY_LOCAL_NAME
          value: $(_pod_sa).$(_pod_ns).serviceaccount.identity.linkerd.cluster.local
        - name: LINKERD2_PROXY_IDENTITY_SVC_NAME
          value: linkerd-identity.linkerd.serviceaccount.identity.linkerd.cluster.local
        - name: LINKERD2_PROXY_DESTINATION_SVC_NAME
          value: linkerd-destination.linkerd.serviceaccount.identity.linkerd.cluster.local
        - name: LINKERD2_PROXY_POLICY_SVC_NAME
          value: linkerd-destination.linkerd.serviceaccount.identity.linkerd.cluster.local
        image: cr.l5d.io/linkerd/proxy:install-proxy-version
        imagePullPolicy: IfNotPresent
        livenessProbe:
          httpGet:
            path: /live
            port: 4191
          initialDelaySeconds: 10
          timeoutSeconds: 1
        name: *containerName
        ports:
        - containerPort: 4143
          name: linkerd-proxy
        - containerPort: 4191
          name: linkerd-admin
        readinessProbe:
          httpGet:
            path: /ready
            port: 4191
          initialDelaySeconds: 2
          timeoutSeconds: 1
        resources:
          limits:
            memory: "250Mi"
          requests:
            cpu: "400m"
            memory: "300Mi"
        securityContext:
          allowPrivilegeEscalation: false
          capabilities:
            drop:
              - ALL
          readOnlyRootFilesystem: true
          runAsNonRoot: true
          runAsUser: 2102
          seccompProfile:
            type: RuntimeDefault
        terminationMessagePolicy: FallbackToLogsOnError
        lifecycle:
          postStart:
            exec:
              command:
                - /usr/lib/linkerd/linkerd-await
                - --timeout=2m
                - --port=4191
        volumeMounts:
        - mountPath: /var/run/linkerd/identity/end-entity
          name: linkerd-identity-end-entity
        - mountPath: /var/run/secrets/tokens
          name: linkerd-identity-token
      - args:
        - proxy-injector
        - -log-level=info
        - -log-format=plain
        - -linkerd-namespace=linkerd
        - -enable-pprof=false
        image: cr.l5d.io/linkerd/controller:install-control-plane-version
        imagePullPolicy: IfNotPresent
        livenessProbe:
          httpGet:
            path: /ping
            port: 9995
          initialDelaySeconds: 10
        name: proxy-injector
        ports:
        - containerPort: 8443
          name: proxy-injector
        - containerPort: 9995
          name: admin-http
        readinessProbe:
          failureThreshold: 7
          httpGet:
            path: /ready
            port: 9995
        resources:
          limits:
            memory: "250Mi"
          requests:
            cpu: "100m"
            memory: "50Mi"
        securityContext:
          capabilities:
            drop:
            - ALL
          readOnlyRootFilesystem: true
          runAsNonRoot: true
          runAsUser: 2103
          allowPrivilegeEscalation: false
          seccompProfile:
            type: RuntimeDefault
        volumeMounts:
        - mountPath: /var/run/linkerd/config
          name: config
        - mountPath: /var/run/linkerd/identity/trust-roots
          name: trust-roots
        - mountPath: /var/run/linkerd/tls
          name: tls
          readOnly: true
        - mountPath: /var/run/secrets/kubernetes.io/serviceaccount
          name: kube-api-access
          readOnly: true
      initContainers:
      - args:
        - --ipv6=false
        - --incoming-proxy-port
        - "4143"
        - --outgoing-proxy-port
        - "4140"
        - --proxy-uid
        - "2102"
        - --inbound-ports-to-ignore
        - "4190,4191,4567,4568"
        - --outbound-ports-to-ignore
        - "443,6443"
        image: cr.l5d.io/linkerd/proxy-init:v2.4.2
        imagePullPolicy: IfNotPresent
        name: linkerd-init
        resources:
          limits:
            memory: "250Mi"
          requests:
            cpu: "400m"
            memory: "300Mi"
        securityContext:
          allowPrivilegeEscalation: false
          capabilities:
            add:
            - NET_ADMIN
            - NET_RAW
          privileged: false
          runAsNonRoot: true
          runAsUser: 65534
          runAsGroup: 65534
          readOnlyRootFilesystem: true
          seccompProfile:
            type: RuntimeDefault
        terminationMessagePolicy: FallbackToLogsOnError
        volumeMounts:
        - mountPath: /run
          name: linkerd-proxy-init-xtables-lock
      securityContext:
        seccompProfile:
          type: RuntimeDefault
      serviceAccountName: linkerd-proxy-injector
      volumes:
      - configMap:
          name: linkerd-config
        name: config
      - configMap:
          name: linkerd-identity-trust-roots
        name: trust-roots
      - name: tls
        secret:
          secretName: linkerd-proxy-injector-k8s-tls
      - name: kube-api-access
        projected:
          defaultMode: 420
          sources:
          - serviceAccountToken:
              expirationSeconds: 3607
              path: token
          - configMap:
              items:
              - key: ca.crt
                path: ca.crt
              name: kube-root-ca.crt
          - downwardAPI:
              items:
              - fieldRef:
                  apiVersion: v1
                  fieldPath: metadata.namespace
                path: namespace
      - emptyDir: {}
        name: linkerd-proxy-init-xtables-lock
      - name: linkerd-identity-token
        projected:
          sources:
          - serviceAccountToken:
              path: linkerd-identity-token
              expirationSeconds: 86400
              audience: identity.l5d.io
      - emptyDir:
          medium: Memory
        name: linkerd-identity-end-entity
---
kind: Service
apiVersion: v1
metadata:
  name: linkerd-proxy-injector
  namespace: linkerd
  labels:
    linkerd.io/control-plane-component: proxy-injector
    linkerd.io/control-plane-ns: linkerd
  annotations:
    linkerd.io/created-by: linkerd/cli dev-undefined
    config.linkerd.io/opaque-ports: "443"
spec:
  type: ClusterIP
  selector:
    linkerd.io/control-plane-component: proxy-injector
  ports:
  - name: proxy-injector
    port: 443
    targetPort: proxy-injector
---
kind: PodDisruptionBudget
apiVersion: policy/v1
metadata:
  name: linkerd-proxy-injector
  namespace: linkerd
  labels:
    linkerd.io/control-plane-component: proxy-injector
    linkerd.io/control-plane-ns: linkerd
  annotations:
    linkerd.io/created-by: linkerd/cli dev-undefined
spec:
  maxUnavailable: 1
  selector:
    matchLabels:
      linkerd.io/control-plane-component: proxy-injector
---
apiVersion: v1
data:
  linkerd-config-overrides: Y29udHJvbGxlclJlcGxpY2FzOiAyCmRlYnVnQ29udGFpbmVyOgogIGltYWdlOgogICAgdmVyc2lvbjogaW5zdGFsbC1kZWJ1Zy12ZXJzaW9uCmRlcGxveW1lbnRTdHJhdGVneToKICByb2xsaW5nVXBkYXRlOgogICAgbWF4VW5hdmFpbGFibGU6IDEKZGVzdGluYXRpb25SZXNvdXJjZXM6CiAgY3B1OgogICAgbGltaXQ6ICIiCiAgICByZXF1ZXN0OiAxMDBtCiAgZXBoZW1lcmFsLXN0b3JhZ2U6CiAgICBsaW1pdDogIiIKICAgIHJlcXVlc3Q6ICIiCiAgbWVtb3J5OgogICAgbGltaXQ6IDI1ME1pCiAgICByZXF1ZXN0OiA1ME1pCmVuYWJsZVBvZEFudGlBZmZpbml0eTogdHJ1ZQplbmFibGVQb2REaXNydXB0aW9uQnVkZ2V0OiB0cnVlCmhlYXJ0YmVhdFJlc291cmNlczoKICBjcHU6CiAgICBsaW1pdDogIiIKICAgIHJlcXVlc3Q6IDEwMG0KICBlcGhlbWVyYWwtc3RvcmFnZToKICAgIGxpbWl0OiAiIgogICAgcmVxdWVzdDogIiIKICBtZW1vcnk6CiAgICBsaW1pdDogMjUwTWkKICAgIHJlcXVlc3Q6IDUwTWkKaGVhcnRiZWF0U2NoZWR1bGU6IDEgMiAzIDQgNQpoaWdoQXZhaWxhYmlsaXR5OiB0cnVlCmlkZW50aXR5OgogIGlzc3VlcjoKICAgIHRsczoKICAgICAgY3J0UEVNOiB8CiAgICAgICAgLS0tLS1CRUdJTiBDRVJUSUZJQ0FURS0tLS0tCiAgICAgICAgTUlJQndEQ0NBV2VnQXdJQkFnSVJBSlJJZ1o4UnRPOEV3ZzFYZXBmOFQ0NHdDZ1lJS29aSXpqMEVBd0l3S1RFbgogICAgICAgIE1DVUdBMVVFQXhNZWFXUmxiblJwZEhrdWJHbHVhMlZ5WkM1amJIVnpkR1Z5TG14dlkyRnNNQjRYRFRJd01EZ3kKICAgICAgICBPREEzTVRNME4xb1hEVE13TURneU5qQTNNVE0wTjFvd0tURW5NQ1VHQTFVRUF4TWVhV1JsYm5ScGRIa3ViR2x1CiAgICAgICAgYTJWeVpDNWpiSFZ6ZEdWeUxteHZZMkZzTUZrd0V3WUhLb1pJemowQ0FRWUlLb1pJemowREFRY0RRZ0FFMS9GcAogICAgICAgIGZjUm5EY2VkTDZBalVhWFlQdjRESU1CYUp1Zk9JNU5XdHkrWFNYN0pqWGdadE03MmRRdlJhWWFudXhEMzZEdDEKICAgICAgICAyL0p4eWlTZ3hLV1Jkb2F5K2FOd01HNHdEZ1lEVlIwUEFRSC9CQVFEQWdFR01CSUdBMVVkRXdFQi93UUlNQVlCCiAgICAgICAgQWY4Q0FRQXdIUVlEVlIwT0JCWUVGSTFXbnJxTVlLYUhIT28renB5aWlEcTJwTzBLTUNrR0ExVWRFUVFpTUNDQwogICAgICAgIEhtbGtaVzUwYVhSNUxteHBibXRsY21RdVkyeDFjM1JsY2k1c2IyTmhiREFLQmdncWhrak9QUVFEQWdOSEFEQkUKICAgICAgICBBaUF0dW9JNVh1Q3RyR1ZSelNtUlRsMnJhMjhhVjlNeVRVN2Q1cW5UQUZIS1NnSWdSS0N2bHVPU2dBNU8yMXA1CiAgICAgICAgNTF0ZHJta0hFWlJyMHFsTFNKZEhZZ0VmTXprPQogICAgICAgIC0tLS0tRU5EIENFUlRJRklDQVRFLS0tLS0KICAgICAga2V5UEVNOiB8CiAgICAgICAgLS0tLS1CRUdJTiBFQyBQUklWQVRFIEtFWS0tLS0tCiAgICAgICAgTUhjQ0FRRUVJQUFlOG5mYnpadTljL09CMis4eEpNMEZ6N05Vd1RRYXp1bGtGTnM0VEk1K29Bb0dDQ3FHU000OQogICAgICAgIEF3RUhvVVFEUWdBRTEvRnBmY1JuRGNlZEw2QWpVYVhZUHY0RElNQmFKdWZPSTVOV3R5K1hTWDdKalhnWnRNNzIKICAgICAgICBkUXZSYVlhbnV4RDM2RHQxMi9KeHlpU2d4S1dSZG9heStRPT0KICAgICAgICAtLS0tLUVORCBFQyBQUklWQVRFIEtFWS0tLS0tCmlkZW50aXR5UmVzb3VyY2VzOgogIGNwdToKICAgIGxpbWl0OiAiIgogICAgcmVxdWVzdDogMTAwbQogIGVwaGVtZXJhbC1zdG9yYWdlOgogICAgbGltaXQ6ICIiCiAgICByZXF1ZXN0OiAiIgogIG1lbW9yeToKICAgIGxpbWl0OiAyNTBNaQogICAgcmVxdWVzdDogMTBNaQppZGVudGl0eVRydXN0QW5jaG9yc1BFTTogfAogIC0tLS0tQkVHSU4gQ0VSVElGSUNBVEUtLS0tLQogIE1JSUJ3VENDQVdhZ0F3SUJBZ0lRZURacDVsRGFJeWdRNVVmTUtackZBVEFLQmdncWhrak9QUVFEQWpBcE1TY3cKICBKUVlEVlFRREV4NXBaR1Z1ZEdsMGVTNXNhVzVyWlhKa0xtTnNkWE4wWlhJdWJHOWpZV3d3SGhjTk1qQXdPREk0CiAgTURjeE1qUTNXaGNOTXpBd09ESTJNRGN4TWpRM1dqQXBNU2N3SlFZRFZRUURFeDVwWkdWdWRHbDBlUzVzYVc1cgogIFpYSmtMbU5zZFhOMFpYSXViRzlqWVd3d1dUQVRCZ2NxaGtqT1BRSUJCZ2dxaGtqT1BRTUJCd05DQUFScWM3MFoKICBsMXZndzc5cmpCNXVTSVRJQ1VBNkd5ZnZTRmZjdUlpczdCL1hGU2trd0FIVTVTL3MxQUFQK1IwVFg3SEJXVUM0CiAgdWFHNFdXc2l3SktObjdtZ28zQXdiakFPQmdOVkhROEJBZjhFQkFNQ0FRWXdFZ1lEVlIwVEFRSC9CQWd3QmdFQgogIC93SUJBVEFkQmdOVkhRNEVGZ1FVNVl0alZWUGZkN0k3TkxIc24yQzI2RUJ5R1Ywd0tRWURWUjBSQkNJd0lJSWUKICBhV1JsYm5ScGRIa3ViR2x1YTJWeVpDNWpiSFZ6ZEdWeUxteHZZMkZzTUFvR0NDcUdTTTQ5QkFNQ0Ewa0FNRVlDCiAgSVFDTjdsQkZMRER2ang2VjArWGtqcEtFUlJzSllmNWFkTXZubG9GbDQ4aWxKZ0loQU50eGhuZGNyK1FKUHVDOAogIHZnVUMwZDIvOUZNdWVJVk1iKzQ2V1RDT2pzcXIKICAtLS0tLUVORCBDRVJUSUZJQ0FURS0tLS0tCmltYWdlUHVsbFNlY3JldHM6IG51bGwKbGlua2VyZFZlcnNpb246IGluc3RhbGwtY29udHJvbC1wbGFuZS12ZXJzaW9uCnBvbGljeVZhbGlkYXRvcjoKICBjYUJ1bmRsZTogcG9saWN5IHZhbGlkYXRvciBDQSBidW5kbGUKICBleHRlcm5hbFNlY3JldDogdHJ1ZQpwcm9maWxlVmFsaWRhdG9yOgogIGNhQnVuZGxlOiBwcm9maWxlIHZhbGlkYXRvciBDQSBidW5kbGUKICBleHRlcm5hbFNlY3JldDogdHJ1ZQpwcm94eToKICBpbWFnZToKICAgIHZlcnNpb246IGluc3RhbGwtcHJveHktdmVyc2lvbgogIHJlc291cmNlczoKICAgIGNwdToKICAgICAgcmVxdWVzdDogNDAwbQogICAgbWVtb3J5OgogICAgICBsaW1pdDogMjUwTWkKICAgICAgcmVxdWVzdDogMzAwTWkKcHJveHlJbmplY3RvcjoKICBjYUJ1bmRsZTogcHJveHkgaW5qZWN0b3IgQ0EgYnVuZGxlCiAgZXh0ZXJuYWxTZWNyZXQ6IHRydWUKcHJveHlJbmplY3RvclJlc291cmNlczoKICBjcHU6CiAgICBsaW1pdDogIiIKICAgIHJlcXVlc3Q6IDEwMG0KICBlcGhlbWVyYWwtc3RvcmFnZToKICAgIGxpbWl0OiAiIgogICAgcmVxdWVzdDogIiIKICBtZW1vcnk6CiAgICBsaW1pdDogMjUwTWkKICAgIHJlcXVlc3Q6IDUwTWkKd2ViaG9va0ZhaWx1cmVQb2xpY3k6IEZhaWwK
kind: Secret
metadata:
  creationTimestamp: null
  labels:
    linkerd.io/control-plane-ns: linkerd
  name: linkerd-config-overrides
  namespace: linkerd<|MERGE_RESOLUTION|>--- conflicted
+++ resolved
@@ -1091,7 +1091,6 @@
               fieldPath: spec.nodeName
         - name: _pod_containerName
           value: &containerName linkerd-proxy
-<<<<<<< HEAD
         
         
         
@@ -1099,8 +1098,6 @@
           value: "1"
         - name: LINKERD2_PROXY_CORES_MIN
           value: "1"
-=======
->>>>>>> 5d0275e3
         - name: LINKERD2_PROXY_INBOUND_PORTS_REQUIRE_TLS
           value: "8080"
         - name: LINKERD2_PROXY_SHUTDOWN_ENDPOINT_ENABLED
@@ -1523,7 +1520,6 @@
               fieldPath: spec.nodeName
         - name: _pod_containerName
           value: &containerName linkerd-proxy
-<<<<<<< HEAD
         
         
         
@@ -1531,8 +1527,6 @@
           value: "1"
         - name: LINKERD2_PROXY_CORES_MIN
           value: "1"
-=======
->>>>>>> 5d0275e3
         - name: LINKERD2_PROXY_SHUTDOWN_ENDPOINT_ENABLED
           value: "false"
         - name: LINKERD2_PROXY_LOG
@@ -2088,7 +2082,6 @@
               fieldPath: spec.nodeName
         - name: _pod_containerName
           value: &containerName linkerd-proxy
-<<<<<<< HEAD
         
         
         
@@ -2096,8 +2089,6 @@
           value: "1"
         - name: LINKERD2_PROXY_CORES_MIN
           value: "1"
-=======
->>>>>>> 5d0275e3
         - name: LINKERD2_PROXY_SHUTDOWN_ENDPOINT_ENABLED
           value: "false"
         - name: LINKERD2_PROXY_LOG
