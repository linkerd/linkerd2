--- conflicted
+++ resolved
@@ -1798,8 +1798,6 @@
             path: /ready
             port: 9995
         securityContext:
-<<<<<<< HEAD
-=======
           runAsUser: 65534
         volumeMounts:
         - mountPath: /data
@@ -2005,7 +2003,6 @@
             path: /ready
             port: 9995
         securityContext:
->>>>>>> 6174b194
           runAsUser: 2103
         volumeMounts:
         - mountPath: /var/run/linkerd/config
