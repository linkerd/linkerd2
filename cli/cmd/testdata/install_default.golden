--- conflicted
+++ resolved
@@ -2640,8 +2640,6 @@
     targetPort: 8088
   - name: apiserver
     port: 443
-<<<<<<< HEAD
-=======
     targetPort: proxy-injector
 ---
 ###
@@ -2880,7 +2878,6 @@
     targetPort: 8088
   - name: apiserver
     port: 443
->>>>>>> 1cbc26a2
     targetPort: apiserver
 ---
 kind: Deployment
