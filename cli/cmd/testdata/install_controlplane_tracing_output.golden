---
###
### Linkerd Namespace
###
---
kind: Namespace
apiVersion: v1
metadata:
  name: linkerd
  annotations:
    linkerd.io/inject: disabled
  labels:
    linkerd.io/is-control-plane: "true"
    config.linkerd.io/admission-webhooks: disabled
    linkerd.io/control-plane-ns: linkerd
---
###
### Identity Controller Service RBAC
###
---
kind: ClusterRole
apiVersion: rbac.authorization.k8s.io/v1
metadata:
  name: linkerd-linkerd-identity
  labels:
    linkerd.io/control-plane-component: identity
    linkerd.io/control-plane-ns: linkerd
rules:
- apiGroups: ["authentication.k8s.io"]
  resources: ["tokenreviews"]
  verbs: ["create"]
- apiGroups: ["apps"]
  resources: ["deployments"]
  verbs: ["get"]
- apiGroups: [""]
  resources: ["events"]
  verbs: ["create", "patch"]
---
kind: ClusterRoleBinding
apiVersion: rbac.authorization.k8s.io/v1
metadata:
  name: linkerd-linkerd-identity
  labels:
    linkerd.io/control-plane-component: identity
    linkerd.io/control-plane-ns: linkerd
roleRef:
  apiGroup: rbac.authorization.k8s.io
  kind: ClusterRole
  name: linkerd-linkerd-identity
subjects:
- kind: ServiceAccount
  name: linkerd-identity
  namespace: linkerd
---
kind: ServiceAccount
apiVersion: v1
metadata:
  name: linkerd-identity
  namespace: linkerd
  labels:
    linkerd.io/control-plane-component: identity
    linkerd.io/control-plane-ns: linkerd
---
###
### Controller RBAC
###
---
kind: ClusterRole
apiVersion: rbac.authorization.k8s.io/v1
metadata:
  name: linkerd-linkerd-controller
  labels:
    linkerd.io/control-plane-component: controller
    linkerd.io/control-plane-ns: linkerd
rules:
- apiGroups: ["extensions", "apps"]
  resources: ["daemonsets", "deployments", "replicasets", "statefulsets"]
  verbs: ["list", "get", "watch"]
- apiGroups: ["extensions", "batch"]
  resources: ["cronjobs", "jobs"]
  verbs: ["list" , "get", "watch"]
- apiGroups: [""]
  resources: ["pods", "endpoints", "services", "replicationcontrollers", "namespaces"]
  verbs: ["list", "get", "watch"]
- apiGroups: ["linkerd.io"]
  resources: ["serviceprofiles"]
  verbs: ["list", "get", "watch"]
- apiGroups: ["split.smi-spec.io"]
  resources: ["trafficsplits"]
  verbs: ["list", "get", "watch"]
---
kind: ClusterRoleBinding
apiVersion: rbac.authorization.k8s.io/v1
metadata:
  name: linkerd-linkerd-controller
  labels:
    linkerd.io/control-plane-component: controller
    linkerd.io/control-plane-ns: linkerd
roleRef:
  apiGroup: rbac.authorization.k8s.io
  kind: ClusterRole
  name: linkerd-linkerd-controller
subjects:
- kind: ServiceAccount
  name: linkerd-controller
  namespace: linkerd
---
kind: ServiceAccount
apiVersion: v1
metadata:
  name: linkerd-controller
  namespace: linkerd
  labels:
    linkerd.io/control-plane-component: controller
    linkerd.io/control-plane-ns: linkerd
---
###
### Destination Controller Service
###
---
kind: ClusterRole
apiVersion: rbac.authorization.k8s.io/v1
metadata:
  name: linkerd-linkerd-destination
  labels:
    linkerd.io/control-plane-component: destination
    linkerd.io/control-plane-ns: linkerd
rules:
- apiGroups: ["apps"]
  resources: ["replicasets"]
  verbs: ["list", "get", "watch"]
- apiGroups: ["batch"]
  resources: ["jobs"]
  verbs: ["list", "get", "watch"]
- apiGroups: [""]
  resources: ["pods", "endpoints", "services", "nodes"]
  verbs: ["list", "get", "watch"]
- apiGroups: ["linkerd.io"]
  resources: ["serviceprofiles"]
  verbs: ["list", "get", "watch"]
- apiGroups: ["split.smi-spec.io"]
  resources: ["trafficsplits"]
  verbs: ["list", "get", "watch"]
---
kind: ClusterRoleBinding
apiVersion: rbac.authorization.k8s.io/v1
metadata:
  name: linkerd-linkerd-destination
  labels:
    linkerd.io/control-plane-component: destination
    linkerd.io/control-plane-ns: linkerd
roleRef:
  apiGroup: rbac.authorization.k8s.io
  kind: ClusterRole
  name: linkerd-linkerd-destination
subjects:
- kind: ServiceAccount
  name: linkerd-destination
  namespace: linkerd
---
kind: ServiceAccount
apiVersion: v1
metadata:
  name: linkerd-destination
  namespace: linkerd
  labels:
    linkerd.io/control-plane-component: destination
    linkerd.io/control-plane-ns: linkerd
---
###
### Heartbeat RBAC
###
---
apiVersion: rbac.authorization.k8s.io/v1
kind: Role
metadata:
  name: linkerd-heartbeat
  namespace: linkerd
  labels:
    linkerd.io/control-plane-ns: linkerd
rules:
- apiGroups: [""]
  resources: ["configmaps"]
  verbs: ["get"]
  resourceNames: ["linkerd-config"]
---
apiVersion: rbac.authorization.k8s.io/v1
kind: RoleBinding
metadata:
  name: linkerd-heartbeat
  namespace: linkerd
  labels:
    linkerd.io/control-plane-ns: linkerd
roleRef:
  kind: Role
  name: linkerd-heartbeat
  apiGroup: rbac.authorization.k8s.io
subjects:
- kind: ServiceAccount
  name: linkerd-heartbeat
  namespace: linkerd
---
kind: ServiceAccount
apiVersion: v1
metadata:
  name: linkerd-heartbeat
  namespace: linkerd
  labels:
    linkerd.io/control-plane-component: heartbeat
    linkerd.io/control-plane-ns: linkerd
---
###
### Web RBAC
###
---
apiVersion: rbac.authorization.k8s.io/v1
kind: Role
metadata:
  name: linkerd-web
  namespace: linkerd
  labels:
    linkerd.io/control-plane-component: web
    linkerd.io/control-plane-ns: linkerd
rules:
- apiGroups: [""]
  resources: ["configmaps"]
  verbs: ["get"]
  resourceNames: ["linkerd-config"]
- apiGroups: [""]
  resources: ["namespaces", "configmaps"]
  verbs: ["get"]
- apiGroups: [""]
  resources: ["serviceaccounts", "pods"]
  verbs: ["list"]
- apiGroups: ["apps"]
  resources: ["replicasets"]
  verbs: ["list"]
---
apiVersion: rbac.authorization.k8s.io/v1
kind: RoleBinding
metadata:
  name: linkerd-web
  namespace: linkerd
  labels:
    linkerd.io/control-plane-component: web
    linkerd.io/control-plane-ns: linkerd
roleRef:
  kind: Role
  name: linkerd-web
  apiGroup: rbac.authorization.k8s.io
subjects:
- kind: ServiceAccount
  name: linkerd-web
  namespace: linkerd
---
apiVersion: rbac.authorization.k8s.io/v1
kind: ClusterRole
metadata:
  name: linkerd-linkerd-web-check
  labels:
    linkerd.io/control-plane-component: web
    linkerd.io/control-plane-ns: linkerd
rules:
- apiGroups: ["rbac.authorization.k8s.io"]
  resources: ["clusterroles", "clusterrolebindings"]
  verbs: ["list"]
- apiGroups: ["apiextensions.k8s.io"]
  resources: ["customresourcedefinitions"]
  verbs: ["list"]
- apiGroups: ["admissionregistration.k8s.io"]
  resources: ["mutatingwebhookconfigurations", "validatingwebhookconfigurations"]
  verbs: ["list"]
- apiGroups: ["policy"]
  resources: ["podsecuritypolicies"]
  verbs: ["list"]
- apiGroups: ["linkerd.io"]
  resources: ["serviceprofiles"]
  verbs: ["list"]
- apiGroups: ["apiregistration.k8s.io"]
  resources: ["apiservices"]
  verbs: ["get"]
---
apiVersion: rbac.authorization.k8s.io/v1
kind: ClusterRoleBinding
metadata:
  name: linkerd-linkerd-web-check
  labels:
    linkerd.io/control-plane-component: web
    linkerd.io/control-plane-ns: linkerd
roleRef:
  kind: ClusterRole
  name: linkerd-linkerd-web-check
  apiGroup: rbac.authorization.k8s.io
subjects:
- kind: ServiceAccount
  name: linkerd-web
  namespace: linkerd
---
kind: ClusterRoleBinding
apiVersion: rbac.authorization.k8s.io/v1
metadata:
  name: linkerd-linkerd-web-admin
  labels:
    linkerd.io/control-plane-component: web
    linkerd.io/control-plane-ns: linkerd
roleRef:
  apiGroup: rbac.authorization.k8s.io
  kind: ClusterRole
  name: linkerd-linkerd-tap-admin
subjects:
- kind: ServiceAccount
  name: linkerd-web
  namespace: linkerd
---
kind: ServiceAccount
apiVersion: v1
metadata:
  name: linkerd-web
  namespace: linkerd
  labels:
    linkerd.io/control-plane-component: web
    linkerd.io/control-plane-ns: linkerd
---
###
### Service Profile CRD
###
---
apiVersion: apiextensions.k8s.io/v1beta1
kind: CustomResourceDefinition
metadata:
  name: serviceprofiles.linkerd.io
  annotations:
    linkerd.io/created-by: linkerd/cli dev-undefined
  labels:
    linkerd.io/control-plane-ns: linkerd
spec:
  group: linkerd.io
  versions:
  - name: v1alpha1
    served: true
    storage: false
  - name: v1alpha2
    served: true
    storage: true
  scope: Namespaced
  names:
    plural: serviceprofiles
    singular: serviceprofile
    kind: ServiceProfile
    shortNames:
    - sp
---
###
### TrafficSplit CRD
### Copied from https://github.com/deislabs/smi-sdk-go/blob/cea7e1e9372304bbb6c74a3f6ca788d9eaa9cc58/crds/split.yaml
###
---
apiVersion: apiextensions.k8s.io/v1beta1
kind: CustomResourceDefinition
metadata:
  name: trafficsplits.split.smi-spec.io
  annotations:
    linkerd.io/created-by: linkerd/cli dev-undefined
  labels:
    linkerd.io/control-plane-ns: linkerd
spec:
  group: split.smi-spec.io
  version: v1alpha1
  scope: Namespaced
  names:
    kind: TrafficSplit
    shortNames:
      - ts
    plural: trafficsplits
    singular: trafficsplit
  additionalPrinterColumns:
  - name: Service
    type: string
    description: The apex service of this split.
    JSONPath: .spec.service
---
###
### Proxy Injector RBAC
###
---
kind: ClusterRole
apiVersion: rbac.authorization.k8s.io/v1
metadata:
  name: linkerd-linkerd-proxy-injector
  labels:
    linkerd.io/control-plane-component: proxy-injector
    linkerd.io/control-plane-ns: linkerd
rules:
- apiGroups: [""]
  resources: ["events"]
  verbs: ["create", "patch"]
- apiGroups: [""]
  resources: ["namespaces", "replicationcontrollers"]
  verbs: ["list", "get", "watch"]
- apiGroups: [""]
  resources: ["pods"]
  verbs: ["list", "watch"]
- apiGroups: ["extensions", "apps"]
  resources: ["deployments", "replicasets", "daemonsets", "statefulsets"]
  verbs: ["list", "get", "watch"]
- apiGroups: ["extensions", "batch"]
  resources: ["cronjobs", "jobs"]
  verbs: ["list", "get", "watch"]
---
kind: ClusterRoleBinding
apiVersion: rbac.authorization.k8s.io/v1
metadata:
  name: linkerd-linkerd-proxy-injector
  labels:
    linkerd.io/control-plane-component: proxy-injector
    linkerd.io/control-plane-ns: linkerd
subjects:
- kind: ServiceAccount
  name: linkerd-proxy-injector
  namespace: linkerd
  apiGroup: ""
roleRef:
  kind: ClusterRole
  name: linkerd-linkerd-proxy-injector
  apiGroup: rbac.authorization.k8s.io
---
kind: ServiceAccount
apiVersion: v1
metadata:
  name: linkerd-proxy-injector
  namespace: linkerd
  labels:
    linkerd.io/control-plane-component: proxy-injector
    linkerd.io/control-plane-ns: linkerd
---
kind: Secret
apiVersion: v1
metadata:
  name: linkerd-proxy-injector-k8s-tls
  namespace: linkerd
  labels:
    linkerd.io/control-plane-component: proxy-injector
    linkerd.io/control-plane-ns: linkerd
  annotations:
    linkerd.io/created-by: linkerd/cli dev-undefined
type: kubernetes.io/tls
data:
  tls.crt: cHJveHkgaW5qZWN0b3IgY3J0
  tls.key: cHJveHkgaW5qZWN0b3Iga2V5
---
apiVersion: admissionregistration.k8s.io/v1beta1
kind: MutatingWebhookConfiguration
metadata:
  name: linkerd-proxy-injector-webhook-config
  labels:
    linkerd.io/control-plane-component: proxy-injector
    linkerd.io/control-plane-ns: linkerd
webhooks:
- name: linkerd-proxy-injector.linkerd.io
  namespaceSelector:
    matchExpressions:
    - key: config.linkerd.io/admission-webhooks
      operator: NotIn
      values:
      - disabled
  clientConfig:
    service:
      name: linkerd-proxy-injector
      namespace: linkerd
      path: "/"
    caBundle: cHJveHkgaW5qZWN0b3IgQ0EgYnVuZGxl
  failurePolicy: Ignore
  rules:
  - operations: [ "CREATE" ]
    apiGroups: [""]
    apiVersions: ["v1"]
    resources: ["pods"]
  sideEffects: None
---
###
### Service Profile Validator RBAC
###
---
kind: ClusterRole
apiVersion: rbac.authorization.k8s.io/v1
metadata:
  name: linkerd-linkerd-sp-validator
  labels:
    linkerd.io/control-plane-component: sp-validator
    linkerd.io/control-plane-ns: linkerd
rules:
- apiGroups: [""]
  resources: ["pods"]
  verbs: ["list"]
---
kind: ClusterRoleBinding
apiVersion: rbac.authorization.k8s.io/v1
metadata:
  name: linkerd-linkerd-sp-validator
  labels:
    linkerd.io/control-plane-component: sp-validator
    linkerd.io/control-plane-ns: linkerd
subjects:
- kind: ServiceAccount
  name: linkerd-sp-validator
  namespace: linkerd
  apiGroup: ""
roleRef:
  kind: ClusterRole
  name: linkerd-linkerd-sp-validator
  apiGroup: rbac.authorization.k8s.io
---
kind: ServiceAccount
apiVersion: v1
metadata:
  name: linkerd-sp-validator
  namespace: linkerd
  labels:
    linkerd.io/control-plane-component: sp-validator
    linkerd.io/control-plane-ns: linkerd
---
kind: Secret
apiVersion: v1
metadata:
  name: linkerd-sp-validator-k8s-tls
  namespace: linkerd
  labels:
    linkerd.io/control-plane-component: sp-validator
    linkerd.io/control-plane-ns: linkerd
  annotations:
    linkerd.io/created-by: linkerd/cli dev-undefined
type: kubernetes.io/tls
data:
  tls.crt: cHJvZmlsZSB2YWxpZGF0b3IgY3J0
  tls.key: cHJvZmlsZSB2YWxpZGF0b3Iga2V5
---
apiVersion: admissionregistration.k8s.io/v1beta1
kind: ValidatingWebhookConfiguration
metadata:
  name: linkerd-sp-validator-webhook-config
  labels:
    linkerd.io/control-plane-component: sp-validator
    linkerd.io/control-plane-ns: linkerd
webhooks:
- name: linkerd-sp-validator.linkerd.io
  namespaceSelector:
    matchExpressions:
    - key: config.linkerd.io/admission-webhooks
      operator: NotIn
      values:
      - disabled
  clientConfig:
    service:
      name: linkerd-sp-validator
      namespace: linkerd
      path: "/"
    caBundle: cHJvZmlsZSB2YWxpZGF0b3IgQ0EgYnVuZGxl
  failurePolicy: Ignore
  rules:
  - operations: [ "CREATE" , "UPDATE" ]
    apiGroups: ["linkerd.io"]
    apiVersions: ["v1alpha1", "v1alpha2"]
    resources: ["serviceprofiles"]
  sideEffects: None
---
###
### Tap RBAC
###
---
kind: ClusterRole
apiVersion: rbac.authorization.k8s.io/v1
metadata:
  name: linkerd-linkerd-tap
  labels:
    linkerd.io/control-plane-component: tap
    linkerd.io/control-plane-ns: linkerd
rules:
- apiGroups: [""]
  resources: ["pods", "services", "replicationcontrollers", "namespaces", "nodes"]
  verbs: ["list", "get", "watch"]
- apiGroups: ["extensions", "apps"]
  resources: ["daemonsets", "deployments", "replicasets", "statefulsets"]
  verbs: ["list", "get", "watch"]
- apiGroups: ["extensions", "batch"]
  resources: ["cronjobs", "jobs"]
  verbs: ["list" , "get", "watch"]
---
kind: ClusterRole
apiVersion: rbac.authorization.k8s.io/v1
metadata:
  name: linkerd-linkerd-tap-admin
  labels:
    linkerd.io/control-plane-component: tap
    linkerd.io/control-plane-ns: linkerd
rules:
- apiGroups: ["tap.linkerd.io"]
  resources: ["*"]
  verbs: ["watch"]
---
kind: ClusterRoleBinding
apiVersion: rbac.authorization.k8s.io/v1
metadata:
  name: linkerd-linkerd-tap
  labels:
    linkerd.io/control-plane-component: tap
    linkerd.io/control-plane-ns: linkerd
roleRef:
  apiGroup: rbac.authorization.k8s.io
  kind: ClusterRole
  name: linkerd-linkerd-tap
subjects:
- kind: ServiceAccount
  name: linkerd-tap
  namespace: linkerd
---
apiVersion: rbac.authorization.k8s.io/v1
kind: ClusterRoleBinding
metadata:
  name: linkerd-linkerd-tap-auth-delegator
  labels:
    linkerd.io/control-plane-component: tap
    linkerd.io/control-plane-ns: linkerd
roleRef:
  apiGroup: rbac.authorization.k8s.io
  kind: ClusterRole
  name: system:auth-delegator
subjects:
- kind: ServiceAccount
  name: linkerd-tap
  namespace: linkerd
---
kind: ServiceAccount
apiVersion: v1
metadata:
  name: linkerd-tap
  namespace: linkerd
  labels:
    linkerd.io/control-plane-component: tap
    linkerd.io/control-plane-ns: linkerd
---
apiVersion: rbac.authorization.k8s.io/v1
kind: RoleBinding
metadata:
  name: linkerd-linkerd-tap-auth-reader
  namespace: kube-system
  labels:
    linkerd.io/control-plane-component: tap
    linkerd.io/control-plane-ns: linkerd
roleRef:
  apiGroup: rbac.authorization.k8s.io
  kind: Role
  name: extension-apiserver-authentication-reader
subjects:
- kind: ServiceAccount
  name: linkerd-tap
  namespace: linkerd
---
kind: Secret
apiVersion: v1
metadata:
  name: linkerd-tap-k8s-tls
  namespace: linkerd
  labels:
    linkerd.io/control-plane-component: tap
    linkerd.io/control-plane-ns: linkerd
  annotations:
    linkerd.io/created-by: linkerd/cli dev-undefined
type: kubernetes.io/tls
data:
  tls.crt: dGFwIGNydA==
  tls.key: dGFwIGtleQ==
---
apiVersion: apiregistration.k8s.io/v1
kind: APIService
metadata:
  name: v1alpha1.tap.linkerd.io
  labels:
    linkerd.io/control-plane-component: tap
    linkerd.io/control-plane-ns: linkerd
spec:
  group: tap.linkerd.io
  version: v1alpha1
  groupPriorityMinimum: 1000
  versionPriority: 100
  service:
    name: linkerd-tap
    namespace: linkerd
  caBundle: dGFwIENBIGJ1bmRsZQ==
---
###
### Control Plane PSP
###
---
apiVersion: policy/v1beta1
kind: PodSecurityPolicy
metadata:
  name: linkerd-linkerd-control-plane
  labels:
    linkerd.io/control-plane-ns: linkerd
spec:
  allowPrivilegeEscalation: false
  readOnlyRootFilesystem: true
  allowedCapabilities:
  - NET_ADMIN
  - NET_RAW
  requiredDropCapabilities:
  - ALL
  hostNetwork: false
  hostIPC: false
  hostPID: false
  seLinux:
    rule: RunAsAny
  runAsUser:
    rule: RunAsAny
  supplementalGroups:
    rule: MustRunAs
    ranges:
    - min: 1
      max: 65535
  fsGroup:
    rule: MustRunAs
    ranges:
    - min: 1
      max: 65535
  volumes:
  - configMap
  - emptyDir
  - secret
  - projected
  - downwardAPI
  - persistentVolumeClaim
---
apiVersion: rbac.authorization.k8s.io/v1
kind: Role
metadata:
  name: linkerd-psp
  namespace: linkerd
  labels:
    linkerd.io/control-plane-ns: linkerd
rules:
- apiGroups: ['policy', 'extensions']
  resources: ['podsecuritypolicies']
  verbs: ['use']
  resourceNames:
  - linkerd-linkerd-control-plane
---
apiVersion: rbac.authorization.k8s.io/v1
kind: RoleBinding
metadata:
  name: linkerd-psp
  namespace: linkerd
  labels:
    linkerd.io/control-plane-ns: linkerd
roleRef:
  kind: Role
  name: linkerd-psp
  apiGroup: rbac.authorization.k8s.io
subjects:
- kind: ServiceAccount
  name: linkerd-controller
  namespace: linkerd
- kind: ServiceAccount
  name: linkerd-destination
  namespace: linkerd
- kind: ServiceAccount
  name: linkerd-grafana
  namespace: linkerd
- kind: ServiceAccount
  name: linkerd-heartbeat
  namespace: linkerd
- kind: ServiceAccount
  name: linkerd-identity
  namespace: linkerd
- kind: ServiceAccount
  name: linkerd-prometheus
  namespace: linkerd
- kind: ServiceAccount
  name: linkerd-proxy-injector
  namespace: linkerd
- kind: ServiceAccount
  name: linkerd-sp-validator
  namespace: linkerd
- kind: ServiceAccount
  name: linkerd-tap
  namespace: linkerd
- kind: ServiceAccount
  name: linkerd-web
  namespace: linkerd
---
kind: ConfigMap
apiVersion: v1
metadata:
  name: linkerd-config
  namespace: linkerd
  labels:
    linkerd.io/control-plane-component: controller
    linkerd.io/control-plane-ns: linkerd
  annotations:
    linkerd.io/created-by: linkerd/cli dev-undefined
data:
  values: |
    controllerImage: cr.l5d.io/linkerd/controller
    controllerReplicas: 1
    controllerUID: 2103
    dashboard:
      replicas: 1
    debugContainer:
      image:
        name: cr.l5d.io/linkerd/debug
        pullPolicy: IfNotPresent
        version: install-debug-version
    destinationProxyResources: null
    destinationResources: null
    disableHeartBeat: false
    enableH2Upgrade: true
    enablePodAntiAffinity: false
    global:
      cliVersion: linkerd/cli dev-undefined
      clusterDomain: cluster.local
      clusterNetworks: 10.0.0.0/8,100.64.0.0/10,172.16.0.0/12,192.168.0.0/16
      cniEnabled: false
      controlPlaneTracing: true
      controllerComponentLabel: linkerd.io/control-plane-component
      controllerImageVersion: install-control-plane-version
      controllerLogLevel: info
      controllerNamespaceLabel: linkerd.io/control-plane-ns
      createdByAnnotation: linkerd.io/created-by
      enableEndpointSlices: false
      grafanaUrl: ""
      highAvailability: false
      identityTrustAnchorsPEM: |
        -----BEGIN CERTIFICATE-----
        MIIBwTCCAWagAwIBAgIQeDZp5lDaIygQ5UfMKZrFATAKBggqhkjOPQQDAjApMScw
        JQYDVQQDEx5pZGVudGl0eS5saW5rZXJkLmNsdXN0ZXIubG9jYWwwHhcNMjAwODI4
        MDcxMjQ3WhcNMzAwODI2MDcxMjQ3WjApMScwJQYDVQQDEx5pZGVudGl0eS5saW5r
        ZXJkLmNsdXN0ZXIubG9jYWwwWTATBgcqhkjOPQIBBggqhkjOPQMBBwNCAARqc70Z
        l1vgw79rjB5uSITICUA6GyfvSFfcuIis7B/XFSkkwAHU5S/s1AAP+R0TX7HBWUC4
        uaG4WWsiwJKNn7mgo3AwbjAOBgNVHQ8BAf8EBAMCAQYwEgYDVR0TAQH/BAgwBgEB
        /wIBATAdBgNVHQ4EFgQU5YtjVVPfd7I7NLHsn2C26EByGV0wKQYDVR0RBCIwIIIe
        aWRlbnRpdHkubGlua2VyZC5jbHVzdGVyLmxvY2FsMAoGCCqGSM49BAMCA0kAMEYC
        IQCN7lBFLDDvjx6V0+XkjpKERRsJYf5adMvnloFl48ilJgIhANtxhndcr+QJPuC8
        vgUC0d2/9FMueIVMb+46WTCOjsqr
        -----END CERTIFICATE-----
      identityTrustDomain: cluster.local
      imagePullPolicy: IfNotPresent
      imagePullSecrets: []
      linkerdNamespaceLabel: linkerd.io/is-control-plane
      linkerdVersion: dev-undefined
      namespace: linkerd
      podAnnotations: {}
      podLabels: {}
      prometheusUrl: ""
      proxy:
        capabilities: null
        disableIdentity: false
        disableTap: false
        enableExternalProfiles: false
        image:
          name: cr.l5d.io/linkerd/proxy
          pullPolicy: IfNotPresent
          version: install-proxy-version
        inboundConnectTimeout: 100ms
        isGateway: false
        isIngress: false
        logFormat: plain
        logLevel: warn,linkerd=info
        opaquePorts: ""
        outboundConnectTimeout: 1000ms
        ports:
          admin: 4191
          control: 4190
          inbound: 4143
          outbound: 4140
        requireIdentityOnInboundPorts: ""
        resources:
          cpu:
            limit: ""
            request: ""
          memory:
            limit: ""
            request: ""
        saMountPath: null
        trace:
          collectorSvcAccount: default
          collectorSvcAddr: ""
        uid: 2102
        waitBeforeExitSeconds: 0
      proxyContainerName: linkerd-proxy
      proxyInit:
        capabilities: null
        closeWaitTimeoutSecs: 0
        ignoreInboundPorts: 25,443,587,3306,11211,5432
        ignoreOutboundPorts: 25,443,587,3306,11211,5432
        image:
          name: cr.l5d.io/linkerd/proxy-init
          pullPolicy: IfNotPresent
          version: v1.3.9
        resources:
          cpu:
            limit: 100m
            request: 10m
          memory:
            limit: 50Mi
            request: 10Mi
        saMountPath: null
        xtMountPath:
          mountPath: /run
          name: linkerd-proxy-init-xtables-lock
          readOnly: false
      proxyInjectAnnotation: linkerd.io/inject
      proxyInjectDisabled: disabled
      workloadNamespaceLabel: linkerd.io/workload-ns
    grafana:
      enabled: true
    heartbeatResources: null
    heartbeatSchedule: 1 2 3 4 5
    identity:
      issuer:
        clockSkewAllowance: 20s
        crtExpiry: "2030-08-26T07:13:47Z"
        crtExpiryAnnotation: linkerd.io/identity-issuer-expiry
        issuanceLifetime: 24h0m0s
        scheme: linkerd.io/tls
        tls:
          crtPEM: |
            -----BEGIN CERTIFICATE-----
            MIIBwDCCAWegAwIBAgIRAJRIgZ8RtO8Ewg1Xepf8T44wCgYIKoZIzj0EAwIwKTEn
            MCUGA1UEAxMeaWRlbnRpdHkubGlua2VyZC5jbHVzdGVyLmxvY2FsMB4XDTIwMDgy
            ODA3MTM0N1oXDTMwMDgyNjA3MTM0N1owKTEnMCUGA1UEAxMeaWRlbnRpdHkubGlu
            a2VyZC5jbHVzdGVyLmxvY2FsMFkwEwYHKoZIzj0CAQYIKoZIzj0DAQcDQgAE1/Fp
            fcRnDcedL6AjUaXYPv4DIMBaJufOI5NWty+XSX7JjXgZtM72dQvRaYanuxD36Dt1
            2/JxyiSgxKWRdoay+aNwMG4wDgYDVR0PAQH/BAQDAgEGMBIGA1UdEwEB/wQIMAYB
            Af8CAQAwHQYDVR0OBBYEFI1WnrqMYKaHHOo+zpyiiDq2pO0KMCkGA1UdEQQiMCCC
            HmlkZW50aXR5LmxpbmtlcmQuY2x1c3Rlci5sb2NhbDAKBggqhkjOPQQDAgNHADBE
            AiAtuoI5XuCtrGVRzSmRTl2ra28aV9MyTU7d5qnTAFHKSgIgRKCvluOSgA5O21p5
            51tdrmkHEZRr0qlLSJdHYgEfMzk=
            -----END CERTIFICATE-----
    identityProxyResources: null
    identityResources: null
    installNamespace: true
    nodeSelector:
      beta.kubernetes.io/os: linux
    omitWebhookSideEffects: false
    profileValidator:
      caBundle: profile validator CA bundle
      crtPEM: profile validator crt
      externalSecret: false
      namespaceSelector:
        matchExpressions:
        - key: config.linkerd.io/admission-webhooks
          operator: NotIn
          values:
          - disabled
    prometheus:
      enabled: true
    proxyInjector:
      caBundle: proxy injector CA bundle
      crtPEM: proxy injector crt
      externalSecret: false
      namespaceSelector:
        matchExpressions:
        - key: config.linkerd.io/admission-webhooks
          operator: NotIn
          values:
          - disabled
    proxyInjectorProxyResources: null
    proxyInjectorResources: null
    publicAPIProxyResources: null
    publicAPIResources: null
    restrictDashboardPrivileges: false
    spValidatorProxyResources: null
    spValidatorResources: null
    tap:
      caBundle: tap CA bundle
      crtPEM: tap crt
      externalSecret: false
    tapProxyResources: null
    tapResources: null
    tolerations: null
    tracing:
      enabled: false
    webImage: cr.l5d.io/linkerd/web
    webProxyResources: null
    webResources: null
    webhookFailurePolicy: Ignore
---
###
### Identity Controller Service
###
---
kind: Secret
apiVersion: v1
metadata:
  name: linkerd-identity-issuer
  namespace: linkerd
  labels:
    linkerd.io/control-plane-component: identity
    linkerd.io/control-plane-ns: linkerd
  annotations:
    linkerd.io/created-by: linkerd/cli dev-undefined
    linkerd.io/identity-issuer-expiry: 2030-08-26T07:13:47Z
data:
  crt.pem: LS0tLS1CRUdJTiBDRVJUSUZJQ0FURS0tLS0tCk1JSUJ3RENDQVdlZ0F3SUJBZ0lSQUpSSWdaOFJ0TzhFd2cxWGVwZjhUNDR3Q2dZSUtvWkl6ajBFQXdJd0tURW4KTUNVR0ExVUVBeE1lYVdSbGJuUnBkSGt1YkdsdWEyVnlaQzVqYkhWemRHVnlMbXh2WTJGc01CNFhEVEl3TURneQpPREEzTVRNME4xb1hEVE13TURneU5qQTNNVE0wTjFvd0tURW5NQ1VHQTFVRUF4TWVhV1JsYm5ScGRIa3ViR2x1CmEyVnlaQzVqYkhWemRHVnlMbXh2WTJGc01Ga3dFd1lIS29aSXpqMENBUVlJS29aSXpqMERBUWNEUWdBRTEvRnAKZmNSbkRjZWRMNkFqVWFYWVB2NERJTUJhSnVmT0k1Tld0eStYU1g3SmpYZ1p0TTcyZFF2UmFZYW51eEQzNkR0MQoyL0p4eWlTZ3hLV1Jkb2F5K2FOd01HNHdEZ1lEVlIwUEFRSC9CQVFEQWdFR01CSUdBMVVkRXdFQi93UUlNQVlCCkFmOENBUUF3SFFZRFZSME9CQllFRkkxV25ycU1ZS2FISE9vK3pweWlpRHEycE8wS01Da0dBMVVkRVFRaU1DQ0MKSG1sa1pXNTBhWFI1TG14cGJtdGxjbVF1WTJ4MWMzUmxjaTVzYjJOaGJEQUtCZ2dxaGtqT1BRUURBZ05IQURCRQpBaUF0dW9JNVh1Q3RyR1ZSelNtUlRsMnJhMjhhVjlNeVRVN2Q1cW5UQUZIS1NnSWdSS0N2bHVPU2dBNU8yMXA1CjUxdGRybWtIRVpScjBxbExTSmRIWWdFZk16az0KLS0tLS1FTkQgQ0VSVElGSUNBVEUtLS0tLQ==
  key.pem: LS0tLS1CRUdJTiBFQyBQUklWQVRFIEtFWS0tLS0tCk1IY0NBUUVFSUFBZThuZmJ6WnU5Yy9PQjIrOHhKTTBGejdOVXdUUWF6dWxrRk5zNFRJNStvQW9HQ0NxR1NNNDkKQXdFSG9VUURRZ0FFMS9GcGZjUm5EY2VkTDZBalVhWFlQdjRESU1CYUp1Zk9JNU5XdHkrWFNYN0pqWGdadE03MgpkUXZSYVlhbnV4RDM2RHQxMi9KeHlpU2d4S1dSZG9heStRPT0KLS0tLS1FTkQgRUMgUFJJVkFURSBLRVktLS0tLQ==
---
kind: Service
apiVersion: v1
metadata:
  name: linkerd-identity
  namespace: linkerd
  labels:
    linkerd.io/control-plane-component: identity
    linkerd.io/control-plane-ns: linkerd
  annotations:
    linkerd.io/created-by: linkerd/cli dev-undefined
spec:
  type: ClusterIP
  selector:
    linkerd.io/control-plane-component: identity
  ports:
  - name: grpc
    port: 8080
    targetPort: 8080
---
kind: Service
apiVersion: v1
metadata:
  name: linkerd-identity-headless
  namespace: linkerd
  labels:
    linkerd.io/control-plane-component: identity
    linkerd.io/control-plane-ns: linkerd
  annotations:
    linkerd.io/created-by: linkerd/cli dev-undefined
spec:
  clusterIP: None
  selector:
    linkerd.io/control-plane-component: identity
  ports:
  - name: grpc
    port: 8080
    targetPort: 8080
---
apiVersion: apps/v1
kind: Deployment
metadata:
  annotations:
    linkerd.io/created-by: linkerd/cli dev-undefined
  labels:
    app.kubernetes.io/name: identity
    app.kubernetes.io/part-of: Linkerd
    app.kubernetes.io/version: install-control-plane-version
    linkerd.io/control-plane-component: identity
    linkerd.io/control-plane-ns: linkerd
  name: linkerd-identity
  namespace: linkerd
spec:
  replicas: 1
  selector:
    matchLabels:
      linkerd.io/control-plane-component: identity
      linkerd.io/control-plane-ns: linkerd
      linkerd.io/proxy-deployment: linkerd-identity
  template:
    metadata:
      annotations:
        linkerd.io/created-by: linkerd/cli dev-undefined
        linkerd.io/identity-mode: default
        linkerd.io/proxy-version: install-proxy-version
      labels:
        linkerd.io/control-plane-component: identity
        linkerd.io/control-plane-ns: linkerd
        linkerd.io/workload-ns: linkerd
        linkerd.io/proxy-deployment: linkerd-identity
    spec:
      nodeSelector:
        beta.kubernetes.io/os: linux
      containers:
      - args:
        - identity
        - -log-level=info
        - -controller-namespace=linkerd
        - -identity-trust-domain=cluster.local
        - -identity-issuance-lifetime=24h0m0s
        - -identity-clock-skew-allowance=20s
        - -identity-trust-anchors-pem=LS0tLS1CRUdJTiBDRVJUSUZJQ0FURS0tLS0tCk1JSUJ3VENDQVdhZ0F3SUJBZ0lRZURacDVsRGFJeWdRNVVmTUtackZBVEFLQmdncWhrak9QUVFEQWpBcE1TY3cKSlFZRFZRUURFeDVwWkdWdWRHbDBlUzVzYVc1clpYSmtMbU5zZFhOMFpYSXViRzlqWVd3d0hoY05NakF3T0RJNApNRGN4TWpRM1doY05NekF3T0RJMk1EY3hNalEzV2pBcE1TY3dKUVlEVlFRREV4NXBaR1Z1ZEdsMGVTNXNhVzVyClpYSmtMbU5zZFhOMFpYSXViRzlqWVd3d1dUQVRCZ2NxaGtqT1BRSUJCZ2dxaGtqT1BRTUJCd05DQUFScWM3MFoKbDF2Z3c3OXJqQjV1U0lUSUNVQTZHeWZ2U0ZmY3VJaXM3Qi9YRlNra3dBSFU1Uy9zMUFBUCtSMFRYN0hCV1VDNAp1YUc0V1dzaXdKS05uN21nbzNBd2JqQU9CZ05WSFE4QkFmOEVCQU1DQVFZd0VnWURWUjBUQVFIL0JBZ3dCZ0VCCi93SUJBVEFkQmdOVkhRNEVGZ1FVNVl0alZWUGZkN0k3TkxIc24yQzI2RUJ5R1Ywd0tRWURWUjBSQkNJd0lJSWUKYVdSbGJuUnBkSGt1YkdsdWEyVnlaQzVqYkhWemRHVnlMbXh2WTJGc01Bb0dDQ3FHU000OUJBTUNBMGtBTUVZQwpJUUNON2xCRkxERHZqeDZWMCtYa2pwS0VSUnNKWWY1YWRNdm5sb0ZsNDhpbEpnSWhBTnR4aG5kY3IrUUpQdUM4CnZnVUMwZDIvOUZNdWVJVk1iKzQ2V1RDT2pzcXIKLS0tLS1FTkQgQ0VSVElGSUNBVEUtLS0tLQo=
        - -identity-scheme=linkerd.io/tls
        - -trace-collector=linkerd-collector.linkerd.svc.cluster.local:55678
        image: cr.l5d.io/linkerd/controller:install-control-plane-version
        imagePullPolicy: IfNotPresent
        livenessProbe:
          httpGet:
            path: /ping
            port: 9990
          initialDelaySeconds: 10
        name: identity
        ports:
        - containerPort: 8080
          name: grpc
        - containerPort: 9990
          name: admin-http
        readinessProbe:
          failureThreshold: 7
          httpGet:
            path: /ready
            port: 9990
        securityContext:
          runAsUser: 2103
        volumeMounts:
        - mountPath: /var/run/linkerd/identity/issuer
          name: identity-issuer
      - env:
        - name: LINKERD2_PROXY_LOG
          value: "warn,linkerd=info"
        - name: LINKERD2_PROXY_LOG_FORMAT
          value: "plain"
        - name: LINKERD2_PROXY_DESTINATION_SVC_ADDR
          value: linkerd-dst-headless.linkerd.svc.cluster.local:8086
        - name: LINKERD2_PROXY_DESTINATION_PROFILE_NETWORKS
          value: "10.0.0.0/8,100.64.0.0/10,172.16.0.0/12,192.168.0.0/16"
        - name: LINKERD2_PROXY_INBOUND_CONNECT_TIMEOUT
          value: "100ms"
        - name: LINKERD2_PROXY_OUTBOUND_CONNECT_TIMEOUT
          value: "1000ms"
        - name: LINKERD2_PROXY_CONTROL_LISTEN_ADDR
          value: 0.0.0.0:4190
        - name: LINKERD2_PROXY_ADMIN_LISTEN_ADDR
          value: 0.0.0.0:4191
        - name: LINKERD2_PROXY_OUTBOUND_LISTEN_ADDR
          value: 127.0.0.1:4140
        - name: LINKERD2_PROXY_INBOUND_LISTEN_ADDR
          value: 0.0.0.0:4143
        - name: LINKERD2_PROXY_DESTINATION_PROFILE_SUFFIXES
          value: svc.cluster.local.
        - name: LINKERD2_PROXY_INBOUND_ACCEPT_KEEPALIVE
          value: 10000ms
        - name: LINKERD2_PROXY_OUTBOUND_CONNECT_KEEPALIVE
          value: 10000ms
        - name: LINKERD2_PROXY_TRACE_ATTRIBUTES_PATH
          value: /var/run/linkerd/podinfo/labels
        - name: _pod_ns
          valueFrom:
            fieldRef:
              fieldPath: metadata.namespace
        - name: _pod_nodeName
          valueFrom:
             fieldRef:
              fieldPath: spec.nodeName
        - name: LINKERD2_PROXY_DESTINATION_CONTEXT
          value: |
            {"ns":"$(_pod_ns)", "nodeName":"$(_pod_nodeName)"}
        - name: LINKERD2_PROXY_IDENTITY_DIR
          value: /var/run/linkerd/identity/end-entity
        - name: LINKERD2_PROXY_IDENTITY_TRUST_ANCHORS
          value: |
            -----BEGIN CERTIFICATE-----
            MIIBwTCCAWagAwIBAgIQeDZp5lDaIygQ5UfMKZrFATAKBggqhkjOPQQDAjApMScw
            JQYDVQQDEx5pZGVudGl0eS5saW5rZXJkLmNsdXN0ZXIubG9jYWwwHhcNMjAwODI4
            MDcxMjQ3WhcNMzAwODI2MDcxMjQ3WjApMScwJQYDVQQDEx5pZGVudGl0eS5saW5r
            ZXJkLmNsdXN0ZXIubG9jYWwwWTATBgcqhkjOPQIBBggqhkjOPQMBBwNCAARqc70Z
            l1vgw79rjB5uSITICUA6GyfvSFfcuIis7B/XFSkkwAHU5S/s1AAP+R0TX7HBWUC4
            uaG4WWsiwJKNn7mgo3AwbjAOBgNVHQ8BAf8EBAMCAQYwEgYDVR0TAQH/BAgwBgEB
            /wIBATAdBgNVHQ4EFgQU5YtjVVPfd7I7NLHsn2C26EByGV0wKQYDVR0RBCIwIIIe
            aWRlbnRpdHkubGlua2VyZC5jbHVzdGVyLmxvY2FsMAoGCCqGSM49BAMCA0kAMEYC
            IQCN7lBFLDDvjx6V0+XkjpKERRsJYf5adMvnloFl48ilJgIhANtxhndcr+QJPuC8
            vgUC0d2/9FMueIVMb+46WTCOjsqr
            -----END CERTIFICATE-----
        - name: LINKERD2_PROXY_IDENTITY_TOKEN_FILE
          value: /var/run/secrets/kubernetes.io/serviceaccount/token
        - name: LINKERD2_PROXY_IDENTITY_SVC_ADDR
          value: localhost.:8080
        - name: _pod_sa
          valueFrom:
            fieldRef:
              fieldPath: spec.serviceAccountName
        - name: _l5d_ns
          value: linkerd
        - name: _l5d_trustdomain
          value: cluster.local
        - name: LINKERD2_PROXY_IDENTITY_LOCAL_NAME
          value: $(_pod_sa).$(_pod_ns).serviceaccount.identity.$(_l5d_ns).$(_l5d_trustdomain)
        - name: LINKERD2_PROXY_IDENTITY_SVC_NAME
          value: linkerd-identity.$(_l5d_ns).serviceaccount.identity.$(_l5d_ns).$(_l5d_trustdomain)
        - name: LINKERD2_PROXY_DESTINATION_SVC_NAME
          value: linkerd-destination.$(_l5d_ns).serviceaccount.identity.$(_l5d_ns).$(_l5d_trustdomain)
        - name: LINKERD2_PROXY_TAP_SVC_NAME
          value: linkerd-tap.$(_l5d_ns).serviceaccount.identity.$(_l5d_ns).$(_l5d_trustdomain)
        - name: LINKERD2_PROXY_TRACE_COLLECTOR_SVC_ADDR
          value: linkerd-collector.linkerd.svc.cluster.local:55678
        - name: LINKERD2_PROXY_TRACE_COLLECTOR_SVC_NAME
          value: linkerd-collector.linkerd.serviceaccount.identity.$(_l5d_ns).$(_l5d_trustdomain)
        image: cr.l5d.io/linkerd/proxy:install-proxy-version
        imagePullPolicy: IfNotPresent
        livenessProbe:
          httpGet:
            path: /live
            port: 4191
          initialDelaySeconds: 10
        name: linkerd-proxy
        ports:
        - containerPort: 4143
          name: linkerd-proxy
        - containerPort: 4191
          name: linkerd-admin
        readinessProbe:
          httpGet:
            path: /ready
            port: 4191
          initialDelaySeconds: 2
        resources:
        securityContext:
          allowPrivilegeEscalation: false
          readOnlyRootFilesystem: true
          runAsUser: 2102
        terminationMessagePolicy: FallbackToLogsOnError
        volumeMounts:
        - mountPath: var/run/linkerd/podinfo
          name: podinfo
        - mountPath: /var/run/linkerd/identity/end-entity
          name: linkerd-identity-end-entity
      initContainers:
      - args:
        - --incoming-proxy-port
        - "4143"
        - --outgoing-proxy-port
        - "4140"
        - --proxy-uid
        - "2102"
        - --inbound-ports-to-ignore
        - "4190,4191,25,443,587,3306,11211,5432"
        - --outbound-ports-to-ignore
        - "25,443,587,3306,11211,5432"
<<<<<<< HEAD
        image: cr.l5d.io/linkerd/proxy-init:v1.3.6
=======
        image: ghcr.io/linkerd/proxy-init:v1.3.9
>>>>>>> eb171212
        imagePullPolicy: IfNotPresent
        name: linkerd-init
        resources:
          limits:
            cpu: "100m"
            memory: "50Mi"
          requests:
            cpu: "10m"
            memory: "10Mi"
        securityContext:
          allowPrivilegeEscalation: false
          capabilities:
            add:
            - NET_ADMIN
            - NET_RAW
          privileged: false
          readOnlyRootFilesystem: true
          runAsNonRoot: false
          runAsUser: 0
        terminationMessagePolicy: FallbackToLogsOnError
        volumeMounts:
        - mountPath: /run
          name: linkerd-proxy-init-xtables-lock
      serviceAccountName: linkerd-identity
      volumes:
      - name: identity-issuer
        secret:
          secretName: linkerd-identity-issuer
      - downwardAPI:
          items:
          - fieldRef:
              fieldPath: metadata.labels
            path: "labels"
        name: podinfo
      - emptyDir: {}
        name: linkerd-proxy-init-xtables-lock
      - emptyDir:
          medium: Memory
        name: linkerd-identity-end-entity
---
###
### Controller
###
---
kind: Service
apiVersion: v1
metadata:
  name: linkerd-controller-api
  namespace: linkerd
  labels:
    linkerd.io/control-plane-component: controller
    linkerd.io/control-plane-ns: linkerd
  annotations:
    linkerd.io/created-by: linkerd/cli dev-undefined
spec:
  type: ClusterIP
  selector:
    linkerd.io/control-plane-component: controller
  ports:
  - name: http
    port: 8085
    targetPort: 8085
---
apiVersion: apps/v1
kind: Deployment
metadata:
  annotations:
    linkerd.io/created-by: linkerd/cli dev-undefined
  labels:
    app.kubernetes.io/name: controller
    app.kubernetes.io/part-of: Linkerd
    app.kubernetes.io/version: install-control-plane-version
    linkerd.io/control-plane-component: controller
    linkerd.io/control-plane-ns: linkerd
  name: linkerd-controller
  namespace: linkerd
spec:
  replicas: 1
  selector:
    matchLabels:
      linkerd.io/control-plane-component: controller
      linkerd.io/control-plane-ns: linkerd
      linkerd.io/proxy-deployment: linkerd-controller
  template:
    metadata:
      annotations:
        linkerd.io/created-by: linkerd/cli dev-undefined
        linkerd.io/identity-mode: default
        linkerd.io/proxy-version: install-proxy-version
      labels:
        linkerd.io/control-plane-component: controller
        linkerd.io/control-plane-ns: linkerd
        linkerd.io/workload-ns: linkerd
        linkerd.io/proxy-deployment: linkerd-controller
    spec:
      nodeSelector:
        beta.kubernetes.io/os: linux
      containers:
      - args:
        - public-api
        - -destination-addr=linkerd-dst.linkerd.svc.cluster.local:8086
        - -controller-namespace=linkerd
        - -log-level=info
        - -cluster-domain=cluster.local
        - -prometheus-url=http://linkerd-prometheus.linkerd.svc.cluster.local:9090
        - -trace-collector=linkerd-collector.linkerd.svc.cluster.local:55678
        image: cr.l5d.io/linkerd/controller:install-control-plane-version
        imagePullPolicy: IfNotPresent
        livenessProbe:
          httpGet:
            path: /ping
            port: 9995
          initialDelaySeconds: 10
        name: public-api
        ports:
        - containerPort: 8085
          name: http
        - containerPort: 9995
          name: admin-http
        readinessProbe:
          failureThreshold: 7
          httpGet:
            path: /ready
            port: 9995
        securityContext:
          runAsUser: 2103
      - env:
        - name: LINKERD2_PROXY_LOG
          value: "warn,linkerd=info"
        - name: LINKERD2_PROXY_LOG_FORMAT
          value: "plain"
        - name: LINKERD2_PROXY_DESTINATION_SVC_ADDR
          value: linkerd-dst-headless.linkerd.svc.cluster.local:8086
        - name: LINKERD2_PROXY_DESTINATION_PROFILE_NETWORKS
          value: "10.0.0.0/8,100.64.0.0/10,172.16.0.0/12,192.168.0.0/16"
        - name: LINKERD2_PROXY_INBOUND_CONNECT_TIMEOUT
          value: "100ms"
        - name: LINKERD2_PROXY_OUTBOUND_CONNECT_TIMEOUT
          value: "1000ms"
        - name: LINKERD2_PROXY_CONTROL_LISTEN_ADDR
          value: 0.0.0.0:4190
        - name: LINKERD2_PROXY_ADMIN_LISTEN_ADDR
          value: 0.0.0.0:4191
        - name: LINKERD2_PROXY_OUTBOUND_LISTEN_ADDR
          value: 127.0.0.1:4140
        - name: LINKERD2_PROXY_INBOUND_LISTEN_ADDR
          value: 0.0.0.0:4143
        - name: LINKERD2_PROXY_DESTINATION_PROFILE_SUFFIXES
          value: svc.cluster.local.
        - name: LINKERD2_PROXY_INBOUND_ACCEPT_KEEPALIVE
          value: 10000ms
        - name: LINKERD2_PROXY_OUTBOUND_CONNECT_KEEPALIVE
          value: 10000ms
        - name: LINKERD2_PROXY_TRACE_ATTRIBUTES_PATH
          value: /var/run/linkerd/podinfo/labels
        - name: _pod_ns
          valueFrom:
            fieldRef:
              fieldPath: metadata.namespace
        - name: _pod_nodeName
          valueFrom:
             fieldRef:
              fieldPath: spec.nodeName
        - name: LINKERD2_PROXY_DESTINATION_CONTEXT
          value: |
            {"ns":"$(_pod_ns)", "nodeName":"$(_pod_nodeName)"}
        - name: LINKERD2_PROXY_IDENTITY_DIR
          value: /var/run/linkerd/identity/end-entity
        - name: LINKERD2_PROXY_IDENTITY_TRUST_ANCHORS
          value: |
            -----BEGIN CERTIFICATE-----
            MIIBwTCCAWagAwIBAgIQeDZp5lDaIygQ5UfMKZrFATAKBggqhkjOPQQDAjApMScw
            JQYDVQQDEx5pZGVudGl0eS5saW5rZXJkLmNsdXN0ZXIubG9jYWwwHhcNMjAwODI4
            MDcxMjQ3WhcNMzAwODI2MDcxMjQ3WjApMScwJQYDVQQDEx5pZGVudGl0eS5saW5r
            ZXJkLmNsdXN0ZXIubG9jYWwwWTATBgcqhkjOPQIBBggqhkjOPQMBBwNCAARqc70Z
            l1vgw79rjB5uSITICUA6GyfvSFfcuIis7B/XFSkkwAHU5S/s1AAP+R0TX7HBWUC4
            uaG4WWsiwJKNn7mgo3AwbjAOBgNVHQ8BAf8EBAMCAQYwEgYDVR0TAQH/BAgwBgEB
            /wIBATAdBgNVHQ4EFgQU5YtjVVPfd7I7NLHsn2C26EByGV0wKQYDVR0RBCIwIIIe
            aWRlbnRpdHkubGlua2VyZC5jbHVzdGVyLmxvY2FsMAoGCCqGSM49BAMCA0kAMEYC
            IQCN7lBFLDDvjx6V0+XkjpKERRsJYf5adMvnloFl48ilJgIhANtxhndcr+QJPuC8
            vgUC0d2/9FMueIVMb+46WTCOjsqr
            -----END CERTIFICATE-----
        - name: LINKERD2_PROXY_IDENTITY_TOKEN_FILE
          value: /var/run/secrets/kubernetes.io/serviceaccount/token
        - name: LINKERD2_PROXY_IDENTITY_SVC_ADDR
          value: linkerd-identity-headless.linkerd.svc.cluster.local:8080
        - name: _pod_sa
          valueFrom:
            fieldRef:
              fieldPath: spec.serviceAccountName
        - name: _l5d_ns
          value: linkerd
        - name: _l5d_trustdomain
          value: cluster.local
        - name: LINKERD2_PROXY_IDENTITY_LOCAL_NAME
          value: $(_pod_sa).$(_pod_ns).serviceaccount.identity.$(_l5d_ns).$(_l5d_trustdomain)
        - name: LINKERD2_PROXY_IDENTITY_SVC_NAME
          value: linkerd-identity.$(_l5d_ns).serviceaccount.identity.$(_l5d_ns).$(_l5d_trustdomain)
        - name: LINKERD2_PROXY_DESTINATION_SVC_NAME
          value: linkerd-destination.$(_l5d_ns).serviceaccount.identity.$(_l5d_ns).$(_l5d_trustdomain)
        - name: LINKERD2_PROXY_TAP_SVC_NAME
          value: linkerd-tap.$(_l5d_ns).serviceaccount.identity.$(_l5d_ns).$(_l5d_trustdomain)
        - name: LINKERD2_PROXY_TRACE_COLLECTOR_SVC_ADDR
          value: linkerd-collector.linkerd.svc.cluster.local:55678
        - name: LINKERD2_PROXY_TRACE_COLLECTOR_SVC_NAME
          value: linkerd-collector.linkerd.serviceaccount.identity.$(_l5d_ns).$(_l5d_trustdomain)
        image: cr.l5d.io/linkerd/proxy:install-proxy-version
        imagePullPolicy: IfNotPresent
        livenessProbe:
          httpGet:
            path: /live
            port: 4191
          initialDelaySeconds: 10
        name: linkerd-proxy
        ports:
        - containerPort: 4143
          name: linkerd-proxy
        - containerPort: 4191
          name: linkerd-admin
        readinessProbe:
          httpGet:
            path: /ready
            port: 4191
          initialDelaySeconds: 2
        resources:
        securityContext:
          allowPrivilegeEscalation: false
          readOnlyRootFilesystem: true
          runAsUser: 2102
        terminationMessagePolicy: FallbackToLogsOnError
        volumeMounts:
        - mountPath: var/run/linkerd/podinfo
          name: podinfo
        - mountPath: /var/run/linkerd/identity/end-entity
          name: linkerd-identity-end-entity
      initContainers:
      - args:
        - --incoming-proxy-port
        - "4143"
        - --outgoing-proxy-port
        - "4140"
        - --proxy-uid
        - "2102"
        - --inbound-ports-to-ignore
        - "4190,4191,25,443,587,3306,11211,5432"
        - --outbound-ports-to-ignore
        - "25,443,587,3306,11211,5432"
<<<<<<< HEAD
        image: cr.l5d.io/linkerd/proxy-init:v1.3.6
=======
        image: ghcr.io/linkerd/proxy-init:v1.3.9
>>>>>>> eb171212
        imagePullPolicy: IfNotPresent
        name: linkerd-init
        resources:
          limits:
            cpu: "100m"
            memory: "50Mi"
          requests:
            cpu: "10m"
            memory: "10Mi"
        securityContext:
          allowPrivilegeEscalation: false
          capabilities:
            add:
            - NET_ADMIN
            - NET_RAW
          privileged: false
          readOnlyRootFilesystem: true
          runAsNonRoot: false
          runAsUser: 0
        terminationMessagePolicy: FallbackToLogsOnError
        volumeMounts:
        - mountPath: /run
          name: linkerd-proxy-init-xtables-lock
      serviceAccountName: linkerd-controller
      volumes:
      - downwardAPI:
          items:
          - fieldRef:
              fieldPath: metadata.labels
            path: "labels"
        name: podinfo
      - emptyDir: {}
        name: linkerd-proxy-init-xtables-lock
      - emptyDir:
          medium: Memory
        name: linkerd-identity-end-entity
---
###
### Destination Controller Service
###
---
kind: Service
apiVersion: v1
metadata:
  name: linkerd-dst
  namespace: linkerd
  labels:
    linkerd.io/control-plane-component: destination
    linkerd.io/control-plane-ns: linkerd
  annotations:
    linkerd.io/created-by: linkerd/cli dev-undefined
spec:
  type: ClusterIP
  selector:
    linkerd.io/control-plane-component: destination
  ports:
  - name: grpc
    port: 8086
    targetPort: 8086
---
kind: Service
apiVersion: v1
metadata:
  name: linkerd-dst-headless
  namespace: linkerd
  labels:
    linkerd.io/control-plane-component: destination
    linkerd.io/control-plane-ns: linkerd
  annotations:
    linkerd.io/created-by: linkerd/cli dev-undefined
spec:
  clusterIP: None
  selector:
    linkerd.io/control-plane-component: destination
  ports:
  - name: grpc
    port: 8086
    targetPort: 8086
---
apiVersion: apps/v1
kind: Deployment
metadata:
  annotations:
    linkerd.io/created-by: linkerd/cli dev-undefined
  labels:
    app.kubernetes.io/name: destination
    app.kubernetes.io/part-of: Linkerd
    app.kubernetes.io/version: install-control-plane-version
    linkerd.io/control-plane-component: destination
    linkerd.io/control-plane-ns: linkerd
  name: linkerd-destination
  namespace: linkerd
spec:
  replicas: 1
  selector:
    matchLabels:
      linkerd.io/control-plane-component: destination
      linkerd.io/control-plane-ns: linkerd
      linkerd.io/proxy-deployment: linkerd-destination
  template:
    metadata:
      annotations:
        linkerd.io/created-by: linkerd/cli dev-undefined
        linkerd.io/identity-mode: default
        linkerd.io/proxy-version: install-proxy-version
      labels:
        linkerd.io/control-plane-component: destination
        linkerd.io/control-plane-ns: linkerd
        linkerd.io/workload-ns: linkerd
        linkerd.io/proxy-deployment: linkerd-destination
    spec:
      nodeSelector:
        beta.kubernetes.io/os: linux
      containers:
      - args:
        - destination
        - -addr=:8086
        - -controller-namespace=linkerd
        - -enable-h2-upgrade=true
        - -log-level=info
        - -enable-endpoint-slices=false
        - -cluster-domain=cluster.local
        - -identity-trust-domain=cluster.local
        - -trace-collector=linkerd-collector.linkerd.svc.cluster.local:55678
        image: cr.l5d.io/linkerd/controller:install-control-plane-version
        imagePullPolicy: IfNotPresent
        livenessProbe:
          httpGet:
            path: /ping
            port: 9996
          initialDelaySeconds: 10
        name: destination
        ports:
        - containerPort: 8086
          name: grpc
        - containerPort: 9996
          name: admin-http
        readinessProbe:
          failureThreshold: 7
          httpGet:
            path: /ready
            port: 9996
        securityContext:
          runAsUser: 2103
      - env:
        - name: LINKERD2_PROXY_LOG
          value: "warn,linkerd=info"
        - name: LINKERD2_PROXY_LOG_FORMAT
          value: "plain"
        - name: LINKERD2_PROXY_DESTINATION_SVC_ADDR
          value: localhost.:8086
        - name: LINKERD2_PROXY_DESTINATION_PROFILE_NETWORKS
          value: "10.0.0.0/8,100.64.0.0/10,172.16.0.0/12,192.168.0.0/16"
        - name: LINKERD2_PROXY_INBOUND_CONNECT_TIMEOUT
          value: "100ms"
        - name: LINKERD2_PROXY_OUTBOUND_CONNECT_TIMEOUT
          value: "1000ms"
        - name: LINKERD2_PROXY_CONTROL_LISTEN_ADDR
          value: 0.0.0.0:4190
        - name: LINKERD2_PROXY_ADMIN_LISTEN_ADDR
          value: 0.0.0.0:4191
        - name: LINKERD2_PROXY_OUTBOUND_LISTEN_ADDR
          value: 127.0.0.1:4140
        - name: LINKERD2_PROXY_INBOUND_LISTEN_ADDR
          value: 0.0.0.0:4143
        - name: LINKERD2_PROXY_DESTINATION_PROFILE_SUFFIXES
          value: svc.cluster.local.
        - name: LINKERD2_PROXY_INBOUND_ACCEPT_KEEPALIVE
          value: 10000ms
        - name: LINKERD2_PROXY_OUTBOUND_CONNECT_KEEPALIVE
          value: 10000ms
        - name: LINKERD2_PROXY_TRACE_ATTRIBUTES_PATH
          value: /var/run/linkerd/podinfo/labels
        - name: _pod_ns
          valueFrom:
            fieldRef:
              fieldPath: metadata.namespace
        - name: _pod_nodeName
          valueFrom:
             fieldRef:
              fieldPath: spec.nodeName
        - name: LINKERD2_PROXY_DESTINATION_CONTEXT
          value: |
            {"ns":"$(_pod_ns)", "nodeName":"$(_pod_nodeName)"}
        - name: LINKERD2_PROXY_IDENTITY_DIR
          value: /var/run/linkerd/identity/end-entity
        - name: LINKERD2_PROXY_IDENTITY_TRUST_ANCHORS
          value: |
            -----BEGIN CERTIFICATE-----
            MIIBwTCCAWagAwIBAgIQeDZp5lDaIygQ5UfMKZrFATAKBggqhkjOPQQDAjApMScw
            JQYDVQQDEx5pZGVudGl0eS5saW5rZXJkLmNsdXN0ZXIubG9jYWwwHhcNMjAwODI4
            MDcxMjQ3WhcNMzAwODI2MDcxMjQ3WjApMScwJQYDVQQDEx5pZGVudGl0eS5saW5r
            ZXJkLmNsdXN0ZXIubG9jYWwwWTATBgcqhkjOPQIBBggqhkjOPQMBBwNCAARqc70Z
            l1vgw79rjB5uSITICUA6GyfvSFfcuIis7B/XFSkkwAHU5S/s1AAP+R0TX7HBWUC4
            uaG4WWsiwJKNn7mgo3AwbjAOBgNVHQ8BAf8EBAMCAQYwEgYDVR0TAQH/BAgwBgEB
            /wIBATAdBgNVHQ4EFgQU5YtjVVPfd7I7NLHsn2C26EByGV0wKQYDVR0RBCIwIIIe
            aWRlbnRpdHkubGlua2VyZC5jbHVzdGVyLmxvY2FsMAoGCCqGSM49BAMCA0kAMEYC
            IQCN7lBFLDDvjx6V0+XkjpKERRsJYf5adMvnloFl48ilJgIhANtxhndcr+QJPuC8
            vgUC0d2/9FMueIVMb+46WTCOjsqr
            -----END CERTIFICATE-----
        - name: LINKERD2_PROXY_IDENTITY_TOKEN_FILE
          value: /var/run/secrets/kubernetes.io/serviceaccount/token
        - name: LINKERD2_PROXY_IDENTITY_SVC_ADDR
          value: linkerd-identity-headless.linkerd.svc.cluster.local:8080
        - name: _pod_sa
          valueFrom:
            fieldRef:
              fieldPath: spec.serviceAccountName
        - name: _l5d_ns
          value: linkerd
        - name: _l5d_trustdomain
          value: cluster.local
        - name: LINKERD2_PROXY_IDENTITY_LOCAL_NAME
          value: $(_pod_sa).$(_pod_ns).serviceaccount.identity.$(_l5d_ns).$(_l5d_trustdomain)
        - name: LINKERD2_PROXY_IDENTITY_SVC_NAME
          value: linkerd-identity.$(_l5d_ns).serviceaccount.identity.$(_l5d_ns).$(_l5d_trustdomain)
        - name: LINKERD2_PROXY_DESTINATION_SVC_NAME
          value: linkerd-destination.$(_l5d_ns).serviceaccount.identity.$(_l5d_ns).$(_l5d_trustdomain)
        - name: LINKERD2_PROXY_TAP_SVC_NAME
          value: linkerd-tap.$(_l5d_ns).serviceaccount.identity.$(_l5d_ns).$(_l5d_trustdomain)
        - name: LINKERD2_PROXY_TRACE_COLLECTOR_SVC_ADDR
          value: linkerd-collector.linkerd.svc.cluster.local:55678
        - name: LINKERD2_PROXY_TRACE_COLLECTOR_SVC_NAME
          value: linkerd-collector.linkerd.serviceaccount.identity.$(_l5d_ns).$(_l5d_trustdomain)
        image: cr.l5d.io/linkerd/proxy:install-proxy-version
        imagePullPolicy: IfNotPresent
        livenessProbe:
          httpGet:
            path: /live
            port: 4191
          initialDelaySeconds: 10
        name: linkerd-proxy
        ports:
        - containerPort: 4143
          name: linkerd-proxy
        - containerPort: 4191
          name: linkerd-admin
        readinessProbe:
          httpGet:
            path: /ready
            port: 4191
          initialDelaySeconds: 2
        resources:
        securityContext:
          allowPrivilegeEscalation: false
          readOnlyRootFilesystem: true
          runAsUser: 2102
        terminationMessagePolicy: FallbackToLogsOnError
        volumeMounts:
        - mountPath: var/run/linkerd/podinfo
          name: podinfo
        - mountPath: /var/run/linkerd/identity/end-entity
          name: linkerd-identity-end-entity
      initContainers:
      - args:
        - --incoming-proxy-port
        - "4143"
        - --outgoing-proxy-port
        - "4140"
        - --proxy-uid
        - "2102"
        - --inbound-ports-to-ignore
        - "4190,4191,25,443,587,3306,11211,5432"
        - --outbound-ports-to-ignore
        - "25,443,587,3306,11211,5432"
<<<<<<< HEAD
        image: cr.l5d.io/linkerd/proxy-init:v1.3.6
=======
        image: ghcr.io/linkerd/proxy-init:v1.3.9
>>>>>>> eb171212
        imagePullPolicy: IfNotPresent
        name: linkerd-init
        resources:
          limits:
            cpu: "100m"
            memory: "50Mi"
          requests:
            cpu: "10m"
            memory: "10Mi"
        securityContext:
          allowPrivilegeEscalation: false
          capabilities:
            add:
            - NET_ADMIN
            - NET_RAW
          privileged: false
          readOnlyRootFilesystem: true
          runAsNonRoot: false
          runAsUser: 0
        terminationMessagePolicy: FallbackToLogsOnError
        volumeMounts:
        - mountPath: /run
          name: linkerd-proxy-init-xtables-lock
      serviceAccountName: linkerd-destination
      volumes:
      - downwardAPI:
          items:
          - fieldRef:
              fieldPath: metadata.labels
            path: "labels"
        name: podinfo
      - emptyDir: {}
        name: linkerd-proxy-init-xtables-lock
      - emptyDir:
          medium: Memory
        name: linkerd-identity-end-entity
---
###
### Heartbeat
###
---
apiVersion: batch/v1beta1
kind: CronJob
metadata:
  name: linkerd-heartbeat
  namespace: linkerd
  labels:
    app.kubernetes.io/name: heartbeat
    app.kubernetes.io/part-of: Linkerd
    app.kubernetes.io/version: install-control-plane-version
    linkerd.io/control-plane-component: heartbeat
    linkerd.io/control-plane-ns: linkerd
  annotations:
    linkerd.io/created-by: linkerd/cli dev-undefined
spec:
  schedule: "1 2 3 4 5"
  successfulJobsHistoryLimit: 0
  jobTemplate:
    spec:
      template:
        metadata:
          labels:
            linkerd.io/control-plane-component: heartbeat
            linkerd.io/workload-ns: linkerd
          annotations:
            linkerd.io/created-by: linkerd/cli dev-undefined
        spec:
          nodeSelector:
            beta.kubernetes.io/os: linux
          serviceAccountName: linkerd-heartbeat
          restartPolicy: Never
          containers:
          - name: heartbeat
            image: cr.l5d.io/linkerd/controller:install-control-plane-version
            imagePullPolicy: IfNotPresent
            args:
            - "heartbeat"
            - "-controller-namespace=linkerd"
            - "-log-level=info"
            - "-prometheus-url=http://linkerd-prometheus.linkerd.svc.cluster.local:9090"
            securityContext:
              runAsUser: 2103
---
###
### Web
###
---
kind: Service
apiVersion: v1
metadata:
  name: linkerd-web
  namespace: linkerd
  labels:
    linkerd.io/control-plane-component: web
    linkerd.io/control-plane-ns: linkerd
  annotations:
    linkerd.io/created-by: linkerd/cli dev-undefined
spec:
  type: ClusterIP
  selector:
    linkerd.io/control-plane-component: web
  ports:
  - name: http
    port: 8084
    targetPort: 8084
  - name: admin-http
    port: 9994
    targetPort: 9994
---
apiVersion: apps/v1
kind: Deployment
metadata:
  annotations:
    linkerd.io/created-by: linkerd/cli dev-undefined
  labels:
    app.kubernetes.io/name: web
    app.kubernetes.io/part-of: Linkerd
    app.kubernetes.io/version: install-control-plane-version
    linkerd.io/control-plane-component: web
    linkerd.io/control-plane-ns: linkerd
  name: linkerd-web
  namespace: linkerd
spec:
  replicas: 1
  selector:
    matchLabels:
      linkerd.io/control-plane-component: web
      linkerd.io/control-plane-ns: linkerd
      linkerd.io/proxy-deployment: linkerd-web
  template:
    metadata:
      annotations:
        linkerd.io/created-by: linkerd/cli dev-undefined
        linkerd.io/identity-mode: default
        linkerd.io/proxy-version: install-proxy-version
      labels:
        linkerd.io/control-plane-component: web
        linkerd.io/control-plane-ns: linkerd
        linkerd.io/workload-ns: linkerd
        linkerd.io/proxy-deployment: linkerd-web
    spec:
      nodeSelector:
        beta.kubernetes.io/os: linux
      containers:
      - args:
        - -api-addr=linkerd-controller-api.linkerd.svc.cluster.local:8085
        - -cluster-domain=cluster.local
        - -grafana-addr=linkerd-grafana.linkerd.svc.cluster.local:3000
        - -controller-namespace=linkerd
        - -log-level=info
        - -enforced-host=^(localhost|127\.0\.0\.1|linkerd-web\.linkerd\.svc\.cluster\.local|linkerd-web\.linkerd\.svc|\[::1\])(:\d+)?$
        - -trace-collector=linkerd-collector.linkerd.svc.cluster.local:55678
        image: cr.l5d.io/linkerd/web:install-control-plane-version
        imagePullPolicy: IfNotPresent
        livenessProbe:
          httpGet:
            path: /ping
            port: 9994
          initialDelaySeconds: 10
        name: web
        ports:
        - containerPort: 8084
          name: http
        - containerPort: 9994
          name: admin-http
        readinessProbe:
          failureThreshold: 7
          httpGet:
            path: /ready
            port: 9994
        securityContext:
          runAsUser: 2103
      - env:
        - name: LINKERD2_PROXY_LOG
          value: "warn,linkerd=info"
        - name: LINKERD2_PROXY_LOG_FORMAT
          value: "plain"
        - name: LINKERD2_PROXY_DESTINATION_SVC_ADDR
          value: linkerd-dst-headless.linkerd.svc.cluster.local:8086
        - name: LINKERD2_PROXY_DESTINATION_PROFILE_NETWORKS
          value: "10.0.0.0/8,100.64.0.0/10,172.16.0.0/12,192.168.0.0/16"
        - name: LINKERD2_PROXY_INBOUND_CONNECT_TIMEOUT
          value: "100ms"
        - name: LINKERD2_PROXY_OUTBOUND_CONNECT_TIMEOUT
          value: "1000ms"
        - name: LINKERD2_PROXY_CONTROL_LISTEN_ADDR
          value: 0.0.0.0:4190
        - name: LINKERD2_PROXY_ADMIN_LISTEN_ADDR
          value: 0.0.0.0:4191
        - name: LINKERD2_PROXY_OUTBOUND_LISTEN_ADDR
          value: 127.0.0.1:4140
        - name: LINKERD2_PROXY_INBOUND_LISTEN_ADDR
          value: 0.0.0.0:4143
        - name: LINKERD2_PROXY_DESTINATION_PROFILE_SUFFIXES
          value: svc.cluster.local.
        - name: LINKERD2_PROXY_INBOUND_ACCEPT_KEEPALIVE
          value: 10000ms
        - name: LINKERD2_PROXY_OUTBOUND_CONNECT_KEEPALIVE
          value: 10000ms
        - name: LINKERD2_PROXY_TRACE_ATTRIBUTES_PATH
          value: /var/run/linkerd/podinfo/labels
        - name: _pod_ns
          valueFrom:
            fieldRef:
              fieldPath: metadata.namespace
        - name: _pod_nodeName
          valueFrom:
             fieldRef:
              fieldPath: spec.nodeName
        - name: LINKERD2_PROXY_DESTINATION_CONTEXT
          value: |
            {"ns":"$(_pod_ns)", "nodeName":"$(_pod_nodeName)"}
        - name: LINKERD2_PROXY_IDENTITY_DIR
          value: /var/run/linkerd/identity/end-entity
        - name: LINKERD2_PROXY_IDENTITY_TRUST_ANCHORS
          value: |
            -----BEGIN CERTIFICATE-----
            MIIBwTCCAWagAwIBAgIQeDZp5lDaIygQ5UfMKZrFATAKBggqhkjOPQQDAjApMScw
            JQYDVQQDEx5pZGVudGl0eS5saW5rZXJkLmNsdXN0ZXIubG9jYWwwHhcNMjAwODI4
            MDcxMjQ3WhcNMzAwODI2MDcxMjQ3WjApMScwJQYDVQQDEx5pZGVudGl0eS5saW5r
            ZXJkLmNsdXN0ZXIubG9jYWwwWTATBgcqhkjOPQIBBggqhkjOPQMBBwNCAARqc70Z
            l1vgw79rjB5uSITICUA6GyfvSFfcuIis7B/XFSkkwAHU5S/s1AAP+R0TX7HBWUC4
            uaG4WWsiwJKNn7mgo3AwbjAOBgNVHQ8BAf8EBAMCAQYwEgYDVR0TAQH/BAgwBgEB
            /wIBATAdBgNVHQ4EFgQU5YtjVVPfd7I7NLHsn2C26EByGV0wKQYDVR0RBCIwIIIe
            aWRlbnRpdHkubGlua2VyZC5jbHVzdGVyLmxvY2FsMAoGCCqGSM49BAMCA0kAMEYC
            IQCN7lBFLDDvjx6V0+XkjpKERRsJYf5adMvnloFl48ilJgIhANtxhndcr+QJPuC8
            vgUC0d2/9FMueIVMb+46WTCOjsqr
            -----END CERTIFICATE-----
        - name: LINKERD2_PROXY_IDENTITY_TOKEN_FILE
          value: /var/run/secrets/kubernetes.io/serviceaccount/token
        - name: LINKERD2_PROXY_IDENTITY_SVC_ADDR
          value: linkerd-identity-headless.linkerd.svc.cluster.local:8080
        - name: _pod_sa
          valueFrom:
            fieldRef:
              fieldPath: spec.serviceAccountName
        - name: _l5d_ns
          value: linkerd
        - name: _l5d_trustdomain
          value: cluster.local
        - name: LINKERD2_PROXY_IDENTITY_LOCAL_NAME
          value: $(_pod_sa).$(_pod_ns).serviceaccount.identity.$(_l5d_ns).$(_l5d_trustdomain)
        - name: LINKERD2_PROXY_IDENTITY_SVC_NAME
          value: linkerd-identity.$(_l5d_ns).serviceaccount.identity.$(_l5d_ns).$(_l5d_trustdomain)
        - name: LINKERD2_PROXY_DESTINATION_SVC_NAME
          value: linkerd-destination.$(_l5d_ns).serviceaccount.identity.$(_l5d_ns).$(_l5d_trustdomain)
        - name: LINKERD2_PROXY_TAP_SVC_NAME
          value: linkerd-tap.$(_l5d_ns).serviceaccount.identity.$(_l5d_ns).$(_l5d_trustdomain)
        - name: LINKERD2_PROXY_TRACE_COLLECTOR_SVC_ADDR
          value: linkerd-collector.linkerd.svc.cluster.local:55678
        - name: LINKERD2_PROXY_TRACE_COLLECTOR_SVC_NAME
          value: linkerd-collector.linkerd.serviceaccount.identity.$(_l5d_ns).$(_l5d_trustdomain)
        image: cr.l5d.io/linkerd/proxy:install-proxy-version
        imagePullPolicy: IfNotPresent
        livenessProbe:
          httpGet:
            path: /live
            port: 4191
          initialDelaySeconds: 10
        name: linkerd-proxy
        ports:
        - containerPort: 4143
          name: linkerd-proxy
        - containerPort: 4191
          name: linkerd-admin
        readinessProbe:
          httpGet:
            path: /ready
            port: 4191
          initialDelaySeconds: 2
        resources:
        securityContext:
          allowPrivilegeEscalation: false
          readOnlyRootFilesystem: true
          runAsUser: 2102
        terminationMessagePolicy: FallbackToLogsOnError
        volumeMounts:
        - mountPath: var/run/linkerd/podinfo
          name: podinfo
        - mountPath: /var/run/linkerd/identity/end-entity
          name: linkerd-identity-end-entity
      initContainers:
      - args:
        - --incoming-proxy-port
        - "4143"
        - --outgoing-proxy-port
        - "4140"
        - --proxy-uid
        - "2102"
        - --inbound-ports-to-ignore
        - "4190,4191,25,443,587,3306,11211,5432"
        - --outbound-ports-to-ignore
        - "25,443,587,3306,11211,5432"
<<<<<<< HEAD
        image: cr.l5d.io/linkerd/proxy-init:v1.3.6
=======
        image: ghcr.io/linkerd/proxy-init:v1.3.9
>>>>>>> eb171212
        imagePullPolicy: IfNotPresent
        name: linkerd-init
        resources:
          limits:
            cpu: "100m"
            memory: "50Mi"
          requests:
            cpu: "10m"
            memory: "10Mi"
        securityContext:
          allowPrivilegeEscalation: false
          capabilities:
            add:
            - NET_ADMIN
            - NET_RAW
          privileged: false
          readOnlyRootFilesystem: true
          runAsNonRoot: false
          runAsUser: 0
        terminationMessagePolicy: FallbackToLogsOnError
        volumeMounts:
        - mountPath: /run
          name: linkerd-proxy-init-xtables-lock
      serviceAccountName: linkerd-web
      volumes:
      - downwardAPI:
          items:
          - fieldRef:
              fieldPath: metadata.labels
            path: "labels"
        name: podinfo
      - emptyDir: {}
        name: linkerd-proxy-init-xtables-lock
      - emptyDir:
          medium: Memory
        name: linkerd-identity-end-entity
---
###
### Proxy Injector
###
---
apiVersion: apps/v1
kind: Deployment
metadata:
  annotations:
    linkerd.io/created-by: linkerd/cli dev-undefined
  labels:
    app.kubernetes.io/name: proxy-injector
    app.kubernetes.io/part-of: Linkerd
    app.kubernetes.io/version: install-control-plane-version
    linkerd.io/control-plane-component: proxy-injector
    linkerd.io/control-plane-ns: linkerd
  name: linkerd-proxy-injector
  namespace: linkerd
spec:
  replicas: 1
  selector:
    matchLabels:
      linkerd.io/control-plane-component: proxy-injector
  template:
    metadata:
      annotations:
        checksum/config: 906e23f11c1c920abd60ae9cce09ca9f53673544c9c587ef390110c4a4bfe60d
        linkerd.io/created-by: linkerd/cli dev-undefined
        linkerd.io/identity-mode: default
        linkerd.io/proxy-version: install-proxy-version
      labels:
        linkerd.io/control-plane-component: proxy-injector
        linkerd.io/control-plane-ns: linkerd
        linkerd.io/workload-ns: linkerd
        linkerd.io/proxy-deployment: linkerd-proxy-injector
    spec:
      nodeSelector:
        beta.kubernetes.io/os: linux
      containers:
      - args:
        - proxy-injector
        - -log-level=info
        image: cr.l5d.io/linkerd/controller:install-control-plane-version
        imagePullPolicy: IfNotPresent
        livenessProbe:
          httpGet:
            path: /ping
            port: 9995
          initialDelaySeconds: 10
        name: proxy-injector
        ports:
        - containerPort: 8443
          name: proxy-injector
        - containerPort: 9995
          name: admin-http
        readinessProbe:
          failureThreshold: 7
          httpGet:
            path: /ready
            port: 9995
        securityContext:
          runAsUser: 2103
        volumeMounts:
        - mountPath: /var/run/linkerd/config
          name: config
        - mountPath: /var/run/linkerd/tls
          name: tls
          readOnly: true
      - env:
        - name: LINKERD2_PROXY_LOG
          value: "warn,linkerd=info"
        - name: LINKERD2_PROXY_LOG_FORMAT
          value: "plain"
        - name: LINKERD2_PROXY_DESTINATION_SVC_ADDR
          value: linkerd-dst-headless.linkerd.svc.cluster.local:8086
        - name: LINKERD2_PROXY_DESTINATION_PROFILE_NETWORKS
          value: "10.0.0.0/8,100.64.0.0/10,172.16.0.0/12,192.168.0.0/16"
        - name: LINKERD2_PROXY_INBOUND_CONNECT_TIMEOUT
          value: "100ms"
        - name: LINKERD2_PROXY_OUTBOUND_CONNECT_TIMEOUT
          value: "1000ms"
        - name: LINKERD2_PROXY_CONTROL_LISTEN_ADDR
          value: 0.0.0.0:4190
        - name: LINKERD2_PROXY_ADMIN_LISTEN_ADDR
          value: 0.0.0.0:4191
        - name: LINKERD2_PROXY_OUTBOUND_LISTEN_ADDR
          value: 127.0.0.1:4140
        - name: LINKERD2_PROXY_INBOUND_LISTEN_ADDR
          value: 0.0.0.0:4143
        - name: LINKERD2_PROXY_DESTINATION_PROFILE_SUFFIXES
          value: svc.cluster.local.
        - name: LINKERD2_PROXY_INBOUND_ACCEPT_KEEPALIVE
          value: 10000ms
        - name: LINKERD2_PROXY_OUTBOUND_CONNECT_KEEPALIVE
          value: 10000ms
        - name: LINKERD2_PROXY_TRACE_ATTRIBUTES_PATH
          value: /var/run/linkerd/podinfo/labels
        - name: _pod_ns
          valueFrom:
            fieldRef:
              fieldPath: metadata.namespace
        - name: _pod_nodeName
          valueFrom:
             fieldRef:
              fieldPath: spec.nodeName
        - name: LINKERD2_PROXY_DESTINATION_CONTEXT
          value: |
            {"ns":"$(_pod_ns)", "nodeName":"$(_pod_nodeName)"}
        - name: LINKERD2_PROXY_IDENTITY_DIR
          value: /var/run/linkerd/identity/end-entity
        - name: LINKERD2_PROXY_IDENTITY_TRUST_ANCHORS
          value: |
            -----BEGIN CERTIFICATE-----
            MIIBwTCCAWagAwIBAgIQeDZp5lDaIygQ5UfMKZrFATAKBggqhkjOPQQDAjApMScw
            JQYDVQQDEx5pZGVudGl0eS5saW5rZXJkLmNsdXN0ZXIubG9jYWwwHhcNMjAwODI4
            MDcxMjQ3WhcNMzAwODI2MDcxMjQ3WjApMScwJQYDVQQDEx5pZGVudGl0eS5saW5r
            ZXJkLmNsdXN0ZXIubG9jYWwwWTATBgcqhkjOPQIBBggqhkjOPQMBBwNCAARqc70Z
            l1vgw79rjB5uSITICUA6GyfvSFfcuIis7B/XFSkkwAHU5S/s1AAP+R0TX7HBWUC4
            uaG4WWsiwJKNn7mgo3AwbjAOBgNVHQ8BAf8EBAMCAQYwEgYDVR0TAQH/BAgwBgEB
            /wIBATAdBgNVHQ4EFgQU5YtjVVPfd7I7NLHsn2C26EByGV0wKQYDVR0RBCIwIIIe
            aWRlbnRpdHkubGlua2VyZC5jbHVzdGVyLmxvY2FsMAoGCCqGSM49BAMCA0kAMEYC
            IQCN7lBFLDDvjx6V0+XkjpKERRsJYf5adMvnloFl48ilJgIhANtxhndcr+QJPuC8
            vgUC0d2/9FMueIVMb+46WTCOjsqr
            -----END CERTIFICATE-----
        - name: LINKERD2_PROXY_IDENTITY_TOKEN_FILE
          value: /var/run/secrets/kubernetes.io/serviceaccount/token
        - name: LINKERD2_PROXY_IDENTITY_SVC_ADDR
          value: linkerd-identity-headless.linkerd.svc.cluster.local:8080
        - name: _pod_sa
          valueFrom:
            fieldRef:
              fieldPath: spec.serviceAccountName
        - name: _l5d_ns
          value: linkerd
        - name: _l5d_trustdomain
          value: cluster.local
        - name: LINKERD2_PROXY_IDENTITY_LOCAL_NAME
          value: $(_pod_sa).$(_pod_ns).serviceaccount.identity.$(_l5d_ns).$(_l5d_trustdomain)
        - name: LINKERD2_PROXY_IDENTITY_SVC_NAME
          value: linkerd-identity.$(_l5d_ns).serviceaccount.identity.$(_l5d_ns).$(_l5d_trustdomain)
        - name: LINKERD2_PROXY_DESTINATION_SVC_NAME
          value: linkerd-destination.$(_l5d_ns).serviceaccount.identity.$(_l5d_ns).$(_l5d_trustdomain)
        - name: LINKERD2_PROXY_TAP_SVC_NAME
          value: linkerd-tap.$(_l5d_ns).serviceaccount.identity.$(_l5d_ns).$(_l5d_trustdomain)
        - name: LINKERD2_PROXY_TRACE_COLLECTOR_SVC_ADDR
          value: linkerd-collector.linkerd.svc.cluster.local:55678
        - name: LINKERD2_PROXY_TRACE_COLLECTOR_SVC_NAME
          value: linkerd-collector.linkerd.serviceaccount.identity.$(_l5d_ns).$(_l5d_trustdomain)
        image: cr.l5d.io/linkerd/proxy:install-proxy-version
        imagePullPolicy: IfNotPresent
        livenessProbe:
          httpGet:
            path: /live
            port: 4191
          initialDelaySeconds: 10
        name: linkerd-proxy
        ports:
        - containerPort: 4143
          name: linkerd-proxy
        - containerPort: 4191
          name: linkerd-admin
        readinessProbe:
          httpGet:
            path: /ready
            port: 4191
          initialDelaySeconds: 2
        resources:
        securityContext:
          allowPrivilegeEscalation: false
          readOnlyRootFilesystem: true
          runAsUser: 2102
        terminationMessagePolicy: FallbackToLogsOnError
        volumeMounts:
        - mountPath: var/run/linkerd/podinfo
          name: podinfo
        - mountPath: /var/run/linkerd/identity/end-entity
          name: linkerd-identity-end-entity
      initContainers:
      - args:
        - --incoming-proxy-port
        - "4143"
        - --outgoing-proxy-port
        - "4140"
        - --proxy-uid
        - "2102"
        - --inbound-ports-to-ignore
        - "4190,4191,25,443,587,3306,11211,5432"
        - --outbound-ports-to-ignore
        - "25,443,587,3306,11211,5432"
<<<<<<< HEAD
        image: cr.l5d.io/linkerd/proxy-init:v1.3.6
=======
        image: ghcr.io/linkerd/proxy-init:v1.3.9
>>>>>>> eb171212
        imagePullPolicy: IfNotPresent
        name: linkerd-init
        resources:
          limits:
            cpu: "100m"
            memory: "50Mi"
          requests:
            cpu: "10m"
            memory: "10Mi"
        securityContext:
          allowPrivilegeEscalation: false
          capabilities:
            add:
            - NET_ADMIN
            - NET_RAW
          privileged: false
          readOnlyRootFilesystem: true
          runAsNonRoot: false
          runAsUser: 0
        terminationMessagePolicy: FallbackToLogsOnError
        volumeMounts:
        - mountPath: /run
          name: linkerd-proxy-init-xtables-lock
      serviceAccountName: linkerd-proxy-injector
      volumes:
      - configMap:
          name: linkerd-config
        name: config
      - name: tls
        secret:
          secretName: linkerd-proxy-injector-k8s-tls
      - downwardAPI:
          items:
          - fieldRef:
              fieldPath: metadata.labels
            path: "labels"
        name: podinfo
      - emptyDir: {}
        name: linkerd-proxy-init-xtables-lock
      - emptyDir:
          medium: Memory
        name: linkerd-identity-end-entity
---
kind: Service
apiVersion: v1
metadata:
  name: linkerd-proxy-injector
  namespace: linkerd
  labels:
    linkerd.io/control-plane-component: proxy-injector
    linkerd.io/control-plane-ns: linkerd
  annotations:
    linkerd.io/created-by: linkerd/cli dev-undefined
spec:
  type: ClusterIP
  selector:
    linkerd.io/control-plane-component: proxy-injector
  ports:
  - name: proxy-injector
    port: 443
    targetPort: proxy-injector
---
###
### Service Profile Validator
###
---
kind: Service
apiVersion: v1
metadata:
  name: linkerd-sp-validator
  namespace: linkerd
  labels:
    linkerd.io/control-plane-component: sp-validator
    linkerd.io/control-plane-ns: linkerd
  annotations:
    linkerd.io/created-by: linkerd/cli dev-undefined
spec:
  type: ClusterIP
  selector:
    linkerd.io/control-plane-component: sp-validator
  ports:
  - name: sp-validator
    port: 443
    targetPort: sp-validator
---
apiVersion: apps/v1
kind: Deployment
metadata:
  annotations:
    linkerd.io/created-by: linkerd/cli dev-undefined
  labels:
    app.kubernetes.io/name: sp-validator
    app.kubernetes.io/part-of: Linkerd
    app.kubernetes.io/version: install-control-plane-version
    linkerd.io/control-plane-component: sp-validator
    linkerd.io/control-plane-ns: linkerd
  name: linkerd-sp-validator
  namespace: linkerd
spec:
  replicas: 1
  selector:
    matchLabels:
      linkerd.io/control-plane-component: sp-validator
  template:
    metadata:
      annotations:
        checksum/config: 82e78e61c12a83a1c769a6a0b19b1567b0f73e5ebe240277970a23d83de6fe22
        linkerd.io/created-by: linkerd/cli dev-undefined
        linkerd.io/identity-mode: default
        linkerd.io/proxy-version: install-proxy-version
      labels:
        linkerd.io/control-plane-component: sp-validator
        linkerd.io/control-plane-ns: linkerd
        linkerd.io/workload-ns: linkerd
        linkerd.io/proxy-deployment: linkerd-sp-validator
    spec:
      nodeSelector:
        beta.kubernetes.io/os: linux
      containers:
      - args:
        - sp-validator
        - -log-level=info
        image: cr.l5d.io/linkerd/controller:install-control-plane-version
        imagePullPolicy: IfNotPresent
        livenessProbe:
          httpGet:
            path: /ping
            port: 9997
          initialDelaySeconds: 10
        name: sp-validator
        ports:
        - containerPort: 8443
          name: sp-validator
        - containerPort: 9997
          name: admin-http
        readinessProbe:
          failureThreshold: 7
          httpGet:
            path: /ready
            port: 9997
        securityContext:
          runAsUser: 2103
        volumeMounts:
        - mountPath: /var/run/linkerd/tls
          name: tls
          readOnly: true
      - env:
        - name: LINKERD2_PROXY_LOG
          value: "warn,linkerd=info"
        - name: LINKERD2_PROXY_LOG_FORMAT
          value: "plain"
        - name: LINKERD2_PROXY_DESTINATION_SVC_ADDR
          value: linkerd-dst-headless.linkerd.svc.cluster.local:8086
        - name: LINKERD2_PROXY_DESTINATION_PROFILE_NETWORKS
          value: "10.0.0.0/8,100.64.0.0/10,172.16.0.0/12,192.168.0.0/16"
        - name: LINKERD2_PROXY_INBOUND_CONNECT_TIMEOUT
          value: "100ms"
        - name: LINKERD2_PROXY_OUTBOUND_CONNECT_TIMEOUT
          value: "1000ms"
        - name: LINKERD2_PROXY_CONTROL_LISTEN_ADDR
          value: 0.0.0.0:4190
        - name: LINKERD2_PROXY_ADMIN_LISTEN_ADDR
          value: 0.0.0.0:4191
        - name: LINKERD2_PROXY_OUTBOUND_LISTEN_ADDR
          value: 127.0.0.1:4140
        - name: LINKERD2_PROXY_INBOUND_LISTEN_ADDR
          value: 0.0.0.0:4143
        - name: LINKERD2_PROXY_DESTINATION_PROFILE_SUFFIXES
          value: svc.cluster.local.
        - name: LINKERD2_PROXY_INBOUND_ACCEPT_KEEPALIVE
          value: 10000ms
        - name: LINKERD2_PROXY_OUTBOUND_CONNECT_KEEPALIVE
          value: 10000ms
        - name: LINKERD2_PROXY_TRACE_ATTRIBUTES_PATH
          value: /var/run/linkerd/podinfo/labels
        - name: _pod_ns
          valueFrom:
            fieldRef:
              fieldPath: metadata.namespace
        - name: _pod_nodeName
          valueFrom:
             fieldRef:
              fieldPath: spec.nodeName
        - name: LINKERD2_PROXY_DESTINATION_CONTEXT
          value: |
            {"ns":"$(_pod_ns)", "nodeName":"$(_pod_nodeName)"}
        - name: LINKERD2_PROXY_IDENTITY_DIR
          value: /var/run/linkerd/identity/end-entity
        - name: LINKERD2_PROXY_IDENTITY_TRUST_ANCHORS
          value: |
            -----BEGIN CERTIFICATE-----
            MIIBwTCCAWagAwIBAgIQeDZp5lDaIygQ5UfMKZrFATAKBggqhkjOPQQDAjApMScw
            JQYDVQQDEx5pZGVudGl0eS5saW5rZXJkLmNsdXN0ZXIubG9jYWwwHhcNMjAwODI4
            MDcxMjQ3WhcNMzAwODI2MDcxMjQ3WjApMScwJQYDVQQDEx5pZGVudGl0eS5saW5r
            ZXJkLmNsdXN0ZXIubG9jYWwwWTATBgcqhkjOPQIBBggqhkjOPQMBBwNCAARqc70Z
            l1vgw79rjB5uSITICUA6GyfvSFfcuIis7B/XFSkkwAHU5S/s1AAP+R0TX7HBWUC4
            uaG4WWsiwJKNn7mgo3AwbjAOBgNVHQ8BAf8EBAMCAQYwEgYDVR0TAQH/BAgwBgEB
            /wIBATAdBgNVHQ4EFgQU5YtjVVPfd7I7NLHsn2C26EByGV0wKQYDVR0RBCIwIIIe
            aWRlbnRpdHkubGlua2VyZC5jbHVzdGVyLmxvY2FsMAoGCCqGSM49BAMCA0kAMEYC
            IQCN7lBFLDDvjx6V0+XkjpKERRsJYf5adMvnloFl48ilJgIhANtxhndcr+QJPuC8
            vgUC0d2/9FMueIVMb+46WTCOjsqr
            -----END CERTIFICATE-----
        - name: LINKERD2_PROXY_IDENTITY_TOKEN_FILE
          value: /var/run/secrets/kubernetes.io/serviceaccount/token
        - name: LINKERD2_PROXY_IDENTITY_SVC_ADDR
          value: linkerd-identity-headless.linkerd.svc.cluster.local:8080
        - name: _pod_sa
          valueFrom:
            fieldRef:
              fieldPath: spec.serviceAccountName
        - name: _l5d_ns
          value: linkerd
        - name: _l5d_trustdomain
          value: cluster.local
        - name: LINKERD2_PROXY_IDENTITY_LOCAL_NAME
          value: $(_pod_sa).$(_pod_ns).serviceaccount.identity.$(_l5d_ns).$(_l5d_trustdomain)
        - name: LINKERD2_PROXY_IDENTITY_SVC_NAME
          value: linkerd-identity.$(_l5d_ns).serviceaccount.identity.$(_l5d_ns).$(_l5d_trustdomain)
        - name: LINKERD2_PROXY_DESTINATION_SVC_NAME
          value: linkerd-destination.$(_l5d_ns).serviceaccount.identity.$(_l5d_ns).$(_l5d_trustdomain)
        - name: LINKERD2_PROXY_TAP_SVC_NAME
          value: linkerd-tap.$(_l5d_ns).serviceaccount.identity.$(_l5d_ns).$(_l5d_trustdomain)
        - name: LINKERD2_PROXY_TRACE_COLLECTOR_SVC_ADDR
          value: linkerd-collector.linkerd.svc.cluster.local:55678
        - name: LINKERD2_PROXY_TRACE_COLLECTOR_SVC_NAME
          value: linkerd-collector.linkerd.serviceaccount.identity.$(_l5d_ns).$(_l5d_trustdomain)
        image: cr.l5d.io/linkerd/proxy:install-proxy-version
        imagePullPolicy: IfNotPresent
        livenessProbe:
          httpGet:
            path: /live
            port: 4191
          initialDelaySeconds: 10
        name: linkerd-proxy
        ports:
        - containerPort: 4143
          name: linkerd-proxy
        - containerPort: 4191
          name: linkerd-admin
        readinessProbe:
          httpGet:
            path: /ready
            port: 4191
          initialDelaySeconds: 2
        resources:
        securityContext:
          allowPrivilegeEscalation: false
          readOnlyRootFilesystem: true
          runAsUser: 2102
        terminationMessagePolicy: FallbackToLogsOnError
        volumeMounts:
        - mountPath: var/run/linkerd/podinfo
          name: podinfo
        - mountPath: /var/run/linkerd/identity/end-entity
          name: linkerd-identity-end-entity
      initContainers:
      - args:
        - --incoming-proxy-port
        - "4143"
        - --outgoing-proxy-port
        - "4140"
        - --proxy-uid
        - "2102"
        - --inbound-ports-to-ignore
        - "4190,4191,25,443,587,3306,11211,5432"
        - --outbound-ports-to-ignore
        - "25,443,587,3306,11211,5432"
<<<<<<< HEAD
        image: cr.l5d.io/linkerd/proxy-init:v1.3.6
=======
        image: ghcr.io/linkerd/proxy-init:v1.3.9
>>>>>>> eb171212
        imagePullPolicy: IfNotPresent
        name: linkerd-init
        resources:
          limits:
            cpu: "100m"
            memory: "50Mi"
          requests:
            cpu: "10m"
            memory: "10Mi"
        securityContext:
          allowPrivilegeEscalation: false
          capabilities:
            add:
            - NET_ADMIN
            - NET_RAW
          privileged: false
          readOnlyRootFilesystem: true
          runAsNonRoot: false
          runAsUser: 0
        terminationMessagePolicy: FallbackToLogsOnError
        volumeMounts:
        - mountPath: /run
          name: linkerd-proxy-init-xtables-lock
      serviceAccountName: linkerd-sp-validator
      volumes:
      - name: tls
        secret:
          secretName: linkerd-sp-validator-k8s-tls
      - downwardAPI:
          items:
          - fieldRef:
              fieldPath: metadata.labels
            path: "labels"
        name: podinfo
      - emptyDir: {}
        name: linkerd-proxy-init-xtables-lock
      - emptyDir:
          medium: Memory
        name: linkerd-identity-end-entity
---
###
### Tap
###
---
kind: Service
apiVersion: v1
metadata:
  name: linkerd-tap
  namespace: linkerd
  labels:
    linkerd.io/control-plane-component: tap
    linkerd.io/control-plane-ns: linkerd
  annotations:
    linkerd.io/created-by: linkerd/cli dev-undefined
spec:
  type: ClusterIP
  selector:
    linkerd.io/control-plane-component: tap
  ports:
  - name: grpc
    port: 8088
    targetPort: 8088
  - name: apiserver
    port: 443
    targetPort: apiserver
---
kind: Deployment
apiVersion: apps/v1
metadata:
  annotations:
    linkerd.io/created-by: linkerd/cli dev-undefined
  labels:
    app.kubernetes.io/name: tap
    app.kubernetes.io/part-of: Linkerd
    app.kubernetes.io/version: install-control-plane-version
    linkerd.io/control-plane-component: tap
    linkerd.io/control-plane-ns: linkerd
  name: linkerd-tap
  namespace: linkerd
spec:
  replicas: 1
  selector:
    matchLabels:
      linkerd.io/control-plane-component: tap
      linkerd.io/control-plane-ns: linkerd
      linkerd.io/proxy-deployment: linkerd-tap
  template:
    metadata:
      annotations:
        checksum/config: 51c6f0865aca4a1b4e25e619385ff0d9f95683e27c4d29c3072eac39b3fa7220
        linkerd.io/created-by: linkerd/cli dev-undefined
        linkerd.io/identity-mode: default
        linkerd.io/proxy-version: install-proxy-version
      labels:
        linkerd.io/control-plane-component: tap
        linkerd.io/control-plane-ns: linkerd
        linkerd.io/workload-ns: linkerd
        linkerd.io/proxy-deployment: linkerd-tap
    spec:
      nodeSelector:
        beta.kubernetes.io/os: linux
      containers:
      - args:
        - tap
        - -controller-namespace=linkerd
        - -log-level=info
        - -identity-trust-domain=cluster.local
        - -trace-collector=linkerd-collector.linkerd.svc.cluster.local:55678
        image: cr.l5d.io/linkerd/controller:install-control-plane-version
        imagePullPolicy: IfNotPresent
        livenessProbe:
          httpGet:
            path: /ping
            port: 9998
          initialDelaySeconds: 10
        name: tap
        ports:
        - containerPort: 8088
          name: grpc
        - containerPort: 8089
          name: apiserver
        - containerPort: 9998
          name: admin-http
        readinessProbe:
          failureThreshold: 7
          httpGet:
            path: /ready
            port: 9998
        securityContext:
          runAsUser: 2103
        volumeMounts:
        - mountPath: /var/run/linkerd/tls
          name: tls
          readOnly: true
      - env:
        - name: LINKERD2_PROXY_LOG
          value: "warn,linkerd=info"
        - name: LINKERD2_PROXY_LOG_FORMAT
          value: "plain"
        - name: LINKERD2_PROXY_DESTINATION_SVC_ADDR
          value: linkerd-dst-headless.linkerd.svc.cluster.local:8086
        - name: LINKERD2_PROXY_DESTINATION_PROFILE_NETWORKS
          value: "10.0.0.0/8,100.64.0.0/10,172.16.0.0/12,192.168.0.0/16"
        - name: LINKERD2_PROXY_INBOUND_CONNECT_TIMEOUT
          value: "100ms"
        - name: LINKERD2_PROXY_OUTBOUND_CONNECT_TIMEOUT
          value: "1000ms"
        - name: LINKERD2_PROXY_CONTROL_LISTEN_ADDR
          value: 0.0.0.0:4190
        - name: LINKERD2_PROXY_ADMIN_LISTEN_ADDR
          value: 0.0.0.0:4191
        - name: LINKERD2_PROXY_OUTBOUND_LISTEN_ADDR
          value: 127.0.0.1:4140
        - name: LINKERD2_PROXY_INBOUND_LISTEN_ADDR
          value: 0.0.0.0:4143
        - name: LINKERD2_PROXY_DESTINATION_PROFILE_SUFFIXES
          value: svc.cluster.local.
        - name: LINKERD2_PROXY_INBOUND_ACCEPT_KEEPALIVE
          value: 10000ms
        - name: LINKERD2_PROXY_OUTBOUND_CONNECT_KEEPALIVE
          value: 10000ms
        - name: LINKERD2_PROXY_TRACE_ATTRIBUTES_PATH
          value: /var/run/linkerd/podinfo/labels
        - name: _pod_ns
          valueFrom:
            fieldRef:
              fieldPath: metadata.namespace
        - name: _pod_nodeName
          valueFrom:
             fieldRef:
              fieldPath: spec.nodeName
        - name: LINKERD2_PROXY_DESTINATION_CONTEXT
          value: |
            {"ns":"$(_pod_ns)", "nodeName":"$(_pod_nodeName)"}
        - name: LINKERD2_PROXY_IDENTITY_DIR
          value: /var/run/linkerd/identity/end-entity
        - name: LINKERD2_PROXY_IDENTITY_TRUST_ANCHORS
          value: |
            -----BEGIN CERTIFICATE-----
            MIIBwTCCAWagAwIBAgIQeDZp5lDaIygQ5UfMKZrFATAKBggqhkjOPQQDAjApMScw
            JQYDVQQDEx5pZGVudGl0eS5saW5rZXJkLmNsdXN0ZXIubG9jYWwwHhcNMjAwODI4
            MDcxMjQ3WhcNMzAwODI2MDcxMjQ3WjApMScwJQYDVQQDEx5pZGVudGl0eS5saW5r
            ZXJkLmNsdXN0ZXIubG9jYWwwWTATBgcqhkjOPQIBBggqhkjOPQMBBwNCAARqc70Z
            l1vgw79rjB5uSITICUA6GyfvSFfcuIis7B/XFSkkwAHU5S/s1AAP+R0TX7HBWUC4
            uaG4WWsiwJKNn7mgo3AwbjAOBgNVHQ8BAf8EBAMCAQYwEgYDVR0TAQH/BAgwBgEB
            /wIBATAdBgNVHQ4EFgQU5YtjVVPfd7I7NLHsn2C26EByGV0wKQYDVR0RBCIwIIIe
            aWRlbnRpdHkubGlua2VyZC5jbHVzdGVyLmxvY2FsMAoGCCqGSM49BAMCA0kAMEYC
            IQCN7lBFLDDvjx6V0+XkjpKERRsJYf5adMvnloFl48ilJgIhANtxhndcr+QJPuC8
            vgUC0d2/9FMueIVMb+46WTCOjsqr
            -----END CERTIFICATE-----
        - name: LINKERD2_PROXY_IDENTITY_TOKEN_FILE
          value: /var/run/secrets/kubernetes.io/serviceaccount/token
        - name: LINKERD2_PROXY_IDENTITY_SVC_ADDR
          value: linkerd-identity-headless.linkerd.svc.cluster.local:8080
        - name: _pod_sa
          valueFrom:
            fieldRef:
              fieldPath: spec.serviceAccountName
        - name: _l5d_ns
          value: linkerd
        - name: _l5d_trustdomain
          value: cluster.local
        - name: LINKERD2_PROXY_IDENTITY_LOCAL_NAME
          value: $(_pod_sa).$(_pod_ns).serviceaccount.identity.$(_l5d_ns).$(_l5d_trustdomain)
        - name: LINKERD2_PROXY_IDENTITY_SVC_NAME
          value: linkerd-identity.$(_l5d_ns).serviceaccount.identity.$(_l5d_ns).$(_l5d_trustdomain)
        - name: LINKERD2_PROXY_DESTINATION_SVC_NAME
          value: linkerd-destination.$(_l5d_ns).serviceaccount.identity.$(_l5d_ns).$(_l5d_trustdomain)
        - name: LINKERD2_PROXY_TAP_SVC_NAME
          value: linkerd-tap.$(_l5d_ns).serviceaccount.identity.$(_l5d_ns).$(_l5d_trustdomain)
        - name: LINKERD2_PROXY_TRACE_COLLECTOR_SVC_ADDR
          value: linkerd-collector.linkerd.svc.cluster.local:55678
        - name: LINKERD2_PROXY_TRACE_COLLECTOR_SVC_NAME
          value: linkerd-collector.linkerd.serviceaccount.identity.$(_l5d_ns).$(_l5d_trustdomain)
        image: cr.l5d.io/linkerd/proxy:install-proxy-version
        imagePullPolicy: IfNotPresent
        livenessProbe:
          httpGet:
            path: /live
            port: 4191
          initialDelaySeconds: 10
        name: linkerd-proxy
        ports:
        - containerPort: 4143
          name: linkerd-proxy
        - containerPort: 4191
          name: linkerd-admin
        readinessProbe:
          httpGet:
            path: /ready
            port: 4191
          initialDelaySeconds: 2
        resources:
        securityContext:
          allowPrivilegeEscalation: false
          readOnlyRootFilesystem: true
          runAsUser: 2102
        terminationMessagePolicy: FallbackToLogsOnError
        volumeMounts:
        - mountPath: var/run/linkerd/podinfo
          name: podinfo
        - mountPath: /var/run/linkerd/identity/end-entity
          name: linkerd-identity-end-entity
      initContainers:
      - args:
        - --incoming-proxy-port
        - "4143"
        - --outgoing-proxy-port
        - "4140"
        - --proxy-uid
        - "2102"
        - --inbound-ports-to-ignore
        - "4190,4191,25,443,587,3306,11211,5432"
        - --outbound-ports-to-ignore
        - "25,443,587,3306,11211,5432"
<<<<<<< HEAD
        image: cr.l5d.io/linkerd/proxy-init:v1.3.6
=======
        image: ghcr.io/linkerd/proxy-init:v1.3.9
>>>>>>> eb171212
        imagePullPolicy: IfNotPresent
        name: linkerd-init
        resources:
          limits:
            cpu: "100m"
            memory: "50Mi"
          requests:
            cpu: "10m"
            memory: "10Mi"
        securityContext:
          allowPrivilegeEscalation: false
          capabilities:
            add:
            - NET_ADMIN
            - NET_RAW
          privileged: false
          readOnlyRootFilesystem: true
          runAsNonRoot: false
          runAsUser: 0
        terminationMessagePolicy: FallbackToLogsOnError
        volumeMounts:
        - mountPath: /run
          name: linkerd-proxy-init-xtables-lock
      serviceAccountName: linkerd-tap
      volumes:
      - downwardAPI:
          items:
          - fieldRef:
              fieldPath: metadata.labels
            path: "labels"
        name: podinfo
      - emptyDir: {}
        name: linkerd-proxy-init-xtables-lock
      - emptyDir:
          medium: Memory
        name: linkerd-identity-end-entity
      - name: tls
        secret:
          secretName: linkerd-tap-k8s-tls

---
###
### Grafana RBAC
###
---
kind: ServiceAccount
apiVersion: v1
metadata:
  name: linkerd-grafana
  namespace: linkerd
  labels:
    linkerd.io/control-plane-component: grafana
    linkerd.io/control-plane-ns: linkerd
---
###
### Grafana
###
---
kind: ConfigMap
apiVersion: v1
metadata:
  name: linkerd-grafana-config
  namespace: linkerd
  labels:
    linkerd.io/control-plane-component: grafana
    linkerd.io/control-plane-ns: linkerd
  annotations:
    linkerd.io/created-by: linkerd/cli dev-undefined
data:
  grafana.ini: |-
    instance_name = linkerd-grafana

    [server]
    root_url = %(protocol)s://%(domain)s:/grafana/

    [auth]
    disable_login_form = true

    [auth.anonymous]
    enabled = true
    org_role = Editor

    [auth.basic]
    enabled = false

    [analytics]
    check_for_updates = false

    [panels]
    disable_sanitize_html = true

  datasources.yaml: |-
    apiVersion: 1
    datasources:
    - name: prometheus
      type: prometheus
      access: proxy
      orgId: 1
      url: http://linkerd-prometheus.linkerd.svc.cluster.local:9090
      isDefault: true
      jsonData:
        timeInterval: "5s"
      version: 1
      editable: true

  dashboards.yaml: |-
    apiVersion: 1
    providers:
    - name: 'default'
      orgId: 1
      folder: ''
      type: file
      disableDeletion: true
      editable: true
      options:
        path: /var/lib/grafana/dashboards
        homeDashboardId: linkerd-top-line
---
kind: Service
apiVersion: v1
metadata:
  name: linkerd-grafana
  namespace: linkerd
  labels:
    linkerd.io/control-plane-component: grafana
    linkerd.io/control-plane-ns: linkerd
  annotations:
    linkerd.io/created-by: linkerd/cli dev-undefined
spec:
  type: ClusterIP
  selector:
    linkerd.io/control-plane-component: grafana
  ports:
  - name: http
    port: 3000
    targetPort: 3000
---
apiVersion: apps/v1
kind: Deployment
metadata:
  annotations:
    linkerd.io/created-by: linkerd/cli dev-undefined
  labels:
    app.kubernetes.io/name: grafana
    app.kubernetes.io/part-of: Linkerd
    app.kubernetes.io/version: install-control-plane-version
    linkerd.io/control-plane-component: grafana
    linkerd.io/control-plane-ns: linkerd
  name: linkerd-grafana
  namespace: linkerd
spec:
  replicas: 1
  selector:
    matchLabels:
      linkerd.io/control-plane-component: grafana
      linkerd.io/control-plane-ns: linkerd
      linkerd.io/proxy-deployment: linkerd-grafana
  template:
    metadata:
      annotations:
        linkerd.io/created-by: linkerd/cli dev-undefined
        linkerd.io/identity-mode: default
        linkerd.io/proxy-version: install-proxy-version
      labels:
        linkerd.io/control-plane-component: grafana
        linkerd.io/control-plane-ns: linkerd
        linkerd.io/workload-ns: linkerd
        linkerd.io/proxy-deployment: linkerd-grafana
    spec:
      nodeSelector:
        beta.kubernetes.io/os: linux
      containers:
      - env:
        - name: GF_PATHS_DATA
          value: /data
        # Force using the go-based DNS resolver instead of the OS' to avoid failures in some environments
        # see https://github.com/grafana/grafana/issues/20096
        - name: GODEBUG
          value: netdns=go
        image: cr.l5d.io/linkerd/grafana:install-control-plane-version
        imagePullPolicy: IfNotPresent
        livenessProbe:
          httpGet:
            path: /api/health
            port: 3000
          initialDelaySeconds: 30
        name: grafana
        ports:
        - containerPort: 3000
          name: http
        readinessProbe:
          httpGet:
            path: /api/health
            port: 3000
        securityContext:
          runAsUser: 472
        volumeMounts:
        - mountPath: /data
          name: data
        - mountPath: /etc/grafana
          name: grafana-config
          readOnly: true
      - env:
        - name: LINKERD2_PROXY_LOG
          value: "warn,linkerd=info"
        - name: LINKERD2_PROXY_LOG_FORMAT
          value: "plain"
        - name: LINKERD2_PROXY_DESTINATION_SVC_ADDR
          value: linkerd-dst-headless.linkerd.svc.cluster.local:8086
        - name: LINKERD2_PROXY_DESTINATION_PROFILE_NETWORKS
          value: "10.0.0.0/8,100.64.0.0/10,172.16.0.0/12,192.168.0.0/16"
        - name: LINKERD2_PROXY_INBOUND_CONNECT_TIMEOUT
          value: "100ms"
        - name: LINKERD2_PROXY_OUTBOUND_CONNECT_TIMEOUT
          value: "1000ms"
        - name: LINKERD2_PROXY_CONTROL_LISTEN_ADDR
          value: 0.0.0.0:4190
        - name: LINKERD2_PROXY_ADMIN_LISTEN_ADDR
          value: 0.0.0.0:4191
        - name: LINKERD2_PROXY_OUTBOUND_LISTEN_ADDR
          value: 127.0.0.1:4140
        - name: LINKERD2_PROXY_INBOUND_LISTEN_ADDR
          value: 0.0.0.0:4143
        - name: LINKERD2_PROXY_DESTINATION_PROFILE_SUFFIXES
          value: svc.cluster.local.
        - name: LINKERD2_PROXY_INBOUND_ACCEPT_KEEPALIVE
          value: 10000ms
        - name: LINKERD2_PROXY_OUTBOUND_CONNECT_KEEPALIVE
          value: 10000ms
        - name: LINKERD2_PROXY_TRACE_ATTRIBUTES_PATH
          value: /var/run/linkerd/podinfo/labels
        - name: _pod_ns
          valueFrom:
            fieldRef:
              fieldPath: metadata.namespace
        - name: _pod_nodeName
          valueFrom:
             fieldRef:
              fieldPath: spec.nodeName
        - name: LINKERD2_PROXY_DESTINATION_CONTEXT
          value: |
            {"ns":"$(_pod_ns)", "nodeName":"$(_pod_nodeName)"}
        - name: LINKERD2_PROXY_IDENTITY_DIR
          value: /var/run/linkerd/identity/end-entity
        - name: LINKERD2_PROXY_IDENTITY_TRUST_ANCHORS
          value: |
            -----BEGIN CERTIFICATE-----
            MIIBwTCCAWagAwIBAgIQeDZp5lDaIygQ5UfMKZrFATAKBggqhkjOPQQDAjApMScw
            JQYDVQQDEx5pZGVudGl0eS5saW5rZXJkLmNsdXN0ZXIubG9jYWwwHhcNMjAwODI4
            MDcxMjQ3WhcNMzAwODI2MDcxMjQ3WjApMScwJQYDVQQDEx5pZGVudGl0eS5saW5r
            ZXJkLmNsdXN0ZXIubG9jYWwwWTATBgcqhkjOPQIBBggqhkjOPQMBBwNCAARqc70Z
            l1vgw79rjB5uSITICUA6GyfvSFfcuIis7B/XFSkkwAHU5S/s1AAP+R0TX7HBWUC4
            uaG4WWsiwJKNn7mgo3AwbjAOBgNVHQ8BAf8EBAMCAQYwEgYDVR0TAQH/BAgwBgEB
            /wIBATAdBgNVHQ4EFgQU5YtjVVPfd7I7NLHsn2C26EByGV0wKQYDVR0RBCIwIIIe
            aWRlbnRpdHkubGlua2VyZC5jbHVzdGVyLmxvY2FsMAoGCCqGSM49BAMCA0kAMEYC
            IQCN7lBFLDDvjx6V0+XkjpKERRsJYf5adMvnloFl48ilJgIhANtxhndcr+QJPuC8
            vgUC0d2/9FMueIVMb+46WTCOjsqr
            -----END CERTIFICATE-----
        - name: LINKERD2_PROXY_IDENTITY_TOKEN_FILE
          value: /var/run/secrets/kubernetes.io/serviceaccount/token
        - name: LINKERD2_PROXY_IDENTITY_SVC_ADDR
          value: linkerd-identity-headless.linkerd.svc.cluster.local:8080
        - name: _pod_sa
          valueFrom:
            fieldRef:
              fieldPath: spec.serviceAccountName
        - name: _l5d_ns
          value: linkerd
        - name: _l5d_trustdomain
          value: cluster.local
        - name: LINKERD2_PROXY_IDENTITY_LOCAL_NAME
          value: $(_pod_sa).$(_pod_ns).serviceaccount.identity.$(_l5d_ns).$(_l5d_trustdomain)
        - name: LINKERD2_PROXY_IDENTITY_SVC_NAME
          value: linkerd-identity.$(_l5d_ns).serviceaccount.identity.$(_l5d_ns).$(_l5d_trustdomain)
        - name: LINKERD2_PROXY_DESTINATION_SVC_NAME
          value: linkerd-destination.$(_l5d_ns).serviceaccount.identity.$(_l5d_ns).$(_l5d_trustdomain)
        - name: LINKERD2_PROXY_TAP_SVC_NAME
          value: linkerd-tap.$(_l5d_ns).serviceaccount.identity.$(_l5d_ns).$(_l5d_trustdomain)
        - name: LINKERD2_PROXY_TRACE_COLLECTOR_SVC_ADDR
          value: linkerd-collector.linkerd.svc.cluster.local:55678
        - name: LINKERD2_PROXY_TRACE_COLLECTOR_SVC_NAME
          value: linkerd-collector.linkerd.serviceaccount.identity.$(_l5d_ns).$(_l5d_trustdomain)
        image: cr.l5d.io/linkerd/proxy:install-proxy-version
        imagePullPolicy: IfNotPresent
        livenessProbe:
          httpGet:
            path: /live
            port: 4191
          initialDelaySeconds: 10
        name: linkerd-proxy
        ports:
        - containerPort: 4143
          name: linkerd-proxy
        - containerPort: 4191
          name: linkerd-admin
        readinessProbe:
          httpGet:
            path: /ready
            port: 4191
          initialDelaySeconds: 2
        resources:
        securityContext:
          allowPrivilegeEscalation: false
          readOnlyRootFilesystem: true
          runAsUser: 2102
        terminationMessagePolicy: FallbackToLogsOnError
        volumeMounts:
        - mountPath: var/run/linkerd/podinfo
          name: podinfo
        - mountPath: /var/run/linkerd/identity/end-entity
          name: linkerd-identity-end-entity
      initContainers:
      - args:
        - --incoming-proxy-port
        - "4143"
        - --outgoing-proxy-port
        - "4140"
        - --proxy-uid
        - "2102"
        - --inbound-ports-to-ignore
        - "4190,4191,25,443,587,3306,11211,5432"
        - --outbound-ports-to-ignore
        - "25,443,587,3306,11211,5432"
<<<<<<< HEAD
        image: cr.l5d.io/linkerd/proxy-init:v1.3.6
=======
        image: ghcr.io/linkerd/proxy-init:v1.3.9
>>>>>>> eb171212
        imagePullPolicy: IfNotPresent
        name: linkerd-init
        resources:
          limits:
            cpu: "100m"
            memory: "50Mi"
          requests:
            cpu: "10m"
            memory: "10Mi"
        securityContext:
          allowPrivilegeEscalation: false
          capabilities:
            add:
            - NET_ADMIN
            - NET_RAW
          privileged: false
          readOnlyRootFilesystem: true
          runAsNonRoot: false
          runAsUser: 0
        terminationMessagePolicy: FallbackToLogsOnError
        volumeMounts:
        - mountPath: /run
          name: linkerd-proxy-init-xtables-lock
      serviceAccountName: linkerd-grafana
      volumes:
      - emptyDir: {}
        name: data
      - configMap:
          items:
          - key: grafana.ini
            path: grafana.ini
          - key: datasources.yaml
            path: provisioning/datasources/datasources.yaml
          - key: dashboards.yaml
            path: provisioning/dashboards/dashboards.yaml
          name: linkerd-grafana-config
        name: grafana-config
      - downwardAPI:
          items:
          - fieldRef:
              fieldPath: metadata.labels
            path: "labels"
        name: podinfo
      - emptyDir: {}
        name: linkerd-proxy-init-xtables-lock
      - emptyDir:
          medium: Memory
        name: linkerd-identity-end-entity
---
###
### Prometheus RBAC
###
---
kind: ClusterRole
apiVersion: rbac.authorization.k8s.io/v1
metadata:
  name: linkerd-linkerd-prometheus
  labels:
    linkerd.io/control-plane-component: prometheus
    linkerd.io/control-plane-ns: linkerd
rules:
- apiGroups: [""]
  resources: ["nodes", "nodes/proxy", "pods"]
  verbs: ["get", "list", "watch"]
---
kind: ClusterRoleBinding
apiVersion: rbac.authorization.k8s.io/v1
metadata:
  name: linkerd-linkerd-prometheus
  labels:
    linkerd.io/control-plane-component: prometheus
    linkerd.io/control-plane-ns: linkerd
roleRef:
  apiGroup: rbac.authorization.k8s.io
  kind: ClusterRole
  name: linkerd-linkerd-prometheus
subjects:
- kind: ServiceAccount
  name: linkerd-prometheus
  namespace: linkerd
---
kind: ServiceAccount
apiVersion: v1
metadata:
  name: linkerd-prometheus
  namespace: linkerd
  labels:
    linkerd.io/control-plane-component: prometheus
    linkerd.io/control-plane-ns: linkerd
---
###
### Prometheus
###
---
kind: ConfigMap
apiVersion: v1
metadata:
  name: linkerd-prometheus-config
  namespace: linkerd
  labels:
    linkerd.io/control-plane-component: prometheus
    linkerd.io/control-plane-ns: linkerd
  annotations:
    linkerd.io/created-by: linkerd/cli dev-undefined
data:
  prometheus.yml: |-
    global:
      evaluation_interval: 10s
      scrape_interval: 10s
      scrape_timeout: 10s

    rule_files:
    - /etc/prometheus/*_rules.yml
    - /etc/prometheus/*_rules.yaml

    scrape_configs:
    - job_name: 'prometheus'
      static_configs:
      - targets: ['localhost:9090']

    - job_name: 'grafana'
      kubernetes_sd_configs:
      - role: pod
        namespaces:
          names: ['linkerd']
      relabel_configs:
      - source_labels:
        - __meta_kubernetes_pod_container_name
        action: keep
        regex: ^grafana$

    #  Required for: https://grafana.com/grafana/dashboards/315
    - job_name: 'kubernetes-nodes-cadvisor'
      scheme: https
      tls_config:
        ca_file: /var/run/secrets/kubernetes.io/serviceaccount/ca.crt
        insecure_skip_verify: true
      bearer_token_file: /var/run/secrets/kubernetes.io/serviceaccount/token
      kubernetes_sd_configs:
      - role: node
      relabel_configs:
      - action: labelmap
        regex: __meta_kubernetes_node_label_(.+)
      - target_label: __address__
        replacement: kubernetes.default.svc:443
      - source_labels: [__meta_kubernetes_node_name]
        regex: (.+)
        target_label: __metrics_path__
        replacement: /api/v1/nodes/$1/proxy/metrics/cadvisor
      metric_relabel_configs:
      - source_labels: [__name__]
        regex: '(container|machine)_(cpu|memory|network|fs)_(.+)'
        action: keep
      - source_labels: [__name__]
        regex: 'container_memory_failures_total' # unneeded large metric
        action: drop

    - job_name: 'linkerd-controller'
      kubernetes_sd_configs:
      - role: pod
        namespaces:
          names: ['linkerd']
      relabel_configs:
      - source_labels:
        - __meta_kubernetes_pod_label_linkerd_io_control_plane_component
        - __meta_kubernetes_pod_container_port_name
        action: keep
        regex: (.*);admin-http$
      - source_labels: [__meta_kubernetes_pod_container_name]
        action: replace
        target_label: component

    - job_name: 'linkerd-service-mirror'
      kubernetes_sd_configs:
      - role: pod
      relabel_configs:
      - source_labels:
        - __meta_kubernetes_pod_label_linkerd_io_control_plane_component
        - __meta_kubernetes_pod_container_port_name
        action: keep
        regex: linkerd-service-mirror;admin-http$
      - source_labels: [__meta_kubernetes_pod_container_name]
        action: replace
        target_label: component

    - job_name: 'linkerd-proxy'
      kubernetes_sd_configs:
      - role: pod
      relabel_configs:
      - source_labels:
        - __meta_kubernetes_pod_container_name
        - __meta_kubernetes_pod_container_port_name
        - __meta_kubernetes_pod_label_linkerd_io_control_plane_ns
        action: keep
        regex: ^linkerd-proxy;linkerd-admin;linkerd$
      - source_labels: [__meta_kubernetes_namespace]
        action: replace
        target_label: namespace
      - source_labels: [__meta_kubernetes_pod_name]
        action: replace
        target_label: pod
      # special case k8s' "job" label, to not interfere with prometheus' "job"
      # label
      # __meta_kubernetes_pod_label_linkerd_io_proxy_job=foo =>
      # k8s_job=foo
      - source_labels: [__meta_kubernetes_pod_label_linkerd_io_proxy_job]
        action: replace
        target_label: k8s_job
      # drop __meta_kubernetes_pod_label_linkerd_io_proxy_job
      - action: labeldrop
        regex: __meta_kubernetes_pod_label_linkerd_io_proxy_job
      # __meta_kubernetes_pod_label_linkerd_io_proxy_deployment=foo =>
      # deployment=foo
      - action: labelmap
        regex: __meta_kubernetes_pod_label_linkerd_io_proxy_(.+)
      # drop all labels that we just made copies of in the previous labelmap
      - action: labeldrop
        regex: __meta_kubernetes_pod_label_linkerd_io_proxy_(.+)
      # __meta_kubernetes_pod_label_linkerd_io_foo=bar =>
      # foo=bar
      - action: labelmap
        regex: __meta_kubernetes_pod_label_linkerd_io_(.+)
      # Copy all pod labels to tmp labels
      - action: labelmap
        regex: __meta_kubernetes_pod_label_(.+)
        replacement: __tmp_pod_label_$1
      # Take `linkerd_io_` prefixed labels and copy them without the prefix
      - action: labelmap
        regex: __tmp_pod_label_linkerd_io_(.+)
        replacement:  __tmp_pod_label_$1
      # Drop the `linkerd_io_` originals
      - action: labeldrop
        regex: __tmp_pod_label_linkerd_io_(.+)
      # Copy tmp labels into real labels
      - action: labelmap
        regex: __tmp_pod_label_(.+)
---
kind: Service
apiVersion: v1
metadata:
  name: linkerd-prometheus
  namespace: linkerd
  labels:
    linkerd.io/control-plane-component: prometheus
    linkerd.io/control-plane-ns: linkerd
  annotations:
    linkerd.io/created-by: linkerd/cli dev-undefined
spec:
  type: ClusterIP
  selector:
    linkerd.io/control-plane-component: prometheus
  ports:
  - name: admin-http
    port: 9090
    targetPort: 9090
---
apiVersion: apps/v1
kind: Deployment
metadata:
  annotations:
    linkerd.io/created-by: linkerd/cli dev-undefined
  labels:
    app.kubernetes.io/name: prometheus
    app.kubernetes.io/part-of: Linkerd
    app.kubernetes.io/version: install-control-plane-version
    linkerd.io/control-plane-component: prometheus
    linkerd.io/control-plane-ns: linkerd
  name: linkerd-prometheus
  namespace: linkerd
spec:
  replicas: 1
  selector:
    matchLabels:
      linkerd.io/control-plane-component: prometheus
      linkerd.io/control-plane-ns: linkerd
      linkerd.io/proxy-deployment: linkerd-prometheus
  template:
    metadata:
      annotations:
        linkerd.io/created-by: linkerd/cli dev-undefined
        linkerd.io/identity-mode: default
        linkerd.io/proxy-version: install-proxy-version
      labels:
        linkerd.io/control-plane-component: prometheus
        linkerd.io/control-plane-ns: linkerd
        linkerd.io/workload-ns: linkerd
        linkerd.io/proxy-deployment: linkerd-prometheus
    spec:
      nodeSelector:
        beta.kubernetes.io/os: linux
      securityContext:
        fsGroup: 65534
      containers:
      - args:
        - --config.file=/etc/prometheus/prometheus.yml
        - --log.level=info
        - --storage.tsdb.path=/data
        - --storage.tsdb.retention.time=6h
        image: prom/prometheus:v2.19.3
        imagePullPolicy: IfNotPresent
        livenessProbe:
          httpGet:
            path: /-/healthy
            port: 9090
          initialDelaySeconds: 30
          timeoutSeconds: 30
        name: prometheus
        ports:
        - containerPort: 9090
          name: admin-http
        readinessProbe:
          httpGet:
            path: /-/ready
            port: 9090
          initialDelaySeconds: 30
          timeoutSeconds: 30
        securityContext:
          runAsNonRoot: true
          runAsUser: 65534
          runAsGroup: 65534
        volumeMounts:
        - mountPath: /data
          name: data
        - mountPath: /etc/prometheus/prometheus.yml
          name: prometheus-config
          subPath: prometheus.yml
          readOnly: true
      - env:
        - name: LINKERD2_PROXY_LOG
          value: "warn,linkerd=info"
        - name: LINKERD2_PROXY_LOG_FORMAT
          value: "plain"
        - name: LINKERD2_PROXY_DESTINATION_SVC_ADDR
          value: linkerd-dst-headless.linkerd.svc.cluster.local:8086
        - name: LINKERD2_PROXY_DESTINATION_PROFILE_NETWORKS
          value: "10.0.0.0/8,100.64.0.0/10,172.16.0.0/12,192.168.0.0/16"
        - name: LINKERD2_PROXY_INBOUND_CONNECT_TIMEOUT
          value: "100ms"
        - name: LINKERD2_PROXY_OUTBOUND_CONNECT_TIMEOUT
          value: "1000ms"
        - name: LINKERD2_PROXY_CONTROL_LISTEN_ADDR
          value: 0.0.0.0:4190
        - name: LINKERD2_PROXY_ADMIN_LISTEN_ADDR
          value: 0.0.0.0:4191
        - name: LINKERD2_PROXY_OUTBOUND_LISTEN_ADDR
          value: 127.0.0.1:4140
        - name: LINKERD2_PROXY_INBOUND_LISTEN_ADDR
          value: 0.0.0.0:4143
        - name: LINKERD2_PROXY_DESTINATION_PROFILE_SUFFIXES
          value: svc.cluster.local.
        - name: LINKERD2_PROXY_INBOUND_ACCEPT_KEEPALIVE
          value: 10000ms
        - name: LINKERD2_PROXY_OUTBOUND_CONNECT_KEEPALIVE
          value: 10000ms
        - name: LINKERD2_PROXY_TRACE_ATTRIBUTES_PATH
          value: /var/run/linkerd/podinfo/labels
        - name: _pod_ns
          valueFrom:
            fieldRef:
              fieldPath: metadata.namespace
        - name: _pod_nodeName
          valueFrom:
             fieldRef:
              fieldPath: spec.nodeName
        - name: LINKERD2_PROXY_DESTINATION_CONTEXT
          value: |
            {"ns":"$(_pod_ns)", "nodeName":"$(_pod_nodeName)"}
        - name: LINKERD2_PROXY_IDENTITY_DIR
          value: /var/run/linkerd/identity/end-entity
        - name: LINKERD2_PROXY_IDENTITY_TRUST_ANCHORS
          value: |
            -----BEGIN CERTIFICATE-----
            MIIBwTCCAWagAwIBAgIQeDZp5lDaIygQ5UfMKZrFATAKBggqhkjOPQQDAjApMScw
            JQYDVQQDEx5pZGVudGl0eS5saW5rZXJkLmNsdXN0ZXIubG9jYWwwHhcNMjAwODI4
            MDcxMjQ3WhcNMzAwODI2MDcxMjQ3WjApMScwJQYDVQQDEx5pZGVudGl0eS5saW5r
            ZXJkLmNsdXN0ZXIubG9jYWwwWTATBgcqhkjOPQIBBggqhkjOPQMBBwNCAARqc70Z
            l1vgw79rjB5uSITICUA6GyfvSFfcuIis7B/XFSkkwAHU5S/s1AAP+R0TX7HBWUC4
            uaG4WWsiwJKNn7mgo3AwbjAOBgNVHQ8BAf8EBAMCAQYwEgYDVR0TAQH/BAgwBgEB
            /wIBATAdBgNVHQ4EFgQU5YtjVVPfd7I7NLHsn2C26EByGV0wKQYDVR0RBCIwIIIe
            aWRlbnRpdHkubGlua2VyZC5jbHVzdGVyLmxvY2FsMAoGCCqGSM49BAMCA0kAMEYC
            IQCN7lBFLDDvjx6V0+XkjpKERRsJYf5adMvnloFl48ilJgIhANtxhndcr+QJPuC8
            vgUC0d2/9FMueIVMb+46WTCOjsqr
            -----END CERTIFICATE-----
        - name: LINKERD2_PROXY_IDENTITY_TOKEN_FILE
          value: /var/run/secrets/kubernetes.io/serviceaccount/token
        - name: LINKERD2_PROXY_IDENTITY_SVC_ADDR
          value: linkerd-identity-headless.linkerd.svc.cluster.local:8080
        - name: _pod_sa
          valueFrom:
            fieldRef:
              fieldPath: spec.serviceAccountName
        - name: _l5d_ns
          value: linkerd
        - name: _l5d_trustdomain
          value: cluster.local
        - name: LINKERD2_PROXY_IDENTITY_LOCAL_NAME
          value: $(_pod_sa).$(_pod_ns).serviceaccount.identity.$(_l5d_ns).$(_l5d_trustdomain)
        - name: LINKERD2_PROXY_IDENTITY_SVC_NAME
          value: linkerd-identity.$(_l5d_ns).serviceaccount.identity.$(_l5d_ns).$(_l5d_trustdomain)
        - name: LINKERD2_PROXY_DESTINATION_SVC_NAME
          value: linkerd-destination.$(_l5d_ns).serviceaccount.identity.$(_l5d_ns).$(_l5d_trustdomain)
        - name: LINKERD2_PROXY_TAP_SVC_NAME
          value: linkerd-tap.$(_l5d_ns).serviceaccount.identity.$(_l5d_ns).$(_l5d_trustdomain)
        - name: LINKERD2_PROXY_TRACE_COLLECTOR_SVC_ADDR
          value: linkerd-collector.linkerd.svc.cluster.local:55678
        - name: LINKERD2_PROXY_TRACE_COLLECTOR_SVC_NAME
          value: linkerd-collector.linkerd.serviceaccount.identity.$(_l5d_ns).$(_l5d_trustdomain)
        image: cr.l5d.io/linkerd/proxy:install-proxy-version
        imagePullPolicy: IfNotPresent
        livenessProbe:
          httpGet:
            path: /live
            port: 4191
          initialDelaySeconds: 10
        name: linkerd-proxy
        ports:
        - containerPort: 4143
          name: linkerd-proxy
        - containerPort: 4191
          name: linkerd-admin
        readinessProbe:
          httpGet:
            path: /ready
            port: 4191
          initialDelaySeconds: 2
        resources:
        securityContext:
          allowPrivilegeEscalation: false
          readOnlyRootFilesystem: true
          runAsUser: 2102
        terminationMessagePolicy: FallbackToLogsOnError
        volumeMounts:
        - mountPath: var/run/linkerd/podinfo
          name: podinfo
        - mountPath: /var/run/linkerd/identity/end-entity
          name: linkerd-identity-end-entity
      initContainers:
      - args:
        - --incoming-proxy-port
        - "4143"
        - --outgoing-proxy-port
        - "4140"
        - --proxy-uid
        - "2102"
        - --inbound-ports-to-ignore
        - "4190,4191,25,443,587,3306,11211,5432"
        - --outbound-ports-to-ignore
        - "25,443,587,3306,11211,5432"
<<<<<<< HEAD
        image: cr.l5d.io/linkerd/proxy-init:v1.3.6
=======
        image: ghcr.io/linkerd/proxy-init:v1.3.9
>>>>>>> eb171212
        imagePullPolicy: IfNotPresent
        name: linkerd-init
        resources:
          limits:
            cpu: "100m"
            memory: "50Mi"
          requests:
            cpu: "10m"
            memory: "10Mi"
        securityContext:
          allowPrivilegeEscalation: false
          capabilities:
            add:
            - NET_ADMIN
            - NET_RAW
          privileged: false
          readOnlyRootFilesystem: true
          runAsNonRoot: false
          runAsUser: 0
        terminationMessagePolicy: FallbackToLogsOnError
        volumeMounts:
        - mountPath: /run
          name: linkerd-proxy-init-xtables-lock
      serviceAccountName: linkerd-prometheus
      volumes:
      - name: data
        emptyDir: {}
      - configMap:
          name: linkerd-prometheus-config
        name: prometheus-config
      - downwardAPI:
          items:
          - fieldRef:
              fieldPath: metadata.labels
            path: "labels"
        name: podinfo
      - emptyDir: {}
        name: linkerd-proxy-init-xtables-lock
      - emptyDir:
          medium: Memory
        name: linkerd-identity-end-entity
---
apiVersion: v1
data:
  linkerd-config-overrides: ZGVidWdDb250YWluZXI6CiAgaW1hZ2U6CiAgICB2ZXJzaW9uOiBpbnN0YWxsLWRlYnVnLXZlcnNpb24KZ2xvYmFsOgogIGNvbnRyb2xQbGFuZVRyYWNpbmc6IHRydWUKICBjb250cm9sbGVySW1hZ2VWZXJzaW9uOiBpbnN0YWxsLWNvbnRyb2wtcGxhbmUtdmVyc2lvbgogIGlkZW50aXR5VHJ1c3RBbmNob3JzUEVNOiB8CiAgICAtLS0tLUJFR0lOIENFUlRJRklDQVRFLS0tLS0KICAgIE1JSUJ3VENDQVdhZ0F3SUJBZ0lRZURacDVsRGFJeWdRNVVmTUtackZBVEFLQmdncWhrak9QUVFEQWpBcE1TY3cKICAgIEpRWURWUVFERXg1cFpHVnVkR2wwZVM1c2FXNXJaWEprTG1Oc2RYTjBaWEl1Ykc5allXd3dIaGNOTWpBd09ESTQKICAgIE1EY3hNalEzV2hjTk16QXdPREkyTURjeE1qUTNXakFwTVNjd0pRWURWUVFERXg1cFpHVnVkR2wwZVM1c2FXNXIKICAgIFpYSmtMbU5zZFhOMFpYSXViRzlqWVd3d1dUQVRCZ2NxaGtqT1BRSUJCZ2dxaGtqT1BRTUJCd05DQUFScWM3MFoKICAgIGwxdmd3NzlyakI1dVNJVElDVUE2R3lmdlNGZmN1SWlzN0IvWEZTa2t3QUhVNVMvczFBQVArUjBUWDdIQldVQzQKICAgIHVhRzRXV3Npd0pLTm43bWdvM0F3YmpBT0JnTlZIUThCQWY4RUJBTUNBUVl3RWdZRFZSMFRBUUgvQkFnd0JnRUIKICAgIC93SUJBVEFkQmdOVkhRNEVGZ1FVNVl0alZWUGZkN0k3TkxIc24yQzI2RUJ5R1Ywd0tRWURWUjBSQkNJd0lJSWUKICAgIGFXUmxiblJwZEhrdWJHbHVhMlZ5WkM1amJIVnpkR1Z5TG14dlkyRnNNQW9HQ0NxR1NNNDlCQU1DQTBrQU1FWUMKICAgIElRQ043bEJGTEREdmp4NlYwK1hranBLRVJSc0pZZjVhZE12bmxvRmw0OGlsSmdJaEFOdHhobmRjcitRSlB1QzgKICAgIHZnVUMwZDIvOUZNdWVJVk1iKzQ2V1RDT2pzcXIKICAgIC0tLS0tRU5EIENFUlRJRklDQVRFLS0tLS0KICBwcm94eToKICAgIGltYWdlOgogICAgICB2ZXJzaW9uOiBpbnN0YWxsLXByb3h5LXZlcnNpb24KaGVhcnRiZWF0U2NoZWR1bGU6IDEgMiAzIDQgNQppZGVudGl0eToKICBpc3N1ZXI6CiAgICBjcnRFeHBpcnk6ICIyMDMwLTA4LTI2VDA3OjEzOjQ3WiIKICAgIHRsczoKICAgICAgY3J0UEVNOiB8CiAgICAgICAgLS0tLS1CRUdJTiBDRVJUSUZJQ0FURS0tLS0tCiAgICAgICAgTUlJQndEQ0NBV2VnQXdJQkFnSVJBSlJJZ1o4UnRPOEV3ZzFYZXBmOFQ0NHdDZ1lJS29aSXpqMEVBd0l3S1RFbgogICAgICAgIE1DVUdBMVVFQXhNZWFXUmxiblJwZEhrdWJHbHVhMlZ5WkM1amJIVnpkR1Z5TG14dlkyRnNNQjRYRFRJd01EZ3kKICAgICAgICBPREEzTVRNME4xb1hEVE13TURneU5qQTNNVE0wTjFvd0tURW5NQ1VHQTFVRUF4TWVhV1JsYm5ScGRIa3ViR2x1CiAgICAgICAgYTJWeVpDNWpiSFZ6ZEdWeUxteHZZMkZzTUZrd0V3WUhLb1pJemowQ0FRWUlLb1pJemowREFRY0RRZ0FFMS9GcAogICAgICAgIGZjUm5EY2VkTDZBalVhWFlQdjRESU1CYUp1Zk9JNU5XdHkrWFNYN0pqWGdadE03MmRRdlJhWWFudXhEMzZEdDEKICAgICAgICAyL0p4eWlTZ3hLV1Jkb2F5K2FOd01HNHdEZ1lEVlIwUEFRSC9CQVFEQWdFR01CSUdBMVVkRXdFQi93UUlNQVlCCiAgICAgICAgQWY4Q0FRQXdIUVlEVlIwT0JCWUVGSTFXbnJxTVlLYUhIT28renB5aWlEcTJwTzBLTUNrR0ExVWRFUVFpTUNDQwogICAgICAgIEhtbGtaVzUwYVhSNUxteHBibXRsY21RdVkyeDFjM1JsY2k1c2IyTmhiREFLQmdncWhrak9QUVFEQWdOSEFEQkUKICAgICAgICBBaUF0dW9JNVh1Q3RyR1ZSelNtUlRsMnJhMjhhVjlNeVRVN2Q1cW5UQUZIS1NnSWdSS0N2bHVPU2dBNU8yMXA1CiAgICAgICAgNTF0ZHJta0hFWlJyMHFsTFNKZEhZZ0VmTXprPQogICAgICAgIC0tLS0tRU5EIENFUlRJRklDQVRFLS0tLS0KICAgICAga2V5UEVNOiB8CiAgICAgICAgLS0tLS1CRUdJTiBFQyBQUklWQVRFIEtFWS0tLS0tCiAgICAgICAgTUhjQ0FRRUVJQUFlOG5mYnpadTljL09CMis4eEpNMEZ6N05Vd1RRYXp1bGtGTnM0VEk1K29Bb0dDQ3FHU000OQogICAgICAgIEF3RUhvVVFEUWdBRTEvRnBmY1JuRGNlZEw2QWpVYVhZUHY0RElNQmFKdWZPSTVOV3R5K1hTWDdKalhnWnRNNzIKICAgICAgICBkUXZSYVlhbnV4RDM2RHQxMi9KeHlpU2d4S1dSZG9heStRPT0KICAgICAgICAtLS0tLUVORCBFQyBQUklWQVRFIEtFWS0tLS0tCnByb2ZpbGVWYWxpZGF0b3I6CiAgY2FCdW5kbGU6IHByb2ZpbGUgdmFsaWRhdG9yIENBIGJ1bmRsZQogIGNydFBFTTogcHJvZmlsZSB2YWxpZGF0b3IgY3J0CiAga2V5UEVNOiBwcm9maWxlIHZhbGlkYXRvciBrZXkKcHJveHlJbmplY3RvcjoKICBjYUJ1bmRsZTogcHJveHkgaW5qZWN0b3IgQ0EgYnVuZGxlCiAgY3J0UEVNOiBwcm94eSBpbmplY3RvciBjcnQKICBrZXlQRU06IHByb3h5IGluamVjdG9yIGtleQp0YXA6CiAgY2FCdW5kbGU6IHRhcCBDQSBidW5kbGUKICBjcnRQRU06IHRhcCBjcnQKICBrZXlQRU06IHRhcCBrZXkK
kind: Secret
metadata:
  creationTimestamp: null
  labels:
    linkerd.io/control-plane-ns: linkerd
  name: linkerd-config-overrides
  namespace: linkerd<|MERGE_RESOLUTION|>--- conflicted
+++ resolved
@@ -894,7 +894,7 @@
         image:
           name: cr.l5d.io/linkerd/proxy-init
           pullPolicy: IfNotPresent
-          version: v1.3.9
+          version: v1.3.6
         resources:
           cpu:
             limit: 100m
@@ -1230,11 +1230,7 @@
         - "4190,4191,25,443,587,3306,11211,5432"
         - --outbound-ports-to-ignore
         - "25,443,587,3306,11211,5432"
-<<<<<<< HEAD
-        image: cr.l5d.io/linkerd/proxy-init:v1.3.6
-=======
-        image: ghcr.io/linkerd/proxy-init:v1.3.9
->>>>>>> eb171212
+        image: cr.l5d.io/linkerd/proxy-init:v1.3.9
         imagePullPolicy: IfNotPresent
         name: linkerd-init
         resources:
@@ -1482,11 +1478,7 @@
         - "4190,4191,25,443,587,3306,11211,5432"
         - --outbound-ports-to-ignore
         - "25,443,587,3306,11211,5432"
-<<<<<<< HEAD
-        image: cr.l5d.io/linkerd/proxy-init:v1.3.6
-=======
-        image: ghcr.io/linkerd/proxy-init:v1.3.9
->>>>>>> eb171212
+        image: cr.l5d.io/linkerd/proxy-init:v1.3.9
         imagePullPolicy: IfNotPresent
         name: linkerd-init
         resources:
@@ -1752,11 +1744,7 @@
         - "4190,4191,25,443,587,3306,11211,5432"
         - --outbound-ports-to-ignore
         - "25,443,587,3306,11211,5432"
-<<<<<<< HEAD
-        image: cr.l5d.io/linkerd/proxy-init:v1.3.6
-=======
-        image: ghcr.io/linkerd/proxy-init:v1.3.9
->>>>>>> eb171212
+        image: cr.l5d.io/linkerd/proxy-init:v1.3.9
         imagePullPolicy: IfNotPresent
         name: linkerd-init
         resources:
@@ -2050,11 +2038,7 @@
         - "4190,4191,25,443,587,3306,11211,5432"
         - --outbound-ports-to-ignore
         - "25,443,587,3306,11211,5432"
-<<<<<<< HEAD
-        image: cr.l5d.io/linkerd/proxy-init:v1.3.6
-=======
-        image: ghcr.io/linkerd/proxy-init:v1.3.9
->>>>>>> eb171212
+        image: cr.l5d.io/linkerd/proxy-init:v1.3.9
         imagePullPolicy: IfNotPresent
         name: linkerd-init
         resources:
@@ -2280,11 +2264,7 @@
         - "4190,4191,25,443,587,3306,11211,5432"
         - --outbound-ports-to-ignore
         - "25,443,587,3306,11211,5432"
-<<<<<<< HEAD
-        image: cr.l5d.io/linkerd/proxy-init:v1.3.6
-=======
-        image: ghcr.io/linkerd/proxy-init:v1.3.9
->>>>>>> eb171212
+        image: cr.l5d.io/linkerd/proxy-init:v1.3.9
         imagePullPolicy: IfNotPresent
         name: linkerd-init
         resources:
@@ -2552,11 +2532,7 @@
         - "4190,4191,25,443,587,3306,11211,5432"
         - --outbound-ports-to-ignore
         - "25,443,587,3306,11211,5432"
-<<<<<<< HEAD
-        image: cr.l5d.io/linkerd/proxy-init:v1.3.6
-=======
-        image: ghcr.io/linkerd/proxy-init:v1.3.9
->>>>>>> eb171212
+        image: cr.l5d.io/linkerd/proxy-init:v1.3.9
         imagePullPolicy: IfNotPresent
         name: linkerd-init
         resources:
@@ -2812,11 +2788,7 @@
         - "4190,4191,25,443,587,3306,11211,5432"
         - --outbound-ports-to-ignore
         - "25,443,587,3306,11211,5432"
-<<<<<<< HEAD
-        image: cr.l5d.io/linkerd/proxy-init:v1.3.6
-=======
-        image: ghcr.io/linkerd/proxy-init:v1.3.9
->>>>>>> eb171212
+        image: cr.l5d.io/linkerd/proxy-init:v1.3.9
         imagePullPolicy: IfNotPresent
         name: linkerd-init
         resources:
@@ -3140,11 +3112,7 @@
         - "4190,4191,25,443,587,3306,11211,5432"
         - --outbound-ports-to-ignore
         - "25,443,587,3306,11211,5432"
-<<<<<<< HEAD
-        image: cr.l5d.io/linkerd/proxy-init:v1.3.6
-=======
-        image: ghcr.io/linkerd/proxy-init:v1.3.9
->>>>>>> eb171212
+        image: cr.l5d.io/linkerd/proxy-init:v1.3.9
         imagePullPolicy: IfNotPresent
         name: linkerd-init
         resources:
@@ -3593,11 +3561,7 @@
         - "4190,4191,25,443,587,3306,11211,5432"
         - --outbound-ports-to-ignore
         - "25,443,587,3306,11211,5432"
-<<<<<<< HEAD
-        image: cr.l5d.io/linkerd/proxy-init:v1.3.6
-=======
-        image: ghcr.io/linkerd/proxy-init:v1.3.9
->>>>>>> eb171212
+        image: cr.l5d.io/linkerd/proxy-init:v1.3.9
         imagePullPolicy: IfNotPresent
         name: linkerd-init
         resources:
