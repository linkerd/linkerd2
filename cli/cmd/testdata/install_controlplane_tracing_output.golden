---
###
### Linkerd Namespace
###
kind: Namespace
apiVersion: v1
metadata:
  name: linkerd
  annotations:
    linkerd.io/inject: disabled
  labels:
    linkerd.io/is-control-plane: "true"
    config.linkerd.io/admission-webhooks: disabled
    linkerd.io/control-plane-ns: linkerd
---
###
### Identity Controller Service RBAC
###
kind: ClusterRole
apiVersion: rbac.authorization.k8s.io/v1
metadata:
  name: linkerd-linkerd-identity
  labels:
    linkerd.io/control-plane-component: identity
    linkerd.io/control-plane-ns: linkerd
rules:
- apiGroups: ["authentication.k8s.io"]
  resources: ["tokenreviews"]
  verbs: ["create"]
# TODO(ver) Restrict this to the Linkerd namespace. See
# https://github.com/linkerd/linkerd2/issues/9367
- apiGroups: [""]
  resources: ["events"]
  verbs: ["create", "patch"]
---
kind: ClusterRoleBinding
apiVersion: rbac.authorization.k8s.io/v1
metadata:
  name: linkerd-linkerd-identity
  labels:
    linkerd.io/control-plane-component: identity
    linkerd.io/control-plane-ns: linkerd
roleRef:
  apiGroup: rbac.authorization.k8s.io
  kind: ClusterRole
  name: linkerd-linkerd-identity
subjects:
- kind: ServiceAccount
  name: linkerd-identity
  namespace: linkerd
---
kind: ServiceAccount
apiVersion: v1
metadata:
  name: linkerd-identity
  namespace: linkerd
  labels:
    linkerd.io/control-plane-component: identity
    linkerd.io/control-plane-ns: linkerd
---
###
### Destination Controller Service
###
kind: ClusterRole
apiVersion: rbac.authorization.k8s.io/v1
metadata:
  name: linkerd-linkerd-destination
  labels:
    linkerd.io/control-plane-component: destination
    linkerd.io/control-plane-ns: linkerd
rules:
- apiGroups: ["apps"]
  resources: ["replicasets"]
  verbs: ["list", "get", "watch"]
- apiGroups: ["batch"]
  resources: ["jobs"]
  verbs: ["list", "get", "watch"]
- apiGroups: [""]
  resources: ["pods", "endpoints", "services", "nodes", "namespaces"]
  verbs: ["list", "get", "watch"]
- apiGroups: ["linkerd.io"]
  resources: ["serviceprofiles"]
  verbs: ["list", "get", "watch"]
- apiGroups: ["discovery.k8s.io"]
  resources: ["endpointslices"]
  verbs: ["list", "get", "watch"]
---
kind: ClusterRoleBinding
apiVersion: rbac.authorization.k8s.io/v1
metadata:
  name: linkerd-linkerd-destination
  labels:
    linkerd.io/control-plane-component: destination
    linkerd.io/control-plane-ns: linkerd
roleRef:
  apiGroup: rbac.authorization.k8s.io
  kind: ClusterRole
  name: linkerd-linkerd-destination
subjects:
- kind: ServiceAccount
  name: linkerd-destination
  namespace: linkerd
---
kind: ServiceAccount
apiVersion: v1
metadata:
  name: linkerd-destination
  namespace: linkerd
  labels:
    linkerd.io/control-plane-component: destination
    linkerd.io/control-plane-ns: linkerd
---
apiVersion: admissionregistration.k8s.io/v1
kind: ValidatingWebhookConfiguration
metadata:
  name: linkerd-sp-validator-webhook-config
  labels:
    linkerd.io/control-plane-component: destination
    linkerd.io/control-plane-ns: linkerd
webhooks:
- name: linkerd-sp-validator.linkerd.io
  namespaceSelector:
    matchExpressions:
    - key: config.linkerd.io/admission-webhooks
      operator: NotIn
      values:
      - disabled
  clientConfig:
    service:
      name: linkerd-sp-validator
      namespace: linkerd
      path: "/"
    caBundle: cHJvZmlsZSB2YWxpZGF0b3IgQ0EgYnVuZGxl
  failurePolicy: Ignore
  admissionReviewVersions: ["v1", "v1beta1"]
  rules:
  - operations: ["CREATE", "UPDATE"]
    apiGroups: ["linkerd.io"]
    apiVersions: ["v1alpha1", "v1alpha2"]
    resources: ["serviceprofiles"]
  sideEffects: None
---
apiVersion: admissionregistration.k8s.io/v1
kind: ValidatingWebhookConfiguration
metadata:
  name: linkerd-policy-validator-webhook-config
  labels:
    linkerd.io/control-plane-component: destination
    linkerd.io/control-plane-ns: linkerd
webhooks:
- name: linkerd-policy-validator.linkerd.io
  namespaceSelector:
    matchExpressions:
    - key: config.linkerd.io/admission-webhooks
      operator: NotIn
      values:
      - disabled
  clientConfig:
    service:
      name: linkerd-policy-validator
      namespace: linkerd
      path: "/"
    caBundle: cG9saWN5IHZhbGlkYXRvciBDQSBidW5kbGU=
  failurePolicy: Ignore
  admissionReviewVersions: ["v1", "v1beta1"]
  rules:
  - operations: ["CREATE", "UPDATE"]
    apiGroups: ["policy.linkerd.io"]
    apiVersions: ["v1alpha1", "v1beta1"]
    resources:
    - authorizationpolicies
    - httproutes
    - networkauthentications
    - meshtlsauthentications
    - serverauthorizations
    - servers
  sideEffects: None
---
apiVersion: rbac.authorization.k8s.io/v1
kind: ClusterRole
metadata:
  name: linkerd-policy
  labels:
    app.kubernetes.io/part-of: Linkerd
    linkerd.io/control-plane-component: destination
    linkerd.io/control-plane-ns: linkerd
rules:
  - apiGroups:
      - ""
    resources:
      - pods
    verbs:
      - get
      - list
      - watch
  - apiGroups:
      - policy.linkerd.io
    resources:
      - authorizationpolicies
      - httproutes
      - meshtlsauthentications
      - networkauthentications
      - servers
      - serverauthorizations
    verbs:
      - get
      - list
      - watch
---
apiVersion: rbac.authorization.k8s.io/v1
kind: ClusterRoleBinding
metadata:
  name: linkerd-destination-policy
  labels:
    app.kubernetes.io/part-of: Linkerd
    linkerd.io/control-plane-component: destination
    linkerd.io/control-plane-ns: linkerd
roleRef:
  apiGroup: rbac.authorization.k8s.io
  kind: ClusterRole
  name: linkerd-policy
subjects:
  - kind: ServiceAccount
    name: linkerd-destination
    namespace: linkerd
---
###
### Heartbeat RBAC
###
apiVersion: rbac.authorization.k8s.io/v1
kind: Role
metadata:
  name: linkerd-heartbeat
  namespace: linkerd
  labels:
    linkerd.io/control-plane-ns: linkerd
rules:
- apiGroups: [""]
  resources: ["configmaps"]
  verbs: ["get"]
  resourceNames: ["linkerd-config"]
---
apiVersion: rbac.authorization.k8s.io/v1
kind: RoleBinding
metadata:
  name: linkerd-heartbeat
  namespace: linkerd
  labels:
    linkerd.io/control-plane-ns: linkerd
roleRef:
  kind: Role
  name: linkerd-heartbeat
  apiGroup: rbac.authorization.k8s.io
subjects:
- kind: ServiceAccount
  name: linkerd-heartbeat
  namespace: linkerd
---
apiVersion: rbac.authorization.k8s.io/v1
kind: ClusterRole
metadata:
  name: linkerd-heartbeat
  labels:
    linkerd.io/control-plane-ns: linkerd
rules:
- apiGroups: [""]
  resources: ["namespaces"]
  verbs: ["list"]
- apiGroups: ["linkerd.io"]
  resources: ["serviceprofiles"]
  verbs: ["list"]
---
apiVersion: rbac.authorization.k8s.io/v1
kind: ClusterRoleBinding
metadata:
  name: linkerd-heartbeat
  labels:
    linkerd.io/control-plane-ns: linkerd
roleRef:
  kind: ClusterRole
  name: linkerd-heartbeat
  apiGroup: rbac.authorization.k8s.io
subjects:
- kind: ServiceAccount
  name: linkerd-heartbeat
  namespace: linkerd
---
kind: ServiceAccount
apiVersion: v1
metadata:
  name: linkerd-heartbeat
  namespace: linkerd
  labels:
    linkerd.io/control-plane-component: heartbeat
    linkerd.io/control-plane-ns: linkerd

---
###
### Proxy Injector RBAC
###
kind: ClusterRole
apiVersion: rbac.authorization.k8s.io/v1
metadata:
  name: linkerd-linkerd-proxy-injector
  labels:
    linkerd.io/control-plane-component: proxy-injector
    linkerd.io/control-plane-ns: linkerd
rules:
- apiGroups: [""]
  resources: ["events"]
  verbs: ["create", "patch"]
- apiGroups: [""]
  resources: ["namespaces", "replicationcontrollers"]
  verbs: ["list", "get", "watch"]
- apiGroups: [""]
  resources: ["pods"]
  verbs: ["list", "watch"]
- apiGroups: ["extensions", "apps"]
  resources: ["deployments", "replicasets", "daemonsets", "statefulsets"]
  verbs: ["list", "get", "watch"]
- apiGroups: ["extensions", "batch"]
  resources: ["cronjobs", "jobs"]
  verbs: ["list", "get", "watch"]
---
kind: ClusterRoleBinding
apiVersion: rbac.authorization.k8s.io/v1
metadata:
  name: linkerd-linkerd-proxy-injector
  labels:
    linkerd.io/control-plane-component: proxy-injector
    linkerd.io/control-plane-ns: linkerd
subjects:
- kind: ServiceAccount
  name: linkerd-proxy-injector
  namespace: linkerd
  apiGroup: ""
roleRef:
  kind: ClusterRole
  name: linkerd-linkerd-proxy-injector
  apiGroup: rbac.authorization.k8s.io
---
kind: ServiceAccount
apiVersion: v1
metadata:
  name: linkerd-proxy-injector
  namespace: linkerd
  labels:
    linkerd.io/control-plane-component: proxy-injector
    linkerd.io/control-plane-ns: linkerd
---
apiVersion: admissionregistration.k8s.io/v1
kind: MutatingWebhookConfiguration
metadata:
  name: linkerd-proxy-injector-webhook-config
  labels:
    linkerd.io/control-plane-component: proxy-injector
    linkerd.io/control-plane-ns: linkerd
webhooks:
- name: linkerd-proxy-injector.linkerd.io
  namespaceSelector:
    matchExpressions:
    - key: config.linkerd.io/admission-webhooks
      operator: NotIn
      values:
      - disabled
    - key: kubernetes.io/metadata.name
      operator: NotIn
      values:
      - kube-system
      - cert-manager
  objectSelector:
    null
  clientConfig:
    service:
      name: linkerd-proxy-injector
      namespace: linkerd
      path: "/"
    caBundle: cHJveHkgaW5qZWN0b3IgQ0EgYnVuZGxl
  failurePolicy: Ignore
  admissionReviewVersions: ["v1", "v1beta1"]
  rules:
  - operations: [ "CREATE" ]
    apiGroups: [""]
    apiVersions: ["v1"]
    resources: ["pods", "services"]
  sideEffects: None
---
kind: ConfigMap
apiVersion: v1
metadata:
  name: linkerd-config
  namespace: linkerd
  labels:
    linkerd.io/control-plane-component: controller
    linkerd.io/control-plane-ns: linkerd
  annotations:
    linkerd.io/created-by: linkerd/cli dev-undefined
data:
  linkerd-crds-chart-version: linkerd-crds-1.0.0-edge
  values: |
    cliVersion: linkerd/cli dev-undefined
    clusterDomain: cluster.local
    clusterNetworks: 10.0.0.0/8,100.64.0.0/10,172.16.0.0/12,192.168.0.0/16
    cniEnabled: false
    controlPlaneTracing: true
    controlPlaneTracingNamespace: linkerd-jaeger
    controllerImage: cr.l5d.io/linkerd/controller
    controllerLogFormat: plain
    controllerLogLevel: info
    controllerReplicas: 1
    controllerUID: 2103
    debugContainer:
      image:
        name: cr.l5d.io/linkerd/debug
        pullPolicy: ""
        version: install-debug-version
    deploymentStrategy:
      rollingUpdate:
        maxSurge: 25%
        maxUnavailable: 25%
    destinationProxyResources: null
    destinationResources: null
    disableHeartBeat: false
    enableEndpointSlices: true
    enableH2Upgrade: true
    enablePodAntiAffinity: false
    enablePodDisruptionBudget: false
    heartbeatResources: null
    heartbeatSchedule: 1 2 3 4 5
    highAvailability: false
    identity:
      issuer:
        clockSkewAllowance: 20s
        externalCA: false
        issuanceLifetime: 24h0m0s
        scheme: linkerd.io/tls
        tls:
          crtPEM: |
            -----BEGIN CERTIFICATE-----
            MIIBwDCCAWegAwIBAgIRAJRIgZ8RtO8Ewg1Xepf8T44wCgYIKoZIzj0EAwIwKTEn
            MCUGA1UEAxMeaWRlbnRpdHkubGlua2VyZC5jbHVzdGVyLmxvY2FsMB4XDTIwMDgy
            ODA3MTM0N1oXDTMwMDgyNjA3MTM0N1owKTEnMCUGA1UEAxMeaWRlbnRpdHkubGlu
            a2VyZC5jbHVzdGVyLmxvY2FsMFkwEwYHKoZIzj0CAQYIKoZIzj0DAQcDQgAE1/Fp
            fcRnDcedL6AjUaXYPv4DIMBaJufOI5NWty+XSX7JjXgZtM72dQvRaYanuxD36Dt1
            2/JxyiSgxKWRdoay+aNwMG4wDgYDVR0PAQH/BAQDAgEGMBIGA1UdEwEB/wQIMAYB
            Af8CAQAwHQYDVR0OBBYEFI1WnrqMYKaHHOo+zpyiiDq2pO0KMCkGA1UdEQQiMCCC
            HmlkZW50aXR5LmxpbmtlcmQuY2x1c3Rlci5sb2NhbDAKBggqhkjOPQQDAgNHADBE
            AiAtuoI5XuCtrGVRzSmRTl2ra28aV9MyTU7d5qnTAFHKSgIgRKCvluOSgA5O21p5
            51tdrmkHEZRr0qlLSJdHYgEfMzk=
            -----END CERTIFICATE-----
      serviceAccountTokenProjection: true
    identityProxyResources: null
    identityResources: null
    identityTrustAnchorsPEM: |
      -----BEGIN CERTIFICATE-----
      MIIBwTCCAWagAwIBAgIQeDZp5lDaIygQ5UfMKZrFATAKBggqhkjOPQQDAjApMScw
      JQYDVQQDEx5pZGVudGl0eS5saW5rZXJkLmNsdXN0ZXIubG9jYWwwHhcNMjAwODI4
      MDcxMjQ3WhcNMzAwODI2MDcxMjQ3WjApMScwJQYDVQQDEx5pZGVudGl0eS5saW5r
      ZXJkLmNsdXN0ZXIubG9jYWwwWTATBgcqhkjOPQIBBggqhkjOPQMBBwNCAARqc70Z
      l1vgw79rjB5uSITICUA6GyfvSFfcuIis7B/XFSkkwAHU5S/s1AAP+R0TX7HBWUC4
      uaG4WWsiwJKNn7mgo3AwbjAOBgNVHQ8BAf8EBAMCAQYwEgYDVR0TAQH/BAgwBgEB
      /wIBATAdBgNVHQ4EFgQU5YtjVVPfd7I7NLHsn2C26EByGV0wKQYDVR0RBCIwIIIe
      aWRlbnRpdHkubGlua2VyZC5jbHVzdGVyLmxvY2FsMAoGCCqGSM49BAMCA0kAMEYC
      IQCN7lBFLDDvjx6V0+XkjpKERRsJYf5adMvnloFl48ilJgIhANtxhndcr+QJPuC8
      vgUC0d2/9FMueIVMb+46WTCOjsqr
      -----END CERTIFICATE-----
    identityTrustDomain: cluster.local
    imagePullPolicy: IfNotPresent
    imagePullSecrets: []
    linkerdVersion: install-control-plane-version
    networkValidator:
      connectAddr: 1.1.1.1:20001
      listenAddr: 0.0.0.0:4140
      logFormat: plain
      logLevel: debug
      timeout: 10s
    nodeAffinity: null
    nodeSelector:
      kubernetes.io/os: linux
    podAnnotations: {}
    podLabels: {}
    podMonitor:
      controller:
        enabled: true
        namespaceSelector: |
          matchNames:
            - {{ .Release.Namespace }}
            - linkerd-viz
            - linkerd-jaeger
      enabled: false
      proxy:
        enabled: true
      scrapeInterval: 10s
      scrapeTimeout: 10s
      serviceMirror:
        enabled: true
    policyController:
      image:
        name: cr.l5d.io/linkerd/policy-controller
        pullPolicy: ""
        version: ""
      logLevel: info
      probeNetworks:
      - 0.0.0.0/0
      resources:
        cpu:
          limit: ""
          request: ""
        ephemeral-storage:
          limit: ""
          request: ""
        memory:
          limit: ""
          request: ""
    policyValidator:
      caBundle: policy validator CA bundle
      crtPEM: ""
      externalSecret: true
      injectCaFrom: ""
      injectCaFromSecret: ""
      namespaceSelector:
        matchExpressions:
        - key: config.linkerd.io/admission-webhooks
          operator: NotIn
          values:
          - disabled
    priorityClassName: ""
    profileValidator:
      caBundle: profile validator CA bundle
      crtPEM: ""
      externalSecret: true
      injectCaFrom: ""
      injectCaFromSecret: ""
      namespaceSelector:
        matchExpressions:
        - key: config.linkerd.io/admission-webhooks
          operator: NotIn
          values:
          - disabled
    prometheusUrl: ""
    proxy:
      accessLog: ""
      await: true
      capabilities: null
      defaultInboundPolicy: all-unauthenticated
      enableExternalProfiles: false
      image:
        name: cr.l5d.io/linkerd/proxy
        pullPolicy: ""
        version: install-proxy-version
      inboundConnectTimeout: 100ms
      isGateway: false
      isIngress: false
      logFormat: plain
      logLevel: warn,linkerd=info
      opaquePorts: 25,587,3306,4444,5432,6379,9300,11211
      outboundConnectTimeout: 1000ms
      podInboundPorts: ""
      ports:
        admin: 4191
        control: 4190
        inbound: 4143
        outbound: 4140
      requireIdentityOnInboundPorts: ""
      resources:
        cpu:
          limit: ""
          request: ""
        ephemeral-storage:
          limit: ""
          request: ""
        memory:
          limit: ""
          request: ""
      saMountPath: null
      shutdownGracePeriod: ""
      uid: 2102
      waitBeforeExitSeconds: 0
    proxyContainerName: linkerd-proxy
    proxyInit:
      capabilities: null
      closeWaitTimeoutSecs: 0
      ignoreInboundPorts: 4567,4568
      ignoreOutboundPorts: 4567,4568
      image:
        name: cr.l5d.io/linkerd/proxy-init
        pullPolicy: ""
        version: v2.1.0
      iptablesMode: legacy
      kubeAPIServerPorts: 443,6443
      logFormat: ""
      logLevel: ""
      resources:
        cpu:
          limit: 100m
          request: 100m
        ephemeral-storage:
          limit: ""
          request: ""
        memory:
          limit: 20Mi
          request: 20Mi
      runAsRoot: false
      runAsUser: 65534
      saMountPath: null
      skipSubnets: ""
      xtMountPath:
        mountPath: /run
        name: linkerd-proxy-init-xtables-lock
        readOnly: false
    proxyInjector:
      caBundle: proxy injector CA bundle
      crtPEM: ""
      externalSecret: true
      injectCaFrom: ""
      injectCaFromSecret: ""
      namespaceSelector:
        matchExpressions:
        - key: config.linkerd.io/admission-webhooks
          operator: NotIn
          values:
          - disabled
        - key: kubernetes.io/metadata.name
          operator: NotIn
          values:
          - kube-system
          - cert-manager
    proxyInjectorProxyResources: null
    proxyInjectorResources: null
    tolerations: null
    webhookFailurePolicy: Ignore
---
###
### Identity Controller Service
###
---
kind: Secret
apiVersion: v1
metadata:
  name: linkerd-identity-issuer
  namespace: linkerd
  labels:
    linkerd.io/control-plane-component: identity
    linkerd.io/control-plane-ns: linkerd
  annotations:
    linkerd.io/created-by: linkerd/cli dev-undefined
data:
  crt.pem: LS0tLS1CRUdJTiBDRVJUSUZJQ0FURS0tLS0tCk1JSUJ3RENDQVdlZ0F3SUJBZ0lSQUpSSWdaOFJ0TzhFd2cxWGVwZjhUNDR3Q2dZSUtvWkl6ajBFQXdJd0tURW4KTUNVR0ExVUVBeE1lYVdSbGJuUnBkSGt1YkdsdWEyVnlaQzVqYkhWemRHVnlMbXh2WTJGc01CNFhEVEl3TURneQpPREEzTVRNME4xb1hEVE13TURneU5qQTNNVE0wTjFvd0tURW5NQ1VHQTFVRUF4TWVhV1JsYm5ScGRIa3ViR2x1CmEyVnlaQzVqYkhWemRHVnlMbXh2WTJGc01Ga3dFd1lIS29aSXpqMENBUVlJS29aSXpqMERBUWNEUWdBRTEvRnAKZmNSbkRjZWRMNkFqVWFYWVB2NERJTUJhSnVmT0k1Tld0eStYU1g3SmpYZ1p0TTcyZFF2UmFZYW51eEQzNkR0MQoyL0p4eWlTZ3hLV1Jkb2F5K2FOd01HNHdEZ1lEVlIwUEFRSC9CQVFEQWdFR01CSUdBMVVkRXdFQi93UUlNQVlCCkFmOENBUUF3SFFZRFZSME9CQllFRkkxV25ycU1ZS2FISE9vK3pweWlpRHEycE8wS01Da0dBMVVkRVFRaU1DQ0MKSG1sa1pXNTBhWFI1TG14cGJtdGxjbVF1WTJ4MWMzUmxjaTVzYjJOaGJEQUtCZ2dxaGtqT1BRUURBZ05IQURCRQpBaUF0dW9JNVh1Q3RyR1ZSelNtUlRsMnJhMjhhVjlNeVRVN2Q1cW5UQUZIS1NnSWdSS0N2bHVPU2dBNU8yMXA1CjUxdGRybWtIRVpScjBxbExTSmRIWWdFZk16az0KLS0tLS1FTkQgQ0VSVElGSUNBVEUtLS0tLQ==
  key.pem: LS0tLS1CRUdJTiBFQyBQUklWQVRFIEtFWS0tLS0tCk1IY0NBUUVFSUFBZThuZmJ6WnU5Yy9PQjIrOHhKTTBGejdOVXdUUWF6dWxrRk5zNFRJNStvQW9HQ0NxR1NNNDkKQXdFSG9VUURRZ0FFMS9GcGZjUm5EY2VkTDZBalVhWFlQdjRESU1CYUp1Zk9JNU5XdHkrWFNYN0pqWGdadE03MgpkUXZSYVlhbnV4RDM2RHQxMi9KeHlpU2d4S1dSZG9heStRPT0KLS0tLS1FTkQgRUMgUFJJVkFURSBLRVktLS0tLQ==
---
kind: ConfigMap
apiVersion: v1
metadata:
  name: linkerd-identity-trust-roots
  namespace: linkerd
  labels:
    linkerd.io/control-plane-component: identity
    linkerd.io/control-plane-ns: linkerd
  annotations:
    linkerd.io/created-by: linkerd/cli dev-undefined
data:
  ca-bundle.crt: |
    -----BEGIN CERTIFICATE-----
    MIIBwTCCAWagAwIBAgIQeDZp5lDaIygQ5UfMKZrFATAKBggqhkjOPQQDAjApMScw
    JQYDVQQDEx5pZGVudGl0eS5saW5rZXJkLmNsdXN0ZXIubG9jYWwwHhcNMjAwODI4
    MDcxMjQ3WhcNMzAwODI2MDcxMjQ3WjApMScwJQYDVQQDEx5pZGVudGl0eS5saW5r
    ZXJkLmNsdXN0ZXIubG9jYWwwWTATBgcqhkjOPQIBBggqhkjOPQMBBwNCAARqc70Z
    l1vgw79rjB5uSITICUA6GyfvSFfcuIis7B/XFSkkwAHU5S/s1AAP+R0TX7HBWUC4
    uaG4WWsiwJKNn7mgo3AwbjAOBgNVHQ8BAf8EBAMCAQYwEgYDVR0TAQH/BAgwBgEB
    /wIBATAdBgNVHQ4EFgQU5YtjVVPfd7I7NLHsn2C26EByGV0wKQYDVR0RBCIwIIIe
    aWRlbnRpdHkubGlua2VyZC5jbHVzdGVyLmxvY2FsMAoGCCqGSM49BAMCA0kAMEYC
    IQCN7lBFLDDvjx6V0+XkjpKERRsJYf5adMvnloFl48ilJgIhANtxhndcr+QJPuC8
    vgUC0d2/9FMueIVMb+46WTCOjsqr
    -----END CERTIFICATE-----
---
kind: Service
apiVersion: v1
metadata:
  name: linkerd-identity
  namespace: linkerd
  labels:
    linkerd.io/control-plane-component: identity
    linkerd.io/control-plane-ns: linkerd
  annotations:
    linkerd.io/created-by: linkerd/cli dev-undefined
spec:
  type: ClusterIP
  selector:
    linkerd.io/control-plane-component: identity
  ports:
  - name: grpc
    port: 8080
    targetPort: 8080
---
kind: Service
apiVersion: v1
metadata:
  name: linkerd-identity-headless
  namespace: linkerd
  labels:
    linkerd.io/control-plane-component: identity
    linkerd.io/control-plane-ns: linkerd
  annotations:
    linkerd.io/created-by: linkerd/cli dev-undefined
spec:
  clusterIP: None
  selector:
    linkerd.io/control-plane-component: identity
  ports:
  - name: grpc
    port: 8080
    targetPort: 8080
---
apiVersion: apps/v1
kind: Deployment
metadata:
  annotations:
    linkerd.io/created-by: linkerd/cli dev-undefined
  labels:
    app.kubernetes.io/name: identity
    app.kubernetes.io/part-of: Linkerd
    app.kubernetes.io/version: install-control-plane-version
    linkerd.io/control-plane-component: identity
    linkerd.io/control-plane-ns: linkerd
  name: linkerd-identity
  namespace: linkerd
spec:
  replicas: 1
  selector:
    matchLabels:
      linkerd.io/control-plane-component: identity
      linkerd.io/control-plane-ns: linkerd
      linkerd.io/proxy-deployment: linkerd-identity
  strategy:
    rollingUpdate:
      maxSurge: 25%
      maxUnavailable: 25%
  template:
    metadata:
      annotations:
        linkerd.io/created-by: linkerd/cli dev-undefined
        linkerd.io/proxy-version: install-proxy-version
        cluster-autoscaler.kubernetes.io/safe-to-evict: "true"
        linkerd.io/trust-root-sha256: 8dc603abd4e755c25c94da05abbf29b9b283a784733651020d72f97ca8ab98e4
        config.linkerd.io/default-inbound-policy: "all-unauthenticated"
      labels:
        linkerd.io/control-plane-component: identity
        linkerd.io/control-plane-ns: linkerd
        linkerd.io/workload-ns: linkerd
        linkerd.io/proxy-deployment: linkerd-identity
    spec:
      nodeSelector:
        kubernetes.io/os: linux
      
      containers:
      - args:
        - identity
        - -log-level=info
        - -log-format=plain
        - -controller-namespace=linkerd
        - -identity-trust-domain=cluster.local
        - -identity-issuance-lifetime=24h0m0s
        - -identity-clock-skew-allowance=20s
        - -identity-scheme=linkerd.io/tls
        - -enable-pprof=false
        - -trace-collector=collector.linkerd-jaeger.svc.cluster.local:55678
        env:
        - name: LINKERD_DISABLED
          value: "linkerd-await cannot block the identity controller"
        image: cr.l5d.io/linkerd/controller:install-control-plane-version
        imagePullPolicy: IfNotPresent
        livenessProbe:
          httpGet:
            path: /ping
            port: 9990
          initialDelaySeconds: 10
        name: identity
        ports:
        - containerPort: 8080
          name: grpc
        - containerPort: 9990
          name: admin-http
        readinessProbe:
          failureThreshold: 7
          httpGet:
            path: /ready
            port: 9990
        securityContext:
          runAsUser: 2103
          allowPrivilegeEscalation: false
        volumeMounts:
        - mountPath: /var/run/linkerd/identity/issuer
          name: identity-issuer
        - mountPath: /var/run/linkerd/identity/trust-roots/
          name: trust-roots
      - env:
        - name: _pod_name
          valueFrom:
            fieldRef:
              fieldPath: metadata.name
        - name: _pod_ns
          valueFrom:
            fieldRef:
              fieldPath: metadata.namespace
        - name: _pod_nodeName
          valueFrom:
            fieldRef:
              fieldPath: spec.nodeName
        - name: LINKERD2_PROXY_INBOUND_PORTS_REQUIRE_TLS
          value: "8080"
        - name: LINKERD2_PROXY_LOG
          value: "warn,linkerd=info"
        - name: LINKERD2_PROXY_LOG_FORMAT
          value: "plain"
        - name: LINKERD2_PROXY_DESTINATION_SVC_ADDR
          value: linkerd-dst-headless.linkerd.svc.cluster.local.:8086
        - name: LINKERD2_PROXY_DESTINATION_PROFILE_NETWORKS
          value: "10.0.0.0/8,100.64.0.0/10,172.16.0.0/12,192.168.0.0/16"
        - name: LINKERD2_PROXY_POLICY_SVC_ADDR
          value: linkerd-policy.linkerd.svc.cluster.local.:8090
        - name: LINKERD2_PROXY_POLICY_WORKLOAD
          value: "$(_pod_ns):$(_pod_name)"
        - name: LINKERD2_PROXY_INBOUND_DEFAULT_POLICY
          value: all-unauthenticated
        - name: LINKERD2_PROXY_POLICY_CLUSTER_NETWORKS
          value: "10.0.0.0/8,100.64.0.0/10,172.16.0.0/12,192.168.0.0/16"
        - name: LINKERD2_PROXY_INBOUND_CONNECT_TIMEOUT
          value: "100ms"
        - name: LINKERD2_PROXY_OUTBOUND_CONNECT_TIMEOUT
          value: "1000ms"
        - name: LINKERD2_PROXY_CONTROL_LISTEN_ADDR
          value: 0.0.0.0:4190
        - name: LINKERD2_PROXY_ADMIN_LISTEN_ADDR
          value: 0.0.0.0:4191
        - name: LINKERD2_PROXY_OUTBOUND_LISTEN_ADDR
          value: 127.0.0.1:4140
        - name: LINKERD2_PROXY_INBOUND_LISTEN_ADDR
          value: 0.0.0.0:4143
        - name: LINKERD2_PROXY_INBOUND_IPS
          valueFrom:
            fieldRef:
              fieldPath: status.podIPs
        - name: LINKERD2_PROXY_INBOUND_PORTS
          value: "8080,9990"
        - name: LINKERD2_PROXY_DESTINATION_PROFILE_SUFFIXES
          value: svc.cluster.local.
        - name: LINKERD2_PROXY_INBOUND_ACCEPT_KEEPALIVE
          value: 10000ms
        - name: LINKERD2_PROXY_OUTBOUND_CONNECT_KEEPALIVE
          value: 10000ms
        - name: LINKERD2_PROXY_INBOUND_PORTS_DISABLE_PROTOCOL_DETECTION
          value: "25,587,3306,4444,5432,6379,9300,11211"
        - name: LINKERD2_PROXY_DESTINATION_CONTEXT
          value: |
            {"ns":"$(_pod_ns)", "nodeName":"$(_pod_nodeName)"}
        - name: _pod_sa
          valueFrom:
            fieldRef:
              fieldPath: spec.serviceAccountName
        - name: _l5d_ns
          value: linkerd
        - name: _l5d_trustdomain
          value: cluster.local
        - name: LINKERD2_PROXY_IDENTITY_DIR
          value: /var/run/linkerd/identity/end-entity
        - name: LINKERD2_PROXY_IDENTITY_TRUST_ANCHORS
          valueFrom:
            configMapKeyRef:
              name: linkerd-identity-trust-roots
              key: ca-bundle.crt
        - name: LINKERD2_PROXY_IDENTITY_TOKEN_FILE
          value: /var/run/secrets/tokens/linkerd-identity-token
        - name: LINKERD2_PROXY_IDENTITY_SVC_ADDR
          value: localhost.:8080
        - name: LINKERD2_PROXY_IDENTITY_LOCAL_NAME
          value: $(_pod_sa).$(_pod_ns).serviceaccount.identity.linkerd.cluster.local
        - name: LINKERD2_PROXY_IDENTITY_SVC_NAME
          value: linkerd-identity.linkerd.serviceaccount.identity.linkerd.cluster.local
        - name: LINKERD2_PROXY_DESTINATION_SVC_NAME
          value: linkerd-destination.linkerd.serviceaccount.identity.linkerd.cluster.local
        - name: LINKERD2_PROXY_POLICY_SVC_NAME
          value: linkerd-destination.linkerd.serviceaccount.identity.linkerd.cluster.local
        image: cr.l5d.io/linkerd/proxy:install-proxy-version
        imagePullPolicy: IfNotPresent
        livenessProbe:
          httpGet:
            path: /live
            port: 4191
          initialDelaySeconds: 10
        name: linkerd-proxy
        ports:
        - containerPort: 4143
          name: linkerd-proxy
        - containerPort: 4191
          name: linkerd-admin
        readinessProbe:
          httpGet:
            path: /ready
            port: 4191
          initialDelaySeconds: 2
        resources:
        securityContext:
          allowPrivilegeEscalation: false
          readOnlyRootFilesystem: true
          runAsUser: 2102
        terminationMessagePolicy: FallbackToLogsOnError
        volumeMounts:
        - mountPath: /var/run/linkerd/identity/end-entity
          name: linkerd-identity-end-entity
        - mountPath: /var/run/secrets/tokens
          name: linkerd-identity-token
      initContainers:
      
      - args:
        - --incoming-proxy-port
        - "4143"
        - --outgoing-proxy-port
        - "4140"
        - --proxy-uid
        - "2102"
        - --inbound-ports-to-ignore
        - "4190,4191,4567,4568"
        - --outbound-ports-to-ignore
<<<<<<< HEAD
        - "443,6443"
        image: cr.l5d.io/linkerd/proxy-init:v2.0.0
=======
        - "443"
        image: cr.l5d.io/linkerd/proxy-init:v2.1.0
>>>>>>> 4ea8ab21
        imagePullPolicy: IfNotPresent
        name: linkerd-init
        resources:
          limits:
            cpu: "100m"
            memory: "20Mi"
          requests:
            cpu: "100m"
            memory: "20Mi"
        securityContext:
          allowPrivilegeEscalation: false
          capabilities:
            add:
            - NET_ADMIN
            - NET_RAW
          privileged: false
          runAsNonRoot: true
          runAsUser: 65534
          readOnlyRootFilesystem: true
        terminationMessagePolicy: FallbackToLogsOnError
        volumeMounts:
        - mountPath: /run
          name: linkerd-proxy-init-xtables-lock
      serviceAccountName: linkerd-identity
      volumes:
      - name: identity-issuer
        secret:
          secretName: linkerd-identity-issuer
      - configMap:
          name: linkerd-identity-trust-roots
        name: trust-roots
      - emptyDir: {}
        name: linkerd-proxy-init-xtables-lock
      - name: linkerd-identity-token
        projected:
          sources:
          - serviceAccountToken:
              path: linkerd-identity-token
              expirationSeconds: 86400
              audience: identity.l5d.io
      - emptyDir:
          medium: Memory
        name: linkerd-identity-end-entity
---
###
### Destination Controller Service
###
kind: Service
apiVersion: v1
metadata:
  name: linkerd-dst
  namespace: linkerd
  labels:
    linkerd.io/control-plane-component: destination
    linkerd.io/control-plane-ns: linkerd
  annotations:
    linkerd.io/created-by: linkerd/cli dev-undefined
spec:
  type: ClusterIP
  selector:
    linkerd.io/control-plane-component: destination
  ports:
  - name: grpc
    port: 8086
    targetPort: 8086
---
kind: Service
apiVersion: v1
metadata:
  name: linkerd-dst-headless
  namespace: linkerd
  labels:
    linkerd.io/control-plane-component: destination
    linkerd.io/control-plane-ns: linkerd
  annotations:
    linkerd.io/created-by: linkerd/cli dev-undefined
spec:
  clusterIP: None
  selector:
    linkerd.io/control-plane-component: destination
  ports:
  - name: grpc
    port: 8086
    targetPort: 8086
---
kind: Service
apiVersion: v1
metadata:
  name: linkerd-sp-validator
  namespace: linkerd
  labels:
    linkerd.io/control-plane-component: destination
    linkerd.io/control-plane-ns: linkerd
  annotations:
    linkerd.io/created-by: linkerd/cli dev-undefined
spec:
  type: ClusterIP
  selector:
    linkerd.io/control-plane-component: destination
  ports:
  - name: sp-validator
    port: 443
    targetPort: sp-validator
---
kind: Service
apiVersion: v1
metadata:
  name: linkerd-policy
  namespace: linkerd
  labels:
    linkerd.io/control-plane-component: destination
    linkerd.io/control-plane-ns: linkerd
  annotations:
    linkerd.io/created-by: linkerd/cli dev-undefined
spec:
  clusterIP: None
  selector:
    linkerd.io/control-plane-component: destination
  ports:
  - name: grpc
    port: 8090
    targetPort: 8090
---
kind: Service
apiVersion: v1
metadata:
  name: linkerd-policy-validator
  namespace: linkerd
  labels:
    linkerd.io/control-plane-component: destination
    linkerd.io/control-plane-ns: linkerd
  annotations:
    linkerd.io/created-by: linkerd/cli dev-undefined
spec:
  type: ClusterIP
  selector:
    linkerd.io/control-plane-component: destination
  ports:
  - name: policy-https
    port: 443
    targetPort: policy-https
---
apiVersion: apps/v1
kind: Deployment
metadata:
  annotations:
    linkerd.io/created-by: linkerd/cli dev-undefined
  labels:
    app.kubernetes.io/name: destination
    app.kubernetes.io/part-of: Linkerd
    app.kubernetes.io/version: install-control-plane-version
    linkerd.io/control-plane-component: destination
    linkerd.io/control-plane-ns: linkerd
  name: linkerd-destination
  namespace: linkerd
spec:
  replicas: 1
  selector:
    matchLabels:
      linkerd.io/control-plane-component: destination
      linkerd.io/control-plane-ns: linkerd
      linkerd.io/proxy-deployment: linkerd-destination
  strategy:
    rollingUpdate:
      maxSurge: 25%
      maxUnavailable: 25%
  template:
    metadata:
      annotations:
        linkerd.io/created-by: linkerd/cli dev-undefined
        linkerd.io/proxy-version: install-proxy-version
        cluster-autoscaler.kubernetes.io/safe-to-evict: "true"
        linkerd.io/trust-root-sha256: 8dc603abd4e755c25c94da05abbf29b9b283a784733651020d72f97ca8ab98e4
        config.linkerd.io/default-inbound-policy: "all-unauthenticated"
      labels:
        linkerd.io/control-plane-component: destination
        linkerd.io/control-plane-ns: linkerd
        linkerd.io/workload-ns: linkerd
        linkerd.io/proxy-deployment: linkerd-destination
    spec:
      nodeSelector:
        kubernetes.io/os: linux
      
      containers:
      - env:
        - name: _pod_name
          valueFrom:
            fieldRef:
              fieldPath: metadata.name
        - name: _pod_ns
          valueFrom:
            fieldRef:
              fieldPath: metadata.namespace
        - name: _pod_nodeName
          valueFrom:
            fieldRef:
              fieldPath: spec.nodeName
        - name: LINKERD2_PROXY_LOG
          value: "warn,linkerd=info"
        - name: LINKERD2_PROXY_LOG_FORMAT
          value: "plain"
        - name: LINKERD2_PROXY_DESTINATION_SVC_ADDR
          value: localhost.:8086
        - name: LINKERD2_PROXY_DESTINATION_PROFILE_NETWORKS
          value: "10.0.0.0/8,100.64.0.0/10,172.16.0.0/12,192.168.0.0/16"
        - name: LINKERD2_PROXY_POLICY_SVC_ADDR
          value: localhost.:8090
        - name: LINKERD2_PROXY_POLICY_WORKLOAD
          value: "$(_pod_ns):$(_pod_name)"
        - name: LINKERD2_PROXY_INBOUND_DEFAULT_POLICY
          value: all-unauthenticated
        - name: LINKERD2_PROXY_POLICY_CLUSTER_NETWORKS
          value: "10.0.0.0/8,100.64.0.0/10,172.16.0.0/12,192.168.0.0/16"
        - name: LINKERD2_PROXY_INBOUND_CONNECT_TIMEOUT
          value: "100ms"
        - name: LINKERD2_PROXY_OUTBOUND_CONNECT_TIMEOUT
          value: "1000ms"
        - name: LINKERD2_PROXY_CONTROL_LISTEN_ADDR
          value: 0.0.0.0:4190
        - name: LINKERD2_PROXY_ADMIN_LISTEN_ADDR
          value: 0.0.0.0:4191
        - name: LINKERD2_PROXY_OUTBOUND_LISTEN_ADDR
          value: 127.0.0.1:4140
        - name: LINKERD2_PROXY_INBOUND_LISTEN_ADDR
          value: 0.0.0.0:4143
        - name: LINKERD2_PROXY_INBOUND_IPS
          valueFrom:
            fieldRef:
              fieldPath: status.podIPs
        - name: LINKERD2_PROXY_INBOUND_PORTS
          value: "8086,8090,8443,9443,9990,9996,9997"
        - name: LINKERD2_PROXY_DESTINATION_PROFILE_SUFFIXES
          value: svc.cluster.local.
        - name: LINKERD2_PROXY_INBOUND_ACCEPT_KEEPALIVE
          value: 10000ms
        - name: LINKERD2_PROXY_OUTBOUND_CONNECT_KEEPALIVE
          value: 10000ms
        - name: LINKERD2_PROXY_INBOUND_PORTS_DISABLE_PROTOCOL_DETECTION
          value: "25,587,3306,4444,5432,6379,9300,11211"
        - name: LINKERD2_PROXY_DESTINATION_CONTEXT
          value: |
            {"ns":"$(_pod_ns)", "nodeName":"$(_pod_nodeName)"}
        - name: _pod_sa
          valueFrom:
            fieldRef:
              fieldPath: spec.serviceAccountName
        - name: _l5d_ns
          value: linkerd
        - name: _l5d_trustdomain
          value: cluster.local
        - name: LINKERD2_PROXY_IDENTITY_DIR
          value: /var/run/linkerd/identity/end-entity
        - name: LINKERD2_PROXY_IDENTITY_TRUST_ANCHORS
          valueFrom:
            configMapKeyRef:
              name: linkerd-identity-trust-roots
              key: ca-bundle.crt
        - name: LINKERD2_PROXY_IDENTITY_TOKEN_FILE
          value: /var/run/secrets/tokens/linkerd-identity-token
        - name: LINKERD2_PROXY_IDENTITY_SVC_ADDR
          value: linkerd-identity-headless.linkerd.svc.cluster.local.:8080
        - name: LINKERD2_PROXY_IDENTITY_LOCAL_NAME
          value: $(_pod_sa).$(_pod_ns).serviceaccount.identity.linkerd.cluster.local
        - name: LINKERD2_PROXY_IDENTITY_SVC_NAME
          value: linkerd-identity.linkerd.serviceaccount.identity.linkerd.cluster.local
        - name: LINKERD2_PROXY_DESTINATION_SVC_NAME
          value: linkerd-destination.linkerd.serviceaccount.identity.linkerd.cluster.local
        - name: LINKERD2_PROXY_POLICY_SVC_NAME
          value: linkerd-destination.linkerd.serviceaccount.identity.linkerd.cluster.local
        image: cr.l5d.io/linkerd/proxy:install-proxy-version
        imagePullPolicy: IfNotPresent
        livenessProbe:
          httpGet:
            path: /live
            port: 4191
          initialDelaySeconds: 10
        name: linkerd-proxy
        ports:
        - containerPort: 4143
          name: linkerd-proxy
        - containerPort: 4191
          name: linkerd-admin
        readinessProbe:
          httpGet:
            path: /ready
            port: 4191
          initialDelaySeconds: 2
        resources:
        securityContext:
          allowPrivilegeEscalation: false
          readOnlyRootFilesystem: true
          runAsUser: 2102
        terminationMessagePolicy: FallbackToLogsOnError
        lifecycle:
          postStart:
            exec:
              command:
                - /usr/lib/linkerd/linkerd-await
                - --timeout=2m
        volumeMounts:
        - mountPath: /var/run/linkerd/identity/end-entity
          name: linkerd-identity-end-entity
        - mountPath: /var/run/secrets/tokens
          name: linkerd-identity-token
      - args:
        - destination
        - -addr=:8086
        - -controller-namespace=linkerd
        - -enable-h2-upgrade=true
        - -log-level=info
        - -log-format=plain
        - -enable-endpoint-slices=true
        - -cluster-domain=cluster.local
        - -identity-trust-domain=cluster.local
        - -default-opaque-ports=25,587,3306,4444,5432,6379,9300,11211
        - -enable-pprof=false
        - -trace-collector=collector.linkerd-jaeger.svc.cluster.local:55678
        image: cr.l5d.io/linkerd/controller:install-control-plane-version
        imagePullPolicy: IfNotPresent
        livenessProbe:
          httpGet:
            path: /ping
            port: 9996
          initialDelaySeconds: 10
        name: destination
        ports:
        - containerPort: 8086
          name: grpc
        - containerPort: 9996
          name: admin-http
        readinessProbe:
          failureThreshold: 7
          httpGet:
            path: /ready
            port: 9996
        securityContext:
          runAsUser: 2103
          allowPrivilegeEscalation: false
      - args:
        - sp-validator
        - -log-level=info
        - -log-format=plain
        - -enable-pprof=false
        image: cr.l5d.io/linkerd/controller:install-control-plane-version
        imagePullPolicy: IfNotPresent
        livenessProbe:
          httpGet:
            path: /ping
            port: 9997
          initialDelaySeconds: 10
        name: sp-validator
        ports:
        - containerPort: 8443
          name: sp-validator
        - containerPort: 9997
          name: admin-http
        readinessProbe:
          failureThreshold: 7
          httpGet:
            path: /ready
            port: 9997
        securityContext:
          runAsUser: 2103
          allowPrivilegeEscalation: false
        volumeMounts:
        - mountPath: /var/run/linkerd/tls
          name: sp-tls
          readOnly: true
      - args:
        - --admin-addr=0.0.0.0:9990
        - --control-plane-namespace=linkerd
        - --grpc-addr=0.0.0.0:8090
        - --server-addr=0.0.0.0:9443
        - --server-tls-key=/var/run/linkerd/tls/tls.key
        - --server-tls-certs=/var/run/linkerd/tls/tls.crt
        - --cluster-networks=10.0.0.0/8,100.64.0.0/10,172.16.0.0/12,192.168.0.0/16
        - --identity-domain=cluster.local
        - --default-policy=all-unauthenticated
        - --log-level=info
        - --log-format=plain
        - --probe-networks=0.0.0.0/0
        image: cr.l5d.io/linkerd/policy-controller:install-control-plane-version
        imagePullPolicy: IfNotPresent
        livenessProbe:
          httpGet:
            path: /live
            port: admin
        name: policy
        ports:
        - containerPort: 8090
          name: grpc
        - containerPort: 9990
          name: admin
        - containerPort: 9443
          name: policy-https
        readinessProbe:
          failureThreshold: 7
          httpGet:
            path: /ready
            port: admin
          initialDelaySeconds: 10
        resources:
        securityContext:
          runAsUser: 2103
          allowPrivilegeEscalation: false
        volumeMounts:
        - mountPath: /var/run/linkerd/tls
          name: policy-tls
          readOnly: true
      initContainers:
      
      - args:
        - --incoming-proxy-port
        - "4143"
        - --outgoing-proxy-port
        - "4140"
        - --proxy-uid
        - "2102"
        - --inbound-ports-to-ignore
        - "4190,4191,4567,4568"
        - --outbound-ports-to-ignore
<<<<<<< HEAD
        - "443,6443"
        image: cr.l5d.io/linkerd/proxy-init:v2.0.0
=======
        - "443"
        image: cr.l5d.io/linkerd/proxy-init:v2.1.0
>>>>>>> 4ea8ab21
        imagePullPolicy: IfNotPresent
        name: linkerd-init
        resources:
          limits:
            cpu: "100m"
            memory: "20Mi"
          requests:
            cpu: "100m"
            memory: "20Mi"
        securityContext:
          allowPrivilegeEscalation: false
          capabilities:
            add:
            - NET_ADMIN
            - NET_RAW
          privileged: false
          runAsNonRoot: true
          runAsUser: 65534
          readOnlyRootFilesystem: true
        terminationMessagePolicy: FallbackToLogsOnError
        volumeMounts:
        - mountPath: /run
          name: linkerd-proxy-init-xtables-lock
      serviceAccountName: linkerd-destination
      volumes:
      - name: sp-tls
        secret:
          secretName: linkerd-sp-validator-k8s-tls
      - name: policy-tls
        secret:
          secretName: linkerd-policy-validator-k8s-tls
      - emptyDir: {}
        name: linkerd-proxy-init-xtables-lock
      - name: linkerd-identity-token
        projected:
          sources:
          - serviceAccountToken:
              path: linkerd-identity-token
              expirationSeconds: 86400
              audience: identity.l5d.io
      - emptyDir:
          medium: Memory
        name: linkerd-identity-end-entity
---
###
### Heartbeat
###
apiVersion: batch/v1
kind: CronJob
metadata:
  name: linkerd-heartbeat
  namespace: linkerd
  labels:
    app.kubernetes.io/name: heartbeat
    app.kubernetes.io/part-of: Linkerd
    app.kubernetes.io/version: install-control-plane-version
    linkerd.io/control-plane-component: heartbeat
    linkerd.io/control-plane-ns: linkerd
  annotations:
    linkerd.io/created-by: linkerd/cli dev-undefined
spec:
  concurrencyPolicy: Replace
  schedule: "1 2 3 4 5"
  successfulJobsHistoryLimit: 0
  jobTemplate:
    spec:
      template:
        metadata:
          labels:
            linkerd.io/control-plane-component: heartbeat
            linkerd.io/workload-ns: linkerd
          annotations:
            linkerd.io/created-by: linkerd/cli dev-undefined
        spec:
          nodeSelector:
            kubernetes.io/os: linux
          serviceAccountName: linkerd-heartbeat
          restartPolicy: Never
          containers:
          - name: heartbeat
            image: cr.l5d.io/linkerd/controller:install-control-plane-version
            imagePullPolicy: IfNotPresent
            env:
            - name: LINKERD_DISABLED
              value: "the heartbeat controller does not use the proxy"
            args:
            - "heartbeat"
            - "-controller-namespace=linkerd"
            - "-log-level=info"
            - "-log-format=plain"
            - "-prometheus-url=http://prometheus.linkerd-viz.svc.cluster.local:9090"
            securityContext:
              runAsUser: 2103
              allowPrivilegeEscalation: false
---
###
### Proxy Injector
###
apiVersion: apps/v1
kind: Deployment
metadata:
  annotations:
    linkerd.io/created-by: linkerd/cli dev-undefined
  labels:
    app.kubernetes.io/name: proxy-injector
    app.kubernetes.io/part-of: Linkerd
    app.kubernetes.io/version: install-control-plane-version
    linkerd.io/control-plane-component: proxy-injector
    linkerd.io/control-plane-ns: linkerd
  name: linkerd-proxy-injector
  namespace: linkerd
spec:
  replicas: 1
  selector:
    matchLabels:
      linkerd.io/control-plane-component: proxy-injector
  strategy:
    rollingUpdate:
      maxSurge: 25%
      maxUnavailable: 25%
  template:
    metadata:
      annotations:
        linkerd.io/created-by: linkerd/cli dev-undefined
        linkerd.io/proxy-version: install-proxy-version
        cluster-autoscaler.kubernetes.io/safe-to-evict: "true"
        linkerd.io/trust-root-sha256: 8dc603abd4e755c25c94da05abbf29b9b283a784733651020d72f97ca8ab98e4
        config.linkerd.io/opaque-ports: "8443"
        config.linkerd.io/default-inbound-policy: "all-unauthenticated"
      labels:
        linkerd.io/control-plane-component: proxy-injector
        linkerd.io/control-plane-ns: linkerd
        linkerd.io/workload-ns: linkerd
        linkerd.io/proxy-deployment: linkerd-proxy-injector
    spec:
      nodeSelector:
        kubernetes.io/os: linux
      
      containers:
      - env:
        - name: _pod_name
          valueFrom:
            fieldRef:
              fieldPath: metadata.name
        - name: _pod_ns
          valueFrom:
            fieldRef:
              fieldPath: metadata.namespace
        - name: _pod_nodeName
          valueFrom:
            fieldRef:
              fieldPath: spec.nodeName
        - name: LINKERD2_PROXY_LOG
          value: "warn,linkerd=info"
        - name: LINKERD2_PROXY_LOG_FORMAT
          value: "plain"
        - name: LINKERD2_PROXY_DESTINATION_SVC_ADDR
          value: linkerd-dst-headless.linkerd.svc.cluster.local.:8086
        - name: LINKERD2_PROXY_DESTINATION_PROFILE_NETWORKS
          value: "10.0.0.0/8,100.64.0.0/10,172.16.0.0/12,192.168.0.0/16"
        - name: LINKERD2_PROXY_POLICY_SVC_ADDR
          value: linkerd-policy.linkerd.svc.cluster.local.:8090
        - name: LINKERD2_PROXY_POLICY_WORKLOAD
          value: "$(_pod_ns):$(_pod_name)"
        - name: LINKERD2_PROXY_INBOUND_DEFAULT_POLICY
          value: all-unauthenticated
        - name: LINKERD2_PROXY_POLICY_CLUSTER_NETWORKS
          value: "10.0.0.0/8,100.64.0.0/10,172.16.0.0/12,192.168.0.0/16"
        - name: LINKERD2_PROXY_INBOUND_CONNECT_TIMEOUT
          value: "100ms"
        - name: LINKERD2_PROXY_OUTBOUND_CONNECT_TIMEOUT
          value: "1000ms"
        - name: LINKERD2_PROXY_CONTROL_LISTEN_ADDR
          value: 0.0.0.0:4190
        - name: LINKERD2_PROXY_ADMIN_LISTEN_ADDR
          value: 0.0.0.0:4191
        - name: LINKERD2_PROXY_OUTBOUND_LISTEN_ADDR
          value: 127.0.0.1:4140
        - name: LINKERD2_PROXY_INBOUND_LISTEN_ADDR
          value: 0.0.0.0:4143
        - name: LINKERD2_PROXY_INBOUND_IPS
          valueFrom:
            fieldRef:
              fieldPath: status.podIPs
        - name: LINKERD2_PROXY_INBOUND_PORTS
          value: "8443,9995"
        - name: LINKERD2_PROXY_DESTINATION_PROFILE_SUFFIXES
          value: svc.cluster.local.
        - name: LINKERD2_PROXY_INBOUND_ACCEPT_KEEPALIVE
          value: 10000ms
        - name: LINKERD2_PROXY_OUTBOUND_CONNECT_KEEPALIVE
          value: 10000ms
        - name: LINKERD2_PROXY_INBOUND_PORTS_DISABLE_PROTOCOL_DETECTION
          value: "25,587,3306,4444,5432,6379,9300,11211"
        - name: LINKERD2_PROXY_DESTINATION_CONTEXT
          value: |
            {"ns":"$(_pod_ns)", "nodeName":"$(_pod_nodeName)"}
        - name: _pod_sa
          valueFrom:
            fieldRef:
              fieldPath: spec.serviceAccountName
        - name: _l5d_ns
          value: linkerd
        - name: _l5d_trustdomain
          value: cluster.local
        - name: LINKERD2_PROXY_IDENTITY_DIR
          value: /var/run/linkerd/identity/end-entity
        - name: LINKERD2_PROXY_IDENTITY_TRUST_ANCHORS
          valueFrom:
            configMapKeyRef:
              name: linkerd-identity-trust-roots
              key: ca-bundle.crt
        - name: LINKERD2_PROXY_IDENTITY_TOKEN_FILE
          value: /var/run/secrets/tokens/linkerd-identity-token
        - name: LINKERD2_PROXY_IDENTITY_SVC_ADDR
          value: linkerd-identity-headless.linkerd.svc.cluster.local.:8080
        - name: LINKERD2_PROXY_IDENTITY_LOCAL_NAME
          value: $(_pod_sa).$(_pod_ns).serviceaccount.identity.linkerd.cluster.local
        - name: LINKERD2_PROXY_IDENTITY_SVC_NAME
          value: linkerd-identity.linkerd.serviceaccount.identity.linkerd.cluster.local
        - name: LINKERD2_PROXY_DESTINATION_SVC_NAME
          value: linkerd-destination.linkerd.serviceaccount.identity.linkerd.cluster.local
        - name: LINKERD2_PROXY_POLICY_SVC_NAME
          value: linkerd-destination.linkerd.serviceaccount.identity.linkerd.cluster.local
        image: cr.l5d.io/linkerd/proxy:install-proxy-version
        imagePullPolicy: IfNotPresent
        livenessProbe:
          httpGet:
            path: /live
            port: 4191
          initialDelaySeconds: 10
        name: linkerd-proxy
        ports:
        - containerPort: 4143
          name: linkerd-proxy
        - containerPort: 4191
          name: linkerd-admin
        readinessProbe:
          httpGet:
            path: /ready
            port: 4191
          initialDelaySeconds: 2
        resources:
        securityContext:
          allowPrivilegeEscalation: false
          readOnlyRootFilesystem: true
          runAsUser: 2102
        terminationMessagePolicy: FallbackToLogsOnError
        lifecycle:
          postStart:
            exec:
              command:
                - /usr/lib/linkerd/linkerd-await
                - --timeout=2m
        volumeMounts:
        - mountPath: /var/run/linkerd/identity/end-entity
          name: linkerd-identity-end-entity
        - mountPath: /var/run/secrets/tokens
          name: linkerd-identity-token
      - args:
        - proxy-injector
        - -log-level=info
        - -log-format=plain
        - -linkerd-namespace=linkerd
        - -enable-pprof=false
        image: cr.l5d.io/linkerd/controller:install-control-plane-version
        imagePullPolicy: IfNotPresent
        livenessProbe:
          httpGet:
            path: /ping
            port: 9995
          initialDelaySeconds: 10
        name: proxy-injector
        ports:
        - containerPort: 8443
          name: proxy-injector
        - containerPort: 9995
          name: admin-http
        readinessProbe:
          failureThreshold: 7
          httpGet:
            path: /ready
            port: 9995
        securityContext:
          runAsUser: 2103
          allowPrivilegeEscalation: false
        volumeMounts:
        - mountPath: /var/run/linkerd/config
          name: config
        - mountPath: /var/run/linkerd/identity/trust-roots
          name: trust-roots
        - mountPath: /var/run/linkerd/tls
          name: tls
          readOnly: true
      initContainers:
      - args:
        - --incoming-proxy-port
        - "4143"
        - --outgoing-proxy-port
        - "4140"
        - --proxy-uid
        - "2102"
        - --inbound-ports-to-ignore
        - "4190,4191,4567,4568"
        - --outbound-ports-to-ignore
        - "4567,4568"
        image: cr.l5d.io/linkerd/proxy-init:v2.1.0
        imagePullPolicy: IfNotPresent
        name: linkerd-init
        resources:
          limits:
            cpu: "100m"
            memory: "20Mi"
          requests:
            cpu: "100m"
            memory: "20Mi"
        securityContext:
          allowPrivilegeEscalation: false
          capabilities:
            add:
            - NET_ADMIN
            - NET_RAW
          privileged: false
          runAsNonRoot: true
          runAsUser: 65534
          readOnlyRootFilesystem: true
        terminationMessagePolicy: FallbackToLogsOnError
        volumeMounts:
        - mountPath: /run
          name: linkerd-proxy-init-xtables-lock
      serviceAccountName: linkerd-proxy-injector
      volumes:
      - configMap:
          name: linkerd-config
        name: config
      - configMap:
          name: linkerd-identity-trust-roots
        name: trust-roots
      - name: tls
        secret:
          secretName: linkerd-proxy-injector-k8s-tls
      - emptyDir: {}
        name: linkerd-proxy-init-xtables-lock
      - name: linkerd-identity-token
        projected:
          sources:
          - serviceAccountToken:
              path: linkerd-identity-token
              expirationSeconds: 86400
              audience: identity.l5d.io
      - emptyDir:
          medium: Memory
        name: linkerd-identity-end-entity
---
kind: Service
apiVersion: v1
metadata:
  name: linkerd-proxy-injector
  namespace: linkerd
  labels:
    linkerd.io/control-plane-component: proxy-injector
    linkerd.io/control-plane-ns: linkerd
  annotations:
    linkerd.io/created-by: linkerd/cli dev-undefined
    config.linkerd.io/opaque-ports: "443"
spec:
  type: ClusterIP
  selector:
    linkerd.io/control-plane-component: proxy-injector
  ports:
  - name: proxy-injector
    port: 443
    targetPort: proxy-injector
---
apiVersion: v1
data:
  linkerd-config-overrides: Y29udHJvbFBsYW5lVHJhY2luZzogdHJ1ZQpkZWJ1Z0NvbnRhaW5lcjoKICBpbWFnZToKICAgIHZlcnNpb246IGluc3RhbGwtZGVidWctdmVyc2lvbgpoZWFydGJlYXRTY2hlZHVsZTogMSAyIDMgNCA1CmlkZW50aXR5OgogIGlzc3VlcjoKICAgIHRsczoKICAgICAgY3J0UEVNOiB8CiAgICAgICAgLS0tLS1CRUdJTiBDRVJUSUZJQ0FURS0tLS0tCiAgICAgICAgTUlJQndEQ0NBV2VnQXdJQkFnSVJBSlJJZ1o4UnRPOEV3ZzFYZXBmOFQ0NHdDZ1lJS29aSXpqMEVBd0l3S1RFbgogICAgICAgIE1DVUdBMVVFQXhNZWFXUmxiblJwZEhrdWJHbHVhMlZ5WkM1amJIVnpkR1Z5TG14dlkyRnNNQjRYRFRJd01EZ3kKICAgICAgICBPREEzTVRNME4xb1hEVE13TURneU5qQTNNVE0wTjFvd0tURW5NQ1VHQTFVRUF4TWVhV1JsYm5ScGRIa3ViR2x1CiAgICAgICAgYTJWeVpDNWpiSFZ6ZEdWeUxteHZZMkZzTUZrd0V3WUhLb1pJemowQ0FRWUlLb1pJemowREFRY0RRZ0FFMS9GcAogICAgICAgIGZjUm5EY2VkTDZBalVhWFlQdjRESU1CYUp1Zk9JNU5XdHkrWFNYN0pqWGdadE03MmRRdlJhWWFudXhEMzZEdDEKICAgICAgICAyL0p4eWlTZ3hLV1Jkb2F5K2FOd01HNHdEZ1lEVlIwUEFRSC9CQVFEQWdFR01CSUdBMVVkRXdFQi93UUlNQVlCCiAgICAgICAgQWY4Q0FRQXdIUVlEVlIwT0JCWUVGSTFXbnJxTVlLYUhIT28renB5aWlEcTJwTzBLTUNrR0ExVWRFUVFpTUNDQwogICAgICAgIEhtbGtaVzUwYVhSNUxteHBibXRsY21RdVkyeDFjM1JsY2k1c2IyTmhiREFLQmdncWhrak9QUVFEQWdOSEFEQkUKICAgICAgICBBaUF0dW9JNVh1Q3RyR1ZSelNtUlRsMnJhMjhhVjlNeVRVN2Q1cW5UQUZIS1NnSWdSS0N2bHVPU2dBNU8yMXA1CiAgICAgICAgNTF0ZHJta0hFWlJyMHFsTFNKZEhZZ0VmTXprPQogICAgICAgIC0tLS0tRU5EIENFUlRJRklDQVRFLS0tLS0KICAgICAga2V5UEVNOiB8CiAgICAgICAgLS0tLS1CRUdJTiBFQyBQUklWQVRFIEtFWS0tLS0tCiAgICAgICAgTUhjQ0FRRUVJQUFlOG5mYnpadTljL09CMis4eEpNMEZ6N05Vd1RRYXp1bGtGTnM0VEk1K29Bb0dDQ3FHU000OQogICAgICAgIEF3RUhvVVFEUWdBRTEvRnBmY1JuRGNlZEw2QWpVYVhZUHY0RElNQmFKdWZPSTVOV3R5K1hTWDdKalhnWnRNNzIKICAgICAgICBkUXZSYVlhbnV4RDM2RHQxMi9KeHlpU2d4S1dSZG9heStRPT0KICAgICAgICAtLS0tLUVORCBFQyBQUklWQVRFIEtFWS0tLS0tCmlkZW50aXR5VHJ1c3RBbmNob3JzUEVNOiB8CiAgLS0tLS1CRUdJTiBDRVJUSUZJQ0FURS0tLS0tCiAgTUlJQndUQ0NBV2FnQXdJQkFnSVFlRFpwNWxEYUl5Z1E1VWZNS1pyRkFUQUtCZ2dxaGtqT1BRUURBakFwTVNjdwogIEpRWURWUVFERXg1cFpHVnVkR2wwZVM1c2FXNXJaWEprTG1Oc2RYTjBaWEl1Ykc5allXd3dIaGNOTWpBd09ESTQKICBNRGN4TWpRM1doY05NekF3T0RJMk1EY3hNalEzV2pBcE1TY3dKUVlEVlFRREV4NXBaR1Z1ZEdsMGVTNXNhVzVyCiAgWlhKa0xtTnNkWE4wWlhJdWJHOWpZV3d3V1RBVEJnY3Foa2pPUFFJQkJnZ3Foa2pPUFFNQkJ3TkNBQVJxYzcwWgogIGwxdmd3NzlyakI1dVNJVElDVUE2R3lmdlNGZmN1SWlzN0IvWEZTa2t3QUhVNVMvczFBQVArUjBUWDdIQldVQzQKICB1YUc0V1dzaXdKS05uN21nbzNBd2JqQU9CZ05WSFE4QkFmOEVCQU1DQVFZd0VnWURWUjBUQVFIL0JBZ3dCZ0VCCiAgL3dJQkFUQWRCZ05WSFE0RUZnUVU1WXRqVlZQZmQ3STdOTEhzbjJDMjZFQnlHVjB3S1FZRFZSMFJCQ0l3SUlJZQogIGFXUmxiblJwZEhrdWJHbHVhMlZ5WkM1amJIVnpkR1Z5TG14dlkyRnNNQW9HQ0NxR1NNNDlCQU1DQTBrQU1FWUMKICBJUUNON2xCRkxERHZqeDZWMCtYa2pwS0VSUnNKWWY1YWRNdm5sb0ZsNDhpbEpnSWhBTnR4aG5kY3IrUUpQdUM4CiAgdmdVQzBkMi85Rk11ZUlWTWIrNDZXVENPanNxcgogIC0tLS0tRU5EIENFUlRJRklDQVRFLS0tLS0KbGlua2VyZFZlcnNpb246IGluc3RhbGwtY29udHJvbC1wbGFuZS12ZXJzaW9uCnBvbGljeVZhbGlkYXRvcjoKICBjYUJ1bmRsZTogcG9saWN5IHZhbGlkYXRvciBDQSBidW5kbGUKICBleHRlcm5hbFNlY3JldDogdHJ1ZQpwcm9maWxlVmFsaWRhdG9yOgogIGNhQnVuZGxlOiBwcm9maWxlIHZhbGlkYXRvciBDQSBidW5kbGUKICBleHRlcm5hbFNlY3JldDogdHJ1ZQpwcm94eToKICBpbWFnZToKICAgIHZlcnNpb246IGluc3RhbGwtcHJveHktdmVyc2lvbgpwcm94eUluamVjdG9yOgogIGNhQnVuZGxlOiBwcm94eSBpbmplY3RvciBDQSBidW5kbGUKICBleHRlcm5hbFNlY3JldDogdHJ1ZQo=
kind: Secret
metadata:
  creationTimestamp: null
  labels:
    linkerd.io/control-plane-ns: linkerd
  name: linkerd-config-overrides
  namespace: linkerd<|MERGE_RESOLUTION|>--- conflicted
+++ resolved
@@ -921,13 +921,8 @@
         - --inbound-ports-to-ignore
         - "4190,4191,4567,4568"
         - --outbound-ports-to-ignore
-<<<<<<< HEAD
         - "443,6443"
-        image: cr.l5d.io/linkerd/proxy-init:v2.0.0
-=======
-        - "443"
         image: cr.l5d.io/linkerd/proxy-init:v2.1.0
->>>>>>> 4ea8ab21
         imagePullPolicy: IfNotPresent
         name: linkerd-init
         resources:
@@ -1349,13 +1344,8 @@
         - --inbound-ports-to-ignore
         - "4190,4191,4567,4568"
         - --outbound-ports-to-ignore
-<<<<<<< HEAD
         - "443,6443"
-        image: cr.l5d.io/linkerd/proxy-init:v2.0.0
-=======
-        - "443"
         image: cr.l5d.io/linkerd/proxy-init:v2.1.0
->>>>>>> 4ea8ab21
         imagePullPolicy: IfNotPresent
         name: linkerd-init
         resources:
