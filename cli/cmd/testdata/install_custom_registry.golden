--- conflicted
+++ resolved
@@ -245,11 +245,7 @@
     verbs:
       - patch
   - apiGroups:
-<<<<<<< HEAD
-    - workload.linkerd.io
-=======
       - workload.linkerd.io
->>>>>>> b5f384f5
     resources:
       - externalworkloads
     verbs:
@@ -1249,11 +1245,7 @@
   template:
     metadata:
       annotations:
-<<<<<<< HEAD
-        checksum/config: 9788b5a28893a298da8bc6bbb307e878169268e37054e2c6839453b044301128
-=======
         checksum/config: d4bf92fed9aef0313ad18729f0b373da57c319c902152dc80c605834dffe636f
->>>>>>> b5f384f5
         linkerd.io/created-by: linkerd/cli dev-undefined
         linkerd.io/proxy-version: install-proxy-version
         cluster-autoscaler.kubernetes.io/safe-to-evict: "true"
