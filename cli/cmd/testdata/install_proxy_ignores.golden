---
###
### Linkerd Namespace
###
---
kind: Namespace
apiVersion: v1
metadata:
  name: linkerd
  annotations:
    linkerd.io/inject: disabled
  labels:
    linkerd.io/is-control-plane: "true"
    config.linkerd.io/admission-webhooks: disabled
    linkerd.io/control-plane-ns: linkerd
---
###
### Identity Controller Service RBAC
###
---
kind: ClusterRole
apiVersion: rbac.authorization.k8s.io/v1
metadata:
  name: linkerd-linkerd-identity
  labels:
    linkerd.io/control-plane-component: identity
    linkerd.io/control-plane-ns: linkerd
rules:
- apiGroups: ["authentication.k8s.io"]
  resources: ["tokenreviews"]
  verbs: ["create"]
- apiGroups: ["apps"]
  resources: ["deployments"]
  verbs: ["get"]
- apiGroups: [""]
  resources: ["events"]
  verbs: ["create", "patch"]
---
kind: ClusterRoleBinding
apiVersion: rbac.authorization.k8s.io/v1
metadata:
  name: linkerd-linkerd-identity
  labels:
    linkerd.io/control-plane-component: identity
    linkerd.io/control-plane-ns: linkerd
roleRef:
  apiGroup: rbac.authorization.k8s.io
  kind: ClusterRole
  name: linkerd-linkerd-identity
subjects:
- kind: ServiceAccount
  name: linkerd-identity
  namespace: linkerd
---
kind: ServiceAccount
apiVersion: v1
metadata:
  name: linkerd-identity
  namespace: linkerd
  labels:
    linkerd.io/control-plane-component: identity
    linkerd.io/control-plane-ns: linkerd
---
###
### Controller RBAC
###
---
kind: ClusterRole
apiVersion: rbac.authorization.k8s.io/v1
metadata:
  name: linkerd-linkerd-controller
  labels:
    linkerd.io/control-plane-component: controller
    linkerd.io/control-plane-ns: linkerd
rules:
- apiGroups: ["extensions", "apps"]
  resources: ["daemonsets", "deployments", "replicasets", "statefulsets"]
  verbs: ["list", "get", "watch"]
- apiGroups: ["extensions", "batch"]
  resources: ["cronjobs", "jobs"]
  verbs: ["list" , "get", "watch"]
- apiGroups: [""]
  resources: ["pods", "endpoints", "services", "replicationcontrollers", "namespaces"]
  verbs: ["list", "get", "watch"]
- apiGroups: ["linkerd.io"]
  resources: ["serviceprofiles"]
  verbs: ["list", "get", "watch"]
- apiGroups: ["split.smi-spec.io"]
  resources: ["trafficsplits"]
  verbs: ["list", "get", "watch"]
---
kind: ClusterRoleBinding
apiVersion: rbac.authorization.k8s.io/v1
metadata:
  name: linkerd-linkerd-controller
  labels:
    linkerd.io/control-plane-component: controller
    linkerd.io/control-plane-ns: linkerd
roleRef:
  apiGroup: rbac.authorization.k8s.io
  kind: ClusterRole
  name: linkerd-linkerd-controller
subjects:
- kind: ServiceAccount
  name: linkerd-controller
  namespace: linkerd
---
kind: ServiceAccount
apiVersion: v1
metadata:
  name: linkerd-controller
  namespace: linkerd
  labels:
    linkerd.io/control-plane-component: controller
    linkerd.io/control-plane-ns: linkerd
---
###
### Destination Controller Service
###
---
kind: ClusterRole
apiVersion: rbac.authorization.k8s.io/v1
metadata:
  name: linkerd-linkerd-destination
  labels:
    linkerd.io/control-plane-component: destination
    linkerd.io/control-plane-ns: linkerd
rules:
- apiGroups: ["apps"]
  resources: ["replicasets"]
  verbs: ["list", "get", "watch"]
- apiGroups: ["batch"]
  resources: ["jobs"]
  verbs: ["list", "get", "watch"]
- apiGroups: [""]
  resources: ["pods", "endpoints", "services"]
  verbs: ["list", "get", "watch"]
- apiGroups: ["linkerd.io"]
  resources: ["serviceprofiles"]
  verbs: ["list", "get", "watch"]
- apiGroups: ["split.smi-spec.io"]
  resources: ["trafficsplits"]
  verbs: ["list", "get", "watch"]
- apiGroups: ["discovery.k8s.io"]
  resources: ["endpointslices"]
  verbs: ["list", "get", "watch"]
---
kind: ClusterRoleBinding
apiVersion: rbac.authorization.k8s.io/v1
metadata:
  name: linkerd-linkerd-destination
  labels:
    linkerd.io/control-plane-component: destination
    linkerd.io/control-plane-ns: linkerd
roleRef:
  apiGroup: rbac.authorization.k8s.io
  kind: ClusterRole
  name: linkerd-linkerd-destination
subjects:
- kind: ServiceAccount
  name: linkerd-destination
  namespace: linkerd
---
kind: ServiceAccount
apiVersion: v1
metadata:
  name: linkerd-destination
  namespace: linkerd
  labels:
    linkerd.io/control-plane-component: destination
    linkerd.io/control-plane-ns: linkerd
---
###
### Heartbeat RBAC
###
---
apiVersion: rbac.authorization.k8s.io/v1
kind: Role
metadata:
  name: linkerd-heartbeat
  namespace: linkerd
  labels:
    linkerd.io/control-plane-ns: linkerd
rules:
- apiGroups: [""]
  resources: ["configmaps"]
  verbs: ["get"]
  resourceNames: ["linkerd-config"]
---
apiVersion: rbac.authorization.k8s.io/v1
kind: RoleBinding
metadata:
  name: linkerd-heartbeat
  namespace: linkerd
  labels:
    linkerd.io/control-plane-ns: linkerd
roleRef:
  kind: Role
  name: linkerd-heartbeat
  apiGroup: rbac.authorization.k8s.io
subjects:
- kind: ServiceAccount
  name: linkerd-heartbeat
  namespace: linkerd
---
kind: ServiceAccount
apiVersion: v1
metadata:
  name: linkerd-heartbeat
  namespace: linkerd
  labels:
    linkerd.io/control-plane-component: heartbeat
    linkerd.io/control-plane-ns: linkerd
---
###
### Web RBAC
###
---
apiVersion: rbac.authorization.k8s.io/v1
kind: Role
metadata:
  name: linkerd-web
  namespace: linkerd
  labels:
    linkerd.io/control-plane-component: web
    linkerd.io/control-plane-ns: linkerd
rules:
- apiGroups: [""]
  resources: ["configmaps"]
  verbs: ["get"]
  resourceNames: ["linkerd-config"]
- apiGroups: [""]
  resources: ["namespaces", "configmaps"]
  verbs: ["get"]
- apiGroups: [""]
  resources: ["serviceaccounts", "pods"]
  verbs: ["list"]
- apiGroups: ["apps"]
  resources: ["replicasets"]
  verbs: ["list"]
---
apiVersion: rbac.authorization.k8s.io/v1
kind: RoleBinding
metadata:
  name: linkerd-web
  namespace: linkerd
  labels:
    linkerd.io/control-plane-component: web
    linkerd.io/control-plane-ns: linkerd
roleRef:
  kind: Role
  name: linkerd-web
  apiGroup: rbac.authorization.k8s.io
subjects:
- kind: ServiceAccount
  name: linkerd-web
  namespace: linkerd
---
apiVersion: rbac.authorization.k8s.io/v1
kind: ClusterRole
metadata:
  name: linkerd-linkerd-web-check
  labels:
    linkerd.io/control-plane-component: web
    linkerd.io/control-plane-ns: linkerd
rules:
- apiGroups: ["rbac.authorization.k8s.io"]
  resources: ["clusterroles", "clusterrolebindings"]
  verbs: ["list"]
- apiGroups: ["apiextensions.k8s.io"]
  resources: ["customresourcedefinitions"]
  verbs: ["list"]
- apiGroups: ["admissionregistration.k8s.io"]
  resources: ["mutatingwebhookconfigurations", "validatingwebhookconfigurations"]
  verbs: ["list"]
- apiGroups: ["policy"]
  resources: ["podsecuritypolicies"]
  verbs: ["list"]
- apiGroups: ["linkerd.io"]
  resources: ["serviceprofiles"]
  verbs: ["list"]
- apiGroups: ["apiregistration.k8s.io"]
  resources: ["apiservices"]
  verbs: ["get"]
---
apiVersion: rbac.authorization.k8s.io/v1
kind: ClusterRoleBinding
metadata:
  name: linkerd-linkerd-web-check
  labels:
    linkerd.io/control-plane-component: web
    linkerd.io/control-plane-ns: linkerd
roleRef:
  kind: ClusterRole
  name: linkerd-linkerd-web-check
  apiGroup: rbac.authorization.k8s.io
subjects:
- kind: ServiceAccount
  name: linkerd-web
  namespace: linkerd
---
kind: ClusterRoleBinding
apiVersion: rbac.authorization.k8s.io/v1
metadata:
  name: linkerd-linkerd-web-admin
  labels:
    linkerd.io/control-plane-component: web
    linkerd.io/control-plane-ns: linkerd
roleRef:
  apiGroup: rbac.authorization.k8s.io
  kind: ClusterRole
  name: linkerd-linkerd-tap-admin
subjects:
- kind: ServiceAccount
  name: linkerd-web
  namespace: linkerd
---
kind: ServiceAccount
apiVersion: v1
metadata:
  name: linkerd-web
  namespace: linkerd
  labels:
    linkerd.io/control-plane-component: web
    linkerd.io/control-plane-ns: linkerd
---
###
### Service Profile CRD
###
---
apiVersion: apiextensions.k8s.io/v1beta1
kind: CustomResourceDefinition
metadata:
  name: serviceprofiles.linkerd.io
  annotations:
    linkerd.io/created-by: linkerd/cli dev-undefined
  labels:
    linkerd.io/control-plane-ns: linkerd
spec:
  group: linkerd.io
  versions:
  - name: v1alpha1
    served: true
    storage: false
  - name: v1alpha2
    served: true
    storage: true
  scope: Namespaced
  names:
    plural: serviceprofiles
    singular: serviceprofile
    kind: ServiceProfile
    shortNames:
    - sp
---
###
### TrafficSplit CRD
### Copied from https://github.com/deislabs/smi-sdk-go/blob/cea7e1e9372304bbb6c74a3f6ca788d9eaa9cc58/crds/split.yaml
###
---
apiVersion: apiextensions.k8s.io/v1beta1
kind: CustomResourceDefinition
metadata:
  name: trafficsplits.split.smi-spec.io
  annotations:
    linkerd.io/created-by: linkerd/cli dev-undefined
  labels:
    linkerd.io/control-plane-ns: linkerd
spec:
  group: split.smi-spec.io
  version: v1alpha1
  scope: Namespaced
  names:
    kind: TrafficSplit
    shortNames:
      - ts
    plural: trafficsplits
    singular: trafficsplit
  additionalPrinterColumns:
  - name: Service
    type: string
    description: The apex service of this split.
    JSONPath: .spec.service
---
###
### Proxy Injector RBAC
###
---
kind: ClusterRole
apiVersion: rbac.authorization.k8s.io/v1
metadata:
  name: linkerd-linkerd-proxy-injector
  labels:
    linkerd.io/control-plane-component: proxy-injector
    linkerd.io/control-plane-ns: linkerd
rules:
- apiGroups: [""]
  resources: ["events"]
  verbs: ["create", "patch"]
- apiGroups: [""]
  resources: ["namespaces", "replicationcontrollers"]
  verbs: ["list", "get", "watch"]
- apiGroups: [""]
  resources: ["pods"]
  verbs: ["list", "watch"]
- apiGroups: ["extensions", "apps"]
  resources: ["deployments", "replicasets", "daemonsets", "statefulsets"]
  verbs: ["list", "get", "watch"]
- apiGroups: ["extensions", "batch"]
  resources: ["cronjobs", "jobs"]
  verbs: ["list", "get", "watch"]
---
kind: ClusterRoleBinding
apiVersion: rbac.authorization.k8s.io/v1
metadata:
  name: linkerd-linkerd-proxy-injector
  labels:
    linkerd.io/control-plane-component: proxy-injector
    linkerd.io/control-plane-ns: linkerd
subjects:
- kind: ServiceAccount
  name: linkerd-proxy-injector
  namespace: linkerd
  apiGroup: ""
roleRef:
  kind: ClusterRole
  name: linkerd-linkerd-proxy-injector
  apiGroup: rbac.authorization.k8s.io
---
kind: ServiceAccount
apiVersion: v1
metadata:
  name: linkerd-proxy-injector
  namespace: linkerd
  labels:
    linkerd.io/control-plane-component: proxy-injector
    linkerd.io/control-plane-ns: linkerd
---
kind: Secret
apiVersion: v1
metadata:
  name: linkerd-proxy-injector-tls
  namespace: linkerd
  labels:
    linkerd.io/control-plane-component: proxy-injector
    linkerd.io/control-plane-ns: linkerd
  annotations:
    linkerd.io/created-by: linkerd/cli dev-undefined
type: Opaque
data:
  crt.pem: cHJveHkgaW5qZWN0b3IgY3J0
  key.pem: cHJveHkgaW5qZWN0b3Iga2V5
---
apiVersion: admissionregistration.k8s.io/v1beta1
kind: MutatingWebhookConfiguration
metadata:
  name: linkerd-proxy-injector-webhook-config
  labels:
    linkerd.io/control-plane-component: proxy-injector
    linkerd.io/control-plane-ns: linkerd
webhooks:
- name: linkerd-proxy-injector.linkerd.io
  namespaceSelector:
    matchExpressions:
    - key: config.linkerd.io/admission-webhooks
      operator: NotIn
      values:
      - disabled
  clientConfig:
    service:
      name: linkerd-proxy-injector
      namespace: linkerd
      path: "/"
    caBundle: cHJveHkgaW5qZWN0b3IgQ0EgYnVuZGxl
  failurePolicy: Ignore
  rules:
  - operations: [ "CREATE" ]
    apiGroups: [""]
    apiVersions: ["v1"]
    resources: ["pods"]
  sideEffects: None
---
###
### Service Profile Validator RBAC
###
---
kind: ClusterRole
apiVersion: rbac.authorization.k8s.io/v1
metadata:
  name: linkerd-linkerd-sp-validator
  labels:
    linkerd.io/control-plane-component: sp-validator
    linkerd.io/control-plane-ns: linkerd
rules:
- apiGroups: [""]
  resources: ["pods"]
  verbs: ["list"]
---
kind: ClusterRoleBinding
apiVersion: rbac.authorization.k8s.io/v1
metadata:
  name: linkerd-linkerd-sp-validator
  labels:
    linkerd.io/control-plane-component: sp-validator
    linkerd.io/control-plane-ns: linkerd
subjects:
- kind: ServiceAccount
  name: linkerd-sp-validator
  namespace: linkerd
  apiGroup: ""
roleRef:
  kind: ClusterRole
  name: linkerd-linkerd-sp-validator
  apiGroup: rbac.authorization.k8s.io
---
kind: ServiceAccount
apiVersion: v1
metadata:
  name: linkerd-sp-validator
  namespace: linkerd
  labels:
    linkerd.io/control-plane-component: sp-validator
    linkerd.io/control-plane-ns: linkerd
---
kind: Secret
apiVersion: v1
metadata:
  name: linkerd-sp-validator-tls
  namespace: linkerd
  labels:
    linkerd.io/control-plane-component: sp-validator
    linkerd.io/control-plane-ns: linkerd
  annotations:
    linkerd.io/created-by: linkerd/cli dev-undefined
type: Opaque
data:
  crt.pem: cHJvZmlsZSB2YWxpZGF0b3IgY3J0
  key.pem: cHJvZmlsZSB2YWxpZGF0b3Iga2V5
---
apiVersion: admissionregistration.k8s.io/v1beta1
kind: ValidatingWebhookConfiguration
metadata:
  name: linkerd-sp-validator-webhook-config
  labels:
    linkerd.io/control-plane-component: sp-validator
    linkerd.io/control-plane-ns: linkerd
webhooks:
- name: linkerd-sp-validator.linkerd.io
  namespaceSelector:
    matchExpressions:
    - key: config.linkerd.io/admission-webhooks
      operator: NotIn
      values:
      - disabled
  clientConfig:
    service:
      name: linkerd-sp-validator
      namespace: linkerd
      path: "/"
    caBundle: cHJvZmlsZSB2YWxpZGF0b3IgQ0EgYnVuZGxl
  failurePolicy: Ignore
  rules:
  - operations: [ "CREATE" , "UPDATE" ]
    apiGroups: ["linkerd.io"]
    apiVersions: ["v1alpha1", "v1alpha2"]
    resources: ["serviceprofiles"]
  sideEffects: None
---
###
### Tap RBAC
###
---
kind: ClusterRole
apiVersion: rbac.authorization.k8s.io/v1
metadata:
  name: linkerd-linkerd-tap
  labels:
    linkerd.io/control-plane-component: tap
    linkerd.io/control-plane-ns: linkerd
rules:
- apiGroups: [""]
  resources: ["pods", "services", "replicationcontrollers", "namespaces", "nodes"]
  verbs: ["list", "get", "watch"]
- apiGroups: ["extensions", "apps"]
  resources: ["daemonsets", "deployments", "replicasets", "statefulsets"]
  verbs: ["list", "get", "watch"]
- apiGroups: ["extensions", "batch"]
  resources: ["cronjobs", "jobs"]
  verbs: ["list" , "get", "watch"]
---
kind: ClusterRole
apiVersion: rbac.authorization.k8s.io/v1
metadata:
  name: linkerd-linkerd-tap-admin
  labels:
    linkerd.io/control-plane-component: tap
    linkerd.io/control-plane-ns: linkerd
rules:
- apiGroups: ["tap.linkerd.io"]
  resources: ["*"]
  verbs: ["watch"]
---
kind: ClusterRoleBinding
apiVersion: rbac.authorization.k8s.io/v1
metadata:
  name: linkerd-linkerd-tap
  labels:
    linkerd.io/control-plane-component: tap
    linkerd.io/control-plane-ns: linkerd
roleRef:
  apiGroup: rbac.authorization.k8s.io
  kind: ClusterRole
  name: linkerd-linkerd-tap
subjects:
- kind: ServiceAccount
  name: linkerd-tap
  namespace: linkerd
---
apiVersion: rbac.authorization.k8s.io/v1
kind: ClusterRoleBinding
metadata:
  name: linkerd-linkerd-tap-auth-delegator
  labels:
    linkerd.io/control-plane-component: tap
    linkerd.io/control-plane-ns: linkerd
roleRef:
  apiGroup: rbac.authorization.k8s.io
  kind: ClusterRole
  name: system:auth-delegator
subjects:
- kind: ServiceAccount
  name: linkerd-tap
  namespace: linkerd
---
kind: ServiceAccount
apiVersion: v1
metadata:
  name: linkerd-tap
  namespace: linkerd
  labels:
    linkerd.io/control-plane-component: tap
    linkerd.io/control-plane-ns: linkerd
---
apiVersion: rbac.authorization.k8s.io/v1
kind: RoleBinding
metadata:
  name: linkerd-linkerd-tap-auth-reader
  namespace: kube-system
  labels:
    linkerd.io/control-plane-component: tap
    linkerd.io/control-plane-ns: linkerd
roleRef:
  apiGroup: rbac.authorization.k8s.io
  kind: Role
  name: extension-apiserver-authentication-reader
subjects:
- kind: ServiceAccount
  name: linkerd-tap
  namespace: linkerd
---
kind: Secret
apiVersion: v1
metadata:
  name: linkerd-tap-tls
  namespace: linkerd
  labels:
    linkerd.io/control-plane-component: tap
    linkerd.io/control-plane-ns: linkerd
  annotations:
    linkerd.io/created-by: linkerd/cli dev-undefined
type: Opaque
data:
  crt.pem: dGFwIGNydA==
  key.pem: dGFwIGtleQ==
---
apiVersion: apiregistration.k8s.io/v1
kind: APIService
metadata:
  name: v1alpha1.tap.linkerd.io
  labels:
    linkerd.io/control-plane-component: tap
    linkerd.io/control-plane-ns: linkerd
spec:
  group: tap.linkerd.io
  version: v1alpha1
  groupPriorityMinimum: 1000
  versionPriority: 100
  service:
    name: linkerd-tap
    namespace: linkerd
  caBundle: dGFwIENBIGJ1bmRsZQ==
---
###
### Control Plane PSP
###
---
apiVersion: policy/v1beta1
kind: PodSecurityPolicy
metadata:
  name: linkerd-linkerd-control-plane
  labels:
    linkerd.io/control-plane-ns: linkerd
spec:
  allowPrivilegeEscalation: false
  readOnlyRootFilesystem: true
  allowedCapabilities:
  - NET_ADMIN
  - NET_RAW
  requiredDropCapabilities:
  - ALL
  hostNetwork: false
  hostIPC: false
  hostPID: false
  seLinux:
    rule: RunAsAny
  runAsUser:
    rule: RunAsAny
  supplementalGroups:
    rule: MustRunAs
    ranges:
    - min: 1
      max: 65535
  fsGroup:
    rule: MustRunAs
    ranges:
    - min: 1
      max: 65535
  volumes:
  - configMap
  - emptyDir
  - secret
  - projected
  - downwardAPI
  - persistentVolumeClaim
---
apiVersion: rbac.authorization.k8s.io/v1
kind: Role
metadata:
  name: linkerd-psp
  namespace: linkerd
  labels:
    linkerd.io/control-plane-ns: linkerd
rules:
- apiGroups: ['policy', 'extensions']
  resources: ['podsecuritypolicies']
  verbs: ['use']
  resourceNames:
  - linkerd-linkerd-control-plane
---
apiVersion: rbac.authorization.k8s.io/v1
kind: RoleBinding
metadata:
  name: linkerd-psp
  namespace: linkerd
  labels:
    linkerd.io/control-plane-ns: linkerd
roleRef:
  kind: Role
  name: linkerd-psp
  apiGroup: rbac.authorization.k8s.io
subjects:
- kind: ServiceAccount
  name: linkerd-controller
  namespace: linkerd
- kind: ServiceAccount
  name: linkerd-destination
  namespace: linkerd
- kind: ServiceAccount
  name: linkerd-grafana
  namespace: linkerd
- kind: ServiceAccount
  name: linkerd-heartbeat
  namespace: linkerd
- kind: ServiceAccount
  name: linkerd-identity
  namespace: linkerd
- kind: ServiceAccount
  name: linkerd-prometheus
  namespace: linkerd
- kind: ServiceAccount
  name: linkerd-proxy-injector
  namespace: linkerd
- kind: ServiceAccount
  name: linkerd-sp-validator
  namespace: linkerd
- kind: ServiceAccount
  name: linkerd-tap
  namespace: linkerd
- kind: ServiceAccount
  name: linkerd-web
  namespace: linkerd

---
kind: ConfigMap
apiVersion: v1
metadata:
  name: linkerd-config
  namespace: linkerd
  labels:
    linkerd.io/control-plane-component: controller
    linkerd.io/control-plane-ns: linkerd
  annotations:
    linkerd.io/created-by: linkerd/cli dev-undefined
data:
  global: |
    {"linkerdNamespace":"linkerd","cniEnabled":false,"version":"install-control-plane-version","identityContext":{"trustDomain":"cluster.local","trustAnchorsPem":"-----BEGIN CERTIFICATE-----\nMIIBYDCCAQegAwIBAgIBATAKBggqhkjOPQQDAjAYMRYwFAYDVQQDEw1jbHVzdGVy\nLmxvY2FsMB4XDTE5MDMwMzAxNTk1MloXDTI5MDIyODAyMDM1MlowGDEWMBQGA1UE\nAxMNY2x1c3Rlci5sb2NhbDBZMBMGByqGSM49AgEGCCqGSM49AwEHA0IABAChpAt0\nxtgO9qbVtEtDK80N6iCL2Htyf2kIv2m5QkJ1y0TFQi5hTVe3wtspJ8YpZF0pl364\n6TiYeXB8tOOhIACjQjBAMA4GA1UdDwEB/wQEAwIBBjAdBgNVHSUEFjAUBggrBgEF\nBQcDAQYIKwYBBQUHAwIwDwYDVR0TAQH/BAUwAwEB/zAKBggqhkjOPQQDAgNHADBE\nAiBQ/AAwF8kG8VOmRSUTPakSSa/N4mqK2HsZuhQXCmiZHwIgZEzI5DCkpU7w3SIv\nOLO4Zsk1XrGZHGsmyiEyvYF9lpY=\n-----END CERTIFICATE-----\n","issuanceLifetime":"86400s","clockSkewAllowance":"20s","scheme":"linkerd.io/tls"},"autoInjectContext":null,"omitWebhookSideEffects":false,"clusterDomain":"cluster.local"}
  proxy: |
    {"proxyImage":{"imageName":"gcr.io/linkerd-io/proxy","pullPolicy":"IfNotPresent"},"proxyInitImage":{"imageName":"gcr.io/linkerd-io/proxy-init","pullPolicy":"IfNotPresent"},"controlPort":{"port":4190},"ignoreInboundPorts":[{"portRange":"22"},{"portRange":"8100-8102"}],"ignoreOutboundPorts":[{"portRange":"5432"}],"inboundPort":{"port":4143},"adminPort":{"port":4191},"outboundPort":{"port":4140},"resource":{"requestCpu":"","requestMemory":"","limitCpu":"","limitMemory":""},"proxyUid":"2102","logLevel":{"level":"warn,linkerd=info"},"disableExternalProfiles":true,"proxyVersion":"install-proxy-version","proxyInitImageVersion":"v1.3.3","debugImage":{"imageName":"gcr.io/linkerd-io/debug","pullPolicy":"IfNotPresent"},"debugImageVersion":"install-debug-version","destinationGetNetworks":"10.0.0.0/8,172.16.0.0/12,192.168.0.0/16","logFormat":"plain"}
  install: |
    {"cliVersion":"dev-undefined","flags":[]}
---
###
### Identity Controller Service
###
---
kind: Secret
apiVersion: v1
metadata:
  name: linkerd-identity-issuer
  namespace: linkerd
  labels:
    linkerd.io/control-plane-component: identity
    linkerd.io/control-plane-ns: linkerd
  annotations:
    linkerd.io/created-by: linkerd/cli dev-undefined
    linkerd.io/identity-issuer-expiry: 2029-02-28T02:03:52Z
data:
  crt.pem: LS0tLS1CRUdJTiBDRVJUSUZJQ0FURS0tLS0tCk1JSUJjakNDQVJpZ0F3SUJBZ0lCQWpBS0JnZ3Foa2pPUFFRREFqQVlNUll3RkFZRFZRUURFdzFqYkhWemRHVnkKTG14dlkyRnNNQjRYRFRFNU1ETXdNekF4TlRrMU1sb1hEVEk1TURJeU9EQXlNRE0xTWxvd0tURW5NQ1VHQTFVRQpBeE1lYVdSbGJuUnBkSGt1YkdsdWEyVnlaQzVqYkhWemRHVnlMbXh2WTJGc01Ga3dFd1lIS29aSXpqMENBUVlJCktvWkl6ajBEQVFjRFFnQUVJU2cwQ21KTkJXTHhKVHNLdDcrYno4QXMxWWZxWkZ1VHEyRm5ZbzAxNk5LVnY3MGUKUUMzVDZ0T3Bhajl4dUtzWGZsVTZaa3VpVlJpaWh3K3RWMmlzcTZOQ01FQXdEZ1lEVlIwUEFRSC9CQVFEQWdFRwpNQjBHQTFVZEpRUVdNQlFHQ0NzR0FRVUZCd01CQmdnckJnRUZCUWNEQWpBUEJnTlZIUk1CQWY4RUJUQURBUUgvCk1Bb0dDQ3FHU000OUJBTUNBMGdBTUVVQ0lGK2FNMEJ3MlBkTUZEcS9LdGFCUXZIZEFZYVVQVng4dmYzam4rTTQKQWFENEFpRUE5SEJkanlXeWlLZUt4bEE4Q29PdlVBd0k5NXhjNlhVTW9EeFJTWGpucFhnPQotLS0tLUVORCBDRVJUSUZJQ0FURS0tLS0t
  key.pem: LS0tLS1CRUdJTiBFQyBQUklWQVRFIEtFWS0tLS0tCk1IY0NBUUVFSU1JSnltZWtZeitra0NMUGtGbHJVeUF1L2NISllSVHl3Zm1BVVJLS1JYZHpvQW9HQ0NxR1NNNDkKQXdFSG9VUURRZ0FFSVNnMENtSk5CV0x4SlRzS3Q3K2J6OEFzMVlmcVpGdVRxMkZuWW8wMTZOS1Z2NzBlUUMzVAo2dE9wYWo5eHVLc1hmbFU2Wmt1aVZSaWlodyt0VjJpc3F3PT0KLS0tLS1FTkQgRUMgUFJJVkFURSBLRVktLS0tLQ==
---
kind: Service
apiVersion: v1
metadata:
  name: linkerd-identity
  namespace: linkerd
  labels:
    linkerd.io/control-plane-component: identity
    linkerd.io/control-plane-ns: linkerd
  annotations:
    linkerd.io/created-by: linkerd/cli dev-undefined
spec:
  type: ClusterIP
  selector:
    linkerd.io/control-plane-component: identity
  ports:
  - name: grpc
    port: 8080
    targetPort: 8080
---
apiVersion: apps/v1
kind: Deployment
metadata:
  annotations:
    linkerd.io/created-by: linkerd/cli dev-undefined
  labels:
    app.kubernetes.io/name: identity
    app.kubernetes.io/part-of: Linkerd
    app.kubernetes.io/version: install-control-plane-version
    linkerd.io/control-plane-component: identity
    linkerd.io/control-plane-ns: linkerd
  name: linkerd-identity
  namespace: linkerd
spec:
  replicas: 1
  selector:
    matchLabels:
      linkerd.io/control-plane-component: identity
      linkerd.io/control-plane-ns: linkerd
      linkerd.io/proxy-deployment: linkerd-identity
  template:
    metadata:
      annotations:
        linkerd.io/created-by: linkerd/cli dev-undefined
        linkerd.io/identity-mode: default
        linkerd.io/proxy-version: install-proxy-version
      labels:
        linkerd.io/control-plane-component: identity
        linkerd.io/control-plane-ns: linkerd
        linkerd.io/workload-ns: linkerd
        linkerd.io/proxy-deployment: linkerd-identity
    spec:
      nodeSelector:
        beta.kubernetes.io/os: linux
      containers:
      - args:
        - identity
        - -log-level=info
        image: gcr.io/linkerd-io/controller:install-control-plane-version
        imagePullPolicy: IfNotPresent
        livenessProbe:
          httpGet:
            path: /ping
            port: 9990
          initialDelaySeconds: 10
        name: identity
        ports:
        - containerPort: 8080
          name: grpc
        - containerPort: 9990
          name: admin-http
        readinessProbe:
          failureThreshold: 7
          httpGet:
            path: /ready
            port: 9990
        securityContext:
          runAsUser: 2103
        volumeMounts:
        - mountPath: /var/run/linkerd/config
          name: config
        - mountPath: /var/run/linkerd/identity/issuer
          name: identity-issuer
      - env:
        - name: LINKERD2_PROXY_LOG
          value: warn,linkerd=info
        - name: LINKERD2_PROXY_LOG_FORMAT
          value: plain
        - name: LINKERD2_PROXY_DESTINATION_SVC_ADDR
          value: linkerd-dst.linkerd.svc.cluster.local:8086
        - name: LINKERD2_PROXY_DESTINATION_GET_NETWORKS
          value: "10.0.0.0/8,172.16.0.0/12,192.168.0.0/16"
        - name: LINKERD2_PROXY_CONTROL_LISTEN_ADDR
          value: 0.0.0.0:4190
        - name: LINKERD2_PROXY_ADMIN_LISTEN_ADDR
          value: 0.0.0.0:4191
        - name: LINKERD2_PROXY_OUTBOUND_LISTEN_ADDR
          value: 127.0.0.1:4140
        - name: LINKERD2_PROXY_INBOUND_LISTEN_ADDR
          value: 0.0.0.0:4143
        - name: LINKERD2_PROXY_DESTINATION_GET_SUFFIXES
          value: svc.cluster.local.
        - name: LINKERD2_PROXY_DESTINATION_PROFILE_SUFFIXES
          value: svc.cluster.local.
        - name: LINKERD2_PROXY_INBOUND_ACCEPT_KEEPALIVE
          value: 10000ms
        - name: LINKERD2_PROXY_OUTBOUND_CONNECT_KEEPALIVE
          value: 10000ms
        - name: _pod_ns
          valueFrom:
            fieldRef:
              fieldPath: metadata.namespace
        - name: LINKERD2_PROXY_DESTINATION_CONTEXT
          value: ns:$(_pod_ns)
        - name: LINKERD2_PROXY_IDENTITY_DIR
          value: /var/run/linkerd/identity/end-entity
        - name: LINKERD2_PROXY_IDENTITY_TRUST_ANCHORS
          value: |
            -----BEGIN CERTIFICATE-----
            MIIBYDCCAQegAwIBAgIBATAKBggqhkjOPQQDAjAYMRYwFAYDVQQDEw1jbHVzdGVy
            LmxvY2FsMB4XDTE5MDMwMzAxNTk1MloXDTI5MDIyODAyMDM1MlowGDEWMBQGA1UE
            AxMNY2x1c3Rlci5sb2NhbDBZMBMGByqGSM49AgEGCCqGSM49AwEHA0IABAChpAt0
            xtgO9qbVtEtDK80N6iCL2Htyf2kIv2m5QkJ1y0TFQi5hTVe3wtspJ8YpZF0pl364
            6TiYeXB8tOOhIACjQjBAMA4GA1UdDwEB/wQEAwIBBjAdBgNVHSUEFjAUBggrBgEF
            BQcDAQYIKwYBBQUHAwIwDwYDVR0TAQH/BAUwAwEB/zAKBggqhkjOPQQDAgNHADBE
            AiBQ/AAwF8kG8VOmRSUTPakSSa/N4mqK2HsZuhQXCmiZHwIgZEzI5DCkpU7w3SIv
            OLO4Zsk1XrGZHGsmyiEyvYF9lpY=
            -----END CERTIFICATE-----
        - name: LINKERD2_PROXY_IDENTITY_TOKEN_FILE
          value: /var/run/secrets/kubernetes.io/serviceaccount/token
        - name: LINKERD2_PROXY_IDENTITY_SVC_ADDR
          value: localhost.:8080
        - name: _pod_sa
          valueFrom:
            fieldRef:
              fieldPath: spec.serviceAccountName
        - name: _l5d_ns
          value: linkerd
        - name: _l5d_trustdomain
          value: cluster.local
        - name: LINKERD2_PROXY_IDENTITY_LOCAL_NAME
          value: $(_pod_sa).$(_pod_ns).serviceaccount.identity.$(_l5d_ns).$(_l5d_trustdomain)
        - name: LINKERD2_PROXY_IDENTITY_SVC_NAME
          value: linkerd-identity.$(_l5d_ns).serviceaccount.identity.$(_l5d_ns).$(_l5d_trustdomain)
        - name: LINKERD2_PROXY_DESTINATION_SVC_NAME
          value: linkerd-destination.$(_l5d_ns).serviceaccount.identity.$(_l5d_ns).$(_l5d_trustdomain)
        - name: LINKERD2_PROXY_TAP_SVC_NAME
          value: linkerd-tap.$(_l5d_ns).serviceaccount.identity.$(_l5d_ns).$(_l5d_trustdomain)
        image: gcr.io/linkerd-io/proxy:install-proxy-version
        imagePullPolicy: IfNotPresent
        livenessProbe:
          httpGet:
            path: /live
            port: 4191
          initialDelaySeconds: 10
        name: linkerd-proxy
        ports:
        - containerPort: 4143
          name: linkerd-proxy
        - containerPort: 4191
          name: linkerd-admin
        readinessProbe:
          httpGet:
            path: /ready
            port: 4191
          initialDelaySeconds: 2
        resources:
        securityContext:
          allowPrivilegeEscalation: false
          readOnlyRootFilesystem: true
          runAsUser: 2102
        terminationMessagePolicy: FallbackToLogsOnError
        volumeMounts:
        - mountPath: /var/run/linkerd/identity/end-entity
          name: linkerd-identity-end-entity
      initContainers:
      - args:
        - --incoming-proxy-port
        - "4143"
        - --outgoing-proxy-port
        - "4140"
        - --proxy-uid
        - "2102"
        - --inbound-ports-to-ignore
        - 4190,4191,22,8100-8102
        - --outbound-ports-to-ignore
        - 443,5432
        image: gcr.io/linkerd-io/proxy-init:v1.3.3
        imagePullPolicy: IfNotPresent
        name: linkerd-init
        resources:
          limits:
            cpu: "100m"
            memory: "50Mi"
          requests:
            cpu: "10m"
            memory: "10Mi"
        securityContext:
          allowPrivilegeEscalation: false
          capabilities:
            add:
            - NET_ADMIN
            - NET_RAW
          privileged: false
          readOnlyRootFilesystem: true
          runAsNonRoot: false
          runAsUser: 0
        terminationMessagePolicy: FallbackToLogsOnError
        volumeMounts:
        - mountPath: /run
          name: linkerd-proxy-init-xtables-lock
      serviceAccountName: linkerd-identity
      volumes:
      - configMap:
          name: linkerd-config
        name: config
      - name: identity-issuer
        secret:
          secretName: linkerd-identity-issuer
      - emptyDir: {}
        name: linkerd-proxy-init-xtables-lock
      - emptyDir:
          medium: Memory
        name: linkerd-identity-end-entity
---
###
### Controller
###
---
kind: Service
apiVersion: v1
metadata:
  name: linkerd-controller-api
  namespace: linkerd
  labels:
    linkerd.io/control-plane-component: controller
    linkerd.io/control-plane-ns: linkerd
  annotations:
    linkerd.io/created-by: linkerd/cli dev-undefined
spec:
  type: ClusterIP
  selector:
    linkerd.io/control-plane-component: controller
  ports:
  - name: http
    port: 8085
    targetPort: 8085
---
apiVersion: apps/v1
kind: Deployment
metadata:
  annotations:
    linkerd.io/created-by: linkerd/cli dev-undefined
  labels:
    app.kubernetes.io/name: controller
    app.kubernetes.io/part-of: Linkerd
    app.kubernetes.io/version: install-control-plane-version
    linkerd.io/control-plane-component: controller
    linkerd.io/control-plane-ns: linkerd
  name: linkerd-controller
  namespace: linkerd
spec:
  replicas: 1
  selector:
    matchLabels:
      linkerd.io/control-plane-component: controller
      linkerd.io/control-plane-ns: linkerd
      linkerd.io/proxy-deployment: linkerd-controller
  template:
    metadata:
      annotations:
        linkerd.io/created-by: linkerd/cli dev-undefined
        linkerd.io/identity-mode: default
        linkerd.io/proxy-version: install-proxy-version
      labels:
        linkerd.io/control-plane-component: controller
        linkerd.io/control-plane-ns: linkerd
        linkerd.io/workload-ns: linkerd
        linkerd.io/proxy-deployment: linkerd-controller
    spec:
      nodeSelector:
        beta.kubernetes.io/os: linux
      containers:
      - args:
        - public-api
        - -destination-addr=linkerd-dst.linkerd.svc.cluster.local:8086
        - -controller-namespace=linkerd
        - -log-level=info
        - -prometheus-url=http://linkerd-prometheus.linkerd.svc.cluster.local:9090
        image: gcr.io/linkerd-io/controller:install-control-plane-version
        imagePullPolicy: IfNotPresent
        livenessProbe:
          httpGet:
            path: /ping
            port: 9995
          initialDelaySeconds: 10
        name: public-api
        ports:
        - containerPort: 8085
          name: http
        - containerPort: 9995
          name: admin-http
        readinessProbe:
          failureThreshold: 7
          httpGet:
            path: /ready
            port: 9995
        securityContext:
          runAsUser: 2103
        volumeMounts:
        - mountPath: /var/run/linkerd/config
          name: config
      - env:
        - name: LINKERD2_PROXY_LOG
          value: warn,linkerd=info
        - name: LINKERD2_PROXY_LOG_FORMAT
          value: plain
        - name: LINKERD2_PROXY_DESTINATION_SVC_ADDR
          value: linkerd-dst.linkerd.svc.cluster.local:8086
        - name: LINKERD2_PROXY_DESTINATION_GET_NETWORKS
          value: "10.0.0.0/8,172.16.0.0/12,192.168.0.0/16"
        - name: LINKERD2_PROXY_CONTROL_LISTEN_ADDR
          value: 0.0.0.0:4190
        - name: LINKERD2_PROXY_ADMIN_LISTEN_ADDR
          value: 0.0.0.0:4191
        - name: LINKERD2_PROXY_OUTBOUND_LISTEN_ADDR
          value: 127.0.0.1:4140
        - name: LINKERD2_PROXY_INBOUND_LISTEN_ADDR
          value: 0.0.0.0:4143
        - name: LINKERD2_PROXY_DESTINATION_GET_SUFFIXES
          value: svc.cluster.local.
        - name: LINKERD2_PROXY_DESTINATION_PROFILE_SUFFIXES
          value: svc.cluster.local.
        - name: LINKERD2_PROXY_INBOUND_ACCEPT_KEEPALIVE
          value: 10000ms
        - name: LINKERD2_PROXY_OUTBOUND_CONNECT_KEEPALIVE
          value: 10000ms
        - name: _pod_ns
          valueFrom:
            fieldRef:
              fieldPath: metadata.namespace
        - name: LINKERD2_PROXY_DESTINATION_CONTEXT
          value: ns:$(_pod_ns)
        - name: LINKERD2_PROXY_IDENTITY_DIR
          value: /var/run/linkerd/identity/end-entity
        - name: LINKERD2_PROXY_IDENTITY_TRUST_ANCHORS
          value: |
            -----BEGIN CERTIFICATE-----
            MIIBYDCCAQegAwIBAgIBATAKBggqhkjOPQQDAjAYMRYwFAYDVQQDEw1jbHVzdGVy
            LmxvY2FsMB4XDTE5MDMwMzAxNTk1MloXDTI5MDIyODAyMDM1MlowGDEWMBQGA1UE
            AxMNY2x1c3Rlci5sb2NhbDBZMBMGByqGSM49AgEGCCqGSM49AwEHA0IABAChpAt0
            xtgO9qbVtEtDK80N6iCL2Htyf2kIv2m5QkJ1y0TFQi5hTVe3wtspJ8YpZF0pl364
            6TiYeXB8tOOhIACjQjBAMA4GA1UdDwEB/wQEAwIBBjAdBgNVHSUEFjAUBggrBgEF
            BQcDAQYIKwYBBQUHAwIwDwYDVR0TAQH/BAUwAwEB/zAKBggqhkjOPQQDAgNHADBE
            AiBQ/AAwF8kG8VOmRSUTPakSSa/N4mqK2HsZuhQXCmiZHwIgZEzI5DCkpU7w3SIv
            OLO4Zsk1XrGZHGsmyiEyvYF9lpY=
            -----END CERTIFICATE-----
        - name: LINKERD2_PROXY_IDENTITY_TOKEN_FILE
          value: /var/run/secrets/kubernetes.io/serviceaccount/token
        - name: LINKERD2_PROXY_IDENTITY_SVC_ADDR
          value: linkerd-identity.linkerd.svc.cluster.local:8080
        - name: _pod_sa
          valueFrom:
            fieldRef:
              fieldPath: spec.serviceAccountName
        - name: _l5d_ns
          value: linkerd
        - name: _l5d_trustdomain
          value: cluster.local
        - name: LINKERD2_PROXY_IDENTITY_LOCAL_NAME
          value: $(_pod_sa).$(_pod_ns).serviceaccount.identity.$(_l5d_ns).$(_l5d_trustdomain)
        - name: LINKERD2_PROXY_IDENTITY_SVC_NAME
          value: linkerd-identity.$(_l5d_ns).serviceaccount.identity.$(_l5d_ns).$(_l5d_trustdomain)
        - name: LINKERD2_PROXY_DESTINATION_SVC_NAME
          value: linkerd-destination.$(_l5d_ns).serviceaccount.identity.$(_l5d_ns).$(_l5d_trustdomain)
        - name: LINKERD2_PROXY_TAP_SVC_NAME
          value: linkerd-tap.$(_l5d_ns).serviceaccount.identity.$(_l5d_ns).$(_l5d_trustdomain)
        image: gcr.io/linkerd-io/proxy:install-proxy-version
        imagePullPolicy: IfNotPresent
        livenessProbe:
          httpGet:
            path: /live
            port: 4191
          initialDelaySeconds: 10
        name: linkerd-proxy
        ports:
        - containerPort: 4143
          name: linkerd-proxy
        - containerPort: 4191
          name: linkerd-admin
        readinessProbe:
          httpGet:
            path: /ready
            port: 4191
          initialDelaySeconds: 2
        resources:
        securityContext:
          allowPrivilegeEscalation: false
          readOnlyRootFilesystem: true
          runAsUser: 2102
        terminationMessagePolicy: FallbackToLogsOnError
        volumeMounts:
        - mountPath: /var/run/linkerd/identity/end-entity
          name: linkerd-identity-end-entity
      initContainers:
      - args:
        - --incoming-proxy-port
        - "4143"
        - --outgoing-proxy-port
        - "4140"
        - --proxy-uid
        - "2102"
        - --inbound-ports-to-ignore
        - 4190,4191,22,8100-8102
        - --outbound-ports-to-ignore
        - 443,5432
        image: gcr.io/linkerd-io/proxy-init:v1.3.3
        imagePullPolicy: IfNotPresent
        name: linkerd-init
        resources:
          limits:
            cpu: "100m"
            memory: "50Mi"
          requests:
            cpu: "10m"
            memory: "10Mi"
        securityContext:
          allowPrivilegeEscalation: false
          capabilities:
            add:
            - NET_ADMIN
            - NET_RAW
          privileged: false
          readOnlyRootFilesystem: true
          runAsNonRoot: false
          runAsUser: 0
        terminationMessagePolicy: FallbackToLogsOnError
        volumeMounts:
        - mountPath: /run
          name: linkerd-proxy-init-xtables-lock
      serviceAccountName: linkerd-controller
      volumes:
      - configMap:
          name: linkerd-config
        name: config
      - emptyDir: {}
        name: linkerd-proxy-init-xtables-lock
      - emptyDir:
          medium: Memory
        name: linkerd-identity-end-entity
---
###
### Destination Controller Service
###
---
kind: Service
apiVersion: v1
metadata:
  name: linkerd-dst
  namespace: linkerd
  labels:
    linkerd.io/control-plane-component: destination
    linkerd.io/control-plane-ns: linkerd
  annotations:
    linkerd.io/created-by: linkerd/cli dev-undefined
spec:
  type: ClusterIP
  selector:
    linkerd.io/control-plane-component: destination
  ports:
  - name: grpc
    port: 8086
    targetPort: 8086
---
apiVersion: apps/v1
kind: Deployment
metadata:
  annotations:
    linkerd.io/created-by: linkerd/cli dev-undefined
  labels:
    app.kubernetes.io/name: destination
    app.kubernetes.io/part-of: Linkerd
    app.kubernetes.io/version: install-control-plane-version
    linkerd.io/control-plane-component: destination
    linkerd.io/control-plane-ns: linkerd
  name: linkerd-destination
  namespace: linkerd
spec:
  replicas: 1
  selector:
    matchLabels:
      linkerd.io/control-plane-component: destination
      linkerd.io/control-plane-ns: linkerd
      linkerd.io/proxy-deployment: linkerd-destination
  template:
    metadata:
      annotations:
        linkerd.io/created-by: linkerd/cli dev-undefined
        linkerd.io/identity-mode: default
        linkerd.io/proxy-version: install-proxy-version
      labels:
        linkerd.io/control-plane-component: destination
        linkerd.io/control-plane-ns: linkerd
        linkerd.io/workload-ns: linkerd
        linkerd.io/proxy-deployment: linkerd-destination
    spec:
      nodeSelector:
        beta.kubernetes.io/os: linux
      containers:
      - args:
        - destination
        - -addr=:8086
        - -controller-namespace=linkerd
        - -enable-h2-upgrade=true
        - -log-level=info
        image: gcr.io/linkerd-io/controller:install-control-plane-version
        imagePullPolicy: IfNotPresent
        livenessProbe:
          httpGet:
            path: /ping
            port: 9996
          initialDelaySeconds: 10
        name: destination
        ports:
        - containerPort: 8086
          name: grpc
        - containerPort: 9996
          name: admin-http
        readinessProbe:
          failureThreshold: 7
          httpGet:
            path: /ready
            port: 9996
        securityContext:
          runAsUser: 2103
        volumeMounts:
        - mountPath: /var/run/linkerd/config
          name: config
      - env:
        - name: LINKERD2_PROXY_LOG
          value: warn,linkerd=info
        - name: LINKERD2_PROXY_LOG_FORMAT
          value: plain
        - name: LINKERD2_PROXY_DESTINATION_SVC_ADDR
          value: localhost.:8086
        - name: LINKERD2_PROXY_DESTINATION_GET_NETWORKS
          value: "10.0.0.0/8,172.16.0.0/12,192.168.0.0/16"
        - name: LINKERD2_PROXY_CONTROL_LISTEN_ADDR
          value: 0.0.0.0:4190
        - name: LINKERD2_PROXY_ADMIN_LISTEN_ADDR
          value: 0.0.0.0:4191
        - name: LINKERD2_PROXY_OUTBOUND_LISTEN_ADDR
          value: 127.0.0.1:4140
        - name: LINKERD2_PROXY_INBOUND_LISTEN_ADDR
          value: 0.0.0.0:4143
        - name: LINKERD2_PROXY_DESTINATION_GET_SUFFIXES
          value: svc.cluster.local.
        - name: LINKERD2_PROXY_DESTINATION_PROFILE_SUFFIXES
          value: svc.cluster.local.
        - name: LINKERD2_PROXY_INBOUND_ACCEPT_KEEPALIVE
          value: 10000ms
        - name: LINKERD2_PROXY_OUTBOUND_CONNECT_KEEPALIVE
          value: 10000ms
        - name: _pod_ns
          valueFrom:
            fieldRef:
              fieldPath: metadata.namespace
        - name: LINKERD2_PROXY_DESTINATION_CONTEXT
          value: ns:$(_pod_ns)
        - name: LINKERD2_PROXY_IDENTITY_DIR
          value: /var/run/linkerd/identity/end-entity
        - name: LINKERD2_PROXY_IDENTITY_TRUST_ANCHORS
          value: |
            -----BEGIN CERTIFICATE-----
            MIIBYDCCAQegAwIBAgIBATAKBggqhkjOPQQDAjAYMRYwFAYDVQQDEw1jbHVzdGVy
            LmxvY2FsMB4XDTE5MDMwMzAxNTk1MloXDTI5MDIyODAyMDM1MlowGDEWMBQGA1UE
            AxMNY2x1c3Rlci5sb2NhbDBZMBMGByqGSM49AgEGCCqGSM49AwEHA0IABAChpAt0
            xtgO9qbVtEtDK80N6iCL2Htyf2kIv2m5QkJ1y0TFQi5hTVe3wtspJ8YpZF0pl364
            6TiYeXB8tOOhIACjQjBAMA4GA1UdDwEB/wQEAwIBBjAdBgNVHSUEFjAUBggrBgEF
            BQcDAQYIKwYBBQUHAwIwDwYDVR0TAQH/BAUwAwEB/zAKBggqhkjOPQQDAgNHADBE
            AiBQ/AAwF8kG8VOmRSUTPakSSa/N4mqK2HsZuhQXCmiZHwIgZEzI5DCkpU7w3SIv
            OLO4Zsk1XrGZHGsmyiEyvYF9lpY=
            -----END CERTIFICATE-----
        - name: LINKERD2_PROXY_IDENTITY_TOKEN_FILE
          value: /var/run/secrets/kubernetes.io/serviceaccount/token
        - name: LINKERD2_PROXY_IDENTITY_SVC_ADDR
          value: linkerd-identity.linkerd.svc.cluster.local:8080
        - name: _pod_sa
          valueFrom:
            fieldRef:
              fieldPath: spec.serviceAccountName
        - name: _l5d_ns
          value: linkerd
        - name: _l5d_trustdomain
          value: cluster.local
        - name: LINKERD2_PROXY_IDENTITY_LOCAL_NAME
          value: $(_pod_sa).$(_pod_ns).serviceaccount.identity.$(_l5d_ns).$(_l5d_trustdomain)
        - name: LINKERD2_PROXY_IDENTITY_SVC_NAME
          value: linkerd-identity.$(_l5d_ns).serviceaccount.identity.$(_l5d_ns).$(_l5d_trustdomain)
        - name: LINKERD2_PROXY_DESTINATION_SVC_NAME
          value: linkerd-destination.$(_l5d_ns).serviceaccount.identity.$(_l5d_ns).$(_l5d_trustdomain)
        - name: LINKERD2_PROXY_TAP_SVC_NAME
          value: linkerd-tap.$(_l5d_ns).serviceaccount.identity.$(_l5d_ns).$(_l5d_trustdomain)
        image: gcr.io/linkerd-io/proxy:install-proxy-version
        imagePullPolicy: IfNotPresent
        livenessProbe:
          httpGet:
            path: /live
            port: 4191
          initialDelaySeconds: 10
        name: linkerd-proxy
        ports:
        - containerPort: 4143
          name: linkerd-proxy
        - containerPort: 4191
          name: linkerd-admin
        readinessProbe:
          httpGet:
            path: /ready
            port: 4191
          initialDelaySeconds: 2
        resources:
        securityContext:
          allowPrivilegeEscalation: false
          readOnlyRootFilesystem: true
          runAsUser: 2102
        terminationMessagePolicy: FallbackToLogsOnError
        volumeMounts:
        - mountPath: /var/run/linkerd/identity/end-entity
          name: linkerd-identity-end-entity
      initContainers:
      - args:
        - --incoming-proxy-port
        - "4143"
        - --outgoing-proxy-port
        - "4140"
        - --proxy-uid
        - "2102"
        - --inbound-ports-to-ignore
        - 4190,4191,22,8100-8102
        - --outbound-ports-to-ignore
        - 443,5432
        image: gcr.io/linkerd-io/proxy-init:v1.3.3
        imagePullPolicy: IfNotPresent
        name: linkerd-init
        resources:
          limits:
            cpu: "100m"
            memory: "50Mi"
          requests:
            cpu: "10m"
            memory: "10Mi"
        securityContext:
          allowPrivilegeEscalation: false
          capabilities:
            add:
            - NET_ADMIN
            - NET_RAW
          privileged: false
          readOnlyRootFilesystem: true
          runAsNonRoot: false
          runAsUser: 0
        terminationMessagePolicy: FallbackToLogsOnError
        volumeMounts:
        - mountPath: /run
          name: linkerd-proxy-init-xtables-lock
      serviceAccountName: linkerd-destination
      volumes:
      - configMap:
          name: linkerd-config
        name: config
      - emptyDir: {}
        name: linkerd-proxy-init-xtables-lock
      - emptyDir:
          medium: Memory
        name: linkerd-identity-end-entity
---
###
### Heartbeat
###
---
apiVersion: batch/v1beta1
kind: CronJob
metadata:
  name: linkerd-heartbeat
  namespace: linkerd
  labels:
    app.kubernetes.io/name: heartbeat
    app.kubernetes.io/part-of: Linkerd
    app.kubernetes.io/version: install-control-plane-version
    linkerd.io/control-plane-component: heartbeat
    linkerd.io/control-plane-ns: linkerd
  annotations:
    linkerd.io/created-by: linkerd/cli dev-undefined
spec:
  schedule: "1 2 3 4 5"
  successfulJobsHistoryLimit: 0
  jobTemplate:
    spec:
      template:
        metadata:
          labels:
            linkerd.io/control-plane-component: heartbeat
            linkerd.io/workload-ns: linkerd
          annotations:
            linkerd.io/created-by: linkerd/cli dev-undefined
        spec:
          nodeSelector:
            beta.kubernetes.io/os: linux
          serviceAccountName: linkerd-heartbeat
          restartPolicy: Never
          containers:
          - name: heartbeat
            image: gcr.io/linkerd-io/controller:install-control-plane-version
            imagePullPolicy: IfNotPresent
            args:
            - "heartbeat"
            - "-controller-namespace=linkerd"
            - "-log-level=info"
            - "-prometheus-url=http://linkerd-prometheus.linkerd.svc.cluster.local:9090"
            securityContext:
              runAsUser: 2103
---
###
### Web
###
---
kind: Service
apiVersion: v1
metadata:
  name: linkerd-web
  namespace: linkerd
  labels:
    linkerd.io/control-plane-component: web
    linkerd.io/control-plane-ns: linkerd
  annotations:
    linkerd.io/created-by: linkerd/cli dev-undefined
spec:
  type: ClusterIP
  selector:
    linkerd.io/control-plane-component: web
  ports:
  - name: http
    port: 8084
    targetPort: 8084
  - name: admin-http
    port: 9994
    targetPort: 9994
---
apiVersion: apps/v1
kind: Deployment
metadata:
  annotations:
    linkerd.io/created-by: linkerd/cli dev-undefined
  labels:
    app.kubernetes.io/name: web
    app.kubernetes.io/part-of: Linkerd
    app.kubernetes.io/version: install-control-plane-version
    linkerd.io/control-plane-component: web
    linkerd.io/control-plane-ns: linkerd
  name: linkerd-web
  namespace: linkerd
spec:
  replicas: 1
  selector:
    matchLabels:
      linkerd.io/control-plane-component: web
      linkerd.io/control-plane-ns: linkerd
      linkerd.io/proxy-deployment: linkerd-web
  template:
    metadata:
      annotations:
        linkerd.io/created-by: linkerd/cli dev-undefined
        linkerd.io/identity-mode: default
        linkerd.io/proxy-version: install-proxy-version
      labels:
        linkerd.io/control-plane-component: web
        linkerd.io/control-plane-ns: linkerd
        linkerd.io/workload-ns: linkerd
        linkerd.io/proxy-deployment: linkerd-web
    spec:
      nodeSelector:
        beta.kubernetes.io/os: linux
      containers:
      - args:
        - -api-addr=linkerd-controller-api.linkerd.svc.cluster.local:8085
        - -grafana-addr=linkerd-grafana.linkerd.svc.cluster.local:3000
        - -controller-namespace=linkerd
        - -log-level=info
        - -enforced-host=^(localhost|127\.0\.0\.1|linkerd-web\.linkerd\.svc\.cluster\.local|linkerd-web\.linkerd\.svc|\[::1\])(:\d+)?$
        image: gcr.io/linkerd-io/web:install-control-plane-version
        imagePullPolicy: IfNotPresent
        livenessProbe:
          httpGet:
            path: /ping
            port: 9994
          initialDelaySeconds: 10
        name: web
        ports:
        - containerPort: 8084
          name: http
        - containerPort: 9994
          name: admin-http
        readinessProbe:
          failureThreshold: 7
          httpGet:
            path: /ready
            port: 9994
        securityContext:
          runAsUser: 2103
        volumeMounts:
        - mountPath: /var/run/linkerd/config
          name: config
      - env:
        - name: LINKERD2_PROXY_LOG
          value: warn,linkerd=info
        - name: LINKERD2_PROXY_LOG_FORMAT
          value: plain
        - name: LINKERD2_PROXY_DESTINATION_SVC_ADDR
          value: linkerd-dst.linkerd.svc.cluster.local:8086
        - name: LINKERD2_PROXY_DESTINATION_GET_NETWORKS
          value: "10.0.0.0/8,172.16.0.0/12,192.168.0.0/16"
        - name: LINKERD2_PROXY_CONTROL_LISTEN_ADDR
          value: 0.0.0.0:4190
        - name: LINKERD2_PROXY_ADMIN_LISTEN_ADDR
          value: 0.0.0.0:4191
        - name: LINKERD2_PROXY_OUTBOUND_LISTEN_ADDR
          value: 127.0.0.1:4140
        - name: LINKERD2_PROXY_INBOUND_LISTEN_ADDR
          value: 0.0.0.0:4143
        - name: LINKERD2_PROXY_DESTINATION_GET_SUFFIXES
          value: svc.cluster.local.
        - name: LINKERD2_PROXY_DESTINATION_PROFILE_SUFFIXES
          value: svc.cluster.local.
        - name: LINKERD2_PROXY_INBOUND_ACCEPT_KEEPALIVE
          value: 10000ms
        - name: LINKERD2_PROXY_OUTBOUND_CONNECT_KEEPALIVE
          value: 10000ms
        - name: _pod_ns
          valueFrom:
            fieldRef:
              fieldPath: metadata.namespace
        - name: LINKERD2_PROXY_DESTINATION_CONTEXT
          value: ns:$(_pod_ns)
        - name: LINKERD2_PROXY_IDENTITY_DIR
          value: /var/run/linkerd/identity/end-entity
        - name: LINKERD2_PROXY_IDENTITY_TRUST_ANCHORS
          value: |
            -----BEGIN CERTIFICATE-----
            MIIBYDCCAQegAwIBAgIBATAKBggqhkjOPQQDAjAYMRYwFAYDVQQDEw1jbHVzdGVy
            LmxvY2FsMB4XDTE5MDMwMzAxNTk1MloXDTI5MDIyODAyMDM1MlowGDEWMBQGA1UE
            AxMNY2x1c3Rlci5sb2NhbDBZMBMGByqGSM49AgEGCCqGSM49AwEHA0IABAChpAt0
            xtgO9qbVtEtDK80N6iCL2Htyf2kIv2m5QkJ1y0TFQi5hTVe3wtspJ8YpZF0pl364
            6TiYeXB8tOOhIACjQjBAMA4GA1UdDwEB/wQEAwIBBjAdBgNVHSUEFjAUBggrBgEF
            BQcDAQYIKwYBBQUHAwIwDwYDVR0TAQH/BAUwAwEB/zAKBggqhkjOPQQDAgNHADBE
            AiBQ/AAwF8kG8VOmRSUTPakSSa/N4mqK2HsZuhQXCmiZHwIgZEzI5DCkpU7w3SIv
            OLO4Zsk1XrGZHGsmyiEyvYF9lpY=
            -----END CERTIFICATE-----
        - name: LINKERD2_PROXY_IDENTITY_TOKEN_FILE
          value: /var/run/secrets/kubernetes.io/serviceaccount/token
        - name: LINKERD2_PROXY_IDENTITY_SVC_ADDR
          value: linkerd-identity.linkerd.svc.cluster.local:8080
        - name: _pod_sa
          valueFrom:
            fieldRef:
              fieldPath: spec.serviceAccountName
        - name: _l5d_ns
          value: linkerd
        - name: _l5d_trustdomain
          value: cluster.local
        - name: LINKERD2_PROXY_IDENTITY_LOCAL_NAME
          value: $(_pod_sa).$(_pod_ns).serviceaccount.identity.$(_l5d_ns).$(_l5d_trustdomain)
        - name: LINKERD2_PROXY_IDENTITY_SVC_NAME
          value: linkerd-identity.$(_l5d_ns).serviceaccount.identity.$(_l5d_ns).$(_l5d_trustdomain)
        - name: LINKERD2_PROXY_DESTINATION_SVC_NAME
          value: linkerd-destination.$(_l5d_ns).serviceaccount.identity.$(_l5d_ns).$(_l5d_trustdomain)
        - name: LINKERD2_PROXY_TAP_SVC_NAME
          value: linkerd-tap.$(_l5d_ns).serviceaccount.identity.$(_l5d_ns).$(_l5d_trustdomain)
        image: gcr.io/linkerd-io/proxy:install-proxy-version
        imagePullPolicy: IfNotPresent
        livenessProbe:
          httpGet:
            path: /live
            port: 4191
          initialDelaySeconds: 10
        name: linkerd-proxy
        ports:
        - containerPort: 4143
          name: linkerd-proxy
        - containerPort: 4191
          name: linkerd-admin
        readinessProbe:
          httpGet:
            path: /ready
            port: 4191
          initialDelaySeconds: 2
        resources:
        securityContext:
          allowPrivilegeEscalation: false
          readOnlyRootFilesystem: true
          runAsUser: 2102
        terminationMessagePolicy: FallbackToLogsOnError
        volumeMounts:
        - mountPath: /var/run/linkerd/identity/end-entity
          name: linkerd-identity-end-entity
      initContainers:
      - args:
        - --incoming-proxy-port
        - "4143"
        - --outgoing-proxy-port
        - "4140"
        - --proxy-uid
        - "2102"
        - --inbound-ports-to-ignore
        - 4190,4191,22,8100-8102
        - --outbound-ports-to-ignore
        - 443,5432
        image: gcr.io/linkerd-io/proxy-init:v1.3.3
        imagePullPolicy: IfNotPresent
        name: linkerd-init
        resources:
          limits:
            cpu: "100m"
            memory: "50Mi"
          requests:
            cpu: "10m"
            memory: "10Mi"
        securityContext:
          allowPrivilegeEscalation: false
          capabilities:
            add:
            - NET_ADMIN
            - NET_RAW
          privileged: false
          readOnlyRootFilesystem: true
          runAsNonRoot: false
          runAsUser: 0
        terminationMessagePolicy: FallbackToLogsOnError
        volumeMounts:
        - mountPath: /run
          name: linkerd-proxy-init-xtables-lock
      serviceAccountName: linkerd-web
      volumes:
      - configMap:
          name: linkerd-config
        name: config
      - emptyDir: {}
        name: linkerd-proxy-init-xtables-lock
      - emptyDir:
          medium: Memory
        name: linkerd-identity-end-entity
---
###
### Proxy Injector
###
---
apiVersion: apps/v1
kind: Deployment
metadata:
  annotations:
    linkerd.io/created-by: linkerd/cli dev-undefined
  labels:
    app.kubernetes.io/name: proxy-injector
    app.kubernetes.io/part-of: Linkerd
    app.kubernetes.io/version: install-control-plane-version
    linkerd.io/control-plane-component: proxy-injector
    linkerd.io/control-plane-ns: linkerd
  name: linkerd-proxy-injector
  namespace: linkerd
spec:
  replicas: 1
  selector:
    matchLabels:
      linkerd.io/control-plane-component: proxy-injector
  template:
    metadata:
      annotations:
        linkerd.io/created-by: linkerd/cli dev-undefined
        linkerd.io/identity-mode: default
        linkerd.io/proxy-version: install-proxy-version
      labels:
        linkerd.io/control-plane-component: proxy-injector
        linkerd.io/control-plane-ns: linkerd
        linkerd.io/workload-ns: linkerd
        linkerd.io/proxy-deployment: linkerd-proxy-injector
    spec:
      nodeSelector:
        beta.kubernetes.io/os: linux
      containers:
      - args:
        - proxy-injector
        - -log-level=info
        image: gcr.io/linkerd-io/controller:install-control-plane-version
        imagePullPolicy: IfNotPresent
        livenessProbe:
          httpGet:
            path: /ping
            port: 9995
          initialDelaySeconds: 10
        name: proxy-injector
        ports:
        - containerPort: 8443
          name: proxy-injector
        - containerPort: 9995
          name: admin-http
        readinessProbe:
          failureThreshold: 7
          httpGet:
<<<<<<< HEAD
=======
            path: /-/ready
            port: 9090
          initialDelaySeconds: 30
          timeoutSeconds: 30
        securityContext:
          runAsNonRoot: true
          runAsUser: 65534
          runAsGroup: 65534
        volumeMounts:
        - mountPath: /data
          name: data
        - mountPath: /etc/prometheus/prometheus.yml
          name: prometheus-config
          subPath: prometheus.yml
          readOnly: true
      - env:
        - name: LINKERD2_PROXY_LOG
          value: warn,linkerd=info
        - name: LINKERD2_PROXY_LOG_FORMAT
          value: plain
        - name: LINKERD2_PROXY_DESTINATION_SVC_ADDR
          value: linkerd-dst.linkerd.svc.cluster.local:8086
        - name: LINKERD2_PROXY_DESTINATION_GET_NETWORKS
          value: "10.0.0.0/8,172.16.0.0/12,192.168.0.0/16"
        - name: LINKERD2_PROXY_CONTROL_LISTEN_ADDR
          value: 0.0.0.0:4190
        - name: LINKERD2_PROXY_ADMIN_LISTEN_ADDR
          value: 0.0.0.0:4191
        - name: LINKERD2_PROXY_OUTBOUND_LISTEN_ADDR
          value: 127.0.0.1:4140
        - name: LINKERD2_PROXY_INBOUND_LISTEN_ADDR
          value: 0.0.0.0:4143
        - name: LINKERD2_PROXY_DESTINATION_GET_SUFFIXES
          value: svc.cluster.local.
        - name: LINKERD2_PROXY_DESTINATION_PROFILE_SUFFIXES
          value: svc.cluster.local.
        - name: LINKERD2_PROXY_INBOUND_ACCEPT_KEEPALIVE
          value: 10000ms
        - name: LINKERD2_PROXY_OUTBOUND_CONNECT_KEEPALIVE
          value: 10000ms
        - name: _pod_ns
          valueFrom:
            fieldRef:
              fieldPath: metadata.namespace
        - name: LINKERD2_PROXY_DESTINATION_CONTEXT
          value: ns:$(_pod_ns)
        - name: LINKERD2_PROXY_OUTBOUND_ROUTER_CAPACITY
          value: "10000"
        - name: LINKERD2_PROXY_IDENTITY_DIR
          value: /var/run/linkerd/identity/end-entity
        - name: LINKERD2_PROXY_IDENTITY_TRUST_ANCHORS
          value: |
            -----BEGIN CERTIFICATE-----
            MIIBYDCCAQegAwIBAgIBATAKBggqhkjOPQQDAjAYMRYwFAYDVQQDEw1jbHVzdGVy
            LmxvY2FsMB4XDTE5MDMwMzAxNTk1MloXDTI5MDIyODAyMDM1MlowGDEWMBQGA1UE
            AxMNY2x1c3Rlci5sb2NhbDBZMBMGByqGSM49AgEGCCqGSM49AwEHA0IABAChpAt0
            xtgO9qbVtEtDK80N6iCL2Htyf2kIv2m5QkJ1y0TFQi5hTVe3wtspJ8YpZF0pl364
            6TiYeXB8tOOhIACjQjBAMA4GA1UdDwEB/wQEAwIBBjAdBgNVHSUEFjAUBggrBgEF
            BQcDAQYIKwYBBQUHAwIwDwYDVR0TAQH/BAUwAwEB/zAKBggqhkjOPQQDAgNHADBE
            AiBQ/AAwF8kG8VOmRSUTPakSSa/N4mqK2HsZuhQXCmiZHwIgZEzI5DCkpU7w3SIv
            OLO4Zsk1XrGZHGsmyiEyvYF9lpY=
            -----END CERTIFICATE-----
        - name: LINKERD2_PROXY_IDENTITY_TOKEN_FILE
          value: /var/run/secrets/kubernetes.io/serviceaccount/token
        - name: LINKERD2_PROXY_IDENTITY_SVC_ADDR
          value: linkerd-identity.linkerd.svc.cluster.local:8080
        - name: _pod_sa
          valueFrom:
            fieldRef:
              fieldPath: spec.serviceAccountName
        - name: _l5d_ns
          value: linkerd
        - name: _l5d_trustdomain
          value: cluster.local
        - name: LINKERD2_PROXY_IDENTITY_LOCAL_NAME
          value: $(_pod_sa).$(_pod_ns).serviceaccount.identity.$(_l5d_ns).$(_l5d_trustdomain)
        - name: LINKERD2_PROXY_IDENTITY_SVC_NAME
          value: linkerd-identity.$(_l5d_ns).serviceaccount.identity.$(_l5d_ns).$(_l5d_trustdomain)
        - name: LINKERD2_PROXY_DESTINATION_SVC_NAME
          value: linkerd-destination.$(_l5d_ns).serviceaccount.identity.$(_l5d_ns).$(_l5d_trustdomain)
        - name: LINKERD2_PROXY_TAP_SVC_NAME
          value: linkerd-tap.$(_l5d_ns).serviceaccount.identity.$(_l5d_ns).$(_l5d_trustdomain)
        image: gcr.io/linkerd-io/proxy:install-proxy-version
        imagePullPolicy: IfNotPresent
        livenessProbe:
          httpGet:
            path: /live
            port: 4191
          initialDelaySeconds: 10
        name: linkerd-proxy
        ports:
        - containerPort: 4143
          name: linkerd-proxy
        - containerPort: 4191
          name: linkerd-admin
        readinessProbe:
          httpGet:
            path: /ready
            port: 4191
          initialDelaySeconds: 2
        resources:
        securityContext:
          allowPrivilegeEscalation: false
          readOnlyRootFilesystem: true
          runAsUser: 2102
        terminationMessagePolicy: FallbackToLogsOnError
        volumeMounts:
        - mountPath: /var/run/linkerd/identity/end-entity
          name: linkerd-identity-end-entity
      initContainers:
      - args:
        - --incoming-proxy-port
        - "4143"
        - --outgoing-proxy-port
        - "4140"
        - --proxy-uid
        - "2102"
        - --inbound-ports-to-ignore
        - 4190,4191,22,8100-8102
        - --outbound-ports-to-ignore
        - 443,5432
        image: gcr.io/linkerd-io/proxy-init:v1.3.3
        imagePullPolicy: IfNotPresent
        name: linkerd-init
        resources:
          limits:
            cpu: "100m"
            memory: "50Mi"
          requests:
            cpu: "10m"
            memory: "10Mi"
        securityContext:
          allowPrivilegeEscalation: false
          capabilities:
            add:
            - NET_ADMIN
            - NET_RAW
          privileged: false
          readOnlyRootFilesystem: true
          runAsNonRoot: false
          runAsUser: 0
        terminationMessagePolicy: FallbackToLogsOnError
        volumeMounts:
        - mountPath: /run
          name: linkerd-proxy-init-xtables-lock
      serviceAccountName: linkerd-prometheus
      volumes:
      - name: data
        emptyDir: {}
      - configMap:
          name: linkerd-prometheus-config
        name: prometheus-config
      - emptyDir: {}
        name: linkerd-proxy-init-xtables-lock
      - emptyDir:
          medium: Memory
        name: linkerd-identity-end-entity
---
###
### Proxy Injector
###
---
apiVersion: apps/v1
kind: Deployment
metadata:
  annotations:
    linkerd.io/created-by: linkerd/cli dev-undefined
  labels:
    app.kubernetes.io/name: proxy-injector
    app.kubernetes.io/part-of: Linkerd
    app.kubernetes.io/version: install-control-plane-version
    linkerd.io/control-plane-component: proxy-injector
    linkerd.io/control-plane-ns: linkerd
  name: linkerd-proxy-injector
  namespace: linkerd
spec:
  replicas: 1
  selector:
    matchLabels:
      linkerd.io/control-plane-component: proxy-injector
  template:
    metadata:
      annotations:
        linkerd.io/created-by: linkerd/cli dev-undefined
        linkerd.io/identity-mode: default
        linkerd.io/proxy-version: install-proxy-version
      labels:
        linkerd.io/control-plane-component: proxy-injector
        linkerd.io/control-plane-ns: linkerd
        linkerd.io/workload-ns: linkerd
        linkerd.io/proxy-deployment: linkerd-proxy-injector
    spec:
      nodeSelector:
        beta.kubernetes.io/os: linux
      containers:
      - args:
        - proxy-injector
        - -log-level=info
        image: gcr.io/linkerd-io/controller:install-control-plane-version
        imagePullPolicy: IfNotPresent
        livenessProbe:
          httpGet:
            path: /ping
            port: 9995
          initialDelaySeconds: 10
        name: proxy-injector
        ports:
        - containerPort: 8443
          name: proxy-injector
        - containerPort: 9995
          name: admin-http
        readinessProbe:
          failureThreshold: 7
          httpGet:
>>>>>>> d3553c59
            path: /ready
            port: 9995
        securityContext:
          runAsUser: 2103
        volumeMounts:
        - mountPath: /var/run/linkerd/config
          name: config
        - mountPath: /var/run/linkerd/tls
          name: tls
          readOnly: true
      - env:
        - name: LINKERD2_PROXY_LOG
          value: warn,linkerd=info
        - name: LINKERD2_PROXY_LOG_FORMAT
          value: plain
        - name: LINKERD2_PROXY_DESTINATION_SVC_ADDR
          value: linkerd-dst.linkerd.svc.cluster.local:8086
        - name: LINKERD2_PROXY_DESTINATION_GET_NETWORKS
          value: "10.0.0.0/8,172.16.0.0/12,192.168.0.0/16"
        - name: LINKERD2_PROXY_CONTROL_LISTEN_ADDR
          value: 0.0.0.0:4190
        - name: LINKERD2_PROXY_ADMIN_LISTEN_ADDR
          value: 0.0.0.0:4191
        - name: LINKERD2_PROXY_OUTBOUND_LISTEN_ADDR
          value: 127.0.0.1:4140
        - name: LINKERD2_PROXY_INBOUND_LISTEN_ADDR
          value: 0.0.0.0:4143
        - name: LINKERD2_PROXY_DESTINATION_GET_SUFFIXES
          value: svc.cluster.local.
        - name: LINKERD2_PROXY_DESTINATION_PROFILE_SUFFIXES
          value: svc.cluster.local.
        - name: LINKERD2_PROXY_INBOUND_ACCEPT_KEEPALIVE
          value: 10000ms
        - name: LINKERD2_PROXY_OUTBOUND_CONNECT_KEEPALIVE
          value: 10000ms
        - name: _pod_ns
          valueFrom:
            fieldRef:
              fieldPath: metadata.namespace
        - name: LINKERD2_PROXY_DESTINATION_CONTEXT
          value: ns:$(_pod_ns)
        - name: LINKERD2_PROXY_IDENTITY_DIR
          value: /var/run/linkerd/identity/end-entity
        - name: LINKERD2_PROXY_IDENTITY_TRUST_ANCHORS
          value: |
            -----BEGIN CERTIFICATE-----
            MIIBYDCCAQegAwIBAgIBATAKBggqhkjOPQQDAjAYMRYwFAYDVQQDEw1jbHVzdGVy
            LmxvY2FsMB4XDTE5MDMwMzAxNTk1MloXDTI5MDIyODAyMDM1MlowGDEWMBQGA1UE
            AxMNY2x1c3Rlci5sb2NhbDBZMBMGByqGSM49AgEGCCqGSM49AwEHA0IABAChpAt0
            xtgO9qbVtEtDK80N6iCL2Htyf2kIv2m5QkJ1y0TFQi5hTVe3wtspJ8YpZF0pl364
            6TiYeXB8tOOhIACjQjBAMA4GA1UdDwEB/wQEAwIBBjAdBgNVHSUEFjAUBggrBgEF
            BQcDAQYIKwYBBQUHAwIwDwYDVR0TAQH/BAUwAwEB/zAKBggqhkjOPQQDAgNHADBE
            AiBQ/AAwF8kG8VOmRSUTPakSSa/N4mqK2HsZuhQXCmiZHwIgZEzI5DCkpU7w3SIv
            OLO4Zsk1XrGZHGsmyiEyvYF9lpY=
            -----END CERTIFICATE-----
        - name: LINKERD2_PROXY_IDENTITY_TOKEN_FILE
          value: /var/run/secrets/kubernetes.io/serviceaccount/token
        - name: LINKERD2_PROXY_IDENTITY_SVC_ADDR
          value: linkerd-identity.linkerd.svc.cluster.local:8080
        - name: _pod_sa
          valueFrom:
            fieldRef:
              fieldPath: spec.serviceAccountName
        - name: _l5d_ns
          value: linkerd
        - name: _l5d_trustdomain
          value: cluster.local
        - name: LINKERD2_PROXY_IDENTITY_LOCAL_NAME
          value: $(_pod_sa).$(_pod_ns).serviceaccount.identity.$(_l5d_ns).$(_l5d_trustdomain)
        - name: LINKERD2_PROXY_IDENTITY_SVC_NAME
          value: linkerd-identity.$(_l5d_ns).serviceaccount.identity.$(_l5d_ns).$(_l5d_trustdomain)
        - name: LINKERD2_PROXY_DESTINATION_SVC_NAME
          value: linkerd-destination.$(_l5d_ns).serviceaccount.identity.$(_l5d_ns).$(_l5d_trustdomain)
        - name: LINKERD2_PROXY_TAP_SVC_NAME
          value: linkerd-tap.$(_l5d_ns).serviceaccount.identity.$(_l5d_ns).$(_l5d_trustdomain)
        image: gcr.io/linkerd-io/proxy:install-proxy-version
        imagePullPolicy: IfNotPresent
        livenessProbe:
          httpGet:
            path: /live
            port: 4191
          initialDelaySeconds: 10
        name: linkerd-proxy
        ports:
        - containerPort: 4143
          name: linkerd-proxy
        - containerPort: 4191
          name: linkerd-admin
        readinessProbe:
          httpGet:
            path: /ready
            port: 4191
          initialDelaySeconds: 2
        resources:
        securityContext:
          allowPrivilegeEscalation: false
          readOnlyRootFilesystem: true
          runAsUser: 2102
        terminationMessagePolicy: FallbackToLogsOnError
        volumeMounts:
        - mountPath: /var/run/linkerd/identity/end-entity
          name: linkerd-identity-end-entity
      initContainers:
      - args:
        - --incoming-proxy-port
        - "4143"
        - --outgoing-proxy-port
        - "4140"
        - --proxy-uid
        - "2102"
        - --inbound-ports-to-ignore
        - 4190,4191,22,8100-8102
        - --outbound-ports-to-ignore
        - 443,5432
        image: gcr.io/linkerd-io/proxy-init:v1.3.3
        imagePullPolicy: IfNotPresent
        name: linkerd-init
        resources:
          limits:
            cpu: "100m"
            memory: "50Mi"
          requests:
            cpu: "10m"
            memory: "10Mi"
        securityContext:
          allowPrivilegeEscalation: false
          capabilities:
            add:
            - NET_ADMIN
            - NET_RAW
          privileged: false
          readOnlyRootFilesystem: true
          runAsNonRoot: false
          runAsUser: 0
        terminationMessagePolicy: FallbackToLogsOnError
        volumeMounts:
        - mountPath: /run
          name: linkerd-proxy-init-xtables-lock
      serviceAccountName: linkerd-proxy-injector
      volumes:
      - configMap:
          name: linkerd-config
        name: config
      - name: tls
        secret:
          secretName: linkerd-proxy-injector-tls
      - emptyDir: {}
        name: linkerd-proxy-init-xtables-lock
      - emptyDir:
          medium: Memory
        name: linkerd-identity-end-entity
---
kind: Service
apiVersion: v1
metadata:
  name: linkerd-proxy-injector
  namespace: linkerd
  labels:
    linkerd.io/control-plane-component: proxy-injector
    linkerd.io/control-plane-ns: linkerd
  annotations:
    linkerd.io/created-by: linkerd/cli dev-undefined
spec:
  type: ClusterIP
  selector:
    linkerd.io/control-plane-component: proxy-injector
  ports:
  - name: proxy-injector
    port: 443
    targetPort: proxy-injector
---
###
### Service Profile Validator
###
---
kind: Service
apiVersion: v1
metadata:
  name: linkerd-sp-validator
  namespace: linkerd
  labels:
    linkerd.io/control-plane-component: sp-validator
    linkerd.io/control-plane-ns: linkerd
  annotations:
    linkerd.io/created-by: linkerd/cli dev-undefined
spec:
  type: ClusterIP
  selector:
    linkerd.io/control-plane-component: sp-validator
  ports:
  - name: sp-validator
    port: 443
    targetPort: sp-validator
---
apiVersion: apps/v1
kind: Deployment
metadata:
  annotations:
    linkerd.io/created-by: linkerd/cli dev-undefined
  labels:
    app.kubernetes.io/name: sp-validator
    app.kubernetes.io/part-of: Linkerd
    app.kubernetes.io/version: install-control-plane-version
    linkerd.io/control-plane-component: sp-validator
    linkerd.io/control-plane-ns: linkerd
  name: linkerd-sp-validator
  namespace: linkerd
spec:
  replicas: 1
  selector:
    matchLabels:
      linkerd.io/control-plane-component: sp-validator
  template:
    metadata:
      annotations:
        linkerd.io/created-by: linkerd/cli dev-undefined
        linkerd.io/identity-mode: default
        linkerd.io/proxy-version: install-proxy-version
      labels:
        linkerd.io/control-plane-component: sp-validator
        linkerd.io/control-plane-ns: linkerd
        linkerd.io/workload-ns: linkerd
        linkerd.io/proxy-deployment: linkerd-sp-validator
    spec:
      nodeSelector:
        beta.kubernetes.io/os: linux
      containers:
      - args:
        - sp-validator
        - -log-level=info
        image: gcr.io/linkerd-io/controller:install-control-plane-version
        imagePullPolicy: IfNotPresent
        livenessProbe:
          httpGet:
            path: /ping
            port: 9997
          initialDelaySeconds: 10
        name: sp-validator
        ports:
        - containerPort: 8443
          name: sp-validator
        - containerPort: 9997
          name: admin-http
        readinessProbe:
          failureThreshold: 7
          httpGet:
            path: /ready
            port: 9997
        securityContext:
          runAsUser: 2103
        volumeMounts:
        - mountPath: /var/run/linkerd/tls
          name: tls
          readOnly: true
      - env:
        - name: LINKERD2_PROXY_LOG
          value: warn,linkerd=info
        - name: LINKERD2_PROXY_LOG_FORMAT
          value: plain
        - name: LINKERD2_PROXY_DESTINATION_SVC_ADDR
          value: linkerd-dst.linkerd.svc.cluster.local:8086
        - name: LINKERD2_PROXY_DESTINATION_GET_NETWORKS
          value: "10.0.0.0/8,172.16.0.0/12,192.168.0.0/16"
        - name: LINKERD2_PROXY_CONTROL_LISTEN_ADDR
          value: 0.0.0.0:4190
        - name: LINKERD2_PROXY_ADMIN_LISTEN_ADDR
          value: 0.0.0.0:4191
        - name: LINKERD2_PROXY_OUTBOUND_LISTEN_ADDR
          value: 127.0.0.1:4140
        - name: LINKERD2_PROXY_INBOUND_LISTEN_ADDR
          value: 0.0.0.0:4143
        - name: LINKERD2_PROXY_DESTINATION_GET_SUFFIXES
          value: svc.cluster.local.
        - name: LINKERD2_PROXY_DESTINATION_PROFILE_SUFFIXES
          value: svc.cluster.local.
        - name: LINKERD2_PROXY_INBOUND_ACCEPT_KEEPALIVE
          value: 10000ms
        - name: LINKERD2_PROXY_OUTBOUND_CONNECT_KEEPALIVE
          value: 10000ms
        - name: _pod_ns
          valueFrom:
            fieldRef:
              fieldPath: metadata.namespace
        - name: LINKERD2_PROXY_DESTINATION_CONTEXT
          value: ns:$(_pod_ns)
        - name: LINKERD2_PROXY_IDENTITY_DIR
          value: /var/run/linkerd/identity/end-entity
        - name: LINKERD2_PROXY_IDENTITY_TRUST_ANCHORS
          value: |
            -----BEGIN CERTIFICATE-----
            MIIBYDCCAQegAwIBAgIBATAKBggqhkjOPQQDAjAYMRYwFAYDVQQDEw1jbHVzdGVy
            LmxvY2FsMB4XDTE5MDMwMzAxNTk1MloXDTI5MDIyODAyMDM1MlowGDEWMBQGA1UE
            AxMNY2x1c3Rlci5sb2NhbDBZMBMGByqGSM49AgEGCCqGSM49AwEHA0IABAChpAt0
            xtgO9qbVtEtDK80N6iCL2Htyf2kIv2m5QkJ1y0TFQi5hTVe3wtspJ8YpZF0pl364
            6TiYeXB8tOOhIACjQjBAMA4GA1UdDwEB/wQEAwIBBjAdBgNVHSUEFjAUBggrBgEF
            BQcDAQYIKwYBBQUHAwIwDwYDVR0TAQH/BAUwAwEB/zAKBggqhkjOPQQDAgNHADBE
            AiBQ/AAwF8kG8VOmRSUTPakSSa/N4mqK2HsZuhQXCmiZHwIgZEzI5DCkpU7w3SIv
            OLO4Zsk1XrGZHGsmyiEyvYF9lpY=
            -----END CERTIFICATE-----
        - name: LINKERD2_PROXY_IDENTITY_TOKEN_FILE
          value: /var/run/secrets/kubernetes.io/serviceaccount/token
        - name: LINKERD2_PROXY_IDENTITY_SVC_ADDR
          value: linkerd-identity.linkerd.svc.cluster.local:8080
        - name: _pod_sa
          valueFrom:
            fieldRef:
              fieldPath: spec.serviceAccountName
        - name: _l5d_ns
          value: linkerd
        - name: _l5d_trustdomain
          value: cluster.local
        - name: LINKERD2_PROXY_IDENTITY_LOCAL_NAME
          value: $(_pod_sa).$(_pod_ns).serviceaccount.identity.$(_l5d_ns).$(_l5d_trustdomain)
        - name: LINKERD2_PROXY_IDENTITY_SVC_NAME
          value: linkerd-identity.$(_l5d_ns).serviceaccount.identity.$(_l5d_ns).$(_l5d_trustdomain)
        - name: LINKERD2_PROXY_DESTINATION_SVC_NAME
          value: linkerd-destination.$(_l5d_ns).serviceaccount.identity.$(_l5d_ns).$(_l5d_trustdomain)
        - name: LINKERD2_PROXY_TAP_SVC_NAME
          value: linkerd-tap.$(_l5d_ns).serviceaccount.identity.$(_l5d_ns).$(_l5d_trustdomain)
        image: gcr.io/linkerd-io/proxy:install-proxy-version
        imagePullPolicy: IfNotPresent
        livenessProbe:
          httpGet:
            path: /live
            port: 4191
          initialDelaySeconds: 10
        name: linkerd-proxy
        ports:
        - containerPort: 4143
          name: linkerd-proxy
        - containerPort: 4191
          name: linkerd-admin
        readinessProbe:
          httpGet:
            path: /ready
            port: 4191
          initialDelaySeconds: 2
        resources:
        securityContext:
          allowPrivilegeEscalation: false
          readOnlyRootFilesystem: true
          runAsUser: 2102
        terminationMessagePolicy: FallbackToLogsOnError
        volumeMounts:
        - mountPath: /var/run/linkerd/identity/end-entity
          name: linkerd-identity-end-entity
      initContainers:
      - args:
        - --incoming-proxy-port
        - "4143"
        - --outgoing-proxy-port
        - "4140"
        - --proxy-uid
        - "2102"
        - --inbound-ports-to-ignore
        - 4190,4191,22,8100-8102
        - --outbound-ports-to-ignore
        - 443,5432
        image: gcr.io/linkerd-io/proxy-init:v1.3.3
        imagePullPolicy: IfNotPresent
        name: linkerd-init
        resources:
          limits:
            cpu: "100m"
            memory: "50Mi"
          requests:
            cpu: "10m"
            memory: "10Mi"
        securityContext:
          allowPrivilegeEscalation: false
          capabilities:
            add:
            - NET_ADMIN
            - NET_RAW
          privileged: false
          readOnlyRootFilesystem: true
          runAsNonRoot: false
          runAsUser: 0
        terminationMessagePolicy: FallbackToLogsOnError
        volumeMounts:
        - mountPath: /run
          name: linkerd-proxy-init-xtables-lock
      serviceAccountName: linkerd-sp-validator
      volumes:
      - name: tls
        secret:
          secretName: linkerd-sp-validator-tls
      - emptyDir: {}
        name: linkerd-proxy-init-xtables-lock
      - emptyDir:
          medium: Memory
        name: linkerd-identity-end-entity
---
###
### Tap
###
---
kind: Service
apiVersion: v1
metadata:
  name: linkerd-tap
  namespace: linkerd
  labels:
    linkerd.io/control-plane-component: tap
    linkerd.io/control-plane-ns: linkerd
  annotations:
    linkerd.io/created-by: linkerd/cli dev-undefined
spec:
  type: ClusterIP
  selector:
    linkerd.io/control-plane-component: tap
  ports:
  - name: grpc
    port: 8088
    targetPort: 8088
  - name: apiserver
    port: 443
    targetPort: apiserver
---
kind: Deployment
apiVersion: apps/v1
metadata:
  annotations:
    linkerd.io/created-by: linkerd/cli dev-undefined
  labels:
    app.kubernetes.io/name: tap
    app.kubernetes.io/part-of: Linkerd
    app.kubernetes.io/version: install-control-plane-version
    linkerd.io/control-plane-component: tap
    linkerd.io/control-plane-ns: linkerd
  name: linkerd-tap
  namespace: linkerd
spec:
  replicas: 1
  selector:
    matchLabels:
      linkerd.io/control-plane-component: tap
      linkerd.io/control-plane-ns: linkerd
      linkerd.io/proxy-deployment: linkerd-tap
  template:
    metadata:
      annotations:
        linkerd.io/created-by: linkerd/cli dev-undefined
        linkerd.io/identity-mode: default
        linkerd.io/proxy-version: install-proxy-version
      labels:
        linkerd.io/control-plane-component: tap
        linkerd.io/control-plane-ns: linkerd
        linkerd.io/workload-ns: linkerd
        linkerd.io/proxy-deployment: linkerd-tap
    spec:
      nodeSelector:
        beta.kubernetes.io/os: linux
      containers:
      - args:
        - tap
        - -controller-namespace=linkerd
        - -log-level=info
        image: gcr.io/linkerd-io/controller:install-control-plane-version
        imagePullPolicy: IfNotPresent
        livenessProbe:
          httpGet:
            path: /ping
            port: 9998
          initialDelaySeconds: 10
        name: tap
        ports:
        - containerPort: 8088
          name: grpc
        - containerPort: 8089
          name: apiserver
        - containerPort: 9998
          name: admin-http
        readinessProbe:
          failureThreshold: 7
          httpGet:
            path: /ready
            port: 9998
        securityContext:
          runAsUser: 2103
        volumeMounts:
        - mountPath: /var/run/linkerd/tls
          name: tls
          readOnly: true
        - mountPath: /var/run/linkerd/config
          name: config
      - env:
        - name: LINKERD2_PROXY_LOG
          value: warn,linkerd=info
        - name: LINKERD2_PROXY_LOG_FORMAT
          value: plain
        - name: LINKERD2_PROXY_DESTINATION_SVC_ADDR
          value: linkerd-dst.linkerd.svc.cluster.local:8086
        - name: LINKERD2_PROXY_DESTINATION_GET_NETWORKS
          value: "10.0.0.0/8,172.16.0.0/12,192.168.0.0/16"
        - name: LINKERD2_PROXY_CONTROL_LISTEN_ADDR
          value: 0.0.0.0:4190
        - name: LINKERD2_PROXY_ADMIN_LISTEN_ADDR
          value: 0.0.0.0:4191
        - name: LINKERD2_PROXY_OUTBOUND_LISTEN_ADDR
          value: 127.0.0.1:4140
        - name: LINKERD2_PROXY_INBOUND_LISTEN_ADDR
          value: 0.0.0.0:4143
        - name: LINKERD2_PROXY_DESTINATION_GET_SUFFIXES
          value: svc.cluster.local.
        - name: LINKERD2_PROXY_DESTINATION_PROFILE_SUFFIXES
          value: svc.cluster.local.
        - name: LINKERD2_PROXY_INBOUND_ACCEPT_KEEPALIVE
          value: 10000ms
        - name: LINKERD2_PROXY_OUTBOUND_CONNECT_KEEPALIVE
          value: 10000ms
        - name: _pod_ns
          valueFrom:
            fieldRef:
              fieldPath: metadata.namespace
        - name: LINKERD2_PROXY_DESTINATION_CONTEXT
          value: ns:$(_pod_ns)
        - name: LINKERD2_PROXY_IDENTITY_DIR
          value: /var/run/linkerd/identity/end-entity
        - name: LINKERD2_PROXY_IDENTITY_TRUST_ANCHORS
          value: |
            -----BEGIN CERTIFICATE-----
            MIIBYDCCAQegAwIBAgIBATAKBggqhkjOPQQDAjAYMRYwFAYDVQQDEw1jbHVzdGVy
            LmxvY2FsMB4XDTE5MDMwMzAxNTk1MloXDTI5MDIyODAyMDM1MlowGDEWMBQGA1UE
            AxMNY2x1c3Rlci5sb2NhbDBZMBMGByqGSM49AgEGCCqGSM49AwEHA0IABAChpAt0
            xtgO9qbVtEtDK80N6iCL2Htyf2kIv2m5QkJ1y0TFQi5hTVe3wtspJ8YpZF0pl364
            6TiYeXB8tOOhIACjQjBAMA4GA1UdDwEB/wQEAwIBBjAdBgNVHSUEFjAUBggrBgEF
            BQcDAQYIKwYBBQUHAwIwDwYDVR0TAQH/BAUwAwEB/zAKBggqhkjOPQQDAgNHADBE
            AiBQ/AAwF8kG8VOmRSUTPakSSa/N4mqK2HsZuhQXCmiZHwIgZEzI5DCkpU7w3SIv
            OLO4Zsk1XrGZHGsmyiEyvYF9lpY=
            -----END CERTIFICATE-----
        - name: LINKERD2_PROXY_IDENTITY_TOKEN_FILE
          value: /var/run/secrets/kubernetes.io/serviceaccount/token
        - name: LINKERD2_PROXY_IDENTITY_SVC_ADDR
          value: linkerd-identity.linkerd.svc.cluster.local:8080
        - name: _pod_sa
          valueFrom:
            fieldRef:
              fieldPath: spec.serviceAccountName
        - name: _l5d_ns
          value: linkerd
        - name: _l5d_trustdomain
          value: cluster.local
        - name: LINKERD2_PROXY_IDENTITY_LOCAL_NAME
          value: $(_pod_sa).$(_pod_ns).serviceaccount.identity.$(_l5d_ns).$(_l5d_trustdomain)
        - name: LINKERD2_PROXY_IDENTITY_SVC_NAME
          value: linkerd-identity.$(_l5d_ns).serviceaccount.identity.$(_l5d_ns).$(_l5d_trustdomain)
        - name: LINKERD2_PROXY_DESTINATION_SVC_NAME
          value: linkerd-destination.$(_l5d_ns).serviceaccount.identity.$(_l5d_ns).$(_l5d_trustdomain)
        - name: LINKERD2_PROXY_TAP_SVC_NAME
          value: linkerd-tap.$(_l5d_ns).serviceaccount.identity.$(_l5d_ns).$(_l5d_trustdomain)
        image: gcr.io/linkerd-io/proxy:install-proxy-version
        imagePullPolicy: IfNotPresent
        livenessProbe:
          httpGet:
            path: /live
            port: 4191
          initialDelaySeconds: 10
        name: linkerd-proxy
        ports:
        - containerPort: 4143
          name: linkerd-proxy
        - containerPort: 4191
          name: linkerd-admin
        readinessProbe:
          httpGet:
            path: /ready
            port: 4191
          initialDelaySeconds: 2
        resources:
        securityContext:
          allowPrivilegeEscalation: false
          readOnlyRootFilesystem: true
          runAsUser: 2102
        terminationMessagePolicy: FallbackToLogsOnError
        volumeMounts:
        - mountPath: /var/run/linkerd/identity/end-entity
          name: linkerd-identity-end-entity
      initContainers:
      - args:
        - --incoming-proxy-port
        - "4143"
        - --outgoing-proxy-port
        - "4140"
        - --proxy-uid
        - "2102"
        - --inbound-ports-to-ignore
        - 4190,4191,22,8100-8102
        - --outbound-ports-to-ignore
        - 443,5432
        image: gcr.io/linkerd-io/proxy-init:v1.3.3
        imagePullPolicy: IfNotPresent
        name: linkerd-init
        resources:
          limits:
            cpu: "100m"
            memory: "50Mi"
          requests:
            cpu: "10m"
            memory: "10Mi"
        securityContext:
          allowPrivilegeEscalation: false
          capabilities:
            add:
            - NET_ADMIN
            - NET_RAW
          privileged: false
          readOnlyRootFilesystem: true
          runAsNonRoot: false
          runAsUser: 0
        terminationMessagePolicy: FallbackToLogsOnError
        volumeMounts:
        - mountPath: /run
          name: linkerd-proxy-init-xtables-lock
      serviceAccountName: linkerd-tap
      volumes:
      - configMap:
          name: linkerd-config
        name: config
      - emptyDir: {}
        name: linkerd-proxy-init-xtables-lock
      - emptyDir:
          medium: Memory
        name: linkerd-identity-end-entity
      - name: tls
        secret:
          secretName: linkerd-tap-tls

---
###
### linkerd add-ons configuration
###
---
kind: ConfigMap
apiVersion: v1
metadata:
  name: linkerd-config-addons
  namespace: linkerd
  labels:
    linkerd.io/control-plane-ns: linkerd
  annotations:
    linkerd.io/created-by: linkerd/cli dev-undefined
data:
  values: |-
    global:
      grafanaUrl: ""
    grafana:
      enabled: true
      image:
        name: gcr.io/linkerd-io/grafana
      name: linkerd-grafana
    prometheus:
      enabled: true
    tracing:
      enabled: false
---
###
### Grafana RBAC
###
---
kind: ServiceAccount
apiVersion: v1
metadata:
  name: linkerd-grafana
  namespace: linkerd
  labels:
    linkerd.io/control-plane-component: grafana
    linkerd.io/control-plane-ns: linkerd
---
###
### Grafana
###
---
kind: ConfigMap
apiVersion: v1
metadata:
  name: linkerd-grafana-config
  namespace: linkerd
  labels:
    linkerd.io/control-plane-component: grafana
    linkerd.io/control-plane-ns: linkerd
  annotations:
    linkerd.io/created-by: linkerd/cli dev-undefined
data:
  grafana.ini: |-
    instance_name = linkerd-grafana

    [server]
    root_url = %(protocol)s://%(domain)s:/grafana/

    [auth]
    disable_login_form = true

    [auth.anonymous]
    enabled = true
    org_role = Editor

    [auth.basic]
    enabled = false

    [analytics]
    check_for_updates = false

    [panels]
    disable_sanitize_html = true

  datasources.yaml: |-
    apiVersion: 1
    datasources:
    - name: prometheus
      type: prometheus
      access: proxy
      orgId: 1
      url: http://linkerd-prometheus.linkerd.svc.cluster.local:9090
      isDefault: true
      jsonData:
        timeInterval: "5s"
      version: 1
      editable: true

  dashboards.yaml: |-
    apiVersion: 1
    providers:
    - name: 'default'
      orgId: 1
      folder: ''
      type: file
      disableDeletion: true
      editable: true
      options:
        path: /var/lib/grafana/dashboards
        homeDashboardId: linkerd-top-line
---
kind: Service
apiVersion: v1
metadata:
  name: linkerd-grafana
  namespace: linkerd
  labels:
    linkerd.io/control-plane-component: grafana
    linkerd.io/control-plane-ns: linkerd
  annotations:
    linkerd.io/created-by: linkerd/cli dev-undefined
spec:
  type: ClusterIP
  selector:
    linkerd.io/control-plane-component: grafana
  ports:
  - name: http
    port: 3000
    targetPort: 3000
---
apiVersion: apps/v1
kind: Deployment
metadata:
  annotations:
    linkerd.io/created-by: linkerd/cli dev-undefined
  labels:
    app.kubernetes.io/name: grafana
    app.kubernetes.io/part-of: Linkerd
    app.kubernetes.io/version: install-control-plane-version
    linkerd.io/control-plane-component: grafana
    linkerd.io/control-plane-ns: linkerd
  name: linkerd-grafana
  namespace: linkerd
spec:
  replicas: 1
  selector:
    matchLabels:
      linkerd.io/control-plane-component: grafana
      linkerd.io/control-plane-ns: linkerd
      linkerd.io/proxy-deployment: linkerd-grafana
  template:
    metadata:
      annotations:
        linkerd.io/created-by: linkerd/cli dev-undefined
        linkerd.io/identity-mode: default
        linkerd.io/proxy-version: install-proxy-version
      labels:
        linkerd.io/control-plane-component: grafana
        linkerd.io/control-plane-ns: linkerd
        linkerd.io/workload-ns: linkerd
        linkerd.io/proxy-deployment: linkerd-grafana
    spec:
      nodeSelector:
        beta.kubernetes.io/os: linux
      containers:
      - env:
        - name: GF_PATHS_DATA
          value: /data
        # Force using the go-based DNS resolver instead of the OS' to avoid failures in some environments
        # see https://github.com/grafana/grafana/issues/20096
        - name: GODEBUG
          value: netdns=go
        image: gcr.io/linkerd-io/grafana:install-control-plane-version
        imagePullPolicy: IfNotPresent
        livenessProbe:
          httpGet:
            path: /api/health
            port: 3000
          initialDelaySeconds: 30
        name: grafana
        ports:
        - containerPort: 3000
          name: http
        readinessProbe:
          httpGet:
            path: /api/health
            port: 3000
        securityContext:
          runAsUser: 472
        volumeMounts:
        - mountPath: /data
          name: data
        - mountPath: /etc/grafana
          name: grafana-config
          readOnly: true
      - env:
        - name: LINKERD2_PROXY_LOG
          value: warn,linkerd=info
        - name: LINKERD2_PROXY_LOG_FORMAT
          value: plain
        - name: LINKERD2_PROXY_DESTINATION_SVC_ADDR
          value: linkerd-dst.linkerd.svc.cluster.local:8086
        - name: LINKERD2_PROXY_DESTINATION_GET_NETWORKS
          value: "10.0.0.0/8,172.16.0.0/12,192.168.0.0/16"
        - name: LINKERD2_PROXY_CONTROL_LISTEN_ADDR
          value: 0.0.0.0:4190
        - name: LINKERD2_PROXY_ADMIN_LISTEN_ADDR
          value: 0.0.0.0:4191
        - name: LINKERD2_PROXY_OUTBOUND_LISTEN_ADDR
          value: 127.0.0.1:4140
        - name: LINKERD2_PROXY_INBOUND_LISTEN_ADDR
          value: 0.0.0.0:4143
        - name: LINKERD2_PROXY_DESTINATION_GET_SUFFIXES
          value: svc.cluster.local.
        - name: LINKERD2_PROXY_DESTINATION_PROFILE_SUFFIXES
          value: svc.cluster.local.
        - name: LINKERD2_PROXY_INBOUND_ACCEPT_KEEPALIVE
          value: 10000ms
        - name: LINKERD2_PROXY_OUTBOUND_CONNECT_KEEPALIVE
          value: 10000ms
        - name: _pod_ns
          valueFrom:
            fieldRef:
              fieldPath: metadata.namespace
        - name: LINKERD2_PROXY_DESTINATION_CONTEXT
          value: ns:$(_pod_ns)
        - name: LINKERD2_PROXY_IDENTITY_DIR
          value: /var/run/linkerd/identity/end-entity
        - name: LINKERD2_PROXY_IDENTITY_TRUST_ANCHORS
          value: |
            -----BEGIN CERTIFICATE-----
            MIIBYDCCAQegAwIBAgIBATAKBggqhkjOPQQDAjAYMRYwFAYDVQQDEw1jbHVzdGVy
            LmxvY2FsMB4XDTE5MDMwMzAxNTk1MloXDTI5MDIyODAyMDM1MlowGDEWMBQGA1UE
            AxMNY2x1c3Rlci5sb2NhbDBZMBMGByqGSM49AgEGCCqGSM49AwEHA0IABAChpAt0
            xtgO9qbVtEtDK80N6iCL2Htyf2kIv2m5QkJ1y0TFQi5hTVe3wtspJ8YpZF0pl364
            6TiYeXB8tOOhIACjQjBAMA4GA1UdDwEB/wQEAwIBBjAdBgNVHSUEFjAUBggrBgEF
            BQcDAQYIKwYBBQUHAwIwDwYDVR0TAQH/BAUwAwEB/zAKBggqhkjOPQQDAgNHADBE
            AiBQ/AAwF8kG8VOmRSUTPakSSa/N4mqK2HsZuhQXCmiZHwIgZEzI5DCkpU7w3SIv
            OLO4Zsk1XrGZHGsmyiEyvYF9lpY=
            -----END CERTIFICATE-----
        - name: LINKERD2_PROXY_IDENTITY_TOKEN_FILE
          value: /var/run/secrets/kubernetes.io/serviceaccount/token
        - name: LINKERD2_PROXY_IDENTITY_SVC_ADDR
          value: linkerd-identity.linkerd.svc.cluster.local:8080
        - name: _pod_sa
          valueFrom:
            fieldRef:
              fieldPath: spec.serviceAccountName
        - name: _l5d_ns
          value: linkerd
        - name: _l5d_trustdomain
          value: cluster.local
        - name: LINKERD2_PROXY_IDENTITY_LOCAL_NAME
          value: $(_pod_sa).$(_pod_ns).serviceaccount.identity.$(_l5d_ns).$(_l5d_trustdomain)
        - name: LINKERD2_PROXY_IDENTITY_SVC_NAME
          value: linkerd-identity.$(_l5d_ns).serviceaccount.identity.$(_l5d_ns).$(_l5d_trustdomain)
        - name: LINKERD2_PROXY_DESTINATION_SVC_NAME
          value: linkerd-destination.$(_l5d_ns).serviceaccount.identity.$(_l5d_ns).$(_l5d_trustdomain)
        - name: LINKERD2_PROXY_TAP_SVC_NAME
          value: linkerd-tap.$(_l5d_ns).serviceaccount.identity.$(_l5d_ns).$(_l5d_trustdomain)
        image: gcr.io/linkerd-io/proxy:install-proxy-version
        imagePullPolicy: IfNotPresent
        livenessProbe:
          httpGet:
            path: /live
            port: 4191
          initialDelaySeconds: 10
        name: linkerd-proxy
        ports:
        - containerPort: 4143
          name: linkerd-proxy
        - containerPort: 4191
          name: linkerd-admin
        readinessProbe:
          httpGet:
            path: /ready
            port: 4191
          initialDelaySeconds: 2
        resources:
        securityContext:
          allowPrivilegeEscalation: false
          readOnlyRootFilesystem: true
          runAsUser: 2102
        terminationMessagePolicy: FallbackToLogsOnError
        volumeMounts:
        - mountPath: /var/run/linkerd/identity/end-entity
          name: linkerd-identity-end-entity
      initContainers:
      - args:
        - --incoming-proxy-port
        - "4143"
        - --outgoing-proxy-port
        - "4140"
        - --proxy-uid
        - "2102"
        - --inbound-ports-to-ignore
        - 4190,4191,22,8100-8102
        - --outbound-ports-to-ignore
        - 443,5432
        image: gcr.io/linkerd-io/proxy-init:v1.3.3
        imagePullPolicy: IfNotPresent
        name: linkerd-init
        resources:
          limits:
            cpu: "100m"
            memory: "50Mi"
          requests:
            cpu: "10m"
            memory: "10Mi"
        securityContext:
          allowPrivilegeEscalation: false
          capabilities:
            add:
            - NET_ADMIN
            - NET_RAW
          privileged: false
          readOnlyRootFilesystem: true
          runAsNonRoot: false
          runAsUser: 0
        terminationMessagePolicy: FallbackToLogsOnError
        volumeMounts:
        - mountPath: /run
          name: linkerd-proxy-init-xtables-lock
      serviceAccountName: linkerd-grafana
      volumes:
      - emptyDir: {}
        name: data
      - configMap:
          items:
          - key: grafana.ini
            path: grafana.ini
          - key: datasources.yaml
            path: provisioning/datasources/datasources.yaml
          - key: dashboards.yaml
            path: provisioning/dashboards/dashboards.yaml
          name: linkerd-grafana-config
        name: grafana-config
      - emptyDir: {}
        name: linkerd-proxy-init-xtables-lock
      - emptyDir:
          medium: Memory
        name: linkerd-identity-end-entity
---
###
### Prometheus RBAC
###
---
kind: ClusterRole
apiVersion: rbac.authorization.k8s.io/v1
metadata:
  name: linkerd-linkerd-prometheus
  labels:
    linkerd.io/control-plane-component: prometheus
    linkerd.io/control-plane-ns: linkerd
rules:
- apiGroups: [""]
  resources: ["nodes", "nodes/proxy", "pods"]
  verbs: ["get", "list", "watch"]
---
kind: ClusterRoleBinding
apiVersion: rbac.authorization.k8s.io/v1
metadata:
  name: linkerd-linkerd-prometheus
  labels:
    linkerd.io/control-plane-component: prometheus
    linkerd.io/control-plane-ns: linkerd
roleRef:
  apiGroup: rbac.authorization.k8s.io
  kind: ClusterRole
  name: linkerd-linkerd-prometheus
subjects:
- kind: ServiceAccount
  name: linkerd-prometheus
  namespace: linkerd
---
kind: ServiceAccount
apiVersion: v1
metadata:
  name: linkerd-prometheus
  namespace: linkerd
  labels:
    linkerd.io/control-plane-component: prometheus
    linkerd.io/control-plane-ns: linkerd
---
###
### Prometheus
###
---
kind: ConfigMap
apiVersion: v1
metadata:
  name: linkerd-prometheus-config
  namespace: linkerd
  labels:
    linkerd.io/control-plane-component: prometheus
    linkerd.io/control-plane-ns: linkerd
  annotations:
    linkerd.io/created-by: linkerd/cli dev-undefined
data:
  prometheus.yml: |-
    global:
      evaluation_interval: 10s
      scrape_interval: 10s
      scrape_timeout: 10s

    rule_files:
    - /etc/prometheus/*_rules.yml
    - /etc/prometheus/*_rules.yaml

    scrape_configs:
    - job_name: 'prometheus'
      static_configs:
      - targets: ['localhost:9090']

    - job_name: 'grafana'
      kubernetes_sd_configs:
      - role: pod
        namespaces:
          names: ['linkerd']
      relabel_configs:
      - source_labels:
        - __meta_kubernetes_pod_container_name
        action: keep
        regex: ^grafana$

    #  Required for: https://grafana.com/grafana/dashboards/315
    - job_name: 'kubernetes-nodes-cadvisor'
      scheme: https
      tls_config:
        ca_file: /var/run/secrets/kubernetes.io/serviceaccount/ca.crt
        insecure_skip_verify: true
      bearer_token_file: /var/run/secrets/kubernetes.io/serviceaccount/token
      kubernetes_sd_configs:
      - role: node
      relabel_configs:
      - action: labelmap
        regex: __meta_kubernetes_node_label_(.+)
      - target_label: __address__
        replacement: kubernetes.default.svc:443
      - source_labels: [__meta_kubernetes_node_name]
        regex: (.+)
        target_label: __metrics_path__
        replacement: /api/v1/nodes/$1/proxy/metrics/cadvisor
      metric_relabel_configs:
      - source_labels: [__name__]
        regex: '(container|machine)_(cpu|memory|network|fs)_(.+)'
        action: keep
      - source_labels: [__name__]
        regex: 'container_memory_failures_total' # unneeded large metric
        action: drop

    - job_name: 'linkerd-controller'
      kubernetes_sd_configs:
      - role: pod
        namespaces:
          names: ['linkerd']
      relabel_configs:
      - source_labels:
        - __meta_kubernetes_pod_label_linkerd_io_control_plane_component
        - __meta_kubernetes_pod_container_port_name
        action: keep
        regex: (.*);admin-http$
      - source_labels: [__meta_kubernetes_pod_container_name]
        action: replace
        target_label: component

    - job_name: 'linkerd-service-mirror'
      kubernetes_sd_configs:
      - role: pod
      relabel_configs:
      - source_labels:
        - __meta_kubernetes_pod_label_linkerd_io_control_plane_component
        - __meta_kubernetes_pod_container_port_name
        action: keep
        regex: linkerd-service-mirror;admin-http$
      - source_labels: [__meta_kubernetes_pod_container_name]
        action: replace
        target_label: component

    - job_name: 'linkerd-proxy'
      kubernetes_sd_configs:
      - role: pod
      relabel_configs:
      - source_labels:
        - __meta_kubernetes_pod_container_name
        - __meta_kubernetes_pod_container_port_name
        - __meta_kubernetes_pod_label_linkerd_io_control_plane_ns
        action: keep
        regex: ^linkerd-proxy;linkerd-admin;linkerd$
      - source_labels: [__meta_kubernetes_namespace]
        action: replace
        target_label: namespace
      - source_labels: [__meta_kubernetes_pod_name]
        action: replace
        target_label: pod
      # special case k8s' "job" label, to not interfere with prometheus' "job"
      # label
      # __meta_kubernetes_pod_label_linkerd_io_proxy_job=foo =>
      # k8s_job=foo
      - source_labels: [__meta_kubernetes_pod_label_linkerd_io_proxy_job]
        action: replace
        target_label: k8s_job
      # drop __meta_kubernetes_pod_label_linkerd_io_proxy_job
      - action: labeldrop
        regex: __meta_kubernetes_pod_label_linkerd_io_proxy_job
      # __meta_kubernetes_pod_label_linkerd_io_proxy_deployment=foo =>
      # deployment=foo
      - action: labelmap
        regex: __meta_kubernetes_pod_label_linkerd_io_proxy_(.+)
      # drop all labels that we just made copies of in the previous labelmap
      - action: labeldrop
        regex: __meta_kubernetes_pod_label_linkerd_io_proxy_(.+)
      # __meta_kubernetes_pod_label_linkerd_io_foo=bar =>
      # foo=bar
      - action: labelmap
        regex: __meta_kubernetes_pod_label_linkerd_io_(.+)
      # Copy all pod labels to tmp labels
      - action: labelmap
        regex: __meta_kubernetes_pod_label_(.+)
        replacement: __tmp_pod_label_$1
      # Take `linkerd_io_` prefixed labels and copy them without the prefix
      - action: labelmap
        regex: __tmp_pod_label_linkerd_io_(.+)
        replacement:  __tmp_pod_label_$1
      # Drop the `linkerd_io_` originals
      - action: labeldrop
        regex: __tmp_pod_label_linkerd_io_(.+)
      # Copy tmp labels into real labels
      - action: labelmap
        regex: __tmp_pod_label_(.+)
---
kind: Service
apiVersion: v1
metadata:
  name: linkerd-prometheus
  namespace: linkerd
  labels:
    linkerd.io/control-plane-component: prometheus
    linkerd.io/control-plane-ns: linkerd
  annotations:
    linkerd.io/created-by: linkerd/cli dev-undefined
spec:
  type: ClusterIP
  selector:
    linkerd.io/control-plane-component: prometheus
  ports:
  - name: admin-http
    port: 9090
    targetPort: 9090
---
apiVersion: apps/v1
kind: Deployment
metadata:
  annotations:
    linkerd.io/created-by: linkerd/cli dev-undefined
  labels:
    app.kubernetes.io/name: prometheus
    app.kubernetes.io/part-of: Linkerd
    app.kubernetes.io/version: install-control-plane-version
    linkerd.io/control-plane-component: prometheus
    linkerd.io/control-plane-ns: linkerd
  name: linkerd-prometheus
  namespace: linkerd
spec:
  replicas: 1
  selector:
    matchLabels:
      linkerd.io/control-plane-component: prometheus
      linkerd.io/control-plane-ns: linkerd
      linkerd.io/proxy-deployment: linkerd-prometheus
  template:
    metadata:
      annotations:
        linkerd.io/created-by: linkerd/cli dev-undefined
        linkerd.io/identity-mode: default
        linkerd.io/proxy-version: install-proxy-version
      labels:
        linkerd.io/control-plane-component: prometheus
        linkerd.io/control-plane-ns: linkerd
        linkerd.io/workload-ns: linkerd
        linkerd.io/proxy-deployment: linkerd-prometheus
    spec:
      nodeSelector:
        beta.kubernetes.io/os: linux
      securityContext:
        fsGroup: 65534
      containers:
      - args:
        - --config.file=/etc/prometheus/prometheus.yml
        - --log.level=info
        - --storage.tsdb.path=/data
        - --storage.tsdb.retention.time=6h
        image: prom/prometheus:v2.15.2
        imagePullPolicy: IfNotPresent
        livenessProbe:
          httpGet:
            path: /-/healthy
            port: 9090
          initialDelaySeconds: 30
          timeoutSeconds: 30
        name: prometheus
        ports:
        - containerPort: 9090
          name: admin-http
        readinessProbe:
          httpGet:
            path: /-/ready
            port: 9090
          initialDelaySeconds: 30
          timeoutSeconds: 30
        securityContext:
          runAsNonRoot: true
          runAsUser: 65534
          runAsGroup: 65534
        volumeMounts:
        - mountPath: /data
          name: data
        - mountPath: /etc/prometheus/prometheus.yml
          name: prometheus-config
          subPath: prometheus.yml
          readOnly: true
      - env:
        - name: LINKERD2_PROXY_LOG
          value: warn,linkerd=info
        - name: LINKERD2_PROXY_LOG_FORMAT
          value: plain
        - name: LINKERD2_PROXY_DESTINATION_SVC_ADDR
          value: linkerd-dst.linkerd.svc.cluster.local:8086
        - name: LINKERD2_PROXY_DESTINATION_GET_NETWORKS
          value: "10.0.0.0/8,172.16.0.0/12,192.168.0.0/16"
        - name: LINKERD2_PROXY_CONTROL_LISTEN_ADDR
          value: 0.0.0.0:4190
        - name: LINKERD2_PROXY_ADMIN_LISTEN_ADDR
          value: 0.0.0.0:4191
        - name: LINKERD2_PROXY_OUTBOUND_LISTEN_ADDR
          value: 127.0.0.1:4140
        - name: LINKERD2_PROXY_INBOUND_LISTEN_ADDR
          value: 0.0.0.0:4143
        - name: LINKERD2_PROXY_DESTINATION_GET_SUFFIXES
          value: svc.cluster.local.
        - name: LINKERD2_PROXY_DESTINATION_PROFILE_SUFFIXES
          value: svc.cluster.local.
        - name: LINKERD2_PROXY_INBOUND_ACCEPT_KEEPALIVE
          value: 10000ms
        - name: LINKERD2_PROXY_OUTBOUND_CONNECT_KEEPALIVE
          value: 10000ms
        - name: _pod_ns
          valueFrom:
            fieldRef:
              fieldPath: metadata.namespace
        - name: LINKERD2_PROXY_DESTINATION_CONTEXT
          value: ns:$(_pod_ns)
        - name: LINKERD2_PROXY_OUTBOUND_ROUTER_CAPACITY
          value: "10000"
        - name: LINKERD2_PROXY_IDENTITY_DIR
          value: /var/run/linkerd/identity/end-entity
        - name: LINKERD2_PROXY_IDENTITY_TRUST_ANCHORS
          value: |
            -----BEGIN CERTIFICATE-----
            MIIBYDCCAQegAwIBAgIBATAKBggqhkjOPQQDAjAYMRYwFAYDVQQDEw1jbHVzdGVy
            LmxvY2FsMB4XDTE5MDMwMzAxNTk1MloXDTI5MDIyODAyMDM1MlowGDEWMBQGA1UE
            AxMNY2x1c3Rlci5sb2NhbDBZMBMGByqGSM49AgEGCCqGSM49AwEHA0IABAChpAt0
            xtgO9qbVtEtDK80N6iCL2Htyf2kIv2m5QkJ1y0TFQi5hTVe3wtspJ8YpZF0pl364
            6TiYeXB8tOOhIACjQjBAMA4GA1UdDwEB/wQEAwIBBjAdBgNVHSUEFjAUBggrBgEF
            BQcDAQYIKwYBBQUHAwIwDwYDVR0TAQH/BAUwAwEB/zAKBggqhkjOPQQDAgNHADBE
            AiBQ/AAwF8kG8VOmRSUTPakSSa/N4mqK2HsZuhQXCmiZHwIgZEzI5DCkpU7w3SIv
            OLO4Zsk1XrGZHGsmyiEyvYF9lpY=
            -----END CERTIFICATE-----
        - name: LINKERD2_PROXY_IDENTITY_TOKEN_FILE
          value: /var/run/secrets/kubernetes.io/serviceaccount/token
        - name: LINKERD2_PROXY_IDENTITY_SVC_ADDR
          value: linkerd-identity.linkerd.svc.cluster.local:8080
        - name: _pod_sa
          valueFrom:
            fieldRef:
              fieldPath: spec.serviceAccountName
        - name: _l5d_ns
          value: linkerd
        - name: _l5d_trustdomain
          value: cluster.local
        - name: LINKERD2_PROXY_IDENTITY_LOCAL_NAME
          value: $(_pod_sa).$(_pod_ns).serviceaccount.identity.$(_l5d_ns).$(_l5d_trustdomain)
        - name: LINKERD2_PROXY_IDENTITY_SVC_NAME
          value: linkerd-identity.$(_l5d_ns).serviceaccount.identity.$(_l5d_ns).$(_l5d_trustdomain)
        - name: LINKERD2_PROXY_DESTINATION_SVC_NAME
          value: linkerd-destination.$(_l5d_ns).serviceaccount.identity.$(_l5d_ns).$(_l5d_trustdomain)
        - name: LINKERD2_PROXY_TAP_SVC_NAME
          value: linkerd-tap.$(_l5d_ns).serviceaccount.identity.$(_l5d_ns).$(_l5d_trustdomain)
        image: gcr.io/linkerd-io/proxy:install-proxy-version
        imagePullPolicy: IfNotPresent
        livenessProbe:
          httpGet:
            path: /live
            port: 4191
          initialDelaySeconds: 10
        name: linkerd-proxy
        ports:
        - containerPort: 4143
          name: linkerd-proxy
        - containerPort: 4191
          name: linkerd-admin
        readinessProbe:
          httpGet:
            path: /ready
            port: 4191
          initialDelaySeconds: 2
        resources:
        securityContext:
          allowPrivilegeEscalation: false
          readOnlyRootFilesystem: true
          runAsUser: 2102
        terminationMessagePolicy: FallbackToLogsOnError
        volumeMounts:
        - mountPath: /var/run/linkerd/identity/end-entity
          name: linkerd-identity-end-entity
      initContainers:
      - args:
        - --incoming-proxy-port
        - "4143"
        - --outgoing-proxy-port
        - "4140"
        - --proxy-uid
        - "2102"
        - --inbound-ports-to-ignore
        - 4190,4191,22,8100-8102
        - --outbound-ports-to-ignore
        - 443,5432
        image: gcr.io/linkerd-io/proxy-init:v1.3.3
        imagePullPolicy: IfNotPresent
        name: linkerd-init
        resources:
          limits:
            cpu: "100m"
            memory: "50Mi"
          requests:
            cpu: "10m"
            memory: "10Mi"
        securityContext:
          allowPrivilegeEscalation: false
          capabilities:
            add:
            - NET_ADMIN
            - NET_RAW
          privileged: false
          readOnlyRootFilesystem: true
          runAsNonRoot: false
          runAsUser: 0
        terminationMessagePolicy: FallbackToLogsOnError
      serviceAccountName: linkerd-prometheus
      volumes:
      - name: data
        emptyDir: {}
      - configMap:
          name: linkerd-prometheus-config
        name: prometheus-config
      - emptyDir:
          medium: Memory
        name: linkerd-identity-end-entity<|MERGE_RESOLUTION|>--- conflicted
+++ resolved
@@ -1835,8 +1835,6 @@
         readinessProbe:
           failureThreshold: 7
           httpGet:
-<<<<<<< HEAD
-=======
             path: /-/ready
             port: 9090
           initialDelaySeconds: 30
@@ -2051,7 +2049,6 @@
         readinessProbe:
           failureThreshold: 7
           httpGet:
->>>>>>> d3553c59
             path: /ready
             port: 9995
         securityContext:
