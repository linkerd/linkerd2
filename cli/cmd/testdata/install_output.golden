---
###
### Linkerd Namespace
###
---
kind: Namespace
apiVersion: v1
metadata:
  name: Namespace
  annotations:
    ProxyInjectAnnotation: ProxyInjectDisabled
---
###
### Identity Controller Service RBAC
###
---
kind: ClusterRole
apiVersion: rbac.authorization.k8s.io/v1beta1
metadata:
  name: linkerd-Namespace-identity
rules:
- apiGroups: ["authentication.k8s.io"]
  resources: ["tokenreviews"]
  verbs: ["create"]
---
kind: ClusterRoleBinding
apiVersion: rbac.authorization.k8s.io/v1beta1
metadata:
  name: linkerd-Namespace-identity
roleRef:
  apiGroup: rbac.authorization.k8s.io
  kind: ClusterRole
  name: linkerd-Namespace-identity
subjects:
- kind: ServiceAccount
  name: linkerd-identity
  namespace: Namespace
---
kind: ServiceAccount
apiVersion: v1
metadata:
  name: linkerd-identity
  namespace: Namespace
---
###
### Controller RBAC
###
---
kind: ClusterRole
apiVersion: rbac.authorization.k8s.io/v1beta1
metadata:
  name: linkerd-Namespace-controller
rules:
- apiGroups: ["extensions", "apps"]
  resources: ["daemonsets", "deployments", "replicasets", "statefulsets"]
  verbs: ["list", "get", "watch"]
- apiGroups: ["extensions", "batch"]
  resources: ["jobs"]
  verbs: ["list" , "get", "watch"]
- apiGroups: [""]
  resources: ["pods", "endpoints", "services", "replicationcontrollers", "namespaces"]
  verbs: ["list", "get", "watch"]
- apiGroups: ["linkerd.io"]
  resources: ["serviceprofiles"]
  verbs: ["list", "get", "watch"]
---
kind: ClusterRoleBinding
apiVersion: rbac.authorization.k8s.io/v1beta1
metadata:
  name: linkerd-Namespace-controller
roleRef:
  apiGroup: rbac.authorization.k8s.io
  kind: ClusterRole
  name: linkerd-Namespace-controller
subjects:
- kind: ServiceAccount
  name: linkerd-controller
  namespace: Namespace
---
kind: ServiceAccount
apiVersion: v1
metadata:
  name: linkerd-controller
  namespace: Namespace
---
###
### Web RBAC
###
---
kind: ServiceAccount
apiVersion: v1
metadata:
  name: linkerd-web
  namespace: Namespace
---
###
### Service Profile CRD
###
---
apiVersion: apiextensions.k8s.io/v1beta1
kind: CustomResourceDefinition
metadata:
  name: serviceprofiles.linkerd.io
  annotations:
    CreatedByAnnotation: CliVersion
spec:
  group: linkerd.io
  version: v1alpha1
  scope: Namespaced
  names:
    plural: serviceprofiles
    singular: serviceprofile
    kind: ServiceProfile
    shortNames:
    - sp
  validation:
    openAPIV3Schema:
      properties:
        spec:
          required:
          - routes
          properties:
            retryBudget:
              required:
              - minRetriesPerSecond
              - retryRatio
              - ttl
              type: object
              properties:
                minRetriesPerSecond:
                  type: integer
                retryRatio:
                  type: number
                ttl:
                  type: string
            routes:
              type: array
              items:
                type: object
                required:
                - name
                - condition
                properties:
                  name:
                    type: string
                  timeout:
                    type: string
                  condition:
                    type: object
                    minProperties: 1
                    properties:
                      method:
                        type: string
                      pathRegex:
                        type: string
                      all:
                        type: array
                        items:
                          type: object
                      any:
                        type: array
                        items:
                          type: object
                      not:
                        type: object
                  responseClasses:
                    type: array
                    items:
                      type: object
                      required:
                      - condition
                      properties:
                        isFailure:
                          type: boolean
                        condition:
                          type: object
                          properties:
                            status:
                              type: object
                              minProperties: 1
                              properties:
                                min:
                                  type: integer
                                  minimum: 100
                                  maximum: 599
                                max:
                                  type: integer
                                  minimum: 100
                                  maximum: 599
                            all:
                              type: array
                              items:
                                type: object
                            any:
                              type: array
                              items:
                                type: object
                            not:
                              type: object
---
###
### Prometheus RBAC
###
---
kind: ClusterRole
apiVersion: rbac.authorization.k8s.io/v1beta1
metadata:
  name: linkerd-Namespace-prometheus
rules:
- apiGroups: [""]
  resources: ["pods"]
  verbs: ["get", "list", "watch"]
---
kind: ClusterRoleBinding
apiVersion: rbac.authorization.k8s.io/v1beta1
metadata:
  name: linkerd-Namespace-prometheus
roleRef:
  apiGroup: rbac.authorization.k8s.io
  kind: ClusterRole
  name: linkerd-Namespace-prometheus
subjects:
- kind: ServiceAccount
  name: linkerd-prometheus
  namespace: Namespace
---
kind: ServiceAccount
apiVersion: v1
metadata:
  name: linkerd-prometheus
  namespace: Namespace
---
###
### Grafana RBAC
###
---
kind: ServiceAccount
apiVersion: v1
metadata:
  name: linkerd-grafana
  namespace: Namespace
---
###
### Proxy Injector RBAC
###
---
kind: ClusterRole
apiVersion: rbac.authorization.k8s.io/v1
metadata:
  name: linkerd-Namespace-proxy-injector
rules:
- apiGroups: ["admissionregistration.k8s.io"]
  resources: ["mutatingwebhookconfigurations"]
  verbs: ["create", "get", "delete"]
- apiGroups: [""]
  resources: ["namespaces"]
  verbs: ["list", "get", "watch"]
- apiGroups: [""]
  resources: ["pods"]
  verbs: ["list"]
- apiGroups: ["apps"]
  resources: ["replicasets"]
  verbs: ["list", "get", "watch"]
---
kind: ClusterRoleBinding
apiVersion: rbac.authorization.k8s.io/v1
metadata:
  name: linkerd-Namespace-proxy-injector
subjects:
- kind: ServiceAccount
  name: linkerd-proxy-injector
  namespace: Namespace
  apiGroup: ""
roleRef:
  kind: ClusterRole
  name: linkerd-Namespace-proxy-injector
  apiGroup: rbac.authorization.k8s.io
---
kind: ServiceAccount
apiVersion: v1
metadata:
  name: linkerd-proxy-injector
  namespace: Namespace
---
kind: Secret
apiVersion: v1
metadata:
  name: linkerd-proxy-injector-tls
  namespace: Namespace
  labels:
    ControllerComponentLabel: proxy-injector
  annotations:
    CreatedByAnnotation: CliVersion
type: Opaque
data:
  crt.pem: cHJveHkgaW5qZWN0b3IgY3J0
  key.pem: cHJveHkgaW5qZWN0b3Iga2V5
---
apiVersion: admissionregistration.k8s.io/v1beta1
kind: MutatingWebhookConfiguration
metadata:
  name: linkerd-proxy-injector-webhook-config
  labels:
<<<<<<< HEAD
    ControllerComponentLabel: proxy-injector
=======
    linkerd.io/control-plane-component: proxy-injector
>>>>>>> 20715da2
webhooks:
- name: linkerd-proxy-injector.linkerd.io
  clientConfig:
    service:
      name: linkerd-proxy-injector
      namespace: Namespace
      path: "/"
    caBundle: cHJveHkgaW5qZWN0b3IgY3J0
  rules:
  - operations: [ "CREATE" , "UPDATE" ]
    apiGroups: [""]
    apiVersions: ["v1"]
    resources: ["pods"]
---
###
### Service Profile Validator RBAC
###
---
kind: ClusterRole
apiVersion: rbac.authorization.k8s.io/v1
metadata:
  name: linkerd-Namespace-sp-validator
rules:
- apiGroups: [""]
  resources: ["pods"]
  verbs: ["list"]
- apiGroups: ["admissionregistration.k8s.io"]
  resources: ["validatingwebhookconfigurations"]
  verbs: ["create", "get", "delete"]
---
kind: ClusterRoleBinding
apiVersion: rbac.authorization.k8s.io/v1
metadata:
  name: linkerd-Namespace-sp-validator
subjects:
- kind: ServiceAccount
  name: linkerd-sp-validator
  namespace: Namespace
  apiGroup: ""
roleRef:
  kind: ClusterRole
  name: linkerd-Namespace-sp-validator
  apiGroup: rbac.authorization.k8s.io
---
kind: ServiceAccount
apiVersion: v1
metadata:
  name: linkerd-sp-validator
  namespace: Namespace
---
kind: Secret
apiVersion: v1
metadata:
  name: linkerd-sp-validator-tls
  namespace: Namespace
  labels:
    ControllerComponentLabel: sp-validator
  annotations:
    CreatedByAnnotation: CliVersion
type: Opaque
data:
  crt.pem: cHJvZmlsZSB2YWxpZGF0b3IgY3J0
  key.pem: cHJvZmlsZSB2YWxpZGF0b3Iga2V5
---
apiVersion: admissionregistration.k8s.io/v1beta1
kind: ValidatingWebhookConfiguration
metadata:
  name: linkerd-sp-validator-webhook-config
  labels:
<<<<<<< HEAD
    ControllerComponentLabel: sp-validator
=======
    linkerd.io/control-plane-component: sp-validator
>>>>>>> 20715da2
webhooks:
- name: linkerd-sp-validator.linkerd.io
  clientConfig:
    service:
      name: linkerd-sp-validator
      namespace: Namespace
      path: "/"
    caBundle: cHJvZmlsZSB2YWxpZGF0b3IgY3J0
  rules:
  - operations: [ "CREATE" , "UPDATE" ]
    apiGroups: ["linkerd.io"]
    apiVersions: ["v1alpha1"]
    resources: ["serviceprofiles"]
---
###
### Tap RBAC
###
---
kind: ClusterRole
apiVersion: rbac.authorization.k8s.io/v1beta1
metadata:
  name: linkerd-Namespace-tap
rules:
- apiGroups: [""]
  resources: ["pods", "services", "replicationcontrollers", "namespaces"]
  verbs: ["list", "get", "watch"]
- apiGroups: ["extensions", "apps"]
  resources: ["daemonsets", "deployments", "replicasets", "statefulsets"]
  verbs: ["list", "get", "watch"]
- apiGroups: ["extensions", "batch"]
  resources: ["jobs"]
  verbs: ["list" , "get", "watch"]
---
kind: ClusterRoleBinding
apiVersion: rbac.authorization.k8s.io/v1beta1
metadata:
  name: linkerd-Namespace-tap
roleRef:
  apiGroup: rbac.authorization.k8s.io
  kind: ClusterRole
  name: linkerd-Namespace-tap
subjects:
- kind: ServiceAccount
  name: linkerd-tap
  namespace: Namespace
---
kind: ServiceAccount
apiVersion: v1
metadata:
  name: linkerd-tap
  namespace: Namespace
---
kind: ConfigMap
apiVersion: v1
metadata:
  name: linkerd-config
  namespace: Namespace
  labels:
    ControllerComponentLabel: controller
  annotations:
    CreatedByAnnotation: CliVersion
data:
  global: |
    GlobalConfig
  proxy: |
    ProxyConfig
  install: |
    InstallConfig
---
###
### Identity Controller Service
###
---
kind: Secret
apiVersion: v1
metadata:
  name: linkerd-identity-issuer
  namespace: Namespace
  labels:
    ControllerComponentLabel: identity
  annotations:
    CreatedByAnnotation: CliVersion
    linkerd.io/identity-issuer-expiry: 2029-02-28T02:03:52Z
data:
  crt.pem: LS0tLS1CRUdJTiBDRVJUSUZJQ0FURS0tLS0tCk1JSUJjakNDQVJpZ0F3SUJBZ0lCQWpBS0JnZ3Foa2pPUFFRREFqQVlNUll3RkFZRFZRUURFdzFqYkhWemRHVnkKTG14dlkyRnNNQjRYRFRFNU1ETXdNekF4TlRrMU1sb1hEVEk1TURJeU9EQXlNRE0xTWxvd0tURW5NQ1VHQTFVRQpBeE1lYVdSbGJuUnBkSGt1YkdsdWEyVnlaQzVqYkhWemRHVnlMbXh2WTJGc01Ga3dFd1lIS29aSXpqMENBUVlJCktvWkl6ajBEQVFjRFFnQUVJU2cwQ21KTkJXTHhKVHNLdDcrYno4QXMxWWZxWkZ1VHEyRm5ZbzAxNk5LVnY3MGUKUUMzVDZ0T3Bhajl4dUtzWGZsVTZaa3VpVlJpaWh3K3RWMmlzcTZOQ01FQXdEZ1lEVlIwUEFRSC9CQVFEQWdFRwpNQjBHQTFVZEpRUVdNQlFHQ0NzR0FRVUZCd01CQmdnckJnRUZCUWNEQWpBUEJnTlZIUk1CQWY4RUJUQURBUUgvCk1Bb0dDQ3FHU000OUJBTUNBMGdBTUVVQ0lGK2FNMEJ3MlBkTUZEcS9LdGFCUXZIZEFZYVVQVng4dmYzam4rTTQKQWFENEFpRUE5SEJkanlXeWlLZUt4bEE4Q29PdlVBd0k5NXhjNlhVTW9EeFJTWGpucFhnPQotLS0tLUVORCBDRVJUSUZJQ0FURS0tLS0tCg==
  key.pem: LS0tLS1CRUdJTiBFQyBQUklWQVRFIEtFWS0tLS0tCk1IY0NBUUVFSU1JSnltZWtZeitra0NMUGtGbHJVeUF1L2NISllSVHl3Zm1BVVJLS1JYZHpvQW9HQ0NxR1NNNDkKQXdFSG9VUURRZ0FFSVNnMENtSk5CV0x4SlRzS3Q3K2J6OEFzMVlmcVpGdVRxMkZuWW8wMTZOS1Z2NzBlUUMzVAo2dE9wYWo5eHVLc1hmbFU2Wmt1aVZSaWlodyt0VjJpc3F3PT0KLS0tLS1FTkQgRUMgUFJJVkFURSBLRVktLS0tLQo=
---
kind: Service
apiVersion: v1
metadata:
  name: linkerd-identity
  namespace: Namespace
  labels:
    ControllerComponentLabel: identity
  annotations:
    CreatedByAnnotation: CliVersion
spec:
  type: ClusterIP
  selector:
    ControllerComponentLabel: identity
  ports:
  - name: grpc
    port: 8080
    targetPort: 8080
---
apiVersion: extensions/v1beta1
kind: Deployment
metadata:
  annotations:
    CreatedByAnnotation: CliVersion
  creationTimestamp: null
  labels:
    ControllerComponentLabel: identity
  name: linkerd-identity
  namespace: Namespace
spec:
  replicas: 1
  strategy: {}
  template:
    metadata:
      annotations:
        CreatedByAnnotation: CliVersion
        linkerd.io/created-by: linkerd/cli dev-undefined
        linkerd.io/identity-mode: disabled
        linkerd.io/proxy-version: install-proxy-version
      creationTimestamp: null
      labels:
        ControllerComponentLabel: identity
        linkerd.io/control-plane-ns: Namespace
        linkerd.io/proxy-deployment: linkerd-identity
    spec:
      containers:
      - args:
        - identity
        - -log-level=ControllerLogLevel
        image: ControllerImage
        imagePullPolicy: ImagePullPolicy
        livenessProbe:
          httpGet:
            path: /ping
            port: 9990
          initialDelaySeconds: 10
        name: identity
        ports:
        - containerPort: 8080
          name: grpc
        - containerPort: 9990
          name: admin-http
        readinessProbe:
          failureThreshold: 7
          httpGet:
            path: /ready
            port: 9990
        resources: {}
        securityContext:
          runAsUser: 2103
        volumeMounts:
        - mountPath: /var/run/linkerd/config
          name: config
        - mountPath: /var/run/linkerd/identity/issuer
          name: identity-issuer
      - env:
        - name: LINKERD2_PROXY_LOG
          value: warn,linkerd2_proxy=info
        - name: LINKERD2_PROXY_DESTINATION_SVC_ADDR
          value: linkerd-destination.Namespace.svc.cluster.local:8086
        - name: LINKERD2_PROXY_CONTROL_LISTEN_ADDR
          value: 0.0.0.0:4190
        - name: LINKERD2_PROXY_ADMIN_LISTEN_ADDR
          value: 0.0.0.0:4191
        - name: LINKERD2_PROXY_OUTBOUND_LISTEN_ADDR
          value: 127.0.0.1:4140
        - name: LINKERD2_PROXY_INBOUND_LISTEN_ADDR
          value: 0.0.0.0:4143
        - name: LINKERD2_PROXY_DESTINATION_PROFILE_SUFFIXES
          value: svc.cluster.local.
        - name: LINKERD2_PROXY_INBOUND_ACCEPT_KEEPALIVE
          value: 10000ms
        - name: LINKERD2_PROXY_OUTBOUND_CONNECT_KEEPALIVE
          value: 10000ms
        - name: _pod_ns
          valueFrom:
            fieldRef:
              fieldPath: metadata.namespace
        - name: LINKERD2_PROXY_DESTINATION_CONTEXT
          value: ns:$(_pod_ns)
        - name: LINKERD2_PROXY_IDENTITY_DISABLED
          value: disabled
        image: gcr.io/linkerd-io/proxy:install-proxy-version
        imagePullPolicy: IfNotPresent
        livenessProbe:
          httpGet:
            path: /metrics
            port: 4191
          initialDelaySeconds: 10
        name: linkerd-proxy
        ports:
        - containerPort: 4143
          name: linkerd-proxy
        - containerPort: 4191
          name: linkerd-admin
        readinessProbe:
          httpGet:
            path: /ready
            port: 4191
          initialDelaySeconds: 2
        resources: {}
        securityContext:
          runAsUser: 2102
        terminationMessagePolicy: FallbackToLogsOnError
      initContainers:
      - args:
        - --incoming-proxy-port
        - "4143"
        - --outgoing-proxy-port
        - "4140"
        - --proxy-uid
        - "2102"
        - --inbound-ports-to-ignore
        - 4190,4191
        - --outbound-ports-to-ignore
        - "443"
        image: gcr.io/linkerd-io/proxy-init:install-control-plane-version
        imagePullPolicy: IfNotPresent
        name: linkerd-init
        resources:
          limits:
            cpu: 100m
            memory: 50Mi
          requests:
            cpu: 10m
            memory: 10Mi
        securityContext:
          capabilities:
            add:
            - NET_ADMIN
          privileged: false
          runAsNonRoot: false
          runAsUser: 0
        terminationMessagePolicy: FallbackToLogsOnError
      serviceAccountName: linkerd-identity
      volumes:
      - configMap:
          name: linkerd-config
        name: config
      - name: identity-issuer
        secret:
          secretName: linkerd-identity-issuer
status: {}
---
###
### Controller
###
---
kind: Service
apiVersion: v1
metadata:
  name: linkerd-controller-api
  namespace: Namespace
  labels:
    ControllerComponentLabel: controller
  annotations:
    CreatedByAnnotation: CliVersion
spec:
  type: ClusterIP
  selector:
    ControllerComponentLabel: controller
  ports:
  - name: http
    port: 8085
    targetPort: 8085
---
kind: Service
apiVersion: v1
metadata:
  name: linkerd-destination
  namespace: Namespace
  labels:
    ControllerComponentLabel: controller
  annotations:
    CreatedByAnnotation: CliVersion
spec:
  type: ClusterIP
  selector:
    ControllerComponentLabel: controller
  ports:
  - name: grpc
    port: 8086
    targetPort: 8086
---
apiVersion: extensions/v1beta1
kind: Deployment
metadata:
  annotations:
    CreatedByAnnotation: CliVersion
  creationTimestamp: null
  labels:
    ControllerComponentLabel: controller
  name: linkerd-controller
  namespace: Namespace
spec:
  replicas: 1
  strategy: {}
  template:
    metadata:
      annotations:
        CreatedByAnnotation: CliVersion
        linkerd.io/created-by: linkerd/cli dev-undefined
        linkerd.io/identity-mode: disabled
        linkerd.io/proxy-version: install-proxy-version
      creationTimestamp: null
      labels:
        ControllerComponentLabel: controller
        linkerd.io/control-plane-ns: Namespace
        linkerd.io/proxy-deployment: linkerd-controller
    spec:
      containers:
      - args:
        - public-api
        - -prometheus-url=http://linkerd-prometheus.Namespace.svc.cluster.local:9090
        - -tap-addr=linkerd-tap.Namespace.svc.cluster.local:8088
        - -controller-namespace=Namespace
        - -log-level=ControllerLogLevel
        image: ControllerImage
        imagePullPolicy: ImagePullPolicy
        livenessProbe:
          httpGet:
            path: /ping
            port: 9995
          initialDelaySeconds: 10
        name: public-api
        ports:
        - containerPort: 8085
          name: http
        - containerPort: 9995
          name: admin-http
        readinessProbe:
          failureThreshold: 7
          httpGet:
            path: /ready
            port: 9995
        resources: {}
        securityContext:
          runAsUser: 2103
        volumeMounts:
        - mountPath: /var/run/linkerd/config
          name: config
      - args:
        - destination
        - -addr=:8086
        - -controller-namespace=Namespace
        - -enable-h2-upgrade=true
        - -log-level=ControllerLogLevel
        image: ControllerImage
        imagePullPolicy: ImagePullPolicy
        livenessProbe:
          httpGet:
            path: /ping
            port: 9996
          initialDelaySeconds: 10
        name: destination
        ports:
        - containerPort: 8086
          name: grpc
        - containerPort: 9996
          name: admin-http
        readinessProbe:
          failureThreshold: 7
          httpGet:
            path: /ready
            port: 9996
        resources: {}
        securityContext:
          runAsUser: 2103
        volumeMounts:
        - mountPath: /var/run/linkerd/config
          name: config
      - env:
        - name: LINKERD2_PROXY_LOG
          value: warn,linkerd2_proxy=info
        - name: LINKERD2_PROXY_DESTINATION_SVC_ADDR
          value: localhost.:8086
        - name: LINKERD2_PROXY_CONTROL_LISTEN_ADDR
          value: 0.0.0.0:4190
        - name: LINKERD2_PROXY_ADMIN_LISTEN_ADDR
          value: 0.0.0.0:4191
        - name: LINKERD2_PROXY_OUTBOUND_LISTEN_ADDR
          value: 127.0.0.1:4140
        - name: LINKERD2_PROXY_INBOUND_LISTEN_ADDR
          value: 0.0.0.0:4143
        - name: LINKERD2_PROXY_DESTINATION_PROFILE_SUFFIXES
          value: svc.cluster.local.
        - name: LINKERD2_PROXY_INBOUND_ACCEPT_KEEPALIVE
          value: 10000ms
        - name: LINKERD2_PROXY_OUTBOUND_CONNECT_KEEPALIVE
          value: 10000ms
        - name: _pod_ns
          valueFrom:
            fieldRef:
              fieldPath: metadata.namespace
        - name: LINKERD2_PROXY_DESTINATION_CONTEXT
          value: ns:$(_pod_ns)
        - name: LINKERD2_PROXY_IDENTITY_DISABLED
          value: disabled
        image: gcr.io/linkerd-io/proxy:install-proxy-version
        imagePullPolicy: IfNotPresent
        livenessProbe:
          httpGet:
            path: /metrics
            port: 4191
          initialDelaySeconds: 10
        name: linkerd-proxy
        ports:
        - containerPort: 4143
          name: linkerd-proxy
        - containerPort: 4191
          name: linkerd-admin
        readinessProbe:
          httpGet:
            path: /ready
            port: 4191
          initialDelaySeconds: 2
        resources: {}
        securityContext:
          runAsUser: 2102
        terminationMessagePolicy: FallbackToLogsOnError
      initContainers:
      - args:
        - --incoming-proxy-port
        - "4143"
        - --outgoing-proxy-port
        - "4140"
        - --proxy-uid
        - "2102"
        - --inbound-ports-to-ignore
        - 4190,4191
        - --outbound-ports-to-ignore
        - "443"
        image: gcr.io/linkerd-io/proxy-init:install-control-plane-version
        imagePullPolicy: IfNotPresent
        name: linkerd-init
        resources:
          limits:
            cpu: 100m
            memory: 50Mi
          requests:
            cpu: 10m
            memory: 10Mi
        securityContext:
          capabilities:
            add:
            - NET_ADMIN
          privileged: false
          runAsNonRoot: false
          runAsUser: 0
        terminationMessagePolicy: FallbackToLogsOnError
      serviceAccountName: linkerd-controller
      volumes:
      - configMap:
          name: linkerd-config
        name: config
status: {}
---
###
### Web
###
---
kind: Service
apiVersion: v1
metadata:
  name: linkerd-web
  namespace: Namespace
  labels:
    ControllerComponentLabel: web
  annotations:
    CreatedByAnnotation: CliVersion
spec:
  type: ClusterIP
  selector:
    ControllerComponentLabel: web
  ports:
  - name: http
    port: 8084
    targetPort: 8084
  - name: admin-http
    port: 9994
    targetPort: 9994
---
apiVersion: extensions/v1beta1
kind: Deployment
metadata:
  annotations:
    CreatedByAnnotation: CliVersion
  creationTimestamp: null
  labels:
    ControllerComponentLabel: web
  name: linkerd-web
  namespace: Namespace
spec:
  replicas: 1
  strategy: {}
  template:
    metadata:
      annotations:
        CreatedByAnnotation: CliVersion
        linkerd.io/created-by: linkerd/cli dev-undefined
        linkerd.io/identity-mode: disabled
        linkerd.io/proxy-version: install-proxy-version
      creationTimestamp: null
      labels:
        ControllerComponentLabel: web
        linkerd.io/control-plane-ns: Namespace
        linkerd.io/proxy-deployment: linkerd-web
    spec:
      containers:
      - args:
        - -api-addr=linkerd-controller-api.Namespace.svc.cluster.local:8085
        - -grafana-addr=linkerd-grafana.Namespace.svc.cluster.local:3000
        - -controller-namespace=Namespace
        - -log-level=ControllerLogLevel
        image: WebImage
        imagePullPolicy: ImagePullPolicy
        livenessProbe:
          httpGet:
            path: /ping
            port: 9994
          initialDelaySeconds: 10
        name: web
        ports:
        - containerPort: 8084
          name: http
        - containerPort: 9994
          name: admin-http
        readinessProbe:
          failureThreshold: 7
          httpGet:
            path: /ready
            port: 9994
        resources: {}
        securityContext:
          runAsUser: 2103
        volumeMounts:
        - mountPath: /var/run/linkerd/config
          name: config
      - env:
        - name: LINKERD2_PROXY_LOG
          value: warn,linkerd2_proxy=info
        - name: LINKERD2_PROXY_DESTINATION_SVC_ADDR
          value: linkerd-destination.Namespace.svc.cluster.local:8086
        - name: LINKERD2_PROXY_CONTROL_LISTEN_ADDR
          value: 0.0.0.0:4190
        - name: LINKERD2_PROXY_ADMIN_LISTEN_ADDR
          value: 0.0.0.0:4191
        - name: LINKERD2_PROXY_OUTBOUND_LISTEN_ADDR
          value: 127.0.0.1:4140
        - name: LINKERD2_PROXY_INBOUND_LISTEN_ADDR
          value: 0.0.0.0:4143
        - name: LINKERD2_PROXY_DESTINATION_PROFILE_SUFFIXES
          value: svc.cluster.local.
        - name: LINKERD2_PROXY_INBOUND_ACCEPT_KEEPALIVE
          value: 10000ms
        - name: LINKERD2_PROXY_OUTBOUND_CONNECT_KEEPALIVE
          value: 10000ms
        - name: _pod_ns
          valueFrom:
            fieldRef:
              fieldPath: metadata.namespace
        - name: LINKERD2_PROXY_DESTINATION_CONTEXT
          value: ns:$(_pod_ns)
        - name: LINKERD2_PROXY_IDENTITY_DISABLED
          value: disabled
        image: gcr.io/linkerd-io/proxy:install-proxy-version
        imagePullPolicy: IfNotPresent
        livenessProbe:
          httpGet:
            path: /metrics
            port: 4191
          initialDelaySeconds: 10
        name: linkerd-proxy
        ports:
        - containerPort: 4143
          name: linkerd-proxy
        - containerPort: 4191
          name: linkerd-admin
        readinessProbe:
          httpGet:
            path: /ready
            port: 4191
          initialDelaySeconds: 2
        resources: {}
        securityContext:
          runAsUser: 2102
        terminationMessagePolicy: FallbackToLogsOnError
      initContainers:
      - args:
        - --incoming-proxy-port
        - "4143"
        - --outgoing-proxy-port
        - "4140"
        - --proxy-uid
        - "2102"
        - --inbound-ports-to-ignore
        - 4190,4191
        - --outbound-ports-to-ignore
        - "443"
        image: gcr.io/linkerd-io/proxy-init:install-control-plane-version
        imagePullPolicy: IfNotPresent
        name: linkerd-init
        resources:
          limits:
            cpu: 100m
            memory: 50Mi
          requests:
            cpu: 10m
            memory: 10Mi
        securityContext:
          capabilities:
            add:
            - NET_ADMIN
          privileged: false
          runAsNonRoot: false
          runAsUser: 0
        terminationMessagePolicy: FallbackToLogsOnError
      serviceAccountName: linkerd-web
      volumes:
      - configMap:
          name: linkerd-config
        name: config
status: {}
---
###
### Prometheus
###
---
kind: ConfigMap
apiVersion: v1
metadata:
  name: linkerd-prometheus-config
  namespace: Namespace
  labels:
    ControllerComponentLabel: prometheus
  annotations:
    CreatedByAnnotation: CliVersion
data:
  prometheus.yml: |-
    global:
      scrape_interval: 10s
      scrape_timeout: 10s
      evaluation_interval: 10s

    rule_files:
    - /etc/prometheus/*_rules.yml

    scrape_configs:
    - job_name: 'prometheus'
      static_configs:
      - targets: ['localhost:9090']

    - job_name: 'grafana'
      kubernetes_sd_configs:
      - role: pod
        namespaces:
          names: ['Namespace']
      relabel_configs:
      - source_labels:
        - __meta_kubernetes_pod_container_name
        action: keep
        regex: ^grafana$

    - job_name: 'linkerd-controller'
      kubernetes_sd_configs:
      - role: pod
        namespaces:
          names: ['Namespace']
      relabel_configs:
      - source_labels:
        - __meta_kubernetes_pod_label_linkerd_io_control_plane_component
        - __meta_kubernetes_pod_container_port_name
        action: keep
        regex: (.*);admin-http$
      - source_labels: [__meta_kubernetes_pod_container_name]
        action: replace
        target_label: component

    - job_name: 'linkerd-proxy'
      kubernetes_sd_configs:
      - role: pod
      relabel_configs:
      - source_labels:
        - __meta_kubernetes_pod_container_name
        - __meta_kubernetes_pod_container_port_name
        - __meta_kubernetes_pod_label_linkerd_io_control_plane_ns
        action: keep
        regex: ^ProxyContainerName;linkerd-admin;Namespace$
      - source_labels: [__meta_kubernetes_namespace]
        action: replace
        target_label: namespace
      - source_labels: [__meta_kubernetes_pod_name]
        action: replace
        target_label: pod
      # special case k8s' "job" label, to not interfere with prometheus' "job"
      # label
      # __meta_kubernetes_pod_label_linkerd_io_proxy_job=foo =>
      # k8s_job=foo
      - source_labels: [__meta_kubernetes_pod_label_linkerd_io_proxy_job]
        action: replace
        target_label: k8s_job
      # drop __meta_kubernetes_pod_label_linkerd_io_proxy_job
      - action: labeldrop
        regex: __meta_kubernetes_pod_label_linkerd_io_proxy_job
      # __meta_kubernetes_pod_label_linkerd_io_proxy_deployment=foo =>
      # deployment=foo
      - action: labelmap
        regex: __meta_kubernetes_pod_label_linkerd_io_proxy_(.+)
      # drop all labels that we just made copies of in the previous labelmap
      - action: labeldrop
        regex: __meta_kubernetes_pod_label_linkerd_io_proxy_(.+)
      # __meta_kubernetes_pod_label_linkerd_io_foo=bar =>
      # foo=bar
      - action: labelmap
        regex: __meta_kubernetes_pod_label_linkerd_io_(.+)
---
kind: Service
apiVersion: v1
metadata:
  name: linkerd-prometheus
  namespace: Namespace
  labels:
    ControllerComponentLabel: prometheus
  annotations:
    CreatedByAnnotation: CliVersion
spec:
  type: ClusterIP
  selector:
    ControllerComponentLabel: prometheus
  ports:
  - name: admin-http
    port: 9090
    targetPort: 9090
---
apiVersion: extensions/v1beta1
kind: Deployment
metadata:
  annotations:
    CreatedByAnnotation: CliVersion
  creationTimestamp: null
  labels:
    ControllerComponentLabel: prometheus
  name: linkerd-prometheus
  namespace: Namespace
spec:
  replicas: 1
  strategy: {}
  template:
    metadata:
      annotations:
        CreatedByAnnotation: CliVersion
        linkerd.io/created-by: linkerd/cli dev-undefined
        linkerd.io/identity-mode: disabled
        linkerd.io/proxy-version: install-proxy-version
      creationTimestamp: null
      labels:
        ControllerComponentLabel: prometheus
        linkerd.io/control-plane-ns: Namespace
        linkerd.io/proxy-deployment: linkerd-prometheus
    spec:
      containers:
      - args:
        - --storage.tsdb.path=/data
        - --storage.tsdb.retention.time=6h
        - --config.file=/etc/prometheus/prometheus.yml
        - --log.level=PrometheusLogLevel
        image: PrometheusImage
        imagePullPolicy: ImagePullPolicy
        livenessProbe:
          httpGet:
            path: /-/healthy
            port: 9090
          initialDelaySeconds: 30
          timeoutSeconds: 30
        name: prometheus
        ports:
        - containerPort: 9090
          name: admin-http
        readinessProbe:
          httpGet:
            path: /-/ready
            port: 9090
          initialDelaySeconds: 30
          timeoutSeconds: 30
        resources: {}
        securityContext:
          runAsUser: 65534
        volumeMounts:
        - mountPath: /data
          name: data
        - mountPath: /etc/prometheus
          name: prometheus-config
          readOnly: true
      - env:
        - name: LINKERD2_PROXY_LOG
          value: warn,linkerd2_proxy=info
        - name: LINKERD2_PROXY_DESTINATION_SVC_ADDR
          value: linkerd-destination.Namespace.svc.cluster.local:8086
        - name: LINKERD2_PROXY_CONTROL_LISTEN_ADDR
          value: 0.0.0.0:4190
        - name: LINKERD2_PROXY_ADMIN_LISTEN_ADDR
          value: 0.0.0.0:4191
        - name: LINKERD2_PROXY_OUTBOUND_LISTEN_ADDR
          value: 127.0.0.1:4140
        - name: LINKERD2_PROXY_INBOUND_LISTEN_ADDR
          value: 0.0.0.0:4143
        - name: LINKERD2_PROXY_DESTINATION_PROFILE_SUFFIXES
          value: svc.cluster.local.
        - name: LINKERD2_PROXY_INBOUND_ACCEPT_KEEPALIVE
          value: 10000ms
        - name: LINKERD2_PROXY_OUTBOUND_CONNECT_KEEPALIVE
          value: 10000ms
        - name: _pod_ns
          valueFrom:
            fieldRef:
              fieldPath: metadata.namespace
        - name: LINKERD2_PROXY_DESTINATION_CONTEXT
          value: ns:$(_pod_ns)
        - name: LINKERD2_PROXY_OUTBOUND_ROUTER_CAPACITY
          value: "10000"
        - name: LINKERD2_PROXY_IDENTITY_DISABLED
          value: disabled
        image: gcr.io/linkerd-io/proxy:install-proxy-version
        imagePullPolicy: IfNotPresent
        livenessProbe:
          httpGet:
            path: /metrics
            port: 4191
          initialDelaySeconds: 10
        name: linkerd-proxy
        ports:
        - containerPort: 4143
          name: linkerd-proxy
        - containerPort: 4191
          name: linkerd-admin
        readinessProbe:
          httpGet:
            path: /ready
            port: 4191
          initialDelaySeconds: 2
        resources: {}
        securityContext:
          runAsUser: 2102
        terminationMessagePolicy: FallbackToLogsOnError
      initContainers:
      - args:
        - --incoming-proxy-port
        - "4143"
        - --outgoing-proxy-port
        - "4140"
        - --proxy-uid
        - "2102"
        - --inbound-ports-to-ignore
        - 4190,4191
        - --outbound-ports-to-ignore
        - "443"
        image: gcr.io/linkerd-io/proxy-init:install-control-plane-version
        imagePullPolicy: IfNotPresent
        name: linkerd-init
        resources:
          limits:
            cpu: 100m
            memory: 50Mi
          requests:
            cpu: 10m
            memory: 10Mi
        securityContext:
          capabilities:
            add:
            - NET_ADMIN
          privileged: false
          runAsNonRoot: false
          runAsUser: 0
        terminationMessagePolicy: FallbackToLogsOnError
      serviceAccountName: linkerd-prometheus
      volumes:
      - emptyDir: {}
        name: data
      - configMap:
          name: linkerd-prometheus-config
        name: prometheus-config
status: {}
---
###
### Grafana
###
---
kind: ConfigMap
apiVersion: v1
metadata:
  name: linkerd-grafana-config
  namespace: Namespace
  labels:
    ControllerComponentLabel: grafana
  annotations:
    CreatedByAnnotation: CliVersion
data:
  grafana.ini: |-
    instance_name = linkerd-grafana

    [server]
    root_url = %(protocol)s://%(domain)s:/grafana/

    [auth]
    disable_login_form = true

    [auth.anonymous]
    enabled = true
    org_role = Editor

    [auth.basic]
    enabled = false

    [analytics]
    check_for_updates = false

  datasources.yaml: |-
    apiVersion: 1
    datasources:
    - name: prometheus
      type: prometheus
      access: proxy
      orgId: 1
      url: http://linkerd-prometheus.Namespace.svc.cluster.local:9090
      isDefault: true
      jsonData:
        timeInterval: "5s"
      version: 1
      editable: true

  dashboards.yaml: |-
    apiVersion: 1
    providers:
    - name: 'default'
      orgId: 1
      folder: ''
      type: file
      disableDeletion: true
      editable: true
      options:
        path: /var/lib/grafana/dashboards
        homeDashboardId: linkerd-top-line
---
kind: Service
apiVersion: v1
metadata:
  name: linkerd-grafana
  namespace: Namespace
  labels:
    ControllerComponentLabel: grafana
  annotations:
    CreatedByAnnotation: CliVersion
spec:
  type: ClusterIP
  selector:
    ControllerComponentLabel: grafana
  ports:
  - name: http
    port: 3000
    targetPort: 3000
---
apiVersion: extensions/v1beta1
kind: Deployment
metadata:
  annotations:
    CreatedByAnnotation: CliVersion
  creationTimestamp: null
  labels:
    ControllerComponentLabel: grafana
  name: linkerd-grafana
  namespace: Namespace
spec:
  replicas: 1
  strategy: {}
  template:
    metadata:
      annotations:
        CreatedByAnnotation: CliVersion
        linkerd.io/created-by: linkerd/cli dev-undefined
        linkerd.io/identity-mode: disabled
        linkerd.io/proxy-version: install-proxy-version
      creationTimestamp: null
      labels:
        ControllerComponentLabel: grafana
        linkerd.io/control-plane-ns: Namespace
        linkerd.io/proxy-deployment: linkerd-grafana
    spec:
      containers:
      - env:
        - name: GF_PATHS_DATA
          value: /data
        image: GrafanaImage
        imagePullPolicy: ImagePullPolicy
        livenessProbe:
          httpGet:
            path: /api/health
            port: 3000
          initialDelaySeconds: 30
        name: grafana
        ports:
        - containerPort: 3000
          name: http
        readinessProbe:
          httpGet:
            path: /api/health
            port: 3000
        resources: {}
        securityContext:
          runAsUser: 472
        volumeMounts:
        - mountPath: /data
          name: data
        - mountPath: /etc/grafana
          name: grafana-config
          readOnly: true
      - env:
        - name: LINKERD2_PROXY_LOG
          value: warn,linkerd2_proxy=info
        - name: LINKERD2_PROXY_DESTINATION_SVC_ADDR
          value: linkerd-destination.Namespace.svc.cluster.local:8086
        - name: LINKERD2_PROXY_CONTROL_LISTEN_ADDR
          value: 0.0.0.0:4190
        - name: LINKERD2_PROXY_ADMIN_LISTEN_ADDR
          value: 0.0.0.0:4191
        - name: LINKERD2_PROXY_OUTBOUND_LISTEN_ADDR
          value: 127.0.0.1:4140
        - name: LINKERD2_PROXY_INBOUND_LISTEN_ADDR
          value: 0.0.0.0:4143
        - name: LINKERD2_PROXY_DESTINATION_PROFILE_SUFFIXES
          value: svc.cluster.local.
        - name: LINKERD2_PROXY_INBOUND_ACCEPT_KEEPALIVE
          value: 10000ms
        - name: LINKERD2_PROXY_OUTBOUND_CONNECT_KEEPALIVE
          value: 10000ms
        - name: _pod_ns
          valueFrom:
            fieldRef:
              fieldPath: metadata.namespace
        - name: LINKERD2_PROXY_DESTINATION_CONTEXT
          value: ns:$(_pod_ns)
        - name: LINKERD2_PROXY_IDENTITY_DISABLED
          value: disabled
        image: gcr.io/linkerd-io/proxy:install-proxy-version
        imagePullPolicy: IfNotPresent
        livenessProbe:
          httpGet:
            path: /metrics
            port: 4191
          initialDelaySeconds: 10
        name: linkerd-proxy
        ports:
        - containerPort: 4143
          name: linkerd-proxy
        - containerPort: 4191
          name: linkerd-admin
        readinessProbe:
          httpGet:
            path: /ready
            port: 4191
          initialDelaySeconds: 2
        resources: {}
        securityContext:
          runAsUser: 2102
        terminationMessagePolicy: FallbackToLogsOnError
      initContainers:
      - args:
        - --incoming-proxy-port
        - "4143"
        - --outgoing-proxy-port
        - "4140"
        - --proxy-uid
        - "2102"
        - --inbound-ports-to-ignore
        - 4190,4191
        - --outbound-ports-to-ignore
        - "443"
        image: gcr.io/linkerd-io/proxy-init:install-control-plane-version
        imagePullPolicy: IfNotPresent
        name: linkerd-init
        resources:
          limits:
            cpu: 100m
            memory: 50Mi
          requests:
            cpu: 10m
            memory: 10Mi
        securityContext:
          capabilities:
            add:
            - NET_ADMIN
          privileged: false
          runAsNonRoot: false
          runAsUser: 0
        terminationMessagePolicy: FallbackToLogsOnError
      serviceAccountName: linkerd-grafana
      volumes:
      - emptyDir: {}
        name: data
      - configMap:
          items:
          - key: grafana.ini
            path: grafana.ini
          - key: datasources.yaml
            path: provisioning/datasources/datasources.yaml
          - key: dashboards.yaml
            path: provisioning/dashboards/dashboards.yaml
          name: linkerd-grafana-config
        name: grafana-config
status: {}
---
###
### Proxy Injector
###
---
apiVersion: apps/v1
kind: Deployment
metadata:
  annotations:
    CreatedByAnnotation: CliVersion
  creationTimestamp: null
  labels:
    ControllerComponentLabel: proxy-injector
  name: linkerd-proxy-injector
  namespace: Namespace
spec:
  replicas: 1
  selector:
    matchLabels:
      ControllerComponentLabel: proxy-injector
  strategy: {}
  template:
    metadata:
      annotations:
        CreatedByAnnotation: CliVersion
        linkerd.io/created-by: linkerd/cli dev-undefined
        linkerd.io/identity-mode: disabled
        linkerd.io/proxy-version: install-proxy-version
      creationTimestamp: null
      labels:
        ControllerComponentLabel: proxy-injector
        linkerd.io/control-plane-ns: Namespace
        linkerd.io/proxy-deployment: linkerd-proxy-injector
    spec:
      containers:
      - args:
        - proxy-injector
        - -log-level=ControllerLogLevel
        image: ControllerImage
        imagePullPolicy: ImagePullPolicy
        livenessProbe:
          httpGet:
            path: /ping
            port: 9995
          initialDelaySeconds: 10
        name: proxy-injector
        ports:
        - containerPort: 8443
          name: proxy-injector
        readinessProbe:
          failureThreshold: 7
          httpGet:
            path: /ready
            port: 9995
        resources: {}
        securityContext:
          runAsUser: 2103
        volumeMounts:
        - mountPath: /var/run/linkerd/config
          name: config
        - mountPath: /var/run/linkerd/tls
          name: tls
          readOnly: true
      - env:
        - name: LINKERD2_PROXY_LOG
          value: warn,linkerd2_proxy=info
        - name: LINKERD2_PROXY_DESTINATION_SVC_ADDR
          value: linkerd-destination.Namespace.svc.cluster.local:8086
        - name: LINKERD2_PROXY_CONTROL_LISTEN_ADDR
          value: 0.0.0.0:4190
        - name: LINKERD2_PROXY_ADMIN_LISTEN_ADDR
          value: 0.0.0.0:4191
        - name: LINKERD2_PROXY_OUTBOUND_LISTEN_ADDR
          value: 127.0.0.1:4140
        - name: LINKERD2_PROXY_INBOUND_LISTEN_ADDR
          value: 0.0.0.0:4143
        - name: LINKERD2_PROXY_DESTINATION_PROFILE_SUFFIXES
          value: svc.cluster.local.
        - name: LINKERD2_PROXY_INBOUND_ACCEPT_KEEPALIVE
          value: 10000ms
        - name: LINKERD2_PROXY_OUTBOUND_CONNECT_KEEPALIVE
          value: 10000ms
        - name: _pod_ns
          valueFrom:
            fieldRef:
              fieldPath: metadata.namespace
        - name: LINKERD2_PROXY_DESTINATION_CONTEXT
          value: ns:$(_pod_ns)
        - name: LINKERD2_PROXY_IDENTITY_DISABLED
          value: disabled
        image: gcr.io/linkerd-io/proxy:install-proxy-version
        imagePullPolicy: IfNotPresent
        livenessProbe:
          httpGet:
            path: /metrics
            port: 4191
          initialDelaySeconds: 10
        name: linkerd-proxy
        ports:
        - containerPort: 4143
          name: linkerd-proxy
        - containerPort: 4191
          name: linkerd-admin
        readinessProbe:
          httpGet:
            path: /ready
            port: 4191
          initialDelaySeconds: 2
        resources: {}
        securityContext:
          runAsUser: 2102
        terminationMessagePolicy: FallbackToLogsOnError
      initContainers:
      - args:
        - --incoming-proxy-port
        - "4143"
        - --outgoing-proxy-port
        - "4140"
        - --proxy-uid
        - "2102"
        - --inbound-ports-to-ignore
        - 4190,4191
        - --outbound-ports-to-ignore
        - "443"
        image: gcr.io/linkerd-io/proxy-init:install-control-plane-version
        imagePullPolicy: IfNotPresent
        name: linkerd-init
        resources:
          limits:
            cpu: 100m
            memory: 50Mi
          requests:
            cpu: 10m
            memory: 10Mi
        securityContext:
          capabilities:
            add:
            - NET_ADMIN
          privileged: false
          runAsNonRoot: false
          runAsUser: 0
        terminationMessagePolicy: FallbackToLogsOnError
      serviceAccountName: linkerd-proxy-injector
      volumes:
      - configMap:
          name: linkerd-config
        name: config
      - name: tls
        secret:
          secretName: linkerd-proxy-injector-tls
status: {}
---
kind: Service
apiVersion: v1
metadata:
  name: linkerd-proxy-injector
  namespace: Namespace
  labels:
    ControllerComponentLabel: proxy-injector
  annotations:
    CreatedByAnnotation: CliVersion
spec:
  type: ClusterIP
  selector:
    ControllerComponentLabel: proxy-injector
  ports:
  - name: proxy-injector
    port: 443
    targetPort: proxy-injector
---
###
### Service Profile Validator
###
---
kind: Service
apiVersion: v1
metadata:
  name: linkerd-sp-validator
  namespace: Namespace
  labels:
    ControllerComponentLabel: sp-validator
  annotations:
    CreatedByAnnotation: CliVersion
spec:
  type: ClusterIP
  selector:
    ControllerComponentLabel: sp-validator
  ports:
  - name: sp-validator
    port: 443
    targetPort: sp-validator
---
apiVersion: extensions/v1beta1
kind: Deployment
metadata:
  annotations:
    CreatedByAnnotation: CliVersion
  creationTimestamp: null
  labels:
    ControllerComponentLabel: sp-validator
  name: linkerd-sp-validator
  namespace: Namespace
spec:
  replicas: 1
  selector:
    matchLabels:
      ControllerComponentLabel: sp-validator
  strategy: {}
  template:
    metadata:
      annotations:
        CreatedByAnnotation: CliVersion
        linkerd.io/created-by: linkerd/cli dev-undefined
        linkerd.io/identity-mode: disabled
        linkerd.io/proxy-version: install-proxy-version
      creationTimestamp: null
      labels:
        ControllerComponentLabel: sp-validator
        linkerd.io/control-plane-ns: Namespace
        linkerd.io/proxy-deployment: linkerd-sp-validator
    spec:
      containers:
      - args:
        - sp-validator
        - -log-level=ControllerLogLevel
        image: ControllerImage
        imagePullPolicy: ImagePullPolicy
        livenessProbe:
          httpGet:
            path: /ping
            port: 9997
          initialDelaySeconds: 10
        name: sp-validator
        ports:
        - containerPort: 8443
          name: sp-validator
        readinessProbe:
          failureThreshold: 7
          httpGet:
            path: /ready
            port: 9997
        resources: {}
        securityContext:
          runAsUser: 2103
        volumeMounts:
        - mountPath: /var/run/linkerd/tls
          name: tls
          readOnly: true
      - env:
        - name: LINKERD2_PROXY_LOG
          value: warn,linkerd2_proxy=info
        - name: LINKERD2_PROXY_DESTINATION_SVC_ADDR
          value: linkerd-destination.Namespace.svc.cluster.local:8086
        - name: LINKERD2_PROXY_CONTROL_LISTEN_ADDR
          value: 0.0.0.0:4190
        - name: LINKERD2_PROXY_ADMIN_LISTEN_ADDR
          value: 0.0.0.0:4191
        - name: LINKERD2_PROXY_OUTBOUND_LISTEN_ADDR
          value: 127.0.0.1:4140
        - name: LINKERD2_PROXY_INBOUND_LISTEN_ADDR
          value: 0.0.0.0:4143
        - name: LINKERD2_PROXY_DESTINATION_PROFILE_SUFFIXES
          value: svc.cluster.local.
        - name: LINKERD2_PROXY_INBOUND_ACCEPT_KEEPALIVE
          value: 10000ms
        - name: LINKERD2_PROXY_OUTBOUND_CONNECT_KEEPALIVE
          value: 10000ms
        - name: _pod_ns
          valueFrom:
            fieldRef:
              fieldPath: metadata.namespace
        - name: LINKERD2_PROXY_DESTINATION_CONTEXT
          value: ns:$(_pod_ns)
        - name: LINKERD2_PROXY_IDENTITY_DISABLED
          value: disabled
        image: gcr.io/linkerd-io/proxy:install-proxy-version
        imagePullPolicy: IfNotPresent
        livenessProbe:
          httpGet:
            path: /metrics
            port: 4191
          initialDelaySeconds: 10
        name: linkerd-proxy
        ports:
        - containerPort: 4143
          name: linkerd-proxy
        - containerPort: 4191
          name: linkerd-admin
        readinessProbe:
          httpGet:
            path: /ready
            port: 4191
          initialDelaySeconds: 2
        resources: {}
        securityContext:
          runAsUser: 2102
        terminationMessagePolicy: FallbackToLogsOnError
      initContainers:
      - args:
        - --incoming-proxy-port
        - "4143"
        - --outgoing-proxy-port
        - "4140"
        - --proxy-uid
        - "2102"
        - --inbound-ports-to-ignore
        - 4190,4191
        - --outbound-ports-to-ignore
        - "443"
        image: gcr.io/linkerd-io/proxy-init:install-control-plane-version
        imagePullPolicy: IfNotPresent
        name: linkerd-init
        resources:
          limits:
            cpu: 100m
            memory: 50Mi
          requests:
            cpu: 10m
            memory: 10Mi
        securityContext:
          capabilities:
            add:
            - NET_ADMIN
          privileged: false
          runAsNonRoot: false
          runAsUser: 0
        terminationMessagePolicy: FallbackToLogsOnError
      serviceAccountName: linkerd-sp-validator
      volumes:
      - name: tls
        secret:
          secretName: linkerd-sp-validator-tls
status: {}
---
###
### Tap
###
---
kind: Service
apiVersion: v1
metadata:
  name: linkerd-tap
  namespace: Namespace
  labels:
    ControllerComponentLabel: tap
  annotations:
    CreatedByAnnotation: CliVersion
spec:
  type: ClusterIP
  selector:
    ControllerComponentLabel: tap
  ports:
  - name: grpc
    port: 8088
    targetPort: 8088
---
apiVersion: extensions/v1beta1
kind: Deployment
metadata:
  annotations:
    CreatedByAnnotation: CliVersion
  creationTimestamp: null
  labels:
    ControllerComponentLabel: tap
  name: linkerd-tap
  namespace: Namespace
spec:
  replicas: 1
  strategy: {}
  template:
    metadata:
      annotations:
        CreatedByAnnotation: CliVersion
        linkerd.io/created-by: linkerd/cli dev-undefined
        linkerd.io/identity-mode: disabled
        linkerd.io/proxy-version: install-proxy-version
      creationTimestamp: null
      labels:
        ControllerComponentLabel: tap
        linkerd.io/control-plane-ns: Namespace
        linkerd.io/proxy-deployment: linkerd-tap
    spec:
      containers:
      - args:
        - tap
        - -controller-namespace=Namespace
        - -log-level=ControllerLogLevel
        image: ControllerImage
        imagePullPolicy: ImagePullPolicy
        livenessProbe:
          httpGet:
            path: /ping
            port: 9998
          initialDelaySeconds: 10
        name: tap
        ports:
        - containerPort: 8088
          name: grpc
        - containerPort: 9998
          name: admin-http
        readinessProbe:
          failureThreshold: 7
          httpGet:
            path: /ready
            port: 9998
        resources: {}
        securityContext:
          runAsUser: 2103
      - env:
        - name: LINKERD2_PROXY_LOG
          value: warn,linkerd2_proxy=info
        - name: LINKERD2_PROXY_DESTINATION_SVC_ADDR
          value: linkerd-destination.Namespace.svc.cluster.local:8086
        - name: LINKERD2_PROXY_CONTROL_LISTEN_ADDR
          value: 0.0.0.0:4190
        - name: LINKERD2_PROXY_ADMIN_LISTEN_ADDR
          value: 0.0.0.0:4191
        - name: LINKERD2_PROXY_OUTBOUND_LISTEN_ADDR
          value: 127.0.0.1:4140
        - name: LINKERD2_PROXY_INBOUND_LISTEN_ADDR
          value: 0.0.0.0:4143
        - name: LINKERD2_PROXY_DESTINATION_PROFILE_SUFFIXES
          value: svc.cluster.local.
        - name: LINKERD2_PROXY_INBOUND_ACCEPT_KEEPALIVE
          value: 10000ms
        - name: LINKERD2_PROXY_OUTBOUND_CONNECT_KEEPALIVE
          value: 10000ms
        - name: _pod_ns
          valueFrom:
            fieldRef:
              fieldPath: metadata.namespace
        - name: LINKERD2_PROXY_DESTINATION_CONTEXT
          value: ns:$(_pod_ns)
        - name: LINKERD2_PROXY_IDENTITY_DISABLED
          value: disabled
        image: gcr.io/linkerd-io/proxy:install-proxy-version
        imagePullPolicy: IfNotPresent
        livenessProbe:
          httpGet:
            path: /metrics
            port: 4191
          initialDelaySeconds: 10
        name: linkerd-proxy
        ports:
        - containerPort: 4143
          name: linkerd-proxy
        - containerPort: 4191
          name: linkerd-admin
        readinessProbe:
          httpGet:
            path: /ready
            port: 4191
          initialDelaySeconds: 2
        resources: {}
        securityContext:
          runAsUser: 2102
        terminationMessagePolicy: FallbackToLogsOnError
      initContainers:
      - args:
        - --incoming-proxy-port
        - "4143"
        - --outgoing-proxy-port
        - "4140"
        - --proxy-uid
        - "2102"
        - --inbound-ports-to-ignore
        - 4190,4191
        - --outbound-ports-to-ignore
        - "443"
        image: gcr.io/linkerd-io/proxy-init:install-control-plane-version
        imagePullPolicy: IfNotPresent
        name: linkerd-init
        resources:
          limits:
            cpu: 100m
            memory: 50Mi
          requests:
            cpu: 10m
            memory: 10Mi
        securityContext:
          capabilities:
            add:
            - NET_ADMIN
          privileged: false
          runAsNonRoot: false
          runAsUser: 0
        terminationMessagePolicy: FallbackToLogsOnError
      serviceAccountName: linkerd-tap
status: {}
---<|MERGE_RESOLUTION|>--- conflicted
+++ resolved
@@ -301,11 +301,7 @@
 metadata:
   name: linkerd-proxy-injector-webhook-config
   labels:
-<<<<<<< HEAD
     ControllerComponentLabel: proxy-injector
-=======
-    linkerd.io/control-plane-component: proxy-injector
->>>>>>> 20715da2
 webhooks:
 - name: linkerd-proxy-injector.linkerd.io
   clientConfig:
@@ -375,11 +371,7 @@
 metadata:
   name: linkerd-sp-validator-webhook-config
   labels:
-<<<<<<< HEAD
     ControllerComponentLabel: sp-validator
-=======
-    linkerd.io/control-plane-component: sp-validator
->>>>>>> 20715da2
 webhooks:
 - name: linkerd-sp-validator.linkerd.io
   clientConfig:
