---
###
### Linkerd Namespace
###
---
kind: Namespace
apiVersion: v1
metadata:
  name: Namespace
  annotations:
    ProxyInjectAnnotation: ProxyInjectDisabled
  labels:
    LinkerdNamespaceLabel: "true"
    config.linkerd.io/admission-webhooks: disabled
    ControllerNamespaceLabel: Namespace
---
###
### Identity Controller Service RBAC
###
---
kind: ClusterRole
apiVersion: rbac.authorization.k8s.io/v1
metadata:
  name: linkerd-Namespace-identity
  labels:
    ControllerComponentLabel: identity
    ControllerNamespaceLabel: Namespace
rules:
- apiGroups: ["authentication.k8s.io"]
  resources: ["tokenreviews"]
  verbs: ["create"]
- apiGroups: ["apps"]
  resources: ["deployments"]
  verbs: ["get"]
- apiGroups: [""]
  resources: ["events"]
  verbs: ["create", "patch"]
---
kind: ClusterRoleBinding
apiVersion: rbac.authorization.k8s.io/v1
metadata:
  name: linkerd-Namespace-identity
  labels:
    ControllerComponentLabel: identity
    ControllerNamespaceLabel: Namespace
roleRef:
  apiGroup: rbac.authorization.k8s.io
  kind: ClusterRole
  name: linkerd-Namespace-identity
subjects:
- kind: ServiceAccount
  name: linkerd-identity
  namespace: Namespace
---
kind: ServiceAccount
apiVersion: v1
metadata:
  name: linkerd-identity
  namespace: Namespace
  labels:
    ControllerComponentLabel: identity
    ControllerNamespaceLabel: Namespace
---
###
### Controller RBAC
###
---
kind: ClusterRole
apiVersion: rbac.authorization.k8s.io/v1
metadata:
  name: linkerd-Namespace-controller
  labels:
    ControllerComponentLabel: controller
    ControllerNamespaceLabel: Namespace
rules:
- apiGroups: ["extensions", "apps"]
  resources: ["daemonsets", "deployments", "replicasets", "statefulsets"]
  verbs: ["list", "get", "watch"]
- apiGroups: ["extensions", "batch"]
  resources: ["cronjobs", "jobs"]
  verbs: ["list" , "get", "watch"]
- apiGroups: [""]
  resources: ["pods", "endpoints", "services", "replicationcontrollers", "namespaces"]
  verbs: ["list", "get", "watch"]
- apiGroups: ["linkerd.io"]
  resources: ["serviceprofiles"]
  verbs: ["list", "get", "watch"]
- apiGroups: ["split.smi-spec.io"]
  resources: ["trafficsplits"]
  verbs: ["list", "get", "watch"]
---
kind: ClusterRoleBinding
apiVersion: rbac.authorization.k8s.io/v1
metadata:
  name: linkerd-Namespace-controller
  labels:
    ControllerComponentLabel: controller
    ControllerNamespaceLabel: Namespace
roleRef:
  apiGroup: rbac.authorization.k8s.io
  kind: ClusterRole
  name: linkerd-Namespace-controller
subjects:
- kind: ServiceAccount
  name: linkerd-controller
  namespace: Namespace
---
kind: ServiceAccount
apiVersion: v1
metadata:
  name: linkerd-controller
  namespace: Namespace
  labels:
    ControllerComponentLabel: controller
    ControllerNamespaceLabel: Namespace
---
###
### Destination Controller Service
###
---
kind: ClusterRole
apiVersion: rbac.authorization.k8s.io/v1
metadata:
  name: linkerd-Namespace-destination
  labels:
    ControllerComponentLabel: destination
    ControllerNamespaceLabel: Namespace
rules:
- apiGroups: ["apps"]
  resources: ["replicasets"]
  verbs: ["list", "get", "watch"]
- apiGroups: ["batch"]
  resources: ["jobs"]
  verbs: ["list", "get", "watch"]
- apiGroups: [""]
  resources: ["pods", "endpoints", "services"]
  verbs: ["list", "get", "watch"]
- apiGroups: ["linkerd.io"]
  resources: ["serviceprofiles"]
  verbs: ["list", "get", "watch"]
- apiGroups: ["split.smi-spec.io"]
  resources: ["trafficsplits"]
  verbs: ["list", "get", "watch"]
---
kind: ClusterRoleBinding
apiVersion: rbac.authorization.k8s.io/v1
metadata:
  name: linkerd-Namespace-destination
  labels:
    ControllerComponentLabel: destination
    ControllerNamespaceLabel: Namespace
roleRef:
  apiGroup: rbac.authorization.k8s.io
  kind: ClusterRole
  name: linkerd-Namespace-destination
subjects:
- kind: ServiceAccount
  name: linkerd-destination
  namespace: Namespace
---
kind: ServiceAccount
apiVersion: v1
metadata:
  name: linkerd-destination
  namespace: Namespace
  labels:
    ControllerComponentLabel: destination
    ControllerNamespaceLabel: Namespace
---
###
### Heartbeat RBAC
###
---
apiVersion: rbac.authorization.k8s.io/v1
kind: Role
metadata:
  name: linkerd-heartbeat
  namespace: Namespace
  labels:
    ControllerNamespaceLabel: Namespace
rules:
- apiGroups: [""]
  resources: ["configmaps"]
  verbs: ["get"]
  resourceNames: ["linkerd-config"]
---
apiVersion: rbac.authorization.k8s.io/v1
kind: RoleBinding
metadata:
  name: linkerd-heartbeat
  namespace: Namespace
  labels:
    ControllerNamespaceLabel: Namespace
roleRef:
  kind: Role
  name: linkerd-heartbeat
  apiGroup: rbac.authorization.k8s.io
subjects:
- kind: ServiceAccount
  name: linkerd-heartbeat
  namespace: Namespace
---
kind: ServiceAccount
apiVersion: v1
metadata:
  name: linkerd-heartbeat
  namespace: Namespace
  labels:
    ControllerComponentLabel: heartbeat
    ControllerNamespaceLabel: Namespace
---
###
### Web RBAC
###
---
apiVersion: rbac.authorization.k8s.io/v1
kind: Role
metadata:
  name: linkerd-web
  namespace: Namespace
  labels:
    ControllerComponentLabel: web
    ControllerNamespaceLabel: Namespace
rules:
- apiGroups: [""]
  resources: ["configmaps"]
  verbs: ["get"]
  resourceNames: ["linkerd-config"]
- apiGroups: [""]
  resources: ["namespaces", "configmaps"]
  verbs: ["get"]
- apiGroups: [""]
  resources: ["serviceaccounts", "pods"]
  verbs: ["list"]
- apiGroups: ["apps"]
  resources: ["replicasets"]
  verbs: ["list"]
---
apiVersion: rbac.authorization.k8s.io/v1
kind: RoleBinding
metadata:
  name: linkerd-web
  namespace: Namespace
  labels:
    ControllerComponentLabel: web
    ControllerNamespaceLabel: Namespace
roleRef:
  kind: Role
  name: linkerd-web
  apiGroup: rbac.authorization.k8s.io
subjects:
- kind: ServiceAccount
  name: linkerd-web
  namespace: Namespace
---
apiVersion: rbac.authorization.k8s.io/v1
kind: ClusterRole
metadata:
  name: linkerd-Namespace-web-check
  labels:
    ControllerComponentLabel: web
    ControllerNamespaceLabel: Namespace
rules:
- apiGroups: ["rbac.authorization.k8s.io"]
  resources: ["clusterroles", "clusterrolebindings"]
  verbs: ["list"]
- apiGroups: ["apiextensions.k8s.io"]
  resources: ["customresourcedefinitions"]
  verbs: ["list"]
- apiGroups: ["admissionregistration.k8s.io"]
  resources: ["mutatingwebhookconfigurations", "validatingwebhookconfigurations"]
  verbs: ["list"]
- apiGroups: ["policy"]
  resources: ["podsecuritypolicies"]
  verbs: ["list"]
- apiGroups: ["linkerd.io"]
  resources: ["serviceprofiles"]
  verbs: ["list"]
---
apiVersion: rbac.authorization.k8s.io/v1
kind: ClusterRoleBinding
metadata:
  name: linkerd-Namespace-web-check
  labels:
    ControllerComponentLabel: web
    ControllerNamespaceLabel: Namespace
roleRef:
  kind: ClusterRole
  name: linkerd-Namespace-web-check
  apiGroup: rbac.authorization.k8s.io
subjects:
- kind: ServiceAccount
  name: linkerd-web
  namespace: Namespace
---
kind: ClusterRoleBinding
apiVersion: rbac.authorization.k8s.io/v1
metadata:
  name: linkerd-Namespace-web-admin
  labels:
    ControllerComponentLabel: web
    ControllerNamespaceLabel: Namespace
roleRef:
  apiGroup: rbac.authorization.k8s.io
  kind: ClusterRole
  name: linkerd-Namespace-tap-admin
subjects:
- kind: ServiceAccount
  name: linkerd-web
  namespace: Namespace
---
kind: ServiceAccount
apiVersion: v1
metadata:
  name: linkerd-web
  namespace: Namespace
  labels:
    ControllerComponentLabel: web
    ControllerNamespaceLabel: Namespace
---
###
### Service Profile CRD
###
---
apiVersion: apiextensions.k8s.io/v1beta1
kind: CustomResourceDefinition
metadata:
  name: serviceprofiles.linkerd.io
  annotations:
    CreatedByAnnotation: CliVersion
  labels:
    ControllerNamespaceLabel: Namespace
spec:
  group: linkerd.io
  versions:
  - name: v1alpha1
    served: true
    storage: false
  - name: v1alpha2
    served: true
    storage: true
  scope: Namespaced
  names:
    plural: serviceprofiles
    singular: serviceprofile
    kind: ServiceProfile
    shortNames:
    - sp
---
###
### TrafficSplit CRD
### Copied from https://github.com/deislabs/smi-sdk-go/blob/cea7e1e9372304bbb6c74a3f6ca788d9eaa9cc58/crds/split.yaml
###
---
apiVersion: apiextensions.k8s.io/v1beta1
kind: CustomResourceDefinition
metadata:
  name: trafficsplits.split.smi-spec.io
  annotations:
    CreatedByAnnotation: CliVersion
  labels:
    ControllerNamespaceLabel: Namespace
spec:
  group: split.smi-spec.io
  version: v1alpha1
  scope: Namespaced
  names:
    kind: TrafficSplit
    shortNames:
      - ts
    plural: trafficsplits
    singular: trafficsplit
  additionalPrinterColumns:
  - name: Service
    type: string
    description: The apex service of this split.
    JSONPath: .spec.service
---
###
### Prometheus RBAC
###
---
kind: ClusterRole
apiVersion: rbac.authorization.k8s.io/v1
metadata:
  name: linkerd-Namespace-prometheus
  labels:
    ControllerComponentLabel: prometheus
    ControllerNamespaceLabel: Namespace
rules:
- apiGroups: [""]
  resources: ["nodes", "nodes/proxy", "pods"]
  verbs: ["get", "list", "watch"]
---
kind: ClusterRoleBinding
apiVersion: rbac.authorization.k8s.io/v1
metadata:
  name: linkerd-Namespace-prometheus
  labels:
    ControllerComponentLabel: prometheus
    ControllerNamespaceLabel: Namespace
roleRef:
  apiGroup: rbac.authorization.k8s.io
  kind: ClusterRole
  name: linkerd-Namespace-prometheus
subjects:
- kind: ServiceAccount
  name: linkerd-prometheus
  namespace: Namespace
---
kind: ServiceAccount
apiVersion: v1
metadata:
  name: linkerd-prometheus
  namespace: Namespace
  labels:
    ControllerComponentLabel: prometheus
    ControllerNamespaceLabel: Namespace
---
###
### Proxy Injector RBAC
###
---
kind: ClusterRole
apiVersion: rbac.authorization.k8s.io/v1
metadata:
  name: linkerd-Namespace-proxy-injector
  labels:
    ControllerComponentLabel: proxy-injector
    ControllerNamespaceLabel: Namespace
rules:
- apiGroups: [""]
  resources: ["events"]
  verbs: ["create", "patch"]
- apiGroups: [""]
  resources: ["namespaces", "replicationcontrollers"]
  verbs: ["list", "get", "watch"]
- apiGroups: [""]
  resources: ["pods"]
  verbs: ["list", "watch"]
- apiGroups: ["extensions", "apps"]
  resources: ["deployments", "replicasets", "daemonsets", "statefulsets"]
  verbs: ["list", "get", "watch"]
- apiGroups: ["extensions", "batch"]
  resources: ["cronjobs", "jobs"]
  verbs: ["list", "get", "watch"]
---
kind: ClusterRoleBinding
apiVersion: rbac.authorization.k8s.io/v1
metadata:
  name: linkerd-Namespace-proxy-injector
  labels:
    ControllerComponentLabel: proxy-injector
    ControllerNamespaceLabel: Namespace
subjects:
- kind: ServiceAccount
  name: linkerd-proxy-injector
  namespace: Namespace
  apiGroup: ""
roleRef:
  kind: ClusterRole
  name: linkerd-Namespace-proxy-injector
  apiGroup: rbac.authorization.k8s.io
---
kind: ServiceAccount
apiVersion: v1
metadata:
  name: linkerd-proxy-injector
  namespace: Namespace
  labels:
    ControllerComponentLabel: proxy-injector
    ControllerNamespaceLabel: Namespace
---
kind: Secret
apiVersion: v1
metadata:
  name: linkerd-proxy-injector-tls
  namespace: Namespace
  labels:
    ControllerComponentLabel: proxy-injector
    ControllerNamespaceLabel: Namespace
  annotations:
    CreatedByAnnotation: CliVersion
type: Opaque
data:
  crt.pem: cHJveHkgaW5qZWN0b3IgY3J0
  key.pem: cHJveHkgaW5qZWN0b3Iga2V5
---
apiVersion: admissionregistration.k8s.io/v1beta1
kind: MutatingWebhookConfiguration
metadata:
  name: linkerd-proxy-injector-webhook-config
  labels:
    ControllerComponentLabel: proxy-injector
    ControllerNamespaceLabel: Namespace
webhooks:
- name: linkerd-proxy-injector.linkerd.io
  namespaceSelector:
    matchExpressions:
    - key: config.linkerd.io/admission-webhooks
      operator: NotIn
      values:
      - disabled
  clientConfig:
    service:
      name: linkerd-proxy-injector
      namespace: Namespace
      path: "/"
    caBundle: cHJveHkgaW5qZWN0b3IgY3J0
  failurePolicy: WebhookFailurePolicy
  rules:
  - operations: [ "CREATE" ]
    apiGroups: [""]
    apiVersions: ["v1"]
    resources: ["pods"]
  sideEffects: None
---
###
### Service Profile Validator RBAC
###
---
kind: ClusterRole
apiVersion: rbac.authorization.k8s.io/v1
metadata:
  name: linkerd-Namespace-sp-validator
  labels:
    ControllerComponentLabel: sp-validator
    ControllerNamespaceLabel: Namespace
rules:
- apiGroups: [""]
  resources: ["pods"]
  verbs: ["list"]
---
kind: ClusterRoleBinding
apiVersion: rbac.authorization.k8s.io/v1
metadata:
  name: linkerd-Namespace-sp-validator
  labels:
    ControllerComponentLabel: sp-validator
    ControllerNamespaceLabel: Namespace
subjects:
- kind: ServiceAccount
  name: linkerd-sp-validator
  namespace: Namespace
  apiGroup: ""
roleRef:
  kind: ClusterRole
  name: linkerd-Namespace-sp-validator
  apiGroup: rbac.authorization.k8s.io
---
kind: ServiceAccount
apiVersion: v1
metadata:
  name: linkerd-sp-validator
  namespace: Namespace
  labels:
    ControllerComponentLabel: sp-validator
    ControllerNamespaceLabel: Namespace
---
kind: Secret
apiVersion: v1
metadata:
  name: linkerd-sp-validator-tls
  namespace: Namespace
  labels:
    ControllerComponentLabel: sp-validator
    ControllerNamespaceLabel: Namespace
  annotations:
    CreatedByAnnotation: CliVersion
type: Opaque
data:
  crt.pem: cHJveHkgaW5qZWN0b3IgY3J0
  key.pem: cHJveHkgaW5qZWN0b3Iga2V5
---
apiVersion: admissionregistration.k8s.io/v1beta1
kind: ValidatingWebhookConfiguration
metadata:
  name: linkerd-sp-validator-webhook-config
  labels:
    ControllerComponentLabel: sp-validator
    ControllerNamespaceLabel: Namespace
webhooks:
- name: linkerd-sp-validator.linkerd.io
  namespaceSelector:
    matchExpressions:
    - key: config.linkerd.io/admission-webhooks
      operator: NotIn
      values:
      - disabled
  clientConfig:
    service:
      name: linkerd-sp-validator
      namespace: Namespace
      path: "/"
    caBundle: cHJveHkgaW5qZWN0b3IgY3J0
  failurePolicy: WebhookFailurePolicy
  rules:
  - operations: [ "CREATE" , "UPDATE" ]
    apiGroups: ["linkerd.io"]
    apiVersions: ["v1alpha1", "v1alpha2"]
    resources: ["serviceprofiles"]
  sideEffects: None
---
###
### Tap RBAC
###
---
kind: ClusterRole
apiVersion: rbac.authorization.k8s.io/v1
metadata:
  name: linkerd-Namespace-tap
  labels:
    ControllerComponentLabel: tap
    ControllerNamespaceLabel: Namespace
rules:
- apiGroups: [""]
  resources: ["pods", "services", "replicationcontrollers", "namespaces", "nodes"]
  verbs: ["list", "get", "watch"]
- apiGroups: ["extensions", "apps"]
  resources: ["daemonsets", "deployments", "replicasets", "statefulsets"]
  verbs: ["list", "get", "watch"]
- apiGroups: ["extensions", "batch"]
  resources: ["cronjobs", "jobs"]
  verbs: ["list" , "get", "watch"]
---
kind: ClusterRole
apiVersion: rbac.authorization.k8s.io/v1
metadata:
  name: linkerd-Namespace-tap-admin
  labels:
    ControllerComponentLabel: tap
    ControllerNamespaceLabel: Namespace
rules:
- apiGroups: ["tap.linkerd.io"]
  resources: ["*"]
  verbs: ["watch"]
---
kind: ClusterRoleBinding
apiVersion: rbac.authorization.k8s.io/v1
metadata:
  name: linkerd-Namespace-tap
  labels:
    ControllerComponentLabel: tap
    ControllerNamespaceLabel: Namespace
roleRef:
  apiGroup: rbac.authorization.k8s.io
  kind: ClusterRole
  name: linkerd-Namespace-tap
subjects:
- kind: ServiceAccount
  name: linkerd-tap
  namespace: Namespace
---
apiVersion: rbac.authorization.k8s.io/v1
kind: ClusterRoleBinding
metadata:
  name: linkerd-Namespace-tap-auth-delegator
  labels:
    ControllerComponentLabel: tap
    ControllerNamespaceLabel: Namespace
roleRef:
  apiGroup: rbac.authorization.k8s.io
  kind: ClusterRole
  name: system:auth-delegator
subjects:
- kind: ServiceAccount
  name: linkerd-tap
  namespace: Namespace
---
kind: ServiceAccount
apiVersion: v1
metadata:
  name: linkerd-tap
  namespace: Namespace
  labels:
    ControllerComponentLabel: tap
    ControllerNamespaceLabel: Namespace
---
apiVersion: rbac.authorization.k8s.io/v1
kind: RoleBinding
metadata:
  name: linkerd-Namespace-tap-auth-reader
  namespace: kube-system
  labels:
    ControllerComponentLabel: tap
    ControllerNamespaceLabel: Namespace
roleRef:
  apiGroup: rbac.authorization.k8s.io
  kind: Role
  name: extension-apiserver-authentication-reader
subjects:
- kind: ServiceAccount
  name: linkerd-tap
  namespace: Namespace
---
kind: Secret
apiVersion: v1
metadata:
  name: linkerd-tap-tls
  namespace: Namespace
  labels:
    ControllerComponentLabel: tap
    ControllerNamespaceLabel: Namespace
  annotations:
    CreatedByAnnotation: CliVersion
type: Opaque
data:
  crt.pem: dGFwIGNydA==
  key.pem: dGFwIGtleQ==
---
apiVersion: apiregistration.k8s.io/v1
kind: APIService
metadata:
  name: v1alpha1.tap.linkerd.io
  labels:
    ControllerComponentLabel: tap
    ControllerNamespaceLabel: Namespace
spec:
  group: tap.linkerd.io
  version: v1alpha1
  groupPriorityMinimum: 1000
  versionPriority: 100
  service:
    name: linkerd-tap
    namespace: Namespace
  caBundle: dGFwIGNydA==
---
###
### Control Plane PSP
###
---
apiVersion: policy/v1beta1
kind: PodSecurityPolicy
metadata:
  name: linkerd-Namespace-control-plane
  labels:
    ControllerNamespaceLabel: Namespace
spec:
  allowPrivilegeEscalation: false
  readOnlyRootFilesystem: true
  allowedCapabilities:
  - NET_ADMIN
  - NET_RAW
  requiredDropCapabilities:
  - ALL
  hostNetwork: false
  hostIPC: false
  hostPID: false
  seLinux:
    rule: RunAsAny
  runAsUser:
    rule: RunAsAny
  supplementalGroups:
    rule: MustRunAs
    ranges:
    - min: 1
      max: 65535
  fsGroup:
    rule: MustRunAs
    ranges:
    - min: 1
      max: 65535
  volumes:
  - configMap
  - emptyDir
  - secret
  - projected
  - downwardAPI
  - persistentVolumeClaim
---
apiVersion: rbac.authorization.k8s.io/v1
kind: Role
metadata:
  name: linkerd-psp
  namespace: Namespace
  labels:
    ControllerNamespaceLabel: Namespace
rules:
- apiGroups: ['policy', 'extensions']
  resources: ['podsecuritypolicies']
  verbs: ['use']
  resourceNames:
  - linkerd-Namespace-control-plane
---
apiVersion: rbac.authorization.k8s.io/v1
kind: RoleBinding
metadata:
  name: linkerd-psp
  namespace: Namespace
  labels:
    ControllerNamespaceLabel: Namespace
roleRef:
  kind: Role
  name: linkerd-psp
  apiGroup: rbac.authorization.k8s.io
subjects:
- kind: ServiceAccount
  name: linkerd-controller
  namespace: Namespace
- kind: ServiceAccount
  name: linkerd-destination
  namespace: Namespace
- kind: ServiceAccount
  name: linkerd-grafana
  namespace: Namespace
- kind: ServiceAccount
  name: linkerd-heartbeat
  namespace: Namespace
- kind: ServiceAccount
  name: linkerd-identity
  namespace: Namespace
- kind: ServiceAccount
  name: linkerd-prometheus
  namespace: Namespace
- kind: ServiceAccount
  name: linkerd-proxy-injector
  namespace: Namespace
- kind: ServiceAccount
  name: linkerd-sp-validator
  namespace: Namespace
- kind: ServiceAccount
  name: linkerd-tap
  namespace: Namespace
- kind: ServiceAccount
  name: linkerd-web
  namespace: Namespace

---
kind: ConfigMap
apiVersion: v1
metadata:
  name: linkerd-config
  namespace: Namespace
  labels:
    ControllerComponentLabel: controller
    ControllerNamespaceLabel: Namespace
  annotations:
    CreatedByAnnotation: CliVersion
data:
  global: |
    GlobalConfig
  proxy: |
    ProxyConfig
  install: |
    InstallConfig
---
###
### Identity Controller Service
###
---
kind: Secret
apiVersion: v1
metadata:
  name: linkerd-identity-issuer
  namespace: Namespace
  labels:
    ControllerComponentLabel: identity
    ControllerNamespaceLabel: Namespace
  annotations:
    CreatedByAnnotation: CliVersion
    linkerd.io/identity-issuer-expiry: 2029-02-28T02:03:52Z
data:
  crt.pem: LS0tLS1CRUdJTiBDRVJUSUZJQ0FURS0tLS0tCk1JSUJjakNDQVJpZ0F3SUJBZ0lCQWpBS0JnZ3Foa2pPUFFRREFqQVlNUll3RkFZRFZRUURFdzFqYkhWemRHVnkKTG14dlkyRnNNQjRYRFRFNU1ETXdNekF4TlRrMU1sb1hEVEk1TURJeU9EQXlNRE0xTWxvd0tURW5NQ1VHQTFVRQpBeE1lYVdSbGJuUnBkSGt1YkdsdWEyVnlaQzVqYkhWemRHVnlMbXh2WTJGc01Ga3dFd1lIS29aSXpqMENBUVlJCktvWkl6ajBEQVFjRFFnQUVJU2cwQ21KTkJXTHhKVHNLdDcrYno4QXMxWWZxWkZ1VHEyRm5ZbzAxNk5LVnY3MGUKUUMzVDZ0T3Bhajl4dUtzWGZsVTZaa3VpVlJpaWh3K3RWMmlzcTZOQ01FQXdEZ1lEVlIwUEFRSC9CQVFEQWdFRwpNQjBHQTFVZEpRUVdNQlFHQ0NzR0FRVUZCd01CQmdnckJnRUZCUWNEQWpBUEJnTlZIUk1CQWY4RUJUQURBUUgvCk1Bb0dDQ3FHU000OUJBTUNBMGdBTUVVQ0lGK2FNMEJ3MlBkTUZEcS9LdGFCUXZIZEFZYVVQVng4dmYzam4rTTQKQWFENEFpRUE5SEJkanlXeWlLZUt4bEE4Q29PdlVBd0k5NXhjNlhVTW9EeFJTWGpucFhnPQotLS0tLUVORCBDRVJUSUZJQ0FURS0tLS0t
  key.pem: LS0tLS1CRUdJTiBFQyBQUklWQVRFIEtFWS0tLS0tCk1IY0NBUUVFSU1JSnltZWtZeitra0NMUGtGbHJVeUF1L2NISllSVHl3Zm1BVVJLS1JYZHpvQW9HQ0NxR1NNNDkKQXdFSG9VUURRZ0FFSVNnMENtSk5CV0x4SlRzS3Q3K2J6OEFzMVlmcVpGdVRxMkZuWW8wMTZOS1Z2NzBlUUMzVAo2dE9wYWo5eHVLc1hmbFU2Wmt1aVZSaWlodyt0VjJpc3F3PT0KLS0tLS1FTkQgRUMgUFJJVkFURSBLRVktLS0tLQ==
---
kind: Service
apiVersion: v1
metadata:
  name: linkerd-identity
  namespace: Namespace
  labels:
    ControllerComponentLabel: identity
    ControllerNamespaceLabel: Namespace
  annotations:
    CreatedByAnnotation: CliVersion
spec:
  type: ClusterIP
  selector:
    ControllerComponentLabel: identity
  ports:
  - name: grpc
    port: 8080
    targetPort: 8080
---
apiVersion: apps/v1
kind: Deployment
metadata:
  annotations:
    CreatedByAnnotation: CliVersion
  labels:
    app.kubernetes.io/name: identity
    app.kubernetes.io/part-of: Linkerd
    app.kubernetes.io/version: ControllerImageVersion
    ControllerComponentLabel: identity
    ControllerNamespaceLabel: Namespace
  name: linkerd-identity
  namespace: Namespace
spec:
  replicas: 1
  selector:
    matchLabels:
      ControllerComponentLabel: identity
      ControllerNamespaceLabel: Namespace
      linkerd.io/proxy-deployment: linkerd-identity
  template:
    metadata:
      annotations:
        CreatedByAnnotation: CliVersion
        linkerd.io/identity-mode: default
        linkerd.io/proxy-version: ProxyVersion
      labels:
        ControllerComponentLabel: identity
        ControllerNamespaceLabel: Namespace
        WorkloadNamespaceLabel: Namespace
        linkerd.io/proxy-deployment: linkerd-identity
    spec:
      nodeSelector:
        beta.kubernetes.io/os: linux
      containers:
      - args:
        - identity
        - -log-level=ControllerLogLevel
        image: ControllerImage:ControllerImageVersion
        imagePullPolicy: ImagePullPolicy
        livenessProbe:
          httpGet:
            path: /ping
            port: 9990
          initialDelaySeconds: 10
        name: identity
        ports:
        - containerPort: 8080
          name: grpc
        - containerPort: 9990
          name: admin-http
        readinessProbe:
          failureThreshold: 7
          httpGet:
            path: /ready
            port: 9990
        securityContext:
          runAsUser: 2103
        volumeMounts:
        - mountPath: /var/run/linkerd/config
          name: config
        - mountPath: /var/run/linkerd/identity/issuer
          name: identity-issuer
      - env:
        - name: LINKERD2_PROXY_LOG
          value: warn,linkerd=info
        - name: LINKERD2_PROXY_DESTINATION_SVC_ADDR
          value: linkerd-dst.Namespace.svc.cluster.local:8086
        - name: LINKERD2_PROXY_CONTROL_LISTEN_ADDR
          value: 0.0.0.0:4190
        - name: LINKERD2_PROXY_ADMIN_LISTEN_ADDR
          value: 0.0.0.0:4191
        - name: LINKERD2_PROXY_OUTBOUND_LISTEN_ADDR
          value: 127.0.0.1:4140
        - name: LINKERD2_PROXY_INBOUND_LISTEN_ADDR
          value: 0.0.0.0:4143
        - name: LINKERD2_PROXY_DESTINATION_GET_SUFFIXES
          value: svc.cluster.local.
        - name: LINKERD2_PROXY_DESTINATION_PROFILE_SUFFIXES
          value: svc.cluster.local.
        - name: LINKERD2_PROXY_INBOUND_ACCEPT_KEEPALIVE
          value: 10000ms
        - name: LINKERD2_PROXY_OUTBOUND_CONNECT_KEEPALIVE
          value: 10000ms
        - name: _pod_ns
          valueFrom:
            fieldRef:
              fieldPath: metadata.namespace
        - name: LINKERD2_PROXY_DESTINATION_CONTEXT
          value: ns:$(_pod_ns)
        - name: LINKERD2_PROXY_IDENTITY_DIR
          value: /var/run/linkerd/identity/end-entity
        - name: LINKERD2_PROXY_IDENTITY_TRUST_ANCHORS
          value: |
            -----BEGIN CERTIFICATE-----
            MIIBYDCCAQegAwIBAgIBATAKBggqhkjOPQQDAjAYMRYwFAYDVQQDEw1jbHVzdGVy
            LmxvY2FsMB4XDTE5MDMwMzAxNTk1MloXDTI5MDIyODAyMDM1MlowGDEWMBQGA1UE
            AxMNY2x1c3Rlci5sb2NhbDBZMBMGByqGSM49AgEGCCqGSM49AwEHA0IABAChpAt0
            xtgO9qbVtEtDK80N6iCL2Htyf2kIv2m5QkJ1y0TFQi5hTVe3wtspJ8YpZF0pl364
            6TiYeXB8tOOhIACjQjBAMA4GA1UdDwEB/wQEAwIBBjAdBgNVHSUEFjAUBggrBgEF
            BQcDAQYIKwYBBQUHAwIwDwYDVR0TAQH/BAUwAwEB/zAKBggqhkjOPQQDAgNHADBE
            AiBQ/AAwF8kG8VOmRSUTPakSSa/N4mqK2HsZuhQXCmiZHwIgZEzI5DCkpU7w3SIv
            OLO4Zsk1XrGZHGsmyiEyvYF9lpY=
            -----END CERTIFICATE-----
        - name: LINKERD2_PROXY_IDENTITY_TOKEN_FILE
          value: /var/run/secrets/kubernetes.io/serviceaccount/token
        - name: LINKERD2_PROXY_IDENTITY_SVC_ADDR
          value: localhost.:8080
        - name: _pod_sa
          valueFrom:
            fieldRef:
              fieldPath: spec.serviceAccountName
        - name: _l5d_ns
          value: Namespace
        - name: _l5d_trustdomain
          value: cluster.local
        - name: LINKERD2_PROXY_IDENTITY_LOCAL_NAME
          value: $(_pod_sa).$(_pod_ns).serviceaccount.identity.$(_l5d_ns).$(_l5d_trustdomain)
        - name: LINKERD2_PROXY_IDENTITY_SVC_NAME
          value: linkerd-identity.$(_l5d_ns).serviceaccount.identity.$(_l5d_ns).$(_l5d_trustdomain)
        - name: LINKERD2_PROXY_DESTINATION_SVC_NAME
          value: linkerd-destination.$(_l5d_ns).serviceaccount.identity.$(_l5d_ns).$(_l5d_trustdomain)
        - name: LINKERD2_PROXY_TAP_SVC_NAME
          value: linkerd-tap.$(_l5d_ns).serviceaccount.identity.$(_l5d_ns).$(_l5d_trustdomain)
        image: ProxyImageName:ProxyVersion
        imagePullPolicy: ImagePullPolicy
        livenessProbe:
          httpGet:
            path: /live
            port: 4191
          initialDelaySeconds: 10
        name: linkerd-proxy
        ports:
        - containerPort: 4143
          name: linkerd-proxy
        - containerPort: 4191
          name: linkerd-admin
        readinessProbe:
          httpGet:
            path: /ready
            port: 4191
          initialDelaySeconds: 2
        securityContext:
          allowPrivilegeEscalation: false
          readOnlyRootFilesystem: true
          runAsUser: 2102
        terminationMessagePolicy: FallbackToLogsOnError
        volumeMounts:
        - mountPath: /var/run/linkerd/identity/end-entity
          name: linkerd-identity-end-entity
      initContainers:
      - args:
        - --incoming-proxy-port
        - "4143"
        - --outgoing-proxy-port
        - "4140"
        - --proxy-uid
        - "2102"
        - --inbound-ports-to-ignore
        - 4190,4191
        - --outbound-ports-to-ignore
        - "443"
        image: ProxyInitImageName:ProxyInitVersion
        imagePullPolicy: ImagePullPolicy
        name: linkerd-init
        resources:
          limits:
            cpu: "100m"
            memory: "50Mi"
          requests:
            cpu: "10m"
            memory: "10Mi"
        securityContext:
          allowPrivilegeEscalation: false
          capabilities:
            add:
            - NET_ADMIN
            - NET_RAW
          privileged: false
          readOnlyRootFilesystem: true
          runAsNonRoot: false
          runAsUser: 0
        terminationMessagePolicy: FallbackToLogsOnError
      serviceAccountName: linkerd-identity
      volumes:
      - configMap:
          name: linkerd-config
        name: config
      - name: identity-issuer
        secret:
          secretName: linkerd-identity-issuer
      - emptyDir:
          medium: Memory
        name: linkerd-identity-end-entity
---
###
### Controller
###
---
kind: Service
apiVersion: v1
metadata:
  name: linkerd-controller-api
  namespace: Namespace
  labels:
    ControllerComponentLabel: controller
    ControllerNamespaceLabel: Namespace
  annotations:
    CreatedByAnnotation: CliVersion
spec:
  type: ClusterIP
  selector:
    ControllerComponentLabel: controller
  ports:
  - name: http
    port: 8085
    targetPort: 8085
---
apiVersion: apps/v1
kind: Deployment
metadata:
  annotations:
    CreatedByAnnotation: CliVersion
  labels:
    app.kubernetes.io/name: controller
    app.kubernetes.io/part-of: Linkerd
    app.kubernetes.io/version: ControllerImageVersion
    ControllerComponentLabel: controller
    ControllerNamespaceLabel: Namespace
  name: linkerd-controller
  namespace: Namespace
spec:
  replicas: 1
  selector:
    matchLabels:
      ControllerComponentLabel: controller
      ControllerNamespaceLabel: Namespace
      linkerd.io/proxy-deployment: linkerd-controller
  template:
    metadata:
      annotations:
        CreatedByAnnotation: CliVersion
        linkerd.io/identity-mode: default
        linkerd.io/proxy-version: ProxyVersion
      labels:
        ControllerComponentLabel: controller
        ControllerNamespaceLabel: Namespace
        WorkloadNamespaceLabel: Namespace
        linkerd.io/proxy-deployment: linkerd-controller
    spec:
      nodeSelector:
        beta.kubernetes.io/os: linux
      containers:
      - args:
        - public-api
        - -prometheus-url=http://linkerd-prometheus.Namespace.svc.cluster.local:9090
        - -destination-addr=linkerd-dst.Namespace.svc.cluster.local:8086
        - -controller-namespace=Namespace
        - -log-level=ControllerLogLevel
        image: ControllerImage:ControllerImageVersion
        imagePullPolicy: ImagePullPolicy
        livenessProbe:
          httpGet:
            path: /ping
            port: 9995
          initialDelaySeconds: 10
        name: public-api
        ports:
        - containerPort: 8085
          name: http
        - containerPort: 9995
          name: admin-http
        readinessProbe:
          failureThreshold: 7
          httpGet:
            path: /ready
            port: 9995
        securityContext:
          runAsUser: 2103
        volumeMounts:
        - mountPath: /var/run/linkerd/config
          name: config
      - env:
        - name: LINKERD2_PROXY_LOG
          value: warn,linkerd=info
        - name: LINKERD2_PROXY_DESTINATION_SVC_ADDR
          value: linkerd-dst.Namespace.svc.cluster.local:8086
        - name: LINKERD2_PROXY_CONTROL_LISTEN_ADDR
          value: 0.0.0.0:4190
        - name: LINKERD2_PROXY_ADMIN_LISTEN_ADDR
          value: 0.0.0.0:4191
        - name: LINKERD2_PROXY_OUTBOUND_LISTEN_ADDR
          value: 127.0.0.1:4140
        - name: LINKERD2_PROXY_INBOUND_LISTEN_ADDR
          value: 0.0.0.0:4143
        - name: LINKERD2_PROXY_DESTINATION_GET_SUFFIXES
          value: svc.cluster.local.
        - name: LINKERD2_PROXY_DESTINATION_PROFILE_SUFFIXES
          value: svc.cluster.local.
        - name: LINKERD2_PROXY_INBOUND_ACCEPT_KEEPALIVE
          value: 10000ms
        - name: LINKERD2_PROXY_OUTBOUND_CONNECT_KEEPALIVE
          value: 10000ms
        - name: _pod_ns
          valueFrom:
            fieldRef:
              fieldPath: metadata.namespace
        - name: LINKERD2_PROXY_DESTINATION_CONTEXT
          value: ns:$(_pod_ns)
        - name: LINKERD2_PROXY_IDENTITY_DIR
          value: /var/run/linkerd/identity/end-entity
        - name: LINKERD2_PROXY_IDENTITY_TRUST_ANCHORS
          value: |
            -----BEGIN CERTIFICATE-----
            MIIBYDCCAQegAwIBAgIBATAKBggqhkjOPQQDAjAYMRYwFAYDVQQDEw1jbHVzdGVy
            LmxvY2FsMB4XDTE5MDMwMzAxNTk1MloXDTI5MDIyODAyMDM1MlowGDEWMBQGA1UE
            AxMNY2x1c3Rlci5sb2NhbDBZMBMGByqGSM49AgEGCCqGSM49AwEHA0IABAChpAt0
            xtgO9qbVtEtDK80N6iCL2Htyf2kIv2m5QkJ1y0TFQi5hTVe3wtspJ8YpZF0pl364
            6TiYeXB8tOOhIACjQjBAMA4GA1UdDwEB/wQEAwIBBjAdBgNVHSUEFjAUBggrBgEF
            BQcDAQYIKwYBBQUHAwIwDwYDVR0TAQH/BAUwAwEB/zAKBggqhkjOPQQDAgNHADBE
            AiBQ/AAwF8kG8VOmRSUTPakSSa/N4mqK2HsZuhQXCmiZHwIgZEzI5DCkpU7w3SIv
            OLO4Zsk1XrGZHGsmyiEyvYF9lpY=
            -----END CERTIFICATE-----
        - name: LINKERD2_PROXY_IDENTITY_TOKEN_FILE
          value: /var/run/secrets/kubernetes.io/serviceaccount/token
        - name: LINKERD2_PROXY_IDENTITY_SVC_ADDR
          value: linkerd-identity.Namespace.svc.cluster.local:8080
        - name: _pod_sa
          valueFrom:
            fieldRef:
              fieldPath: spec.serviceAccountName
        - name: _l5d_ns
          value: Namespace
        - name: _l5d_trustdomain
          value: cluster.local
        - name: LINKERD2_PROXY_IDENTITY_LOCAL_NAME
          value: $(_pod_sa).$(_pod_ns).serviceaccount.identity.$(_l5d_ns).$(_l5d_trustdomain)
        - name: LINKERD2_PROXY_IDENTITY_SVC_NAME
          value: linkerd-identity.$(_l5d_ns).serviceaccount.identity.$(_l5d_ns).$(_l5d_trustdomain)
        - name: LINKERD2_PROXY_DESTINATION_SVC_NAME
          value: linkerd-destination.$(_l5d_ns).serviceaccount.identity.$(_l5d_ns).$(_l5d_trustdomain)
        - name: LINKERD2_PROXY_TAP_SVC_NAME
          value: linkerd-tap.$(_l5d_ns).serviceaccount.identity.$(_l5d_ns).$(_l5d_trustdomain)
        image: ProxyImageName:ProxyVersion
        imagePullPolicy: ImagePullPolicy
        livenessProbe:
          httpGet:
            path: /live
            port: 4191
          initialDelaySeconds: 10
        name: linkerd-proxy
        ports:
        - containerPort: 4143
          name: linkerd-proxy
        - containerPort: 4191
          name: linkerd-admin
        readinessProbe:
          httpGet:
            path: /ready
            port: 4191
          initialDelaySeconds: 2
        securityContext:
          allowPrivilegeEscalation: false
          readOnlyRootFilesystem: true
          runAsUser: 2102
        terminationMessagePolicy: FallbackToLogsOnError
        volumeMounts:
        - mountPath: /var/run/linkerd/identity/end-entity
          name: linkerd-identity-end-entity
      initContainers:
      - args:
        - --incoming-proxy-port
        - "4143"
        - --outgoing-proxy-port
        - "4140"
        - --proxy-uid
        - "2102"
        - --inbound-ports-to-ignore
        - 4190,4191
        - --outbound-ports-to-ignore
        - "443"
        image: ProxyInitImageName:ProxyInitVersion
        imagePullPolicy: ImagePullPolicy
        name: linkerd-init
        resources:
          limits:
            cpu: "100m"
            memory: "50Mi"
          requests:
            cpu: "10m"
            memory: "10Mi"
        securityContext:
          allowPrivilegeEscalation: false
          capabilities:
            add:
            - NET_ADMIN
            - NET_RAW
          privileged: false
          readOnlyRootFilesystem: true
          runAsNonRoot: false
          runAsUser: 0
        terminationMessagePolicy: FallbackToLogsOnError
      serviceAccountName: linkerd-controller
      volumes:
      - configMap:
          name: linkerd-config
        name: config
      - emptyDir:
          medium: Memory
        name: linkerd-identity-end-entity
---
###
### Destination Controller Service
###
---
kind: Service
apiVersion: v1
metadata:
  name: linkerd-dst
  namespace: Namespace
  labels:
    ControllerComponentLabel: destination
    ControllerNamespaceLabel: Namespace
  annotations:
    CreatedByAnnotation: CliVersion
spec:
  type: ClusterIP
  selector:
    ControllerComponentLabel: destination
  ports:
  - name: grpc
    port: 8086
    targetPort: 8086
---
apiVersion: apps/v1
kind: Deployment
metadata:
  annotations:
    CreatedByAnnotation: CliVersion
  labels:
    app.kubernetes.io/name: destination
    app.kubernetes.io/part-of: Linkerd
    app.kubernetes.io/version: ControllerImageVersion
    ControllerComponentLabel: destination
    ControllerNamespaceLabel: Namespace
  name: linkerd-destination
  namespace: Namespace
spec:
  replicas: 1
  selector:
    matchLabels:
      ControllerComponentLabel: destination
      ControllerNamespaceLabel: Namespace
      linkerd.io/proxy-deployment: linkerd-destination
  template:
    metadata:
      annotations:
        CreatedByAnnotation: CliVersion
        linkerd.io/identity-mode: default
        linkerd.io/proxy-version: ProxyVersion
      labels:
        ControllerComponentLabel: destination
        ControllerNamespaceLabel: Namespace
        WorkloadNamespaceLabel: Namespace
        linkerd.io/proxy-deployment: linkerd-destination
    spec:
      nodeSelector:
        beta.kubernetes.io/os: linux
      containers:
      - args:
        - destination
        - -addr=:8086
        - -controller-namespace=Namespace
        - -enable-h2-upgrade=true
        - -log-level=ControllerLogLevel
        image: ControllerImage:ControllerImageVersion
        imagePullPolicy: ImagePullPolicy
        livenessProbe:
          httpGet:
            path: /ping
            port: 9996
          initialDelaySeconds: 10
        name: destination
        ports:
        - containerPort: 8086
          name: grpc
        - containerPort: 9996
          name: admin-http
        readinessProbe:
          failureThreshold: 7
          httpGet:
            path: /ready
            port: 9996
        securityContext:
          runAsUser: 2103
        volumeMounts:
        - mountPath: /var/run/linkerd/config
          name: config
      - env:
        - name: LINKERD2_PROXY_LOG
          value: warn,linkerd=info
        - name: LINKERD2_PROXY_DESTINATION_SVC_ADDR
          value: localhost.:8086
        - name: LINKERD2_PROXY_CONTROL_LISTEN_ADDR
          value: 0.0.0.0:4190
        - name: LINKERD2_PROXY_ADMIN_LISTEN_ADDR
          value: 0.0.0.0:4191
        - name: LINKERD2_PROXY_OUTBOUND_LISTEN_ADDR
          value: 127.0.0.1:4140
        - name: LINKERD2_PROXY_INBOUND_LISTEN_ADDR
          value: 0.0.0.0:4143
        - name: LINKERD2_PROXY_DESTINATION_GET_SUFFIXES
          value: svc.cluster.local.
        - name: LINKERD2_PROXY_DESTINATION_PROFILE_SUFFIXES
          value: svc.cluster.local.
        - name: LINKERD2_PROXY_INBOUND_ACCEPT_KEEPALIVE
          value: 10000ms
        - name: LINKERD2_PROXY_OUTBOUND_CONNECT_KEEPALIVE
          value: 10000ms
        - name: _pod_ns
          valueFrom:
            fieldRef:
              fieldPath: metadata.namespace
        - name: LINKERD2_PROXY_DESTINATION_CONTEXT
          value: ns:$(_pod_ns)
        - name: LINKERD2_PROXY_IDENTITY_DIR
          value: /var/run/linkerd/identity/end-entity
        - name: LINKERD2_PROXY_IDENTITY_TRUST_ANCHORS
          value: |
            -----BEGIN CERTIFICATE-----
            MIIBYDCCAQegAwIBAgIBATAKBggqhkjOPQQDAjAYMRYwFAYDVQQDEw1jbHVzdGVy
            LmxvY2FsMB4XDTE5MDMwMzAxNTk1MloXDTI5MDIyODAyMDM1MlowGDEWMBQGA1UE
            AxMNY2x1c3Rlci5sb2NhbDBZMBMGByqGSM49AgEGCCqGSM49AwEHA0IABAChpAt0
            xtgO9qbVtEtDK80N6iCL2Htyf2kIv2m5QkJ1y0TFQi5hTVe3wtspJ8YpZF0pl364
            6TiYeXB8tOOhIACjQjBAMA4GA1UdDwEB/wQEAwIBBjAdBgNVHSUEFjAUBggrBgEF
            BQcDAQYIKwYBBQUHAwIwDwYDVR0TAQH/BAUwAwEB/zAKBggqhkjOPQQDAgNHADBE
            AiBQ/AAwF8kG8VOmRSUTPakSSa/N4mqK2HsZuhQXCmiZHwIgZEzI5DCkpU7w3SIv
            OLO4Zsk1XrGZHGsmyiEyvYF9lpY=
            -----END CERTIFICATE-----
        - name: LINKERD2_PROXY_IDENTITY_TOKEN_FILE
          value: /var/run/secrets/kubernetes.io/serviceaccount/token
        - name: LINKERD2_PROXY_IDENTITY_SVC_ADDR
          value: linkerd-identity.Namespace.svc.cluster.local:8080
        - name: _pod_sa
          valueFrom:
            fieldRef:
              fieldPath: spec.serviceAccountName
        - name: _l5d_ns
          value: Namespace
        - name: _l5d_trustdomain
          value: cluster.local
        - name: LINKERD2_PROXY_IDENTITY_LOCAL_NAME
          value: $(_pod_sa).$(_pod_ns).serviceaccount.identity.$(_l5d_ns).$(_l5d_trustdomain)
        - name: LINKERD2_PROXY_IDENTITY_SVC_NAME
          value: linkerd-identity.$(_l5d_ns).serviceaccount.identity.$(_l5d_ns).$(_l5d_trustdomain)
        - name: LINKERD2_PROXY_DESTINATION_SVC_NAME
          value: linkerd-destination.$(_l5d_ns).serviceaccount.identity.$(_l5d_ns).$(_l5d_trustdomain)
        - name: LINKERD2_PROXY_TAP_SVC_NAME
          value: linkerd-tap.$(_l5d_ns).serviceaccount.identity.$(_l5d_ns).$(_l5d_trustdomain)
        image: ProxyImageName:ProxyVersion
        imagePullPolicy: ImagePullPolicy
        livenessProbe:
          httpGet:
            path: /live
            port: 4191
          initialDelaySeconds: 10
        name: linkerd-proxy
        ports:
        - containerPort: 4143
          name: linkerd-proxy
        - containerPort: 4191
          name: linkerd-admin
        readinessProbe:
          httpGet:
            path: /ready
            port: 4191
          initialDelaySeconds: 2
        securityContext:
          allowPrivilegeEscalation: false
          readOnlyRootFilesystem: true
          runAsUser: 2102
        terminationMessagePolicy: FallbackToLogsOnError
        volumeMounts:
        - mountPath: /var/run/linkerd/identity/end-entity
          name: linkerd-identity-end-entity
      initContainers:
      - args:
        - --incoming-proxy-port
        - "4143"
        - --outgoing-proxy-port
        - "4140"
        - --proxy-uid
        - "2102"
        - --inbound-ports-to-ignore
        - 4190,4191
        - --outbound-ports-to-ignore
        - "443"
        image: ProxyInitImageName:ProxyInitVersion
        imagePullPolicy: ImagePullPolicy
        name: linkerd-init
        resources:
          limits:
            cpu: "100m"
            memory: "50Mi"
          requests:
            cpu: "10m"
            memory: "10Mi"
        securityContext:
          allowPrivilegeEscalation: false
          capabilities:
            add:
            - NET_ADMIN
            - NET_RAW
          privileged: false
          readOnlyRootFilesystem: true
          runAsNonRoot: false
          runAsUser: 0
        terminationMessagePolicy: FallbackToLogsOnError
      serviceAccountName: linkerd-destination
      volumes:
      - configMap:
          name: linkerd-config
        name: config
      - emptyDir:
          medium: Memory
        name: linkerd-identity-end-entity
---
###
### Heartbeat
###
---
apiVersion: batch/v1beta1
kind: CronJob
metadata:
  name: linkerd-heartbeat
  namespace: Namespace
  labels:
    app.kubernetes.io/name: heartbeat
    app.kubernetes.io/part-of: Linkerd
    app.kubernetes.io/version: ControllerImageVersion
    ControllerComponentLabel: heartbeat
    ControllerNamespaceLabel: Namespace
  annotations:
    CreatedByAnnotation: CliVersion
spec:
  schedule: ""
  successfulJobsHistoryLimit: 0
  jobTemplate:
    spec:
      template:
        metadata:
          labels:
            ControllerComponentLabel: heartbeat
            WorkloadNamespaceLabel: Namespace
          annotations:
            CreatedByAnnotation: CliVersion
        spec:
          nodeSelector:
            beta.kubernetes.io/os: linux
          serviceAccountName: linkerd-heartbeat
          restartPolicy: Never
          containers:
          - name: heartbeat
            image: ControllerImage:ControllerImageVersion
            imagePullPolicy: ImagePullPolicy
            args:
            - "heartbeat"
            - "-prometheus-url=http://linkerd-prometheus.Namespace.svc.cluster.local:9090"
            - "-controller-namespace=Namespace"
            - "-log-level=ControllerLogLevel"
            securityContext:
              runAsUser: 2103
---
###
### Web
###
---
kind: Service
apiVersion: v1
metadata:
  name: linkerd-web
  namespace: Namespace
  labels:
    ControllerComponentLabel: web
    ControllerNamespaceLabel: Namespace
  annotations:
    CreatedByAnnotation: CliVersion
spec:
  type: ClusterIP
  selector:
    ControllerComponentLabel: web
  ports:
  - name: http
    port: 8084
    targetPort: 8084
  - name: admin-http
    port: 9994
    targetPort: 9994
---
apiVersion: apps/v1
kind: Deployment
metadata:
  annotations:
    CreatedByAnnotation: CliVersion
  labels:
    app.kubernetes.io/name: web
    app.kubernetes.io/part-of: Linkerd
    app.kubernetes.io/version: ControllerImageVersion
    ControllerComponentLabel: web
    ControllerNamespaceLabel: Namespace
  name: linkerd-web
  namespace: Namespace
spec:
  replicas: 1
  selector:
    matchLabels:
      ControllerComponentLabel: web
      ControllerNamespaceLabel: Namespace
      linkerd.io/proxy-deployment: linkerd-web
  template:
    metadata:
      annotations:
        CreatedByAnnotation: CliVersion
        linkerd.io/identity-mode: default
        linkerd.io/proxy-version: ProxyVersion
      labels:
        ControllerComponentLabel: web
        ControllerNamespaceLabel: Namespace
        WorkloadNamespaceLabel: Namespace
        linkerd.io/proxy-deployment: linkerd-web
    spec:
      nodeSelector:
        beta.kubernetes.io/os: linux
      containers:
      - args:
        - -api-addr=linkerd-controller-api.Namespace.svc.cluster.local:8085
        - -grafana-addr=linkerd-grafana.Namespace.svc.cluster.local:3000
        - -controller-namespace=Namespace
        - -log-level=ControllerLogLevel
        - -enforced-host=^(localhost|127\.0\.0\.1|linkerd-web\.Namespace\.svc\.cluster\.local|linkerd-web\.Namespace\.svc|\[::1\])(:\d+)?$
        image: WebImage:ControllerImageVersion
        imagePullPolicy: ImagePullPolicy
        livenessProbe:
          httpGet:
            path: /ping
            port: 9994
          initialDelaySeconds: 10
        name: web
        ports:
        - containerPort: 8084
          name: http
        - containerPort: 9994
          name: admin-http
        readinessProbe:
          failureThreshold: 7
          httpGet:
            path: /ready
            port: 9994
        securityContext:
          runAsUser: 2103
        volumeMounts:
        - mountPath: /var/run/linkerd/config
          name: config
      - env:
        - name: LINKERD2_PROXY_LOG
          value: warn,linkerd=info
        - name: LINKERD2_PROXY_DESTINATION_SVC_ADDR
          value: linkerd-dst.Namespace.svc.cluster.local:8086
        - name: LINKERD2_PROXY_CONTROL_LISTEN_ADDR
          value: 0.0.0.0:4190
        - name: LINKERD2_PROXY_ADMIN_LISTEN_ADDR
          value: 0.0.0.0:4191
        - name: LINKERD2_PROXY_OUTBOUND_LISTEN_ADDR
          value: 127.0.0.1:4140
        - name: LINKERD2_PROXY_INBOUND_LISTEN_ADDR
          value: 0.0.0.0:4143
        - name: LINKERD2_PROXY_DESTINATION_GET_SUFFIXES
          value: svc.cluster.local.
        - name: LINKERD2_PROXY_DESTINATION_PROFILE_SUFFIXES
          value: svc.cluster.local.
        - name: LINKERD2_PROXY_INBOUND_ACCEPT_KEEPALIVE
          value: 10000ms
        - name: LINKERD2_PROXY_OUTBOUND_CONNECT_KEEPALIVE
          value: 10000ms
        - name: _pod_ns
          valueFrom:
            fieldRef:
              fieldPath: metadata.namespace
        - name: LINKERD2_PROXY_DESTINATION_CONTEXT
          value: ns:$(_pod_ns)
        - name: LINKERD2_PROXY_IDENTITY_DIR
          value: /var/run/linkerd/identity/end-entity
        - name: LINKERD2_PROXY_IDENTITY_TRUST_ANCHORS
          value: |
            -----BEGIN CERTIFICATE-----
            MIIBYDCCAQegAwIBAgIBATAKBggqhkjOPQQDAjAYMRYwFAYDVQQDEw1jbHVzdGVy
            LmxvY2FsMB4XDTE5MDMwMzAxNTk1MloXDTI5MDIyODAyMDM1MlowGDEWMBQGA1UE
            AxMNY2x1c3Rlci5sb2NhbDBZMBMGByqGSM49AgEGCCqGSM49AwEHA0IABAChpAt0
            xtgO9qbVtEtDK80N6iCL2Htyf2kIv2m5QkJ1y0TFQi5hTVe3wtspJ8YpZF0pl364
            6TiYeXB8tOOhIACjQjBAMA4GA1UdDwEB/wQEAwIBBjAdBgNVHSUEFjAUBggrBgEF
            BQcDAQYIKwYBBQUHAwIwDwYDVR0TAQH/BAUwAwEB/zAKBggqhkjOPQQDAgNHADBE
            AiBQ/AAwF8kG8VOmRSUTPakSSa/N4mqK2HsZuhQXCmiZHwIgZEzI5DCkpU7w3SIv
            OLO4Zsk1XrGZHGsmyiEyvYF9lpY=
            -----END CERTIFICATE-----
        - name: LINKERD2_PROXY_IDENTITY_TOKEN_FILE
          value: /var/run/secrets/kubernetes.io/serviceaccount/token
        - name: LINKERD2_PROXY_IDENTITY_SVC_ADDR
          value: linkerd-identity.Namespace.svc.cluster.local:8080
        - name: _pod_sa
          valueFrom:
            fieldRef:
              fieldPath: spec.serviceAccountName
        - name: _l5d_ns
          value: Namespace
        - name: _l5d_trustdomain
          value: cluster.local
        - name: LINKERD2_PROXY_IDENTITY_LOCAL_NAME
          value: $(_pod_sa).$(_pod_ns).serviceaccount.identity.$(_l5d_ns).$(_l5d_trustdomain)
        - name: LINKERD2_PROXY_IDENTITY_SVC_NAME
          value: linkerd-identity.$(_l5d_ns).serviceaccount.identity.$(_l5d_ns).$(_l5d_trustdomain)
        - name: LINKERD2_PROXY_DESTINATION_SVC_NAME
          value: linkerd-destination.$(_l5d_ns).serviceaccount.identity.$(_l5d_ns).$(_l5d_trustdomain)
        - name: LINKERD2_PROXY_TAP_SVC_NAME
          value: linkerd-tap.$(_l5d_ns).serviceaccount.identity.$(_l5d_ns).$(_l5d_trustdomain)
        image: ProxyImageName:ProxyVersion
        imagePullPolicy: ImagePullPolicy
        livenessProbe:
          httpGet:
            path: /live
            port: 4191
          initialDelaySeconds: 10
        name: linkerd-proxy
        ports:
        - containerPort: 4143
          name: linkerd-proxy
        - containerPort: 4191
          name: linkerd-admin
        readinessProbe:
          httpGet:
            path: /ready
            port: 4191
          initialDelaySeconds: 2
        securityContext:
          allowPrivilegeEscalation: false
          readOnlyRootFilesystem: true
          runAsUser: 2102
        terminationMessagePolicy: FallbackToLogsOnError
        volumeMounts:
        - mountPath: /var/run/linkerd/identity/end-entity
          name: linkerd-identity-end-entity
      initContainers:
      - args:
        - --incoming-proxy-port
        - "4143"
        - --outgoing-proxy-port
        - "4140"
        - --proxy-uid
        - "2102"
        - --inbound-ports-to-ignore
        - 4190,4191
        - --outbound-ports-to-ignore
        - "443"
        image: ProxyInitImageName:ProxyInitVersion
        imagePullPolicy: ImagePullPolicy
        name: linkerd-init
        resources:
          limits:
            cpu: "100m"
            memory: "50Mi"
          requests:
            cpu: "10m"
            memory: "10Mi"
        securityContext:
          allowPrivilegeEscalation: false
          capabilities:
            add:
            - NET_ADMIN
            - NET_RAW
          privileged: false
          readOnlyRootFilesystem: true
          runAsNonRoot: false
          runAsUser: 0
        terminationMessagePolicy: FallbackToLogsOnError
      serviceAccountName: linkerd-web
      volumes:
      - configMap:
          name: linkerd-config
        name: config
      - emptyDir:
          medium: Memory
        name: linkerd-identity-end-entity
---
###
### Prometheus
###
---
kind: ConfigMap
apiVersion: v1
metadata:
  name: linkerd-prometheus-config
  namespace: Namespace
  labels:
    ControllerComponentLabel: prometheus
    ControllerNamespaceLabel: Namespace
  annotations:
    CreatedByAnnotation: CliVersion
data:
  prometheus.yml: |-
    global:
      scrape_interval: 10s
      scrape_timeout: 10s
      evaluation_interval: 10s

    rule_files:
    - /etc/prometheus/*_rules.yml

    scrape_configs:
    - job_name: 'prometheus'
      static_configs:
      - targets: ['localhost:9090']

    - job_name: 'grafana'
      kubernetes_sd_configs:
      - role: pod
        namespaces:
          names: ['Namespace']
      relabel_configs:
      - source_labels:
        - __meta_kubernetes_pod_container_name
        action: keep
        regex: ^grafana$

    #  Required for: https://grafana.com/grafana/dashboards/315
    - job_name: 'kubernetes-nodes-cadvisor'
      scheme: https
      tls_config:
        ca_file: /var/run/secrets/kubernetes.io/serviceaccount/ca.crt
        insecure_skip_verify: true
      bearer_token_file: /var/run/secrets/kubernetes.io/serviceaccount/token

      kubernetes_sd_configs:
      - role: node
      relabel_configs:
      - action: labelmap
        regex: __meta_kubernetes_node_label_(.+)
      - target_label: __address__
        replacement: kubernetes.default.svc:443
      - source_labels: [__meta_kubernetes_node_name]
        regex: (.+)
        target_label: __metrics_path__
        replacement: /api/v1/nodes/$1/proxy/metrics/cadvisor
      metric_relabel_configs:
      - source_labels: [__name__]
        regex: '(container|machine)_(cpu|memory|network|fs)_(.+)'
        action: keep
      - source_labels: [__name__]
        regex: 'container_memory_failures_total' # unneeded large metric
        action: drop

    - job_name: 'linkerd-controller'
      kubernetes_sd_configs:
      - role: pod
        namespaces:
          names: ['Namespace']
      relabel_configs:
      - source_labels:
        - __meta_kubernetes_pod_label_linkerd_io_control_plane_component
        - __meta_kubernetes_pod_container_port_name
        action: keep
        regex: (.*);admin-http$
      - source_labels: [__meta_kubernetes_pod_container_name]
        action: replace
        target_label: component

    - job_name: 'linkerd-proxy'
      kubernetes_sd_configs:
      - role: pod
      relabel_configs:
      - source_labels:
        - __meta_kubernetes_pod_container_name
        - __meta_kubernetes_pod_container_port_name
        - __meta_kubernetes_pod_label_linkerd_io_control_plane_ns
        action: keep
        regex: ^linkerd-proxy;linkerd-admin;Namespace$
      - source_labels: [__meta_kubernetes_namespace]
        action: replace
        target_label: namespace
      - source_labels: [__meta_kubernetes_pod_name]
        action: replace
        target_label: pod
      # special case k8s' "job" label, to not interfere with prometheus' "job"
      # label
      # __meta_kubernetes_pod_label_linkerd_io_proxy_job=foo =>
      # k8s_job=foo
      - source_labels: [__meta_kubernetes_pod_label_linkerd_io_proxy_job]
        action: replace
        target_label: k8s_job
      # drop __meta_kubernetes_pod_label_linkerd_io_proxy_job
      - action: labeldrop
        regex: __meta_kubernetes_pod_label_linkerd_io_proxy_job
      # __meta_kubernetes_pod_label_linkerd_io_proxy_deployment=foo =>
      # deployment=foo
      - action: labelmap
        regex: __meta_kubernetes_pod_label_linkerd_io_proxy_(.+)
      # drop all labels that we just made copies of in the previous labelmap
      - action: labeldrop
        regex: __meta_kubernetes_pod_label_linkerd_io_proxy_(.+)
      # __meta_kubernetes_pod_label_linkerd_io_foo=bar =>
      # foo=bar
      - action: labelmap
        regex: __meta_kubernetes_pod_label_linkerd_io_(.+)
      # Copy all pod labels to tmp labels
      - action: labelmap
        regex: __meta_kubernetes_pod_label_(.+)
        replacement: __tmp_pod_label_$1
      # Take `linkerd_io_` prefixed labels and copy them without the prefix
      - action: labelmap
        regex: __tmp_pod_label_linkerd_io_(.+)
        replacement:  __tmp_pod_label_$1
      # Drop the `linkerd_io_` originals
      - action: labeldrop
        regex: __tmp_pod_label_linkerd_io_(.+)
      # Copy tmp labels into real labels
      - action: labelmap
        regex: __tmp_pod_label_(.+)
---
kind: Service
apiVersion: v1
metadata:
  name: linkerd-prometheus
  namespace: Namespace
  labels:
    ControllerComponentLabel: prometheus
    ControllerNamespaceLabel: Namespace
  annotations:
    CreatedByAnnotation: CliVersion
spec:
  type: ClusterIP
  selector:
    ControllerComponentLabel: prometheus
  ports:
  - name: admin-http
    port: 9090
    targetPort: 9090
---
apiVersion: apps/v1
kind: Deployment
metadata:
  annotations:
    CreatedByAnnotation: CliVersion
  labels:
    app.kubernetes.io/name: prometheus
    app.kubernetes.io/part-of: Linkerd
    app.kubernetes.io/version: ControllerImageVersion
    ControllerComponentLabel: prometheus
    ControllerNamespaceLabel: Namespace
  name: linkerd-prometheus
  namespace: Namespace
spec:
  replicas: 1
  selector:
    matchLabels:
      ControllerComponentLabel: prometheus
      ControllerNamespaceLabel: Namespace
      linkerd.io/proxy-deployment: linkerd-prometheus
  template:
    metadata:
      annotations:
        CreatedByAnnotation: CliVersion
        linkerd.io/identity-mode: default
        linkerd.io/proxy-version: ProxyVersion
      labels:
        ControllerComponentLabel: prometheus
        ControllerNamespaceLabel: Namespace
        WorkloadNamespaceLabel: Namespace
        linkerd.io/proxy-deployment: linkerd-prometheus
    spec:
      nodeSelector:
        beta.kubernetes.io/os: linux
      containers:
      - args:
        - --storage.tsdb.path=/data
        - --storage.tsdb.retention.time=6h
        - --config.file=/etc/prometheus/prometheus.yml
        - --log.level=prometheusloglevel
        image: PrometheusImage
        imagePullPolicy: ImagePullPolicy
        livenessProbe:
          httpGet:
            path: /-/healthy
            port: 9090
          initialDelaySeconds: 30
          timeoutSeconds: 30
        name: prometheus
        ports:
        - containerPort: 9090
          name: admin-http
        readinessProbe:
          httpGet:
            path: /-/ready
            port: 9090
          initialDelaySeconds: 30
          timeoutSeconds: 30
        securityContext:
          runAsUser: 65534
        volumeMounts:
        - mountPath: /data
          name: data
        - mountPath: /etc/prometheus
          name: prometheus-config
          readOnly: true
      - env:
        - name: LINKERD2_PROXY_LOG
          value: warn,linkerd=info
        - name: LINKERD2_PROXY_DESTINATION_SVC_ADDR
          value: linkerd-dst.Namespace.svc.cluster.local:8086
        - name: LINKERD2_PROXY_CONTROL_LISTEN_ADDR
          value: 0.0.0.0:4190
        - name: LINKERD2_PROXY_ADMIN_LISTEN_ADDR
          value: 0.0.0.0:4191
        - name: LINKERD2_PROXY_OUTBOUND_LISTEN_ADDR
          value: 127.0.0.1:4140
        - name: LINKERD2_PROXY_INBOUND_LISTEN_ADDR
          value: 0.0.0.0:4143
        - name: LINKERD2_PROXY_DESTINATION_GET_SUFFIXES
          value: svc.cluster.local.
        - name: LINKERD2_PROXY_DESTINATION_PROFILE_SUFFIXES
          value: svc.cluster.local.
        - name: LINKERD2_PROXY_INBOUND_ACCEPT_KEEPALIVE
          value: 10000ms
        - name: LINKERD2_PROXY_OUTBOUND_CONNECT_KEEPALIVE
          value: 10000ms
        - name: _pod_ns
          valueFrom:
            fieldRef:
              fieldPath: metadata.namespace
        - name: LINKERD2_PROXY_DESTINATION_CONTEXT
          value: ns:$(_pod_ns)
        - name: LINKERD2_PROXY_OUTBOUND_ROUTER_CAPACITY
          value: "10000"
        - name: LINKERD2_PROXY_IDENTITY_DIR
          value: /var/run/linkerd/identity/end-entity
        - name: LINKERD2_PROXY_IDENTITY_TRUST_ANCHORS
          value: |
            -----BEGIN CERTIFICATE-----
            MIIBYDCCAQegAwIBAgIBATAKBggqhkjOPQQDAjAYMRYwFAYDVQQDEw1jbHVzdGVy
            LmxvY2FsMB4XDTE5MDMwMzAxNTk1MloXDTI5MDIyODAyMDM1MlowGDEWMBQGA1UE
            AxMNY2x1c3Rlci5sb2NhbDBZMBMGByqGSM49AgEGCCqGSM49AwEHA0IABAChpAt0
            xtgO9qbVtEtDK80N6iCL2Htyf2kIv2m5QkJ1y0TFQi5hTVe3wtspJ8YpZF0pl364
            6TiYeXB8tOOhIACjQjBAMA4GA1UdDwEB/wQEAwIBBjAdBgNVHSUEFjAUBggrBgEF
            BQcDAQYIKwYBBQUHAwIwDwYDVR0TAQH/BAUwAwEB/zAKBggqhkjOPQQDAgNHADBE
            AiBQ/AAwF8kG8VOmRSUTPakSSa/N4mqK2HsZuhQXCmiZHwIgZEzI5DCkpU7w3SIv
            OLO4Zsk1XrGZHGsmyiEyvYF9lpY=
            -----END CERTIFICATE-----
        - name: LINKERD2_PROXY_IDENTITY_TOKEN_FILE
          value: /var/run/secrets/kubernetes.io/serviceaccount/token
        - name: LINKERD2_PROXY_IDENTITY_SVC_ADDR
          value: linkerd-identity.Namespace.svc.cluster.local:8080
        - name: _pod_sa
          valueFrom:
            fieldRef:
              fieldPath: spec.serviceAccountName
        - name: _l5d_ns
          value: Namespace
        - name: _l5d_trustdomain
          value: cluster.local
        - name: LINKERD2_PROXY_IDENTITY_LOCAL_NAME
          value: $(_pod_sa).$(_pod_ns).serviceaccount.identity.$(_l5d_ns).$(_l5d_trustdomain)
        - name: LINKERD2_PROXY_IDENTITY_SVC_NAME
          value: linkerd-identity.$(_l5d_ns).serviceaccount.identity.$(_l5d_ns).$(_l5d_trustdomain)
        - name: LINKERD2_PROXY_DESTINATION_SVC_NAME
          value: linkerd-destination.$(_l5d_ns).serviceaccount.identity.$(_l5d_ns).$(_l5d_trustdomain)
        - name: LINKERD2_PROXY_TAP_SVC_NAME
          value: linkerd-tap.$(_l5d_ns).serviceaccount.identity.$(_l5d_ns).$(_l5d_trustdomain)
        image: ProxyImageName:ProxyVersion
        imagePullPolicy: ImagePullPolicy
        livenessProbe:
          httpGet:
            path: /live
            port: 4191
          initialDelaySeconds: 10
        name: linkerd-proxy
        ports:
        - containerPort: 4143
          name: linkerd-proxy
        - containerPort: 4191
          name: linkerd-admin
        readinessProbe:
          httpGet:
            path: /ready
            port: 4191
          initialDelaySeconds: 2
        securityContext:
          allowPrivilegeEscalation: false
          readOnlyRootFilesystem: true
          runAsUser: 2102
        terminationMessagePolicy: FallbackToLogsOnError
        volumeMounts:
        - mountPath: /var/run/linkerd/identity/end-entity
          name: linkerd-identity-end-entity
      initContainers:
      - args:
        - --incoming-proxy-port
        - "4143"
        - --outgoing-proxy-port
        - "4140"
        - --proxy-uid
        - "2102"
        - --inbound-ports-to-ignore
        - 4190,4191
        - --outbound-ports-to-ignore
        - "443"
        image: ProxyInitImageName:ProxyInitVersion
        imagePullPolicy: ImagePullPolicy
        name: linkerd-init
        resources:
          limits:
            cpu: "100m"
            memory: "50Mi"
          requests:
            cpu: "10m"
            memory: "10Mi"
        securityContext:
          allowPrivilegeEscalation: false
          capabilities:
            add:
            - NET_ADMIN
            - NET_RAW
          privileged: false
          readOnlyRootFilesystem: true
          runAsNonRoot: false
          runAsUser: 0
        terminationMessagePolicy: FallbackToLogsOnError
      serviceAccountName: linkerd-prometheus
      volumes:
      - emptyDir: {}
        name: data
      - configMap:
          name: linkerd-prometheus-config
        name: prometheus-config
      - emptyDir:
          medium: Memory
        name: linkerd-identity-end-entity
---
###
### Proxy Injector
###
---
apiVersion: apps/v1
kind: Deployment
metadata:
  annotations:
    CreatedByAnnotation: CliVersion
  labels:
    app.kubernetes.io/name: proxy-injector
    app.kubernetes.io/part-of: Linkerd
    app.kubernetes.io/version: ControllerImageVersion
    ControllerComponentLabel: proxy-injector
    ControllerNamespaceLabel: Namespace
  name: linkerd-proxy-injector
  namespace: Namespace
spec:
  replicas: 1
  selector:
    matchLabels:
      ControllerComponentLabel: proxy-injector
  template:
    metadata:
      annotations:
        CreatedByAnnotation: CliVersion
        linkerd.io/identity-mode: default
        linkerd.io/proxy-version: ProxyVersion
      labels:
        ControllerComponentLabel: proxy-injector
        ControllerNamespaceLabel: Namespace
<<<<<<< HEAD
        linkerd.io/proxy-deployment: linkerd-proxy-injector
=======
        WorkloadNamespaceLabel: Namespace
        linkerd.io/proxy-deployment: linkerd-grafana
>>>>>>> 5ecf2cc5
    spec:
      nodeSelector:
        beta.kubernetes.io/os: linux
      containers:
      - args:
        - proxy-injector
        - -log-level=ControllerLogLevel
        image: ControllerImage:ControllerImageVersion
        imagePullPolicy: ImagePullPolicy
        livenessProbe:
          httpGet:
            path: /ping
            port: 9995
          initialDelaySeconds: 10
        name: proxy-injector
        ports:
        - containerPort: 8443
          name: proxy-injector
        - containerPort: 9995
          name: admin-http
        readinessProbe:
          failureThreshold: 7
          httpGet:
            path: /ready
            port: 9995
        securityContext:
          runAsUser: 2103
        volumeMounts:
        - mountPath: /var/run/linkerd/config
          name: config
        - mountPath: /var/run/linkerd/tls
          name: tls
          readOnly: true
      - env:
        - name: LINKERD2_PROXY_LOG
          value: warn,linkerd=info
        - name: LINKERD2_PROXY_DESTINATION_SVC_ADDR
          value: linkerd-dst.Namespace.svc.cluster.local:8086
        - name: LINKERD2_PROXY_CONTROL_LISTEN_ADDR
          value: 0.0.0.0:4190
        - name: LINKERD2_PROXY_ADMIN_LISTEN_ADDR
          value: 0.0.0.0:4191
        - name: LINKERD2_PROXY_OUTBOUND_LISTEN_ADDR
          value: 127.0.0.1:4140
        - name: LINKERD2_PROXY_INBOUND_LISTEN_ADDR
          value: 0.0.0.0:4143
        - name: LINKERD2_PROXY_DESTINATION_GET_SUFFIXES
          value: svc.cluster.local.
        - name: LINKERD2_PROXY_DESTINATION_PROFILE_SUFFIXES
          value: svc.cluster.local.
        - name: LINKERD2_PROXY_INBOUND_ACCEPT_KEEPALIVE
          value: 10000ms
        - name: LINKERD2_PROXY_OUTBOUND_CONNECT_KEEPALIVE
          value: 10000ms
        - name: _pod_ns
          valueFrom:
            fieldRef:
              fieldPath: metadata.namespace
        - name: LINKERD2_PROXY_DESTINATION_CONTEXT
          value: ns:$(_pod_ns)
        - name: LINKERD2_PROXY_IDENTITY_DIR
          value: /var/run/linkerd/identity/end-entity
        - name: LINKERD2_PROXY_IDENTITY_TRUST_ANCHORS
          value: |
            -----BEGIN CERTIFICATE-----
            MIIBYDCCAQegAwIBAgIBATAKBggqhkjOPQQDAjAYMRYwFAYDVQQDEw1jbHVzdGVy
            LmxvY2FsMB4XDTE5MDMwMzAxNTk1MloXDTI5MDIyODAyMDM1MlowGDEWMBQGA1UE
            AxMNY2x1c3Rlci5sb2NhbDBZMBMGByqGSM49AgEGCCqGSM49AwEHA0IABAChpAt0
            xtgO9qbVtEtDK80N6iCL2Htyf2kIv2m5QkJ1y0TFQi5hTVe3wtspJ8YpZF0pl364
            6TiYeXB8tOOhIACjQjBAMA4GA1UdDwEB/wQEAwIBBjAdBgNVHSUEFjAUBggrBgEF
            BQcDAQYIKwYBBQUHAwIwDwYDVR0TAQH/BAUwAwEB/zAKBggqhkjOPQQDAgNHADBE
            AiBQ/AAwF8kG8VOmRSUTPakSSa/N4mqK2HsZuhQXCmiZHwIgZEzI5DCkpU7w3SIv
            OLO4Zsk1XrGZHGsmyiEyvYF9lpY=
            -----END CERTIFICATE-----
        - name: LINKERD2_PROXY_IDENTITY_TOKEN_FILE
          value: /var/run/secrets/kubernetes.io/serviceaccount/token
        - name: LINKERD2_PROXY_IDENTITY_SVC_ADDR
          value: linkerd-identity.Namespace.svc.cluster.local:8080
        - name: _pod_sa
          valueFrom:
            fieldRef:
              fieldPath: spec.serviceAccountName
        - name: _l5d_ns
          value: Namespace
        - name: _l5d_trustdomain
          value: cluster.local
        - name: LINKERD2_PROXY_IDENTITY_LOCAL_NAME
          value: $(_pod_sa).$(_pod_ns).serviceaccount.identity.$(_l5d_ns).$(_l5d_trustdomain)
        - name: LINKERD2_PROXY_IDENTITY_SVC_NAME
          value: linkerd-identity.$(_l5d_ns).serviceaccount.identity.$(_l5d_ns).$(_l5d_trustdomain)
        - name: LINKERD2_PROXY_DESTINATION_SVC_NAME
          value: linkerd-destination.$(_l5d_ns).serviceaccount.identity.$(_l5d_ns).$(_l5d_trustdomain)
        - name: LINKERD2_PROXY_TAP_SVC_NAME
          value: linkerd-tap.$(_l5d_ns).serviceaccount.identity.$(_l5d_ns).$(_l5d_trustdomain)
        image: ProxyImageName:ProxyVersion
        imagePullPolicy: ImagePullPolicy
        livenessProbe:
          httpGet:
            path: /live
            port: 4191
          initialDelaySeconds: 10
        name: linkerd-proxy
        ports:
        - containerPort: 4143
          name: linkerd-proxy
        - containerPort: 4191
          name: linkerd-admin
        readinessProbe:
          httpGet:
            path: /ready
            port: 4191
          initialDelaySeconds: 2
        securityContext:
          allowPrivilegeEscalation: false
          readOnlyRootFilesystem: true
          runAsUser: 2102
        terminationMessagePolicy: FallbackToLogsOnError
        volumeMounts:
        - mountPath: /var/run/linkerd/identity/end-entity
          name: linkerd-identity-end-entity
      initContainers:
      - args:
        - --incoming-proxy-port
        - "4143"
        - --outgoing-proxy-port
        - "4140"
        - --proxy-uid
        - "2102"
        - --inbound-ports-to-ignore
        - 4190,4191
        - --outbound-ports-to-ignore
        - "443"
        image: ProxyInitImageName:ProxyInitVersion
        imagePullPolicy: ImagePullPolicy
        name: linkerd-init
        resources:
          limits:
            cpu: "100m"
            memory: "50Mi"
          requests:
            cpu: "10m"
            memory: "10Mi"
        securityContext:
          allowPrivilegeEscalation: false
          capabilities:
            add:
            - NET_ADMIN
            - NET_RAW
          privileged: false
          readOnlyRootFilesystem: true
          runAsNonRoot: false
          runAsUser: 0
        terminationMessagePolicy: FallbackToLogsOnError
      serviceAccountName: linkerd-proxy-injector
      volumes:
      - configMap:
          name: linkerd-config
        name: config
      - name: tls
        secret:
          secretName: linkerd-proxy-injector-tls
      - emptyDir:
          medium: Memory
        name: linkerd-identity-end-entity
---
kind: Service
apiVersion: v1
metadata:
  name: linkerd-proxy-injector
  namespace: Namespace
  labels:
    ControllerComponentLabel: proxy-injector
    ControllerNamespaceLabel: Namespace
  annotations:
    CreatedByAnnotation: CliVersion
spec:
  type: ClusterIP
  selector:
    ControllerComponentLabel: proxy-injector
  ports:
  - name: proxy-injector
    port: 443
    targetPort: proxy-injector
---
###
### Service Profile Validator
###
---
kind: Service
apiVersion: v1
metadata:
  name: linkerd-sp-validator
  namespace: Namespace
  labels:
    ControllerComponentLabel: sp-validator
    ControllerNamespaceLabel: Namespace
  annotations:
    CreatedByAnnotation: CliVersion
spec:
  type: ClusterIP
  selector:
    ControllerComponentLabel: sp-validator
  ports:
  - name: sp-validator
    port: 443
    targetPort: sp-validator
---
apiVersion: apps/v1
kind: Deployment
metadata:
  annotations:
    CreatedByAnnotation: CliVersion
  labels:
    app.kubernetes.io/name: sp-validator
    app.kubernetes.io/part-of: Linkerd
    app.kubernetes.io/version: ControllerImageVersion
    ControllerComponentLabel: sp-validator
    ControllerNamespaceLabel: Namespace
  name: linkerd-sp-validator
  namespace: Namespace
spec:
  replicas: 1
  selector:
    matchLabels:
      ControllerComponentLabel: sp-validator
  template:
    metadata:
      annotations:
        CreatedByAnnotation: CliVersion
        linkerd.io/identity-mode: default
        linkerd.io/proxy-version: ProxyVersion
      labels:
        ControllerComponentLabel: sp-validator
        ControllerNamespaceLabel: Namespace
<<<<<<< HEAD
        linkerd.io/proxy-deployment: linkerd-sp-validator
=======
        WorkloadNamespaceLabel: Namespace
        linkerd.io/proxy-deployment: linkerd-proxy-injector
>>>>>>> 5ecf2cc5
    spec:
      nodeSelector:
        beta.kubernetes.io/os: linux
      containers:
      - args:
        - sp-validator
        - -log-level=ControllerLogLevel
        image: ControllerImage:ControllerImageVersion
        imagePullPolicy: ImagePullPolicy
        livenessProbe:
          httpGet:
            path: /ping
            port: 9997
          initialDelaySeconds: 10
        name: sp-validator
        ports:
        - containerPort: 8443
          name: sp-validator
        - containerPort: 9997
          name: admin-http
        readinessProbe:
          failureThreshold: 7
          httpGet:
            path: /ready
            port: 9997
        securityContext:
          runAsUser: 2103
        volumeMounts:
        - mountPath: /var/run/linkerd/tls
          name: tls
          readOnly: true
      - env:
        - name: LINKERD2_PROXY_LOG
          value: warn,linkerd=info
        - name: LINKERD2_PROXY_DESTINATION_SVC_ADDR
          value: linkerd-dst.Namespace.svc.cluster.local:8086
        - name: LINKERD2_PROXY_CONTROL_LISTEN_ADDR
          value: 0.0.0.0:4190
        - name: LINKERD2_PROXY_ADMIN_LISTEN_ADDR
          value: 0.0.0.0:4191
        - name: LINKERD2_PROXY_OUTBOUND_LISTEN_ADDR
          value: 127.0.0.1:4140
        - name: LINKERD2_PROXY_INBOUND_LISTEN_ADDR
          value: 0.0.0.0:4143
        - name: LINKERD2_PROXY_DESTINATION_GET_SUFFIXES
          value: svc.cluster.local.
        - name: LINKERD2_PROXY_DESTINATION_PROFILE_SUFFIXES
          value: svc.cluster.local.
        - name: LINKERD2_PROXY_INBOUND_ACCEPT_KEEPALIVE
          value: 10000ms
        - name: LINKERD2_PROXY_OUTBOUND_CONNECT_KEEPALIVE
          value: 10000ms
        - name: _pod_ns
          valueFrom:
            fieldRef:
              fieldPath: metadata.namespace
        - name: LINKERD2_PROXY_DESTINATION_CONTEXT
          value: ns:$(_pod_ns)
        - name: LINKERD2_PROXY_IDENTITY_DIR
          value: /var/run/linkerd/identity/end-entity
        - name: LINKERD2_PROXY_IDENTITY_TRUST_ANCHORS
          value: |
            -----BEGIN CERTIFICATE-----
            MIIBYDCCAQegAwIBAgIBATAKBggqhkjOPQQDAjAYMRYwFAYDVQQDEw1jbHVzdGVy
            LmxvY2FsMB4XDTE5MDMwMzAxNTk1MloXDTI5MDIyODAyMDM1MlowGDEWMBQGA1UE
            AxMNY2x1c3Rlci5sb2NhbDBZMBMGByqGSM49AgEGCCqGSM49AwEHA0IABAChpAt0
            xtgO9qbVtEtDK80N6iCL2Htyf2kIv2m5QkJ1y0TFQi5hTVe3wtspJ8YpZF0pl364
            6TiYeXB8tOOhIACjQjBAMA4GA1UdDwEB/wQEAwIBBjAdBgNVHSUEFjAUBggrBgEF
            BQcDAQYIKwYBBQUHAwIwDwYDVR0TAQH/BAUwAwEB/zAKBggqhkjOPQQDAgNHADBE
            AiBQ/AAwF8kG8VOmRSUTPakSSa/N4mqK2HsZuhQXCmiZHwIgZEzI5DCkpU7w3SIv
            OLO4Zsk1XrGZHGsmyiEyvYF9lpY=
            -----END CERTIFICATE-----
        - name: LINKERD2_PROXY_IDENTITY_TOKEN_FILE
          value: /var/run/secrets/kubernetes.io/serviceaccount/token
        - name: LINKERD2_PROXY_IDENTITY_SVC_ADDR
          value: linkerd-identity.Namespace.svc.cluster.local:8080
        - name: _pod_sa
          valueFrom:
            fieldRef:
              fieldPath: spec.serviceAccountName
        - name: _l5d_ns
          value: Namespace
        - name: _l5d_trustdomain
          value: cluster.local
        - name: LINKERD2_PROXY_IDENTITY_LOCAL_NAME
          value: $(_pod_sa).$(_pod_ns).serviceaccount.identity.$(_l5d_ns).$(_l5d_trustdomain)
        - name: LINKERD2_PROXY_IDENTITY_SVC_NAME
          value: linkerd-identity.$(_l5d_ns).serviceaccount.identity.$(_l5d_ns).$(_l5d_trustdomain)
        - name: LINKERD2_PROXY_DESTINATION_SVC_NAME
          value: linkerd-destination.$(_l5d_ns).serviceaccount.identity.$(_l5d_ns).$(_l5d_trustdomain)
        - name: LINKERD2_PROXY_TAP_SVC_NAME
          value: linkerd-tap.$(_l5d_ns).serviceaccount.identity.$(_l5d_ns).$(_l5d_trustdomain)
        image: ProxyImageName:ProxyVersion
        imagePullPolicy: ImagePullPolicy
        livenessProbe:
          httpGet:
            path: /live
            port: 4191
          initialDelaySeconds: 10
        name: linkerd-proxy
        ports:
        - containerPort: 4143
          name: linkerd-proxy
        - containerPort: 4191
          name: linkerd-admin
        readinessProbe:
          httpGet:
            path: /ready
            port: 4191
          initialDelaySeconds: 2
        securityContext:
          allowPrivilegeEscalation: false
          readOnlyRootFilesystem: true
          runAsUser: 2102
        terminationMessagePolicy: FallbackToLogsOnError
        volumeMounts:
        - mountPath: /var/run/linkerd/identity/end-entity
          name: linkerd-identity-end-entity
      initContainers:
      - args:
        - --incoming-proxy-port
        - "4143"
        - --outgoing-proxy-port
        - "4140"
        - --proxy-uid
        - "2102"
        - --inbound-ports-to-ignore
        - 4190,4191
        - --outbound-ports-to-ignore
        - "443"
        image: ProxyInitImageName:ProxyInitVersion
        imagePullPolicy: ImagePullPolicy
        name: linkerd-init
        resources:
          limits:
            cpu: "100m"
            memory: "50Mi"
          requests:
            cpu: "10m"
            memory: "10Mi"
        securityContext:
          allowPrivilegeEscalation: false
          capabilities:
            add:
            - NET_ADMIN
            - NET_RAW
          privileged: false
          readOnlyRootFilesystem: true
          runAsNonRoot: false
          runAsUser: 0
        terminationMessagePolicy: FallbackToLogsOnError
      serviceAccountName: linkerd-sp-validator
      volumes:
      - name: tls
        secret:
          secretName: linkerd-sp-validator-tls
      - emptyDir:
          medium: Memory
        name: linkerd-identity-end-entity
---
###
### Tap
###
---
kind: Service
apiVersion: v1
metadata:
  name: linkerd-tap
  namespace: Namespace
  labels:
    ControllerComponentLabel: tap
    ControllerNamespaceLabel: Namespace
  annotations:
    CreatedByAnnotation: CliVersion
spec:
  type: ClusterIP
  selector:
    ControllerComponentLabel: tap
  ports:
  - name: grpc
    port: 8088
    targetPort: 8088
  - name: apiserver
    port: 443
    targetPort: apiserver
---
kind: Deployment
apiVersion: apps/v1
metadata:
  annotations:
    CreatedByAnnotation: CliVersion
  labels:
    app.kubernetes.io/name: tap
    app.kubernetes.io/part-of: Linkerd
    app.kubernetes.io/version: ControllerImageVersion
    ControllerComponentLabel: tap
    ControllerNamespaceLabel: Namespace
  name: linkerd-tap
  namespace: Namespace
spec:
  replicas: 1
  selector:
    matchLabels:
      ControllerComponentLabel: tap
      ControllerNamespaceLabel: Namespace
      linkerd.io/proxy-deployment: linkerd-tap
  template:
    metadata:
      annotations:
        CreatedByAnnotation: CliVersion
        linkerd.io/identity-mode: default
        linkerd.io/proxy-version: ProxyVersion
      labels:
        ControllerComponentLabel: tap
        ControllerNamespaceLabel: Namespace
<<<<<<< HEAD
        linkerd.io/proxy-deployment: linkerd-tap
=======
        WorkloadNamespaceLabel: Namespace
        linkerd.io/proxy-deployment: linkerd-sp-validator
>>>>>>> 5ecf2cc5
    spec:
      nodeSelector:
        beta.kubernetes.io/os: linux
      containers:
      - args:
        - tap
        - -controller-namespace=Namespace
        - -log-level=ControllerLogLevel
        image: ControllerImage:ControllerImageVersion
        imagePullPolicy: ImagePullPolicy
        livenessProbe:
          httpGet:
            path: /ping
            port: 9998
          initialDelaySeconds: 10
        name: tap
        ports:
        - containerPort: 8088
          name: grpc
        - containerPort: 8089
          name: apiserver
        - containerPort: 9998
          name: admin-http
        readinessProbe:
          failureThreshold: 7
          httpGet:
            path: /ready
            port: 9998
        securityContext:
          runAsUser: 2103
        volumeMounts:
        - mountPath: /var/run/linkerd/tls
          name: tls
          readOnly: true
        - mountPath: /var/run/linkerd/config
          name: config
      - env:
        - name: LINKERD2_PROXY_LOG
          value: warn,linkerd=info
        - name: LINKERD2_PROXY_DESTINATION_SVC_ADDR
          value: linkerd-dst.Namespace.svc.cluster.local:8086
        - name: LINKERD2_PROXY_CONTROL_LISTEN_ADDR
          value: 0.0.0.0:4190
        - name: LINKERD2_PROXY_ADMIN_LISTEN_ADDR
          value: 0.0.0.0:4191
        - name: LINKERD2_PROXY_OUTBOUND_LISTEN_ADDR
          value: 127.0.0.1:4140
        - name: LINKERD2_PROXY_INBOUND_LISTEN_ADDR
          value: 0.0.0.0:4143
        - name: LINKERD2_PROXY_DESTINATION_GET_SUFFIXES
          value: svc.cluster.local.
        - name: LINKERD2_PROXY_DESTINATION_PROFILE_SUFFIXES
          value: svc.cluster.local.
        - name: LINKERD2_PROXY_INBOUND_ACCEPT_KEEPALIVE
          value: 10000ms
        - name: LINKERD2_PROXY_OUTBOUND_CONNECT_KEEPALIVE
          value: 10000ms
        - name: _pod_ns
          valueFrom:
            fieldRef:
              fieldPath: metadata.namespace
        - name: LINKERD2_PROXY_DESTINATION_CONTEXT
          value: ns:$(_pod_ns)
        - name: LINKERD2_PROXY_IDENTITY_DIR
          value: /var/run/linkerd/identity/end-entity
        - name: LINKERD2_PROXY_IDENTITY_TRUST_ANCHORS
          value: |
            -----BEGIN CERTIFICATE-----
            MIIBYDCCAQegAwIBAgIBATAKBggqhkjOPQQDAjAYMRYwFAYDVQQDEw1jbHVzdGVy
            LmxvY2FsMB4XDTE5MDMwMzAxNTk1MloXDTI5MDIyODAyMDM1MlowGDEWMBQGA1UE
            AxMNY2x1c3Rlci5sb2NhbDBZMBMGByqGSM49AgEGCCqGSM49AwEHA0IABAChpAt0
            xtgO9qbVtEtDK80N6iCL2Htyf2kIv2m5QkJ1y0TFQi5hTVe3wtspJ8YpZF0pl364
            6TiYeXB8tOOhIACjQjBAMA4GA1UdDwEB/wQEAwIBBjAdBgNVHSUEFjAUBggrBgEF
            BQcDAQYIKwYBBQUHAwIwDwYDVR0TAQH/BAUwAwEB/zAKBggqhkjOPQQDAgNHADBE
            AiBQ/AAwF8kG8VOmRSUTPakSSa/N4mqK2HsZuhQXCmiZHwIgZEzI5DCkpU7w3SIv
            OLO4Zsk1XrGZHGsmyiEyvYF9lpY=
            -----END CERTIFICATE-----
        - name: LINKERD2_PROXY_IDENTITY_TOKEN_FILE
          value: /var/run/secrets/kubernetes.io/serviceaccount/token
        - name: LINKERD2_PROXY_IDENTITY_SVC_ADDR
          value: linkerd-identity.Namespace.svc.cluster.local:8080
        - name: _pod_sa
          valueFrom:
            fieldRef:
              fieldPath: spec.serviceAccountName
        - name: _l5d_ns
          value: Namespace
        - name: _l5d_trustdomain
          value: cluster.local
        - name: LINKERD2_PROXY_IDENTITY_LOCAL_NAME
          value: $(_pod_sa).$(_pod_ns).serviceaccount.identity.$(_l5d_ns).$(_l5d_trustdomain)
        - name: LINKERD2_PROXY_IDENTITY_SVC_NAME
          value: linkerd-identity.$(_l5d_ns).serviceaccount.identity.$(_l5d_ns).$(_l5d_trustdomain)
        - name: LINKERD2_PROXY_DESTINATION_SVC_NAME
          value: linkerd-destination.$(_l5d_ns).serviceaccount.identity.$(_l5d_ns).$(_l5d_trustdomain)
        - name: LINKERD2_PROXY_TAP_SVC_NAME
          value: linkerd-tap.$(_l5d_ns).serviceaccount.identity.$(_l5d_ns).$(_l5d_trustdomain)
        image: ProxyImageName:ProxyVersion
        imagePullPolicy: ImagePullPolicy
        livenessProbe:
          httpGet:
            path: /live
            port: 4191
          initialDelaySeconds: 10
        name: linkerd-proxy
        ports:
        - containerPort: 4143
          name: linkerd-proxy
        - containerPort: 4191
          name: linkerd-admin
        readinessProbe:
          httpGet:
            path: /ready
            port: 4191
          initialDelaySeconds: 2
        securityContext:
          allowPrivilegeEscalation: false
          readOnlyRootFilesystem: true
          runAsUser: 2102
        terminationMessagePolicy: FallbackToLogsOnError
        volumeMounts:
        - mountPath: /var/run/linkerd/identity/end-entity
          name: linkerd-identity-end-entity
      initContainers:
      - args:
        - --incoming-proxy-port
        - "4143"
        - --outgoing-proxy-port
        - "4140"
        - --proxy-uid
        - "2102"
        - --inbound-ports-to-ignore
        - 4190,4191
        - --outbound-ports-to-ignore
        - "443"
        image: ProxyInitImageName:ProxyInitVersion
        imagePullPolicy: ImagePullPolicy
        name: linkerd-init
        resources:
          limits:
            cpu: "100m"
            memory: "50Mi"
          requests:
            cpu: "10m"
            memory: "10Mi"
        securityContext:
          allowPrivilegeEscalation: false
          capabilities:
            add:
            - NET_ADMIN
            - NET_RAW
          privileged: false
          readOnlyRootFilesystem: true
          runAsNonRoot: false
          runAsUser: 0
        terminationMessagePolicy: FallbackToLogsOnError
      serviceAccountName: linkerd-tap
      volumes:
      - configMap:
          name: linkerd-config
        name: config
      - emptyDir:
          medium: Memory
        name: linkerd-identity-end-entity
      - name: tls
        secret:
          secretName: linkerd-tap-tls

---
###
### Grafana RBAC
###
---
kind: ServiceAccount
apiVersion: v1
metadata:
  name: linkerd-grafana
  namespace: Namespace
  labels:
    ControllerComponentLabel: grafana
    ControllerNamespaceLabel: Namespace
---
###
### Grafana
###
---
kind: ConfigMap
apiVersion: v1
metadata:
  name: linkerd-grafana-config
  namespace: Namespace
  labels:
    ControllerComponentLabel: grafana
    ControllerNamespaceLabel: Namespace
  annotations:
    CreatedByAnnotation: CliVersion
data:
  grafana.ini: |-
    instance_name = linkerd-grafana

    [server]
    root_url = %(protocol)s://%(domain)s:/grafana/

    [auth]
    disable_login_form = true

    [auth.anonymous]
    enabled = true
    org_role = Editor

    [auth.basic]
    enabled = false

    [analytics]
    check_for_updates = false

    [panels]
    disable_sanitize_html = true

  datasources.yaml: |-
    apiVersion: 1
    datasources:
    - name: prometheus
      type: prometheus
      access: proxy
      orgId: 1
      url: http://linkerd-prometheus.Namespace.svc.cluster.local:9090
      isDefault: true
      jsonData:
        timeInterval: "5s"
      version: 1
      editable: true

  dashboards.yaml: |-
    apiVersion: 1
    providers:
    - name: 'default'
      orgId: 1
      folder: ''
      type: file
      disableDeletion: true
      editable: true
      options:
        path: /var/lib/grafana/dashboards
        homeDashboardId: linkerd-top-line
---
kind: Service
apiVersion: v1
metadata:
  name: linkerd-grafana
  namespace: Namespace
  labels:
    ControllerComponentLabel: grafana
    ControllerNamespaceLabel: Namespace
  annotations:
    CreatedByAnnotation: CliVersion
spec:
  type: ClusterIP
  selector:
    ControllerComponentLabel: grafana
  ports:
  - name: http
    port: 3000
    targetPort: 3000
---
apiVersion: apps/v1
kind: Deployment
metadata:
  annotations:
    CreatedByAnnotation: CliVersion
  labels:
    app.kubernetes.io/name: grafana
    app.kubernetes.io/part-of: Linkerd
    app.kubernetes.io/version: ControllerImageVersion
    ControllerComponentLabel: grafana
    ControllerNamespaceLabel: Namespace
  name: linkerd-grafana
  namespace: Namespace
spec:
  replicas: 1
  selector:
    matchLabels:
      ControllerComponentLabel: grafana
      ControllerNamespaceLabel: Namespace
      linkerd.io/proxy-deployment: linkerd-grafana
  template:
    metadata:
      annotations:
        CreatedByAnnotation: CliVersion
        linkerd.io/identity-mode: default
        linkerd.io/proxy-version: ProxyVersion
      labels:
        ControllerComponentLabel: grafana
        ControllerNamespaceLabel: Namespace
<<<<<<< HEAD
        linkerd.io/proxy-deployment: linkerd-grafana
=======
        WorkloadNamespaceLabel: Namespace
        linkerd.io/proxy-deployment: linkerd-tap
>>>>>>> 5ecf2cc5
    spec:
      nodeSelector:
        beta.kubernetes.io/os: linux
      containers:
      - env:
        - name: GF_PATHS_DATA
          value: /data
        image: GrafanaImage:ControllerImageVersion
        imagePullPolicy: ImagePullPolicy
        livenessProbe:
          httpGet:
            path: /api/health
            port: 3000
          initialDelaySeconds: 30
        name: grafana
        ports:
        - containerPort: 3000
          name: http
        readinessProbe:
          httpGet:
            path: /api/health
            port: 3000
        securityContext:
          runAsUser: 472
        volumeMounts:
        - mountPath: /data
          name: data
        - mountPath: /etc/grafana
          name: grafana-config
          readOnly: true
      - env:
        - name: LINKERD2_PROXY_LOG
          value: warn,linkerd=info
        - name: LINKERD2_PROXY_DESTINATION_SVC_ADDR
          value: linkerd-dst.Namespace.svc.cluster.local:8086
        - name: LINKERD2_PROXY_CONTROL_LISTEN_ADDR
          value: 0.0.0.0:4190
        - name: LINKERD2_PROXY_ADMIN_LISTEN_ADDR
          value: 0.0.0.0:4191
        - name: LINKERD2_PROXY_OUTBOUND_LISTEN_ADDR
          value: 127.0.0.1:4140
        - name: LINKERD2_PROXY_INBOUND_LISTEN_ADDR
          value: 0.0.0.0:4143
        - name: LINKERD2_PROXY_DESTINATION_GET_SUFFIXES
          value: svc.cluster.local.
        - name: LINKERD2_PROXY_DESTINATION_PROFILE_SUFFIXES
          value: svc.cluster.local.
        - name: LINKERD2_PROXY_INBOUND_ACCEPT_KEEPALIVE
          value: 10000ms
        - name: LINKERD2_PROXY_OUTBOUND_CONNECT_KEEPALIVE
          value: 10000ms
        - name: _pod_ns
          valueFrom:
            fieldRef:
              fieldPath: metadata.namespace
        - name: LINKERD2_PROXY_DESTINATION_CONTEXT
          value: ns:$(_pod_ns)
        - name: LINKERD2_PROXY_IDENTITY_DIR
          value: /var/run/linkerd/identity/end-entity
        - name: LINKERD2_PROXY_IDENTITY_TRUST_ANCHORS
          value: |
            -----BEGIN CERTIFICATE-----
            MIIBYDCCAQegAwIBAgIBATAKBggqhkjOPQQDAjAYMRYwFAYDVQQDEw1jbHVzdGVy
            LmxvY2FsMB4XDTE5MDMwMzAxNTk1MloXDTI5MDIyODAyMDM1MlowGDEWMBQGA1UE
            AxMNY2x1c3Rlci5sb2NhbDBZMBMGByqGSM49AgEGCCqGSM49AwEHA0IABAChpAt0
            xtgO9qbVtEtDK80N6iCL2Htyf2kIv2m5QkJ1y0TFQi5hTVe3wtspJ8YpZF0pl364
            6TiYeXB8tOOhIACjQjBAMA4GA1UdDwEB/wQEAwIBBjAdBgNVHSUEFjAUBggrBgEF
            BQcDAQYIKwYBBQUHAwIwDwYDVR0TAQH/BAUwAwEB/zAKBggqhkjOPQQDAgNHADBE
            AiBQ/AAwF8kG8VOmRSUTPakSSa/N4mqK2HsZuhQXCmiZHwIgZEzI5DCkpU7w3SIv
            OLO4Zsk1XrGZHGsmyiEyvYF9lpY=
            -----END CERTIFICATE-----
        - name: LINKERD2_PROXY_IDENTITY_TOKEN_FILE
          value: /var/run/secrets/kubernetes.io/serviceaccount/token
        - name: LINKERD2_PROXY_IDENTITY_SVC_ADDR
          value: linkerd-identity.Namespace.svc.cluster.local:8080
        - name: _pod_sa
          valueFrom:
            fieldRef:
              fieldPath: spec.serviceAccountName
        - name: _l5d_ns
          value: Namespace
        - name: _l5d_trustdomain
          value: cluster.local
        - name: LINKERD2_PROXY_IDENTITY_LOCAL_NAME
          value: $(_pod_sa).$(_pod_ns).serviceaccount.identity.$(_l5d_ns).$(_l5d_trustdomain)
        - name: LINKERD2_PROXY_IDENTITY_SVC_NAME
          value: linkerd-identity.$(_l5d_ns).serviceaccount.identity.$(_l5d_ns).$(_l5d_trustdomain)
        - name: LINKERD2_PROXY_DESTINATION_SVC_NAME
          value: linkerd-destination.$(_l5d_ns).serviceaccount.identity.$(_l5d_ns).$(_l5d_trustdomain)
        - name: LINKERD2_PROXY_TAP_SVC_NAME
          value: linkerd-tap.$(_l5d_ns).serviceaccount.identity.$(_l5d_ns).$(_l5d_trustdomain)
        image: ProxyImageName:ProxyVersion
        imagePullPolicy: ImagePullPolicy
        livenessProbe:
          httpGet:
            path: /live
            port: 4191
          initialDelaySeconds: 10
        name: linkerd-proxy
        ports:
        - containerPort: 4143
          name: linkerd-proxy
        - containerPort: 4191
          name: linkerd-admin
        readinessProbe:
          httpGet:
            path: /ready
            port: 4191
          initialDelaySeconds: 2
        securityContext:
          allowPrivilegeEscalation: false
          readOnlyRootFilesystem: true
          runAsUser: 2102
        terminationMessagePolicy: FallbackToLogsOnError
        volumeMounts:
        - mountPath: /var/run/linkerd/identity/end-entity
          name: linkerd-identity-end-entity
      initContainers:
      - args:
        - --incoming-proxy-port
        - "4143"
        - --outgoing-proxy-port
        - "4140"
        - --proxy-uid
        - "2102"
        - --inbound-ports-to-ignore
        - 4190,4191
        - --outbound-ports-to-ignore
        - "443"
        image: ProxyInitImageName:ProxyInitVersion
        imagePullPolicy: ImagePullPolicy
        name: linkerd-init
        resources:
          limits:
            cpu: "100m"
            memory: "50Mi"
          requests:
            cpu: "10m"
            memory: "10Mi"
        securityContext:
          allowPrivilegeEscalation: false
          capabilities:
            add:
            - NET_ADMIN
            - NET_RAW
          privileged: false
          readOnlyRootFilesystem: true
          runAsNonRoot: false
          runAsUser: 0
        terminationMessagePolicy: FallbackToLogsOnError
      serviceAccountName: linkerd-grafana
      volumes:
      - emptyDir: {}
        name: data
      - configMap:
          items:
          - key: grafana.ini
            path: grafana.ini
          - key: datasources.yaml
            path: provisioning/datasources/datasources.yaml
          - key: dashboards.yaml
            path: provisioning/dashboards/dashboards.yaml
          name: linkerd-grafana-config
        name: grafana-config
      - emptyDir:
          medium: Memory
        name: linkerd-identity-end-entity<|MERGE_RESOLUTION|>--- conflicted
+++ resolved
@@ -2157,12 +2157,8 @@
       labels:
         ControllerComponentLabel: proxy-injector
         ControllerNamespaceLabel: Namespace
-<<<<<<< HEAD
-        linkerd.io/proxy-deployment: linkerd-proxy-injector
-=======
         WorkloadNamespaceLabel: Namespace
         linkerd.io/proxy-deployment: linkerd-grafana
->>>>>>> 5ecf2cc5
     spec:
       nodeSelector:
         beta.kubernetes.io/os: linux
@@ -2397,12 +2393,8 @@
       labels:
         ControllerComponentLabel: sp-validator
         ControllerNamespaceLabel: Namespace
-<<<<<<< HEAD
-        linkerd.io/proxy-deployment: linkerd-sp-validator
-=======
         WorkloadNamespaceLabel: Namespace
         linkerd.io/proxy-deployment: linkerd-proxy-injector
->>>>>>> 5ecf2cc5
     spec:
       nodeSelector:
         beta.kubernetes.io/os: linux
@@ -2618,12 +2610,8 @@
       labels:
         ControllerComponentLabel: tap
         ControllerNamespaceLabel: Namespace
-<<<<<<< HEAD
-        linkerd.io/proxy-deployment: linkerd-tap
-=======
         WorkloadNamespaceLabel: Namespace
         linkerd.io/proxy-deployment: linkerd-sp-validator
->>>>>>> 5ecf2cc5
     spec:
       nodeSelector:
         beta.kubernetes.io/os: linux
@@ -2918,12 +2906,8 @@
       labels:
         ControllerComponentLabel: grafana
         ControllerNamespaceLabel: Namespace
-<<<<<<< HEAD
-        linkerd.io/proxy-deployment: linkerd-grafana
-=======
         WorkloadNamespaceLabel: Namespace
         linkerd.io/proxy-deployment: linkerd-tap
->>>>>>> 5ecf2cc5
     spec:
       nodeSelector:
         beta.kubernetes.io/os: linux
