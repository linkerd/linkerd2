--- conflicted
+++ resolved
@@ -242,11 +242,7 @@
     verbs:
       - patch
   - apiGroups:
-<<<<<<< HEAD
-    - workload.linkerd.io
-=======
       - workload.linkerd.io
->>>>>>> b5f384f5
     resources:
       - externalworkloads
     verbs:
@@ -1215,11 +1211,7 @@
   template:
     metadata:
       annotations:
-<<<<<<< HEAD
-        checksum/config: e5e2bc5f90b533b10cbd81e9b5deddbcb8ef36cd08c660701a9e3ff6ed9a93bf
-=======
         checksum/config: 1b37f796a2363c75c0ecfb56a47b7b0676591bb435fe038c4f3918183c1ba7f0
->>>>>>> b5f384f5
         linkerd.io/created-by: CliVersion
         linkerd.io/proxy-version: ProxyVersion
         cluster-autoscaler.kubernetes.io/safe-to-evict: "true"
