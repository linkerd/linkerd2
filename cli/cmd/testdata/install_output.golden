--- conflicted
+++ resolved
@@ -85,12 +85,9 @@
 - apiGroups: ["workload.linkerd.io"]
   resources: ["externalworkloads"]
   verbs: ["list", "get", "watch"]
-<<<<<<< HEAD
-=======
 - apiGroups: ["coordination.k8s.io"]
   resources: ["leases"]
   verbs: ["create", "get", "update", "patch"]
->>>>>>> 983fc55a
 ---
 kind: ClusterRoleBinding
 apiVersion: rbac.authorization.k8s.io/v1
@@ -847,7 +844,7 @@
     spec:
       nodeSelector:
         kubernetes.io/os: linux
-      
+
       containers:
       - args:
         - identity
@@ -1214,11 +1211,7 @@
   template:
     metadata:
       annotations:
-<<<<<<< HEAD
-        checksum/config: 6a47258ae8020d44e14acdb315e9893c13b5e3721aafc9acc4a17a9a17b52b7b
-=======
         checksum/config: 91d0273ac7d213bf95872f62c460ba146a459106e21d12f75e2ebe6ad7562b7f
->>>>>>> 983fc55a
         linkerd.io/created-by: CliVersion
         linkerd.io/proxy-version: ProxyVersion
         cluster-autoscaler.kubernetes.io/safe-to-evict: "true"
@@ -1232,7 +1225,7 @@
     spec:
       nodeSelector:
         kubernetes.io/os: linux
-      
+
       containers:
       - env:
         - name: _pod_name
@@ -1669,7 +1662,7 @@
     spec:
       nodeSelector:
         kubernetes.io/os: linux
-      
+
       containers:
       - env:
         - name: _pod_name
