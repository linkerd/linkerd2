---
###
### Linkerd Namespace
###
kind: Namespace
apiVersion: v1
metadata:
  name: linkerd
  annotations:
    linkerd.io/inject: disabled
  labels:
    linkerd.io/is-control-plane: "true"
    config.linkerd.io/admission-webhooks: disabled
    linkerd.io/control-plane-ns: linkerd
    pod-security.kubernetes.io/enforce: privileged
---
###
### Identity Controller Service RBAC
###
kind: ClusterRole
apiVersion: rbac.authorization.k8s.io/v1
metadata:
  name: linkerd-linkerd-identity
  labels:
    linkerd.io/control-plane-component: identity
    linkerd.io/control-plane-ns: linkerd
rules:
- apiGroups: ["authentication.k8s.io"]
  resources: ["tokenreviews"]
  verbs: ["create"]
# TODO(ver) Restrict this to the Linkerd namespace. See
# https://github.com/linkerd/linkerd2/issues/9367
- apiGroups: [""]
  resources: ["events"]
  verbs: ["create", "patch"]
---
kind: ClusterRoleBinding
apiVersion: rbac.authorization.k8s.io/v1
metadata:
  name: linkerd-linkerd-identity
  labels:
    linkerd.io/control-plane-component: identity
    linkerd.io/control-plane-ns: linkerd
roleRef:
  apiGroup: rbac.authorization.k8s.io
  kind: ClusterRole
  name: linkerd-linkerd-identity
subjects:
- kind: ServiceAccount
  name: linkerd-identity
  namespace: linkerd
---
kind: ServiceAccount
apiVersion: v1
metadata:
  name: linkerd-identity
  namespace: linkerd
  labels:
    linkerd.io/control-plane-component: identity
    linkerd.io/control-plane-ns: linkerd
---
###
### Destination Controller Service
###
kind: ClusterRole
apiVersion: rbac.authorization.k8s.io/v1
metadata:
  name: linkerd-linkerd-destination
  labels:
    linkerd.io/control-plane-component: destination
    linkerd.io/control-plane-ns: linkerd
rules:
- apiGroups: ["apps"]
  resources: ["replicasets"]
  verbs: ["list", "get", "watch"]
- apiGroups: ["batch"]
  resources: ["jobs"]
  verbs: ["list", "get", "watch"]
- apiGroups: [""]
  resources: ["pods", "endpoints", "services", "nodes"]
  verbs: ["list", "get", "watch"]
- apiGroups: ["linkerd.io"]
  resources: ["serviceprofiles"]
  verbs: ["list", "get", "watch"]
- apiGroups: ["workload.linkerd.io"]
  resources: ["externalworkloads"]
  verbs: ["list", "get", "watch"]
- apiGroups: ["coordination.k8s.io"]
  resources: ["leases"]
  verbs: ["create", "get", "update", "patch"]
---
kind: ClusterRoleBinding
apiVersion: rbac.authorization.k8s.io/v1
metadata:
  name: linkerd-linkerd-destination
  labels:
    linkerd.io/control-plane-component: destination
    linkerd.io/control-plane-ns: linkerd
roleRef:
  apiGroup: rbac.authorization.k8s.io
  kind: ClusterRole
  name: linkerd-linkerd-destination
subjects:
- kind: ServiceAccount
  name: linkerd-destination
  namespace: linkerd
---
kind: ServiceAccount
apiVersion: v1
metadata:
  name: linkerd-destination
  namespace: linkerd
  labels:
    linkerd.io/control-plane-component: destination
    linkerd.io/control-plane-ns: linkerd
---
apiVersion: admissionregistration.k8s.io/v1
kind: ValidatingWebhookConfiguration
metadata:
  name: linkerd-sp-validator-webhook-config
  labels:
    linkerd.io/control-plane-component: destination
    linkerd.io/control-plane-ns: linkerd
webhooks:
- name: linkerd-sp-validator.linkerd.io
  namespaceSelector:
    matchExpressions:
    - key: config.linkerd.io/admission-webhooks
      operator: NotIn
      values:
      - disabled
  clientConfig:
    service:
      name: linkerd-sp-validator
      namespace: linkerd
      path: "/"
    caBundle: cHJvZmlsZSB2YWxpZGF0b3IgQ0EgYnVuZGxl
  failurePolicy: WebhookFailurePolicy
  admissionReviewVersions: ["v1", "v1beta1"]
  rules:
  - operations: ["CREATE", "UPDATE"]
    apiGroups: ["linkerd.io"]
    apiVersions: ["v1alpha1", "v1alpha2"]
    resources: ["serviceprofiles"]
  sideEffects: None
---
apiVersion: admissionregistration.k8s.io/v1
kind: ValidatingWebhookConfiguration
metadata:
  name: linkerd-policy-validator-webhook-config
  labels:
    linkerd.io/control-plane-component: destination
    linkerd.io/control-plane-ns: linkerd
webhooks:
- name: linkerd-policy-validator.linkerd.io
  namespaceSelector:
    matchExpressions:
    - key: config.linkerd.io/admission-webhooks
      operator: NotIn
      values:
      - disabled
  clientConfig:
    service:
      name: linkerd-policy-validator
      namespace: linkerd
      path: "/"
    caBundle: cG9saWN5IHZhbGlkYXRvciBDQSBidW5kbGU=
  failurePolicy: WebhookFailurePolicy
  admissionReviewVersions: ["v1", "v1beta1"]
  rules:
  - operations: ["CREATE", "UPDATE"]
    apiGroups: ["policy.linkerd.io"]
    apiVersions: ["*"]
    resources:
    - authorizationpolicies
    - httplocalratelimitpolicies
    - httproutes
    - networkauthentications
    - meshtlsauthentications
    - serverauthorizations
    - servers
    - egressnetworks
  - operations: ["CREATE", "UPDATE"]
    apiGroups: ["gateway.networking.k8s.io"]
    apiVersions: ["*"]
    resources:
    - httproutes
    - grpcroutes
    - tlsroutes
    - tcproutes
  sideEffects: None
---
apiVersion: rbac.authorization.k8s.io/v1
kind: ClusterRole
metadata:
  name: linkerd-policy
  labels:
    app.kubernetes.io/part-of: Linkerd
    linkerd.io/control-plane-component: destination
    linkerd.io/control-plane-ns: linkerd
rules:
  - apiGroups:
      - ""
    resources:
      - pods
    verbs:
      - get
      - list
      - watch
  - apiGroups:
      - apps
    resources:
      - deployments
    verbs:
      - get
  - apiGroups:
      - policy.linkerd.io
    resources:
      - authorizationpolicies
      - httplocalratelimitpolicies
      - httproutes
      - meshtlsauthentications
      - networkauthentications
      - servers
      - serverauthorizations
      - egressnetworks
    verbs:
      - get
      - list
      - watch
  - apiGroups:
      - gateway.networking.k8s.io
    resources:
      - httproutes
      - grpcroutes
      - tlsroutes
      - tcproutes
    verbs:
      - get
      - list
      - watch
  - apiGroups:
      - policy.linkerd.io
    resources:
      - httproutes/status
      - httplocalratelimitpolicies/status
      - egressnetworks/status
    verbs:
      - patch
  - apiGroups:
      - gateway.networking.k8s.io
    resources:
      - httproutes/status
      - grpcroutes/status
      - tlsroutes/status
      - tcproutes/status
    verbs:
      - patch
  - apiGroups:
      - workload.linkerd.io
    resources:
      - externalworkloads
    verbs:
      - get
      - list
      - watch
  - apiGroups:
      - coordination.k8s.io
    resources:
      - leases
    verbs:
      - create
      - get
      - patch
---
apiVersion: rbac.authorization.k8s.io/v1
kind: ClusterRoleBinding
metadata:
  name: linkerd-destination-policy
  labels:
    app.kubernetes.io/part-of: Linkerd
    linkerd.io/control-plane-component: destination
    linkerd.io/control-plane-ns: linkerd
roleRef:
  apiGroup: rbac.authorization.k8s.io
  kind: ClusterRole
  name: linkerd-policy
subjects:
  - kind: ServiceAccount
    name: linkerd-destination
    namespace: linkerd
---
apiVersion: rbac.authorization.k8s.io/v1
kind: Role
metadata:
  name: remote-discovery
  namespace: linkerd
  labels:
    app.kubernetes.io/part-of: Linkerd
    linkerd.io/control-plane-component: destination
    linkerd.io/control-plane-ns: linkerd
rules:
  - apiGroups:
      - ""
    resources:
      - secrets
    verbs:
      - get
      - list
      - watch
---
apiVersion: rbac.authorization.k8s.io/v1
kind: RoleBinding
metadata:
  name: linkerd-destination-remote-discovery
  namespace: linkerd
  labels:
    app.kubernetes.io/part-of: Linkerd
    linkerd.io/control-plane-component: destination
    linkerd.io/control-plane-ns: linkerd
roleRef:
  apiGroup: rbac.authorization.k8s.io
  kind: Role
  name: remote-discovery
subjects:
  - kind: ServiceAccount
    name: linkerd-destination
    namespace: linkerd
---
###
### Heartbeat RBAC
###
apiVersion: rbac.authorization.k8s.io/v1
kind: Role
metadata:
  name: linkerd-heartbeat
  namespace: linkerd
  labels:
    linkerd.io/control-plane-ns: linkerd
rules:
- apiGroups: [""]
  resources: ["configmaps"]
  verbs: ["get"]
  resourceNames: ["linkerd-config"]
---
apiVersion: rbac.authorization.k8s.io/v1
kind: RoleBinding
metadata:
  name: linkerd-heartbeat
  namespace: linkerd
  labels:
    linkerd.io/control-plane-ns: linkerd
roleRef:
  kind: Role
  name: linkerd-heartbeat
  apiGroup: rbac.authorization.k8s.io
subjects:
- kind: ServiceAccount
  name: linkerd-heartbeat
  namespace: linkerd
---
apiVersion: rbac.authorization.k8s.io/v1
kind: ClusterRole
metadata:
  name: linkerd-heartbeat
  labels:
    linkerd.io/control-plane-ns: linkerd
rules:
- apiGroups: [""]
  resources: ["namespaces"]
  verbs: ["list"]
- apiGroups: ["linkerd.io"]
  resources: ["serviceprofiles"]
  verbs: ["list"]
---
apiVersion: rbac.authorization.k8s.io/v1
kind: ClusterRoleBinding
metadata:
  name: linkerd-heartbeat
  labels:
    linkerd.io/control-plane-ns: linkerd
roleRef:
  kind: ClusterRole
  name: linkerd-heartbeat
  apiGroup: rbac.authorization.k8s.io
subjects:
- kind: ServiceAccount
  name: linkerd-heartbeat
  namespace: linkerd
---
kind: ServiceAccount
apiVersion: v1
metadata:
  name: linkerd-heartbeat
  namespace: linkerd
  labels:
    linkerd.io/control-plane-component: heartbeat
    linkerd.io/control-plane-ns: linkerd

---
###
### Proxy Injector RBAC
###
kind: ClusterRole
apiVersion: rbac.authorization.k8s.io/v1
metadata:
  name: linkerd-linkerd-proxy-injector
  labels:
    linkerd.io/control-plane-component: proxy-injector
    linkerd.io/control-plane-ns: linkerd
rules:
- apiGroups: [""]
  resources: ["events"]
  verbs: ["create", "patch"]
- apiGroups: [""]
  resources: ["namespaces", "replicationcontrollers"]
  verbs: ["list", "get", "watch"]
- apiGroups: [""]
  resources: ["pods"]
  verbs: ["list", "watch"]
- apiGroups: ["extensions", "apps"]
  resources: ["deployments", "replicasets", "daemonsets", "statefulsets"]
  verbs: ["list", "get", "watch"]
- apiGroups: ["extensions", "batch"]
  resources: ["cronjobs", "jobs"]
  verbs: ["list", "get", "watch"]
---
kind: ClusterRoleBinding
apiVersion: rbac.authorization.k8s.io/v1
metadata:
  name: linkerd-linkerd-proxy-injector
  labels:
    linkerd.io/control-plane-component: proxy-injector
    linkerd.io/control-plane-ns: linkerd
subjects:
- kind: ServiceAccount
  name: linkerd-proxy-injector
  namespace: linkerd
  apiGroup: ""
roleRef:
  kind: ClusterRole
  name: linkerd-linkerd-proxy-injector
  apiGroup: rbac.authorization.k8s.io
---
kind: ServiceAccount
apiVersion: v1
metadata:
  name: linkerd-proxy-injector
  namespace: linkerd
  labels:
    linkerd.io/control-plane-component: proxy-injector
    linkerd.io/control-plane-ns: linkerd
---
apiVersion: admissionregistration.k8s.io/v1
kind: MutatingWebhookConfiguration
metadata:
  name: linkerd-proxy-injector-webhook-config
  labels:
    linkerd.io/control-plane-component: proxy-injector
    linkerd.io/control-plane-ns: linkerd
webhooks:
- name: linkerd-proxy-injector.linkerd.io
  namespaceSelector:
    matchExpressions:
    - key: config.linkerd.io/admission-webhooks
      operator: NotIn
      values:
      - disabled
    - key: kubernetes.io/metadata.name
      operator: NotIn
      values:
      - kube-system
      - cert-manager
  objectSelector:
    null
  clientConfig:
    service:
      name: linkerd-proxy-injector
      namespace: linkerd
      path: "/"
    caBundle: cHJveHkgaW5qZWN0b3IgQ0EgYnVuZGxl
  failurePolicy: WebhookFailurePolicy
  admissionReviewVersions: ["v1", "v1beta1"]
  rules:
  - operations: [ "CREATE" ]
    apiGroups: [""]
    apiVersions: ["v1"]
    resources: ["pods", "services"]
    scope: "Namespaced"
  sideEffects: None
  timeoutSeconds: 10
---
kind: ConfigMap
apiVersion: v1
metadata:
  name: linkerd-config
  namespace: linkerd
  labels:
    linkerd.io/control-plane-component: controller
    linkerd.io/control-plane-ns: linkerd
  annotations:
    linkerd.io/created-by: CliVersion
data:
  linkerd-crds-chart-version: linkerd-crds-1.0.0-edge
  values: |
    cliVersion: CliVersion
    clusterDomain: cluster.local
    clusterNetworks: ClusterNetworks
    cniEnabled: false
    controlPlaneTracing: false
    controlPlaneTracingNamespace: ""
    controller: null
    controllerGID: 2103
    controllerImage: ControllerImage
    controllerLogFormat: ControllerLogFormat
    controllerLogLevel: ControllerLogLevel
    controllerReplicas: 1
    controllerUID: 2103
    debugContainer:
      image:
        name: DebugImageName
        pullPolicy: DebugImagePullPolicy
        version: DebugVersion
    destinationController:
      meshedHttp2ClientProtobuf:
        keep_alive:
          interval:
            seconds: 10
          timeout:
            seconds: 3
          while_idle: true
      podAnnotations: {}
    destinationProxyResources: null
    destinationResources: null
    disableHeartBeat: false
    disableIPv6: false
    egress:
      globalEgressNetworkNamespace: linkerd-egress
    enableEndpointSlices: false
    enableH2Upgrade: true
    enablePodAntiAffinity: false
    enablePodDisruptionBudget: false
    heartbeat: null
    heartbeatResources: null
    heartbeatSchedule: 1 2 3 4 5
    highAvailability: false
    identity:
      additionalEnv: null
      experimentalEnv: null
      externalCA: false
      issuer:
        clockSkewAllowance: 20s
        issuanceLifetime: 24h0m0s
        scheme: linkerd.io/tls
        tls:
          crtPEM: |
            -----BEGIN CERTIFICATE-----
            MIIBwDCCAWegAwIBAgIRAJRIgZ8RtO8Ewg1Xepf8T44wCgYIKoZIzj0EAwIwKTEn
            MCUGA1UEAxMeaWRlbnRpdHkubGlua2VyZC5jbHVzdGVyLmxvY2FsMB4XDTIwMDgy
            ODA3MTM0N1oXDTMwMDgyNjA3MTM0N1owKTEnMCUGA1UEAxMeaWRlbnRpdHkubGlu
            a2VyZC5jbHVzdGVyLmxvY2FsMFkwEwYHKoZIzj0CAQYIKoZIzj0DAQcDQgAE1/Fp
            fcRnDcedL6AjUaXYPv4DIMBaJufOI5NWty+XSX7JjXgZtM72dQvRaYanuxD36Dt1
            2/JxyiSgxKWRdoay+aNwMG4wDgYDVR0PAQH/BAQDAgEGMBIGA1UdEwEB/wQIMAYB
            Af8CAQAwHQYDVR0OBBYEFI1WnrqMYKaHHOo+zpyiiDq2pO0KMCkGA1UdEQQiMCCC
            HmlkZW50aXR5LmxpbmtlcmQuY2x1c3Rlci5sb2NhbDAKBggqhkjOPQQDAgNHADBE
            AiAtuoI5XuCtrGVRzSmRTl2ra28aV9MyTU7d5qnTAFHKSgIgRKCvluOSgA5O21p5
            51tdrmkHEZRr0qlLSJdHYgEfMzk=
            -----END CERTIFICATE-----
      kubeAPI:
        clientBurst: 200
        clientQPS: 100
      podAnnotations: {}
      serviceAccountTokenProjection: true
    identityProxyResources: null
    identityResources: null
    identityTrustAnchorsPEM: |
      -----BEGIN CERTIFICATE-----
      MIIBwTCCAWagAwIBAgIQeDZp5lDaIygQ5UfMKZrFATAKBggqhkjOPQQDAjApMScw
      JQYDVQQDEx5pZGVudGl0eS5saW5rZXJkLmNsdXN0ZXIubG9jYWwwHhcNMjAwODI4
      MDcxMjQ3WhcNMzAwODI2MDcxMjQ3WjApMScwJQYDVQQDEx5pZGVudGl0eS5saW5r
      ZXJkLmNsdXN0ZXIubG9jYWwwWTATBgcqhkjOPQIBBggqhkjOPQMBBwNCAARqc70Z
      l1vgw79rjB5uSITICUA6GyfvSFfcuIis7B/XFSkkwAHU5S/s1AAP+R0TX7HBWUC4
      uaG4WWsiwJKNn7mgo3AwbjAOBgNVHQ8BAf8EBAMCAQYwEgYDVR0TAQH/BAgwBgEB
      /wIBATAdBgNVHQ4EFgQU5YtjVVPfd7I7NLHsn2C26EByGV0wKQYDVR0RBCIwIIIe
      aWRlbnRpdHkubGlua2VyZC5jbHVzdGVyLmxvY2FsMAoGCCqGSM49BAMCA0kAMEYC
      IQCN7lBFLDDvjx6V0+XkjpKERRsJYf5adMvnloFl48ilJgIhANtxhndcr+QJPuC8
      vgUC0d2/9FMueIVMb+46WTCOjsqr
      -----END CERTIFICATE-----
    identityTrustDomain: cluster.local
    imagePullPolicy: ImagePullPolicy
    imagePullSecrets: null
    linkerdVersion: LinkerdVersion
    networkValidator:
      connectAddr: 1.1.1.1:20001
      enableSecurityContext: false
      listenAddr: '[::]:4140'
      logFormat: plain
      logLevel: debug
      timeout: 10s
    nodeAffinity: null
    nodeSelector:
      kubernetes.io/os: linux
    podAnnotations: {}
    podLabels: {}
    podMonitor: null
    policyController:
      image:
        name: PolicyControllerImageName
        pullPolicy: ImagePullPolicy
        version: PolicyControllerVersion
      logLevel: log-level
      probeNetworks:
      - 1.0.0.0/0
      - 2.0.0.0/0
      resources:
        cpu:
          limit: cpu-limit
          request: cpu-request
        ephemeral-storage:
          limit: ""
          request: ""
        memory:
          limit: memory-limit
          request: memory-request
    policyValidator:
      caBundle: policy validator CA bundle
      crtPEM: ""
      externalSecret: true
      injectCaFrom: ""
      injectCaFromSecret: ""
      namespaceSelector:
        matchExpressions:
        - key: config.linkerd.io/admission-webhooks
          operator: NotIn
          values:
          - disabled
    priorityClassName: PriorityClassName
    profileValidator:
      caBundle: profile validator CA bundle
      crtPEM: ""
      externalSecret: true
      injectCaFrom: ""
      injectCaFromSecret: ""
      namespaceSelector:
        matchExpressions:
        - key: config.linkerd.io/admission-webhooks
          operator: NotIn
          values:
          - disabled
    prometheusUrl: ""
    proxy:
      accessLog: ""
      additionalEnv: null
      await: true
      capabilities: null
      control: null
      defaultInboundPolicy: default-allow-policy
      disableInboundProtocolDetectTimeout: false
      disableOutboundProtocolDetectTimeout: false
      enableExternalProfiles: false
      enableShutdownEndpoint: false
      experimentalEnv: null
      gid: 2102
      image:
        name: ProxyImageName
        pullPolicy: ImagePullPolicy
        version: ProxyVersion
      inboundConnectTimeout: ""
      inboundDiscoveryCacheUnusedTimeout: ""
      isGateway: false
      isIngress: false
      livenessProbe:
        initialDelaySeconds: 10
        timeoutSeconds: 1
      logFormat: plain
      logHTTPHeaders: "off"
      logLevel: warn,linkerd=info
      nativeSidecar: false
      opaquePorts: 25,443,587,3306,5432,11211
      outboundConnectTimeout: ""
      outboundDiscoveryCacheUnusedTimeout: ""
      outboundTransportMode: ""
      podInboundPorts: ""
      ports:
        admin: 4191
        control: 4190
        inbound: 4143
        outbound: 4140
      readinessProbe:
        initialDelaySeconds: 2
        timeoutSeconds: 1
      requireIdentityOnInboundPorts: ""
      resources:
        cpu:
          limit: cpu-limit
          request: cpu-request
        ephemeral-storage:
          limit: ""
          request: ""
        memory:
          limit: memory-limit
          request: memory-request
      runtime:
        workers: {}
      saMountPath: null
      shutdownGracePeriod: ""
      startupProbe: null
      uid: 2102
      waitBeforeExitSeconds: 0
    proxyContainerName: ProxyContainerName
    proxyInit:
      capabilities: null
      closeWaitTimeoutSecs: 0
      ignoreInboundPorts: ""
      ignoreOutboundPorts: "443"
      image:
        name: ProxyInitImageName
        pullPolicy: ImagePullPolicy
        version: ProxyInitVersion
      iptablesMode: legacy
      kubeAPIServerPorts: ""
      logFormat: ""
      logLevel: ""
      privileged: false
      resources: null
      runAsGroup: 65534
      runAsRoot: false
      runAsUser: 65534
      saMountPath: null
      skipSubnets: ""
      xtMountPath:
        mountPath: /run
        name: linkerd-proxy-init-xtables-lock
        readOnly: false
    proxyInjector:
      additionalEnv: null
      caBundle: proxy injector CA bundle
      crtPEM: ""
      experimentalEnv: null
      externalSecret: true
      injectCaFrom: ""
      injectCaFromSecret: ""
      namespaceSelector:
        matchExpressions:
        - key: config.linkerd.io/admission-webhooks
          operator: NotIn
          values:
          - disabled
        - key: kubernetes.io/metadata.name
          operator: NotIn
          values:
          - kube-system
          - cert-manager
      podAnnotations: {}
    proxyInjectorProxyResources: null
    proxyInjectorResources: null
    revisionHistoryLimit: 10
    spValidator: null
    tolerations: null
    webhookFailurePolicy: WebhookFailurePolicy
---
apiVersion: rbac.authorization.k8s.io/v1
kind: Role
metadata:
  labels:
    linkerd.io/control-plane-ns: linkerd
  annotations:
    linkerd.io/created-by: CliVersion
  name: ext-namespace-metadata-linkerd-config
  namespace: linkerd
rules:
- apiGroups: [""]
  resources: ["configmaps"]
  verbs: ["get"]
  resourceNames: ["linkerd-config"]
---
###
### Identity Controller Service
###
kind: Secret
apiVersion: v1
metadata:
  name: linkerd-identity-issuer
  namespace: linkerd
  labels:
    linkerd.io/control-plane-component: identity
    linkerd.io/control-plane-ns: linkerd
  annotations:
    linkerd.io/created-by: CliVersion
data:
  crt.pem: LS0tLS1CRUdJTiBDRVJUSUZJQ0FURS0tLS0tCk1JSUJ3RENDQVdlZ0F3SUJBZ0lSQUpSSWdaOFJ0TzhFd2cxWGVwZjhUNDR3Q2dZSUtvWkl6ajBFQXdJd0tURW4KTUNVR0ExVUVBeE1lYVdSbGJuUnBkSGt1YkdsdWEyVnlaQzVqYkhWemRHVnlMbXh2WTJGc01CNFhEVEl3TURneQpPREEzTVRNME4xb1hEVE13TURneU5qQTNNVE0wTjFvd0tURW5NQ1VHQTFVRUF4TWVhV1JsYm5ScGRIa3ViR2x1CmEyVnlaQzVqYkhWemRHVnlMbXh2WTJGc01Ga3dFd1lIS29aSXpqMENBUVlJS29aSXpqMERBUWNEUWdBRTEvRnAKZmNSbkRjZWRMNkFqVWFYWVB2NERJTUJhSnVmT0k1Tld0eStYU1g3SmpYZ1p0TTcyZFF2UmFZYW51eEQzNkR0MQoyL0p4eWlTZ3hLV1Jkb2F5K2FOd01HNHdEZ1lEVlIwUEFRSC9CQVFEQWdFR01CSUdBMVVkRXdFQi93UUlNQVlCCkFmOENBUUF3SFFZRFZSME9CQllFRkkxV25ycU1ZS2FISE9vK3pweWlpRHEycE8wS01Da0dBMVVkRVFRaU1DQ0MKSG1sa1pXNTBhWFI1TG14cGJtdGxjbVF1WTJ4MWMzUmxjaTVzYjJOaGJEQUtCZ2dxaGtqT1BRUURBZ05IQURCRQpBaUF0dW9JNVh1Q3RyR1ZSelNtUlRsMnJhMjhhVjlNeVRVN2Q1cW5UQUZIS1NnSWdSS0N2bHVPU2dBNU8yMXA1CjUxdGRybWtIRVpScjBxbExTSmRIWWdFZk16az0KLS0tLS1FTkQgQ0VSVElGSUNBVEUtLS0tLQ==
  key.pem: LS0tLS1CRUdJTiBFQyBQUklWQVRFIEtFWS0tLS0tCk1IY0NBUUVFSUFBZThuZmJ6WnU5Yy9PQjIrOHhKTTBGejdOVXdUUWF6dWxrRk5zNFRJNStvQW9HQ0NxR1NNNDkKQXdFSG9VUURRZ0FFMS9GcGZjUm5EY2VkTDZBalVhWFlQdjRESU1CYUp1Zk9JNU5XdHkrWFNYN0pqWGdadE03MgpkUXZSYVlhbnV4RDM2RHQxMi9KeHlpU2d4S1dSZG9heStRPT0KLS0tLS1FTkQgRUMgUFJJVkFURSBLRVktLS0tLQ==
---
kind: ConfigMap
apiVersion: v1
metadata:
  name: linkerd-identity-trust-roots
  namespace: linkerd
  labels:
    linkerd.io/control-plane-component: identity
    linkerd.io/control-plane-ns: linkerd
  annotations:
    linkerd.io/created-by: CliVersion
data:
  ca-bundle.crt: |-
    -----BEGIN CERTIFICATE-----
    MIIBwTCCAWagAwIBAgIQeDZp5lDaIygQ5UfMKZrFATAKBggqhkjOPQQDAjApMScw
    JQYDVQQDEx5pZGVudGl0eS5saW5rZXJkLmNsdXN0ZXIubG9jYWwwHhcNMjAwODI4
    MDcxMjQ3WhcNMzAwODI2MDcxMjQ3WjApMScwJQYDVQQDEx5pZGVudGl0eS5saW5r
    ZXJkLmNsdXN0ZXIubG9jYWwwWTATBgcqhkjOPQIBBggqhkjOPQMBBwNCAARqc70Z
    l1vgw79rjB5uSITICUA6GyfvSFfcuIis7B/XFSkkwAHU5S/s1AAP+R0TX7HBWUC4
    uaG4WWsiwJKNn7mgo3AwbjAOBgNVHQ8BAf8EBAMCAQYwEgYDVR0TAQH/BAgwBgEB
    /wIBATAdBgNVHQ4EFgQU5YtjVVPfd7I7NLHsn2C26EByGV0wKQYDVR0RBCIwIIIe
    aWRlbnRpdHkubGlua2VyZC5jbHVzdGVyLmxvY2FsMAoGCCqGSM49BAMCA0kAMEYC
    IQCN7lBFLDDvjx6V0+XkjpKERRsJYf5adMvnloFl48ilJgIhANtxhndcr+QJPuC8
    vgUC0d2/9FMueIVMb+46WTCOjsqr
    -----END CERTIFICATE-----
---
kind: Service
apiVersion: v1
metadata:
  name: linkerd-identity
  namespace: linkerd
  labels:
    linkerd.io/control-plane-component: identity
    linkerd.io/control-plane-ns: linkerd
  annotations:
    linkerd.io/created-by: CliVersion
spec:
  type: ClusterIP
  selector:
    linkerd.io/control-plane-component: identity
  ports:
  - name: grpc
    port: 8080
    targetPort: 8080
---
kind: Service
apiVersion: v1
metadata:
  name: linkerd-identity-headless
  namespace: linkerd
  labels:
    linkerd.io/control-plane-component: identity
    linkerd.io/control-plane-ns: linkerd
  annotations:
    linkerd.io/created-by: CliVersion
spec:
  clusterIP: None
  selector:
    linkerd.io/control-plane-component: identity
  ports:
  - name: grpc
    port: 8080
    targetPort: 8080
---

apiVersion: apps/v1
kind: Deployment
metadata:
  annotations:
    linkerd.io/created-by: CliVersion
  labels:
    app.kubernetes.io/name: identity
    app.kubernetes.io/part-of: Linkerd
    app.kubernetes.io/version: LinkerdVersion
    linkerd.io/control-plane-component: identity
    linkerd.io/control-plane-ns: linkerd
  name: linkerd-identity
  namespace: linkerd
spec:
  replicas: 1
  revisionHistoryLimit: 10
  selector:
    matchLabels:
      linkerd.io/control-plane-component: identity
      linkerd.io/control-plane-ns: linkerd
      linkerd.io/proxy-deployment: linkerd-identity
  template:
    metadata:
      annotations:
        linkerd.io/created-by: CliVersion
        linkerd.io/proxy-version: ProxyVersion
        cluster-autoscaler.kubernetes.io/safe-to-evict: "true"
        linkerd.io/trust-root-sha256: 8dc603abd4e755c25c94da05abbf29b9b283a784733651020d72f97ca8ab98e4
        config.linkerd.io/default-inbound-policy: "all-unauthenticated"
      labels:
        linkerd.io/control-plane-component: identity
        linkerd.io/control-plane-ns: linkerd
        linkerd.io/workload-ns: linkerd
        linkerd.io/proxy-deployment: linkerd-identity
    spec:
      nodeSelector:
        kubernetes.io/os: linux
      
      automountServiceAccountToken: false
      containers:
      - args:
        - identity
        - -log-level=ControllerLogLevel
        - -log-format=ControllerLogFormat
        - -controller-namespace=linkerd
        - -identity-trust-domain=cluster.local
        - -identity-issuance-lifetime=24h0m0s
        - -identity-clock-skew-allowance=20s
        - -identity-scheme=linkerd.io/tls
        - -enable-pprof=false
        - -kube-apiclient-qps=100
        - -kube-apiclient-burst=200
        env:
        - name: LINKERD_DISABLED
          value: "linkerd-await cannot block the identity controller"
        image: ControllerImage:LinkerdVersion
        imagePullPolicy: ImagePullPolicy
        livenessProbe:
          httpGet:
            path: /ping
            port: 9990
          initialDelaySeconds: 10
        name: identity
        ports:
        - containerPort: 8080
          name: grpc
        - containerPort: 9990
          name: admin-http
        readinessProbe:
          failureThreshold: 7
          httpGet:
            path: /ready
            port: 9990
        securityContext:
          capabilities:
            drop:
            - ALL
          readOnlyRootFilesystem: true
          runAsNonRoot: true
          runAsUser: 2103
          runAsGroup: 2103
          allowPrivilegeEscalation: false
          seccompProfile:
            type: RuntimeDefault
        volumeMounts:
        - mountPath: /var/run/linkerd/identity/issuer
          name: identity-issuer
        - mountPath: /var/run/linkerd/identity/trust-roots/
          name: trust-roots
        - mountPath: /var/run/secrets/kubernetes.io/serviceaccount
          name: kube-api-access
          readOnly: true
      - env:
        - name: _pod_name
          valueFrom:
            fieldRef:
              fieldPath: metadata.name
        - name: _pod_ns
          valueFrom:
            fieldRef:
              fieldPath: metadata.namespace
        - name: _pod_uid
          valueFrom:
            fieldRef:
              fieldPath: metadata.uid
        - name: _pod_nodeName
          valueFrom:
            fieldRef:
              fieldPath: spec.nodeName
        - name: _pod_containerName
          value: &containerName linkerd-proxy
<<<<<<< HEAD
        
        
        
=======
>>>>>>> 5d0275e3
        - name: LINKERD2_PROXY_INBOUND_PORTS_REQUIRE_TLS
          value: "8080"
        - name: LINKERD2_PROXY_SHUTDOWN_ENDPOINT_ENABLED
          value: "false"
        - name: LINKERD2_PROXY_LOG
          value: "warn,linkerd=info,[{headers}]=off,[{request}]=off"
        - name: LINKERD2_PROXY_LOG_FORMAT
          value: "plain"
        - name: LINKERD2_PROXY_DESTINATION_SVC_ADDR
          value: linkerd-dst-headless.linkerd.svc.cluster.local.:8086
        - name: LINKERD2_PROXY_DESTINATION_PROFILE_NETWORKS
          value: "ClusterNetworks"
        - name: LINKERD2_PROXY_POLICY_SVC_ADDR
          value: linkerd-policy.linkerd.svc.cluster.local.:8090
        - name: LINKERD2_PROXY_POLICY_WORKLOAD
          value: |
            {"ns":"$(_pod_ns)", "pod":"$(_pod_name)"}
        - name: LINKERD2_PROXY_INBOUND_DEFAULT_POLICY
          value: all-unauthenticated
        - name: LINKERD2_PROXY_POLICY_CLUSTER_NETWORKS
          value: "ClusterNetworks"
        - name: LINKERD2_PROXY_CONTROL_STREAM_INITIAL_TIMEOUT
          value: ""
        - name: LINKERD2_PROXY_CONTROL_STREAM_IDLE_TIMEOUT
          value: ""
        - name: LINKERD2_PROXY_CONTROL_STREAM_LIFETIME
          value: ""
        - name: LINKERD2_PROXY_OUTBOUND_DISCOVERY_IDLE_TIMEOUT
          value: "5s"
        - name: LINKERD2_PROXY_INBOUND_DISCOVERY_IDLE_TIMEOUT
          value: "90s"
        - name: LINKERD2_PROXY_CONTROL_LISTEN_ADDR
          value: "[::]:4190"
        - name: LINKERD2_PROXY_ADMIN_LISTEN_ADDR
          value: "[::]:4191"
        - name: LINKERD2_PROXY_OUTBOUND_LISTEN_ADDR
          value: "127.0.0.1:4140"
        - name: LINKERD2_PROXY_OUTBOUND_LISTEN_ADDRS
          value: "127.0.0.1:4140,[::1]:4140"
        - name: LINKERD2_PROXY_INBOUND_LISTEN_ADDR
          value: "[::]:4143"
        - name: LINKERD2_PROXY_INBOUND_IPS
          valueFrom:
            fieldRef:
              fieldPath: status.podIPs
        - name: LINKERD2_PROXY_INBOUND_PORTS
          value: "8080,9990"
        - name: LINKERD2_PROXY_DESTINATION_PROFILE_SUFFIXES
          value: svc.cluster.local.
        - name: LINKERD2_PROXY_INBOUND_ACCEPT_KEEPALIVE
          value: 10000ms
        - name: LINKERD2_PROXY_OUTBOUND_CONNECT_KEEPALIVE
          value: 10000ms
        - name: LINKERD2_PROXY_INBOUND_ACCEPT_USER_TIMEOUT
          value: 30s
        - name: LINKERD2_PROXY_OUTBOUND_CONNECT_USER_TIMEOUT
          value: 30s
        - name: LINKERD2_PROXY_INBOUND_PORTS_DISABLE_PROTOCOL_DETECTION
          value: "25,443,587,3306,5432,11211"
        - name: LINKERD2_PROXY_DESTINATION_CONTEXT
          value: |
            {"ns":"$(_pod_ns)", "nodeName":"$(_pod_nodeName)", "pod":"$(_pod_name)"}
        - name: _pod_sa
          valueFrom:
            fieldRef:
              fieldPath: spec.serviceAccountName
        - name: _l5d_ns
          value: linkerd
        - name: _l5d_trustdomain
          value: cluster.local
        - name: LINKERD2_PROXY_IDENTITY_DIR
          value: /var/run/linkerd/identity/end-entity
        - name: LINKERD2_PROXY_IDENTITY_TRUST_ANCHORS
          valueFrom:
            configMapKeyRef:
              name: linkerd-identity-trust-roots
              key: ca-bundle.crt
        - name: LINKERD2_PROXY_IDENTITY_TOKEN_FILE
          value: /var/run/secrets/tokens/linkerd-identity-token
        - name: LINKERD2_PROXY_IDENTITY_SVC_ADDR
          value: localhost.:8080
        - name: LINKERD2_PROXY_IDENTITY_LOCAL_NAME
          value: $(_pod_sa).$(_pod_ns).serviceaccount.identity.linkerd.cluster.local
        - name: LINKERD2_PROXY_IDENTITY_SVC_NAME
          value: linkerd-identity.linkerd.serviceaccount.identity.linkerd.cluster.local
        - name: LINKERD2_PROXY_DESTINATION_SVC_NAME
          value: linkerd-destination.linkerd.serviceaccount.identity.linkerd.cluster.local
        - name: LINKERD2_PROXY_POLICY_SVC_NAME
          value: linkerd-destination.linkerd.serviceaccount.identity.linkerd.cluster.local
        image: ProxyImageName:ProxyVersion
        imagePullPolicy: ImagePullPolicy
        livenessProbe:
          httpGet:
            path: /live
            port: 4191
          initialDelaySeconds: 10
          timeoutSeconds: 1
        name: *containerName
        ports:
        - containerPort: 4143
          name: linkerd-proxy
        - containerPort: 4191
          name: linkerd-admin
        readinessProbe:
          httpGet:
            path: /ready
            port: 4191
          initialDelaySeconds: 2
          timeoutSeconds: 1
        resources:
          limits:
            cpu: "cpu-limit"
            memory: "memory-limit"
          requests:
            cpu: "cpu-request"
            memory: "memory-request"
        securityContext:
          allowPrivilegeEscalation: false
          capabilities:
            drop:
              - ALL
          readOnlyRootFilesystem: true
          runAsNonRoot: true
          runAsUser: 2102
          runAsGroup: 2102
          seccompProfile:
            type: RuntimeDefault
        terminationMessagePolicy: FallbackToLogsOnError
        volumeMounts:
        - mountPath: /var/run/linkerd/identity/end-entity
          name: linkerd-identity-end-entity
        - mountPath: /var/run/secrets/tokens
          name: linkerd-identity-token
      initContainers:
      - args:
        - --incoming-proxy-port
        - "4143"
        - --outgoing-proxy-port
        - "4140"
        - --proxy-uid
        - "2102"
        - --proxy-gid
        - "2102"
        - --inbound-ports-to-ignore
        - "4190,4191"
        image: ProxyInitImageName:ProxyInitVersion
        imagePullPolicy: ImagePullPolicy
        name: linkerd-init
        resources:
          limits:
            cpu: "cpu-limit"
            memory: "memory-limit"
          requests:
            cpu: "cpu-request"
            memory: "memory-request"
        securityContext:
          allowPrivilegeEscalation: false
          capabilities:
            add:
            - NET_ADMIN
            - NET_RAW
          privileged: false
          runAsNonRoot: true
          runAsUser: 65534
          runAsGroup: 65534
          readOnlyRootFilesystem: true
          seccompProfile:
            type: RuntimeDefault
        terminationMessagePolicy: FallbackToLogsOnError
        volumeMounts:
        - mountPath: /run
          name: linkerd-proxy-init-xtables-lock
      priorityClassName: PriorityClassName
      securityContext:
        seccompProfile:
          type: RuntimeDefault
      serviceAccountName: linkerd-identity
      volumes:
      - name: identity-issuer
        secret:
          secretName: linkerd-identity-issuer
      - configMap:
          name: linkerd-identity-trust-roots
        name: trust-roots
      - name: kube-api-access
        projected:
          defaultMode: 420
          sources:
          - serviceAccountToken:
              expirationSeconds: 3607
              path: token
          - configMap:
              items:
              - key: ca.crt
                path: ca.crt
              name: kube-root-ca.crt
          - downwardAPI:
              items:
              - fieldRef:
                  apiVersion: v1
                  fieldPath: metadata.namespace
                path: namespace
      - emptyDir: {}
        name: linkerd-proxy-init-xtables-lock
      - name: linkerd-identity-token
        projected:
          sources:
          - serviceAccountToken:
              path: linkerd-identity-token
              expirationSeconds: 86400
              audience: identity.l5d.io
      - emptyDir:
          medium: Memory
        name: linkerd-identity-end-entity
---
###
### Destination Controller Service
###
kind: Service
apiVersion: v1
metadata:
  name: linkerd-dst
  namespace: linkerd
  labels:
    linkerd.io/control-plane-component: destination
    linkerd.io/control-plane-ns: linkerd
  annotations:
    linkerd.io/created-by: CliVersion
spec:
  type: ClusterIP
  selector:
    linkerd.io/control-plane-component: destination
  ports:
  - name: grpc
    port: 8086
    targetPort: 8086
---
kind: Service
apiVersion: v1
metadata:
  name: linkerd-dst-headless
  namespace: linkerd
  labels:
    linkerd.io/control-plane-component: destination
    linkerd.io/control-plane-ns: linkerd
  annotations:
    linkerd.io/created-by: CliVersion
spec:
  clusterIP: None
  selector:
    linkerd.io/control-plane-component: destination
  ports:
  - name: grpc
    port: 8086
    targetPort: 8086
---
kind: Service
apiVersion: v1
metadata:
  name: linkerd-sp-validator
  namespace: linkerd
  labels:
    linkerd.io/control-plane-component: destination
    linkerd.io/control-plane-ns: linkerd
  annotations:
    linkerd.io/created-by: CliVersion
spec:
  type: ClusterIP
  selector:
    linkerd.io/control-plane-component: destination
  ports:
  - name: sp-validator
    port: 443
    targetPort: sp-validator
---
kind: Service
apiVersion: v1
metadata:
  name: linkerd-policy
  namespace: linkerd
  labels:
    linkerd.io/control-plane-component: destination
    linkerd.io/control-plane-ns: linkerd
  annotations:
    linkerd.io/created-by: CliVersion
spec:
  clusterIP: None
  selector:
    linkerd.io/control-plane-component: destination
  ports:
  - name: grpc
    port: 8090
    targetPort: 8090
---
kind: Service
apiVersion: v1
metadata:
  name: linkerd-policy-validator
  namespace: linkerd
  labels:
    linkerd.io/control-plane-component: destination
    linkerd.io/control-plane-ns: linkerd
  annotations:
    linkerd.io/created-by: CliVersion
spec:
  type: ClusterIP
  selector:
    linkerd.io/control-plane-component: destination
  ports:
  - name: policy-https
    port: 443
    targetPort: policy-https
---

apiVersion: apps/v1
kind: Deployment
metadata:
  annotations:
    linkerd.io/created-by: CliVersion
  labels:
    app.kubernetes.io/name: destination
    app.kubernetes.io/part-of: Linkerd
    app.kubernetes.io/version: LinkerdVersion
    linkerd.io/control-plane-component: destination
    linkerd.io/control-plane-ns: linkerd
  name: linkerd-destination
  namespace: linkerd
spec:
  replicas: 1
  revisionHistoryLimit: 10
  selector:
    matchLabels:
      linkerd.io/control-plane-component: destination
      linkerd.io/control-plane-ns: linkerd
      linkerd.io/proxy-deployment: linkerd-destination
  template:
    metadata:
      annotations:
        checksum/config: 036fb1916c0896bb3c88168f51e2fc8846b00678b206ea8a14361ad4df1ae1bc
        linkerd.io/created-by: CliVersion
        linkerd.io/proxy-version: ProxyVersion
        cluster-autoscaler.kubernetes.io/safe-to-evict: "true"
        linkerd.io/trust-root-sha256: 8dc603abd4e755c25c94da05abbf29b9b283a784733651020d72f97ca8ab98e4
        config.linkerd.io/default-inbound-policy: "all-unauthenticated"
      labels:
        linkerd.io/control-plane-component: destination
        linkerd.io/control-plane-ns: linkerd
        linkerd.io/workload-ns: linkerd
        linkerd.io/proxy-deployment: linkerd-destination
    spec:
      nodeSelector:
        kubernetes.io/os: linux
      
      automountServiceAccountToken: false
      containers:
      - env:
        - name: _pod_name
          valueFrom:
            fieldRef:
              fieldPath: metadata.name
        - name: _pod_ns
          valueFrom:
            fieldRef:
              fieldPath: metadata.namespace
        - name: _pod_uid
          valueFrom:
            fieldRef:
              fieldPath: metadata.uid
        - name: _pod_nodeName
          valueFrom:
            fieldRef:
              fieldPath: spec.nodeName
        - name: _pod_containerName
          value: &containerName linkerd-proxy
<<<<<<< HEAD
        
        
        
=======
>>>>>>> 5d0275e3
        - name: LINKERD2_PROXY_SHUTDOWN_ENDPOINT_ENABLED
          value: "false"
        - name: LINKERD2_PROXY_LOG
          value: "warn,linkerd=info,[{headers}]=off,[{request}]=off"
        - name: LINKERD2_PROXY_LOG_FORMAT
          value: "plain"
        - name: LINKERD2_PROXY_DESTINATION_SVC_ADDR
          value: localhost.:8086
        - name: LINKERD2_PROXY_DESTINATION_PROFILE_NETWORKS
          value: "ClusterNetworks"
        - name: LINKERD2_PROXY_POLICY_SVC_ADDR
          value: localhost.:8090
        - name: LINKERD2_PROXY_POLICY_WORKLOAD
          value: |
            {"ns":"$(_pod_ns)", "pod":"$(_pod_name)"}
        - name: LINKERD2_PROXY_INBOUND_DEFAULT_POLICY
          value: all-unauthenticated
        - name: LINKERD2_PROXY_POLICY_CLUSTER_NETWORKS
          value: "ClusterNetworks"
        - name: LINKERD2_PROXY_CONTROL_STREAM_INITIAL_TIMEOUT
          value: ""
        - name: LINKERD2_PROXY_CONTROL_STREAM_IDLE_TIMEOUT
          value: ""
        - name: LINKERD2_PROXY_CONTROL_STREAM_LIFETIME
          value: ""
        - name: LINKERD2_PROXY_OUTBOUND_DISCOVERY_IDLE_TIMEOUT
          value: "5s"
        - name: LINKERD2_PROXY_INBOUND_DISCOVERY_IDLE_TIMEOUT
          value: "90s"
        - name: LINKERD2_PROXY_CONTROL_LISTEN_ADDR
          value: "[::]:4190"
        - name: LINKERD2_PROXY_ADMIN_LISTEN_ADDR
          value: "[::]:4191"
        - name: LINKERD2_PROXY_OUTBOUND_LISTEN_ADDR
          value: "127.0.0.1:4140"
        - name: LINKERD2_PROXY_OUTBOUND_LISTEN_ADDRS
          value: "127.0.0.1:4140,[::1]:4140"
        - name: LINKERD2_PROXY_INBOUND_LISTEN_ADDR
          value: "[::]:4143"
        - name: LINKERD2_PROXY_INBOUND_IPS
          valueFrom:
            fieldRef:
              fieldPath: status.podIPs
        - name: LINKERD2_PROXY_INBOUND_PORTS
          value: "8086,8090,8443,9443,9990,9996,9997"
        - name: LINKERD2_PROXY_DESTINATION_PROFILE_SUFFIXES
          value: svc.cluster.local.
        - name: LINKERD2_PROXY_INBOUND_ACCEPT_KEEPALIVE
          value: 10000ms
        - name: LINKERD2_PROXY_OUTBOUND_CONNECT_KEEPALIVE
          value: 10000ms
        - name: LINKERD2_PROXY_INBOUND_ACCEPT_USER_TIMEOUT
          value: 30s
        - name: LINKERD2_PROXY_OUTBOUND_CONNECT_USER_TIMEOUT
          value: 30s
        - name: LINKERD2_PROXY_INBOUND_PORTS_DISABLE_PROTOCOL_DETECTION
          value: "25,443,587,3306,5432,11211"
        - name: LINKERD2_PROXY_DESTINATION_CONTEXT
          value: |
            {"ns":"$(_pod_ns)", "nodeName":"$(_pod_nodeName)", "pod":"$(_pod_name)"}
        - name: _pod_sa
          valueFrom:
            fieldRef:
              fieldPath: spec.serviceAccountName
        - name: _l5d_ns
          value: linkerd
        - name: _l5d_trustdomain
          value: cluster.local
        - name: LINKERD2_PROXY_IDENTITY_DIR
          value: /var/run/linkerd/identity/end-entity
        - name: LINKERD2_PROXY_IDENTITY_TRUST_ANCHORS
          valueFrom:
            configMapKeyRef:
              name: linkerd-identity-trust-roots
              key: ca-bundle.crt
        - name: LINKERD2_PROXY_IDENTITY_TOKEN_FILE
          value: /var/run/secrets/tokens/linkerd-identity-token
        - name: LINKERD2_PROXY_IDENTITY_SVC_ADDR
          value: linkerd-identity-headless.linkerd.svc.cluster.local.:8080
        - name: LINKERD2_PROXY_IDENTITY_LOCAL_NAME
          value: $(_pod_sa).$(_pod_ns).serviceaccount.identity.linkerd.cluster.local
        - name: LINKERD2_PROXY_IDENTITY_SVC_NAME
          value: linkerd-identity.linkerd.serviceaccount.identity.linkerd.cluster.local
        - name: LINKERD2_PROXY_DESTINATION_SVC_NAME
          value: linkerd-destination.linkerd.serviceaccount.identity.linkerd.cluster.local
        - name: LINKERD2_PROXY_POLICY_SVC_NAME
          value: linkerd-destination.linkerd.serviceaccount.identity.linkerd.cluster.local
        image: ProxyImageName:ProxyVersion
        imagePullPolicy: ImagePullPolicy
        livenessProbe:
          httpGet:
            path: /live
            port: 4191
          initialDelaySeconds: 10
          timeoutSeconds: 1
        name: *containerName
        ports:
        - containerPort: 4143
          name: linkerd-proxy
        - containerPort: 4191
          name: linkerd-admin
        readinessProbe:
          httpGet:
            path: /ready
            port: 4191
          initialDelaySeconds: 2
          timeoutSeconds: 1
        resources:
          limits:
            cpu: "cpu-limit"
            memory: "memory-limit"
          requests:
            cpu: "cpu-request"
            memory: "memory-request"
        securityContext:
          allowPrivilegeEscalation: false
          capabilities:
            drop:
              - ALL
          readOnlyRootFilesystem: true
          runAsNonRoot: true
          runAsUser: 2102
          runAsGroup: 2102
          seccompProfile:
            type: RuntimeDefault
        terminationMessagePolicy: FallbackToLogsOnError
        lifecycle:
          postStart:
            exec:
              command:
                - /usr/lib/linkerd/linkerd-await
                - --timeout=2m
                - --port=4191
        volumeMounts:
        - mountPath: /var/run/linkerd/identity/end-entity
          name: linkerd-identity-end-entity
        - mountPath: /var/run/secrets/tokens
          name: linkerd-identity-token
      - args:
        - destination
        - -addr=:8086
        - -controller-namespace=linkerd
        - -outbound-transport-mode=
        - -enable-h2-upgrade=true
        - -log-level=ControllerLogLevel
        - -log-format=ControllerLogFormat
        - -enable-endpoint-slices=false
        - -cluster-domain=cluster.local
        - -identity-trust-domain=cluster.local
        - -default-opaque-ports=25,443,587,3306,5432,11211
        - -enable-ipv6=true
        - -enable-pprof=false
        - --meshed-http2-client-params={"keep_alive":{"interval":{"seconds":10},"timeout":{"seconds":3},"while_idle":true}}
        image: ControllerImage:LinkerdVersion
        imagePullPolicy: ImagePullPolicy
        livenessProbe:
          httpGet:
            path: /ping
            port: 9996
          initialDelaySeconds: 10
        name: destination
        ports:
        - containerPort: 8086
          name: grpc
        - containerPort: 9996
          name: admin-http
        readinessProbe:
          failureThreshold: 7
          httpGet:
            path: /ready
            port: 9996
        securityContext:
          capabilities:
            drop:
            - ALL
          readOnlyRootFilesystem: true
          runAsNonRoot: true
          runAsUser: 2103
          runAsGroup: 2103
          allowPrivilegeEscalation: false
          seccompProfile:
            type: RuntimeDefault
        volumeMounts:
        - mountPath: /var/run/secrets/kubernetes.io/serviceaccount
          name: kube-api-access
          readOnly: true
      - args:
        - sp-validator
        - -log-level=ControllerLogLevel
        - -log-format=ControllerLogFormat
        - -enable-pprof=false
        image: ControllerImage:LinkerdVersion
        imagePullPolicy: ImagePullPolicy
        livenessProbe:
          httpGet:
            path: /ping
            port: 9997
          initialDelaySeconds: 10
        name: sp-validator
        ports:
        - containerPort: 8443
          name: sp-validator
        - containerPort: 9997
          name: admin-http
        readinessProbe:
          failureThreshold: 7
          httpGet:
            path: /ready
            port: 9997
        securityContext:
          capabilities:
            drop:
            - ALL
          readOnlyRootFilesystem: true
          runAsNonRoot: true
          runAsUser: 2103
          runAsGroup: 2103
          allowPrivilegeEscalation: false
          seccompProfile:
            type: RuntimeDefault
        volumeMounts:
        - mountPath: /var/run/linkerd/tls
          name: sp-tls
          readOnly: true
        - mountPath: /var/run/secrets/kubernetes.io/serviceaccount
          name: kube-api-access
          readOnly: true
      - args:
        - --admin-addr=[::]:9990
        - --control-plane-namespace=linkerd
        - --grpc-addr=[::]:8090
        - --server-addr=[::]:9443
        - --server-tls-key=/var/run/linkerd/tls/tls.key
        - --server-tls-certs=/var/run/linkerd/tls/tls.crt
        - --cluster-networks=ClusterNetworks
        - --identity-domain=cluster.local
        - --cluster-domain=cluster.local
        - --default-policy=default-allow-policy
        - --log-level=log-level
        - --log-format=ControllerLogFormat
        - --default-opaque-ports=25,443,587,3306,5432,11211
        - --global-egress-network-namespace=linkerd-egress
        - --probe-networks=1.0.0.0/0,2.0.0.0/0
        image: PolicyControllerImageName:PolicyControllerVersion
        imagePullPolicy: ImagePullPolicy
        livenessProbe:
          httpGet:
            path: /live
            port: admin-http
          initialDelaySeconds: 10
        name: policy
        ports:
        - containerPort: 8090
          name: grpc
        - containerPort: 9990
          name: admin-http
        - containerPort: 9443
          name: policy-https
        readinessProbe:
          failureThreshold: 7
          httpGet:
            path: /ready
            port: admin-http
        resources:
          limits:
            cpu: "cpu-limit"
            memory: "memory-limit"
          requests:
            cpu: "cpu-request"
            memory: "memory-request"
        securityContext:
          capabilities:
            drop:
            - ALL
          readOnlyRootFilesystem: true
          runAsNonRoot: true
          runAsUser: 2103
          runAsGroup: 2103
          allowPrivilegeEscalation: false
          seccompProfile:
            type: RuntimeDefault
        volumeMounts:
        - mountPath: /var/run/linkerd/tls
          name: policy-tls
          readOnly: true
        - mountPath: /var/run/secrets/kubernetes.io/serviceaccount
          name: kube-api-access
          readOnly: true
      initContainers:
      - args:
        - --incoming-proxy-port
        - "4143"
        - --outgoing-proxy-port
        - "4140"
        - --proxy-uid
        - "2102"
        - --proxy-gid
        - "2102"
        - --inbound-ports-to-ignore
        - "4190,4191"
        image: ProxyInitImageName:ProxyInitVersion
        imagePullPolicy: ImagePullPolicy
        name: linkerd-init
        resources:
          limits:
            cpu: "cpu-limit"
            memory: "memory-limit"
          requests:
            cpu: "cpu-request"
            memory: "memory-request"
        securityContext:
          allowPrivilegeEscalation: false
          capabilities:
            add:
            - NET_ADMIN
            - NET_RAW
          privileged: false
          runAsNonRoot: true
          runAsUser: 65534
          runAsGroup: 65534
          readOnlyRootFilesystem: true
          seccompProfile:
            type: RuntimeDefault
        terminationMessagePolicy: FallbackToLogsOnError
        volumeMounts:
        - mountPath: /run
          name: linkerd-proxy-init-xtables-lock
      priorityClassName: PriorityClassName
      securityContext:
        seccompProfile:
          type: RuntimeDefault
      serviceAccountName: linkerd-destination
      volumes:
      - name: sp-tls
        secret:
          secretName: linkerd-sp-validator-k8s-tls
      - name: policy-tls
        secret:
          secretName: linkerd-policy-validator-k8s-tls
      - name: kube-api-access
        projected:
          defaultMode: 420
          sources:
          - serviceAccountToken:
              expirationSeconds: 3607
              path: token
          - configMap:
              items:
              - key: ca.crt
                path: ca.crt
              name: kube-root-ca.crt
          - downwardAPI:
              items:
              - fieldRef:
                  apiVersion: v1
                  fieldPath: metadata.namespace
                path: namespace
      - emptyDir: {}
        name: linkerd-proxy-init-xtables-lock
      - name: linkerd-identity-token
        projected:
          sources:
          - serviceAccountToken:
              path: linkerd-identity-token
              expirationSeconds: 86400
              audience: identity.l5d.io
      - emptyDir:
          medium: Memory
        name: linkerd-identity-end-entity
---
###
### Heartbeat
###
apiVersion: batch/v1
kind: CronJob
metadata:
  name: linkerd-heartbeat
  namespace: linkerd
  labels:
    app.kubernetes.io/name: heartbeat
    app.kubernetes.io/part-of: Linkerd
    app.kubernetes.io/version: LinkerdVersion
    linkerd.io/control-plane-component: heartbeat
    linkerd.io/control-plane-ns: linkerd
  annotations:
    linkerd.io/created-by: CliVersion
spec:
  concurrencyPolicy: Replace
  schedule: "1 2 3 4 5"
  successfulJobsHistoryLimit: 0
  jobTemplate:
    spec:
      template:
        metadata:
          labels:
            linkerd.io/control-plane-component: heartbeat
            linkerd.io/workload-ns: linkerd
          annotations:
            linkerd.io/created-by: CliVersion
        spec:
          priorityClassName: PriorityClassName
          nodeSelector:
            kubernetes.io/os: linux
          securityContext:
            seccompProfile:
              type: RuntimeDefault
          serviceAccountName: linkerd-heartbeat
          restartPolicy: Never
          automountServiceAccountToken: false
          containers:
          - name: heartbeat
            image: ControllerImage:LinkerdVersion
            imagePullPolicy: ImagePullPolicy
            env:
            - name: LINKERD_DISABLED
              value: "the heartbeat controller does not use the proxy"
            args:
            - "heartbeat"
            - "-controller-namespace=linkerd"
            - "-log-level=ControllerLogLevel"
            - "-log-format=ControllerLogFormat"
            - "-prometheus-url=http://prometheus.linkerd-viz.svc.cluster.local:9090"
            securityContext:
              capabilities:
                drop:
                - ALL
              readOnlyRootFilesystem: true
              runAsNonRoot: true
              runAsUser: 2103
              runAsGroup: 2103
              allowPrivilegeEscalation: false
              seccompProfile:
                type: RuntimeDefault
            volumeMounts:
            - mountPath: /var/run/secrets/kubernetes.io/serviceaccount
              name: kube-api-access
              readOnly: true
          volumes:
          - name: kube-api-access
            projected:
              defaultMode: 420
              sources:
              - serviceAccountToken:
                  expirationSeconds: 3607
                  path: token
              - configMap:
                  items:
                  - key: ca.crt
                    path: ca.crt
                  name: kube-root-ca.crt
              - downwardAPI:
                  items:
                  - fieldRef:
                      apiVersion: v1
                      fieldPath: metadata.namespace
                    path: namespace
---
###
### Proxy Injector
###

apiVersion: apps/v1
kind: Deployment
metadata:
  annotations:
    linkerd.io/created-by: CliVersion
  labels:
    app.kubernetes.io/name: proxy-injector
    app.kubernetes.io/part-of: Linkerd
    app.kubernetes.io/version: LinkerdVersion
    linkerd.io/control-plane-component: proxy-injector
    linkerd.io/control-plane-ns: linkerd
  name: linkerd-proxy-injector
  namespace: linkerd
spec:
  replicas: 1
  revisionHistoryLimit: 10
  selector:
    matchLabels:
      linkerd.io/control-plane-component: proxy-injector
  template:
    metadata:
      annotations:
        checksum/config: fd791d1adb869c6aa7de66e366ec110a2ccbacf37a750723b111d98636c5ae00
        linkerd.io/created-by: CliVersion
        linkerd.io/proxy-version: ProxyVersion
        cluster-autoscaler.kubernetes.io/safe-to-evict: "true"
        linkerd.io/trust-root-sha256: 8dc603abd4e755c25c94da05abbf29b9b283a784733651020d72f97ca8ab98e4
        config.linkerd.io/opaque-ports: "8443"
        config.linkerd.io/default-inbound-policy: "all-unauthenticated"
      labels:
        linkerd.io/control-plane-component: proxy-injector
        linkerd.io/control-plane-ns: linkerd
        linkerd.io/workload-ns: linkerd
        linkerd.io/proxy-deployment: linkerd-proxy-injector
    spec:
      nodeSelector:
        kubernetes.io/os: linux
      
      automountServiceAccountToken: false
      containers:
      - env:
        - name: _pod_name
          valueFrom:
            fieldRef:
              fieldPath: metadata.name
        - name: _pod_ns
          valueFrom:
            fieldRef:
              fieldPath: metadata.namespace
        - name: _pod_uid
          valueFrom:
            fieldRef:
              fieldPath: metadata.uid
        - name: _pod_nodeName
          valueFrom:
            fieldRef:
              fieldPath: spec.nodeName
        - name: _pod_containerName
          value: &containerName linkerd-proxy
<<<<<<< HEAD
        
        
        
=======
>>>>>>> 5d0275e3
        - name: LINKERD2_PROXY_SHUTDOWN_ENDPOINT_ENABLED
          value: "false"
        - name: LINKERD2_PROXY_LOG
          value: "warn,linkerd=info,[{headers}]=off,[{request}]=off"
        - name: LINKERD2_PROXY_LOG_FORMAT
          value: "plain"
        - name: LINKERD2_PROXY_DESTINATION_SVC_ADDR
          value: linkerd-dst-headless.linkerd.svc.cluster.local.:8086
        - name: LINKERD2_PROXY_DESTINATION_PROFILE_NETWORKS
          value: "ClusterNetworks"
        - name: LINKERD2_PROXY_POLICY_SVC_ADDR
          value: linkerd-policy.linkerd.svc.cluster.local.:8090
        - name: LINKERD2_PROXY_POLICY_WORKLOAD
          value: |
            {"ns":"$(_pod_ns)", "pod":"$(_pod_name)"}
        - name: LINKERD2_PROXY_INBOUND_DEFAULT_POLICY
          value: all-unauthenticated
        - name: LINKERD2_PROXY_POLICY_CLUSTER_NETWORKS
          value: "ClusterNetworks"
        - name: LINKERD2_PROXY_CONTROL_STREAM_INITIAL_TIMEOUT
          value: ""
        - name: LINKERD2_PROXY_CONTROL_STREAM_IDLE_TIMEOUT
          value: ""
        - name: LINKERD2_PROXY_CONTROL_STREAM_LIFETIME
          value: ""
        - name: LINKERD2_PROXY_OUTBOUND_DISCOVERY_IDLE_TIMEOUT
          value: "5s"
        - name: LINKERD2_PROXY_INBOUND_DISCOVERY_IDLE_TIMEOUT
          value: "90s"
        - name: LINKERD2_PROXY_CONTROL_LISTEN_ADDR
          value: "[::]:4190"
        - name: LINKERD2_PROXY_ADMIN_LISTEN_ADDR
          value: "[::]:4191"
        - name: LINKERD2_PROXY_OUTBOUND_LISTEN_ADDR
          value: "127.0.0.1:4140"
        - name: LINKERD2_PROXY_OUTBOUND_LISTEN_ADDRS
          value: "127.0.0.1:4140,[::1]:4140"
        - name: LINKERD2_PROXY_INBOUND_LISTEN_ADDR
          value: "[::]:4143"
        - name: LINKERD2_PROXY_INBOUND_IPS
          valueFrom:
            fieldRef:
              fieldPath: status.podIPs
        - name: LINKERD2_PROXY_INBOUND_PORTS
          value: "8443,9995"
        - name: LINKERD2_PROXY_DESTINATION_PROFILE_SUFFIXES
          value: svc.cluster.local.
        - name: LINKERD2_PROXY_INBOUND_ACCEPT_KEEPALIVE
          value: 10000ms
        - name: LINKERD2_PROXY_OUTBOUND_CONNECT_KEEPALIVE
          value: 10000ms
        - name: LINKERD2_PROXY_INBOUND_ACCEPT_USER_TIMEOUT
          value: 30s
        - name: LINKERD2_PROXY_OUTBOUND_CONNECT_USER_TIMEOUT
          value: 30s
        - name: LINKERD2_PROXY_INBOUND_PORTS_DISABLE_PROTOCOL_DETECTION
          value: "25,443,587,3306,5432,11211"
        - name: LINKERD2_PROXY_DESTINATION_CONTEXT
          value: |
            {"ns":"$(_pod_ns)", "nodeName":"$(_pod_nodeName)", "pod":"$(_pod_name)"}
        - name: _pod_sa
          valueFrom:
            fieldRef:
              fieldPath: spec.serviceAccountName
        - name: _l5d_ns
          value: linkerd
        - name: _l5d_trustdomain
          value: cluster.local
        - name: LINKERD2_PROXY_IDENTITY_DIR
          value: /var/run/linkerd/identity/end-entity
        - name: LINKERD2_PROXY_IDENTITY_TRUST_ANCHORS
          valueFrom:
            configMapKeyRef:
              name: linkerd-identity-trust-roots
              key: ca-bundle.crt
        - name: LINKERD2_PROXY_IDENTITY_TOKEN_FILE
          value: /var/run/secrets/tokens/linkerd-identity-token
        - name: LINKERD2_PROXY_IDENTITY_SVC_ADDR
          value: linkerd-identity-headless.linkerd.svc.cluster.local.:8080
        - name: LINKERD2_PROXY_IDENTITY_LOCAL_NAME
          value: $(_pod_sa).$(_pod_ns).serviceaccount.identity.linkerd.cluster.local
        - name: LINKERD2_PROXY_IDENTITY_SVC_NAME
          value: linkerd-identity.linkerd.serviceaccount.identity.linkerd.cluster.local
        - name: LINKERD2_PROXY_DESTINATION_SVC_NAME
          value: linkerd-destination.linkerd.serviceaccount.identity.linkerd.cluster.local
        - name: LINKERD2_PROXY_POLICY_SVC_NAME
          value: linkerd-destination.linkerd.serviceaccount.identity.linkerd.cluster.local
        image: ProxyImageName:ProxyVersion
        imagePullPolicy: ImagePullPolicy
        livenessProbe:
          httpGet:
            path: /live
            port: 4191
          initialDelaySeconds: 10
          timeoutSeconds: 1
        name: *containerName
        ports:
        - containerPort: 4143
          name: linkerd-proxy
        - containerPort: 4191
          name: linkerd-admin
        readinessProbe:
          httpGet:
            path: /ready
            port: 4191
          initialDelaySeconds: 2
          timeoutSeconds: 1
        resources:
          limits:
            cpu: "cpu-limit"
            memory: "memory-limit"
          requests:
            cpu: "cpu-request"
            memory: "memory-request"
        securityContext:
          allowPrivilegeEscalation: false
          capabilities:
            drop:
              - ALL
          readOnlyRootFilesystem: true
          runAsNonRoot: true
          runAsUser: 2102
          runAsGroup: 2102
          seccompProfile:
            type: RuntimeDefault
        terminationMessagePolicy: FallbackToLogsOnError
        lifecycle:
          postStart:
            exec:
              command:
                - /usr/lib/linkerd/linkerd-await
                - --timeout=2m
                - --port=4191
        volumeMounts:
        - mountPath: /var/run/linkerd/identity/end-entity
          name: linkerd-identity-end-entity
        - mountPath: /var/run/secrets/tokens
          name: linkerd-identity-token
      - args:
        - proxy-injector
        - -log-level=ControllerLogLevel
        - -log-format=ControllerLogFormat
        - -linkerd-namespace=linkerd
        - -enable-pprof=false
        image: ControllerImage:LinkerdVersion
        imagePullPolicy: ImagePullPolicy
        livenessProbe:
          httpGet:
            path: /ping
            port: 9995
          initialDelaySeconds: 10
        name: proxy-injector
        ports:
        - containerPort: 8443
          name: proxy-injector
        - containerPort: 9995
          name: admin-http
        readinessProbe:
          failureThreshold: 7
          httpGet:
            path: /ready
            port: 9995
        securityContext:
          capabilities:
            drop:
            - ALL
          readOnlyRootFilesystem: true
          runAsNonRoot: true
          runAsUser: 2103
          runAsGroup: 2103
          allowPrivilegeEscalation: false
          seccompProfile:
            type: RuntimeDefault
        volumeMounts:
        - mountPath: /var/run/linkerd/config
          name: config
        - mountPath: /var/run/linkerd/identity/trust-roots
          name: trust-roots
        - mountPath: /var/run/linkerd/tls
          name: tls
          readOnly: true
        - mountPath: /var/run/secrets/kubernetes.io/serviceaccount
          name: kube-api-access
          readOnly: true
      initContainers:
      - args:
        - --incoming-proxy-port
        - "4143"
        - --outgoing-proxy-port
        - "4140"
        - --proxy-uid
        - "2102"
        - --proxy-gid
        - "2102"
        - --inbound-ports-to-ignore
        - "4190,4191"
        image: ProxyInitImageName:ProxyInitVersion
        imagePullPolicy: ImagePullPolicy
        name: linkerd-init
        resources:
          limits:
            cpu: "cpu-limit"
            memory: "memory-limit"
          requests:
            cpu: "cpu-request"
            memory: "memory-request"
        securityContext:
          allowPrivilegeEscalation: false
          capabilities:
            add:
            - NET_ADMIN
            - NET_RAW
          privileged: false
          runAsNonRoot: true
          runAsUser: 65534
          runAsGroup: 65534
          readOnlyRootFilesystem: true
          seccompProfile:
            type: RuntimeDefault
        terminationMessagePolicy: FallbackToLogsOnError
        volumeMounts:
        - mountPath: /run
          name: linkerd-proxy-init-xtables-lock
      priorityClassName: PriorityClassName
      securityContext:
        seccompProfile:
          type: RuntimeDefault
      serviceAccountName: linkerd-proxy-injector
      volumes:
      - configMap:
          name: linkerd-config
        name: config
      - configMap:
          name: linkerd-identity-trust-roots
        name: trust-roots
      - name: tls
        secret:
          secretName: linkerd-proxy-injector-k8s-tls
      - name: kube-api-access
        projected:
          defaultMode: 420
          sources:
          - serviceAccountToken:
              expirationSeconds: 3607
              path: token
          - configMap:
              items:
              - key: ca.crt
                path: ca.crt
              name: kube-root-ca.crt
          - downwardAPI:
              items:
              - fieldRef:
                  apiVersion: v1
                  fieldPath: metadata.namespace
                path: namespace
      - emptyDir: {}
        name: linkerd-proxy-init-xtables-lock
      - name: linkerd-identity-token
        projected:
          sources:
          - serviceAccountToken:
              path: linkerd-identity-token
              expirationSeconds: 86400
              audience: identity.l5d.io
      - emptyDir:
          medium: Memory
        name: linkerd-identity-end-entity
---
kind: Service
apiVersion: v1
metadata:
  name: linkerd-proxy-injector
  namespace: linkerd
  labels:
    linkerd.io/control-plane-component: proxy-injector
    linkerd.io/control-plane-ns: linkerd
  annotations:
    linkerd.io/created-by: CliVersion
    config.linkerd.io/opaque-ports: "443"
spec:
  type: ClusterIP
  selector:
    linkerd.io/control-plane-component: proxy-injector
  ports:
  - name: proxy-injector
    port: 443
    targetPort: proxy-injector
---
apiVersion: v1
data:
  linkerd-config-overrides: Y2xpVmVyc2lvbjogQ2xpVmVyc2lvbgpjbHVzdGVyTmV0d29ya3M6IENsdXN0ZXJOZXR3b3Jrcwpjb250cm9sUGxhbmVUcmFjaW5nTmFtZXNwYWNlOiAiIgpjb250cm9sbGVyOiBudWxsCmNvbnRyb2xsZXJHSUQ6IDIxMDMKY29udHJvbGxlckltYWdlOiBDb250cm9sbGVySW1hZ2UKY29udHJvbGxlckxvZ0Zvcm1hdDogQ29udHJvbGxlckxvZ0Zvcm1hdApjb250cm9sbGVyTG9nTGV2ZWw6IENvbnRyb2xsZXJMb2dMZXZlbApkZWJ1Z0NvbnRhaW5lcjoKICBpbWFnZToKICAgIG5hbWU6IERlYnVnSW1hZ2VOYW1lCiAgICBwdWxsUG9saWN5OiBEZWJ1Z0ltYWdlUHVsbFBvbGljeQogICAgdmVyc2lvbjogRGVidWdWZXJzaW9uCmRpc2FibGVJUHY2OiBmYWxzZQplbmFibGVFbmRwb2ludFNsaWNlczogZmFsc2UKaGVhcnRiZWF0U2NoZWR1bGU6IDEgMiAzIDQgNQppZGVudGl0eToKICBpc3N1ZXI6CiAgICB0bHM6CiAgICAgIGNydFBFTTogfAogICAgICAgIC0tLS0tQkVHSU4gQ0VSVElGSUNBVEUtLS0tLQogICAgICAgIE1JSUJ3RENDQVdlZ0F3SUJBZ0lSQUpSSWdaOFJ0TzhFd2cxWGVwZjhUNDR3Q2dZSUtvWkl6ajBFQXdJd0tURW4KICAgICAgICBNQ1VHQTFVRUF4TWVhV1JsYm5ScGRIa3ViR2x1YTJWeVpDNWpiSFZ6ZEdWeUxteHZZMkZzTUI0WERUSXdNRGd5CiAgICAgICAgT0RBM01UTTBOMW9YRFRNd01EZ3lOakEzTVRNME4xb3dLVEVuTUNVR0ExVUVBeE1lYVdSbGJuUnBkSGt1YkdsdQogICAgICAgIGEyVnlaQzVqYkhWemRHVnlMbXh2WTJGc01Ga3dFd1lIS29aSXpqMENBUVlJS29aSXpqMERBUWNEUWdBRTEvRnAKICAgICAgICBmY1JuRGNlZEw2QWpVYVhZUHY0RElNQmFKdWZPSTVOV3R5K1hTWDdKalhnWnRNNzJkUXZSYVlhbnV4RDM2RHQxCiAgICAgICAgMi9KeHlpU2d4S1dSZG9heSthTndNRzR3RGdZRFZSMFBBUUgvQkFRREFnRUdNQklHQTFVZEV3RUIvd1FJTUFZQgogICAgICAgIEFmOENBUUF3SFFZRFZSME9CQllFRkkxV25ycU1ZS2FISE9vK3pweWlpRHEycE8wS01Da0dBMVVkRVFRaU1DQ0MKICAgICAgICBIbWxrWlc1MGFYUjVMbXhwYm10bGNtUXVZMngxYzNSbGNpNXNiMk5oYkRBS0JnZ3Foa2pPUFFRREFnTkhBREJFCiAgICAgICAgQWlBdHVvSTVYdUN0ckdWUnpTbVJUbDJyYTI4YVY5TXlUVTdkNXFuVEFGSEtTZ0lnUktDdmx1T1NnQTVPMjFwNQogICAgICAgIDUxdGRybWtIRVpScjBxbExTSmRIWWdFZk16az0KICAgICAgICAtLS0tLUVORCBDRVJUSUZJQ0FURS0tLS0tCiAgICAgIGtleVBFTTogfAogICAgICAgIC0tLS0tQkVHSU4gRUMgUFJJVkFURSBLRVktLS0tLQogICAgICAgIE1IY0NBUUVFSUFBZThuZmJ6WnU5Yy9PQjIrOHhKTTBGejdOVXdUUWF6dWxrRk5zNFRJNStvQW9HQ0NxR1NNNDkKICAgICAgICBBd0VIb1VRRFFnQUUxL0ZwZmNSbkRjZWRMNkFqVWFYWVB2NERJTUJhSnVmT0k1Tld0eStYU1g3SmpYZ1p0TTcyCiAgICAgICAgZFF2UmFZYW51eEQzNkR0MTIvSnh5aVNneEtXUmRvYXkrUT09CiAgICAgICAgLS0tLS1FTkQgRUMgUFJJVkFURSBLRVktLS0tLQppZGVudGl0eVRydXN0QW5jaG9yc1BFTTogfAogIC0tLS0tQkVHSU4gQ0VSVElGSUNBVEUtLS0tLQogIE1JSUJ3VENDQVdhZ0F3SUJBZ0lRZURacDVsRGFJeWdRNVVmTUtackZBVEFLQmdncWhrak9QUVFEQWpBcE1TY3cKICBKUVlEVlFRREV4NXBaR1Z1ZEdsMGVTNXNhVzVyWlhKa0xtTnNkWE4wWlhJdWJHOWpZV3d3SGhjTk1qQXdPREk0CiAgTURjeE1qUTNXaGNOTXpBd09ESTJNRGN4TWpRM1dqQXBNU2N3SlFZRFZRUURFeDVwWkdWdWRHbDBlUzVzYVc1cgogIFpYSmtMbU5zZFhOMFpYSXViRzlqWVd3d1dUQVRCZ2NxaGtqT1BRSUJCZ2dxaGtqT1BRTUJCd05DQUFScWM3MFoKICBsMXZndzc5cmpCNXVTSVRJQ1VBNkd5ZnZTRmZjdUlpczdCL1hGU2trd0FIVTVTL3MxQUFQK1IwVFg3SEJXVUM0CiAgdWFHNFdXc2l3SktObjdtZ28zQXdiakFPQmdOVkhROEJBZjhFQkFNQ0FRWXdFZ1lEVlIwVEFRSC9CQWd3QmdFQgogIC93SUJBVEFkQmdOVkhRNEVGZ1FVNVl0alZWUGZkN0k3TkxIc24yQzI2RUJ5R1Ywd0tRWURWUjBSQkNJd0lJSWUKICBhV1JsYm5ScGRIa3ViR2x1YTJWeVpDNWpiSFZ6ZEdWeUxteHZZMkZzTUFvR0NDcUdTTTQ5QkFNQ0Ewa0FNRVlDCiAgSVFDTjdsQkZMRER2ang2VjArWGtqcEtFUlJzSllmNWFkTXZubG9GbDQ4aWxKZ0loQU50eGhuZGNyK1FKUHVDOAogIHZnVUMwZDIvOUZNdWVJVk1iKzQ2V1RDT2pzcXIKICAtLS0tLUVORCBDRVJUSUZJQ0FURS0tLS0tCmltYWdlUHVsbFBvbGljeTogSW1hZ2VQdWxsUG9saWN5CmltYWdlUHVsbFNlY3JldHM6IG51bGwKbGlua2VyZFZlcnNpb246IExpbmtlcmRWZXJzaW9uCm5ldHdvcmtWYWxpZGF0b3I6CiAgY29ubmVjdEFkZHI6IDEuMS4xLjE6MjAwMDEKICBlbmFibGVTZWN1cml0eUNvbnRleHQ6IGZhbHNlCiAgbGlzdGVuQWRkcjogJ1s6Ol06NDE0MCcKcG9kTW9uaXRvcjogbnVsbApwb2xpY3lDb250cm9sbGVyOgogIGltYWdlOgogICAgbmFtZTogUG9saWN5Q29udHJvbGxlckltYWdlTmFtZQogICAgcHVsbFBvbGljeTogSW1hZ2VQdWxsUG9saWN5CiAgICB2ZXJzaW9uOiBQb2xpY3lDb250cm9sbGVyVmVyc2lvbgogIGxvZ0xldmVsOiBsb2ctbGV2ZWwKICByZXNvdXJjZXM6CiAgICBjcHU6CiAgICAgIGxpbWl0OiBjcHUtbGltaXQKICAgICAgcmVxdWVzdDogY3B1LXJlcXVlc3QKICAgIG1lbW9yeToKICAgICAgbGltaXQ6IG1lbW9yeS1saW1pdAogICAgICByZXF1ZXN0OiBtZW1vcnktcmVxdWVzdApwb2xpY3lWYWxpZGF0b3I6CiAgY2FCdW5kbGU6IHBvbGljeSB2YWxpZGF0b3IgQ0EgYnVuZGxlCiAgZXh0ZXJuYWxTZWNyZXQ6IHRydWUKcHJpb3JpdHlDbGFzc05hbWU6IFByaW9yaXR5Q2xhc3NOYW1lCnByb2ZpbGVWYWxpZGF0b3I6CiAgY2FCdW5kbGU6IHByb2ZpbGUgdmFsaWRhdG9yIENBIGJ1bmRsZQogIGV4dGVybmFsU2VjcmV0OiB0cnVlCnByb3h5OgogIGNvbnRyb2w6IG51bGwKICBkZWZhdWx0SW5ib3VuZFBvbGljeTogZGVmYXVsdC1hbGxvdy1wb2xpY3kKICBnaWQ6IDIxMDIKICBpbWFnZToKICAgIG5hbWU6IFByb3h5SW1hZ2VOYW1lCiAgICBwdWxsUG9saWN5OiBJbWFnZVB1bGxQb2xpY3kKICAgIHZlcnNpb246IFByb3h5VmVyc2lvbgogIGluYm91bmRDb25uZWN0VGltZW91dDogIiIKICBpbmJvdW5kRGlzY292ZXJ5Q2FjaGVVbnVzZWRUaW1lb3V0OiAiIgogIGxvZ0xldmVsOiB3YXJuLGxpbmtlcmQ9aW5mbwogIG9wYXF1ZVBvcnRzOiAyNSw0NDMsNTg3LDMzMDYsNTQzMiwxMTIxMQogIG91dGJvdW5kQ29ubmVjdFRpbWVvdXQ6ICIiCiAgb3V0Ym91bmREaXNjb3ZlcnlDYWNoZVVudXNlZFRpbWVvdXQ6ICIiCiAgb3V0Ym91bmRUcmFuc3BvcnRNb2RlOiAiIgogIHJlc291cmNlczoKICAgIGNwdToKICAgICAgbGltaXQ6IGNwdS1saW1pdAogICAgICByZXF1ZXN0OiBjcHUtcmVxdWVzdAogICAgbWVtb3J5OgogICAgICBsaW1pdDogbWVtb3J5LWxpbWl0CiAgICAgIHJlcXVlc3Q6IG1lbW9yeS1yZXF1ZXN0CiAgc3RhcnR1cFByb2JlOiBudWxsCnByb3h5Q29udGFpbmVyTmFtZTogUHJveHlDb250YWluZXJOYW1lCnByb3h5SW5pdDoKICBpZ25vcmVJbmJvdW5kUG9ydHM6ICIiCiAgaWdub3JlT3V0Ym91bmRQb3J0czogIjQ0MyIKICBpbWFnZToKICAgIG5hbWU6IFByb3h5SW5pdEltYWdlTmFtZQogICAgcHVsbFBvbGljeTogSW1hZ2VQdWxsUG9saWN5CiAgICB2ZXJzaW9uOiBQcm94eUluaXRWZXJzaW9uCiAga3ViZUFQSVNlcnZlclBvcnRzOiAiIgpwcm94eUluamVjdG9yOgogIGNhQnVuZGxlOiBwcm94eSBpbmplY3RvciBDQSBidW5kbGUKICBleHRlcm5hbFNlY3JldDogdHJ1ZQpzcFZhbGlkYXRvcjogbnVsbAp3ZWJob29rRmFpbHVyZVBvbGljeTogV2ViaG9va0ZhaWx1cmVQb2xpY3kK
kind: Secret
metadata:
  creationTimestamp: null
  labels:
    linkerd.io/control-plane-ns: linkerd
  name: linkerd-config-overrides
  namespace: linkerd<|MERGE_RESOLUTION|>--- conflicted
+++ resolved
@@ -966,12 +966,9 @@
               fieldPath: spec.nodeName
         - name: _pod_containerName
           value: &containerName linkerd-proxy
-<<<<<<< HEAD
         
         
         
-=======
->>>>>>> 5d0275e3
         - name: LINKERD2_PROXY_INBOUND_PORTS_REQUIRE_TLS
           value: "8080"
         - name: LINKERD2_PROXY_SHUTDOWN_ENDPOINT_ENABLED
@@ -1346,12 +1343,9 @@
               fieldPath: spec.nodeName
         - name: _pod_containerName
           value: &containerName linkerd-proxy
-<<<<<<< HEAD
         
         
         
-=======
->>>>>>> 5d0275e3
         - name: LINKERD2_PROXY_SHUTDOWN_ENDPOINT_ENABLED
           value: "false"
         - name: LINKERD2_PROXY_LOG
@@ -1872,12 +1866,9 @@
               fieldPath: spec.nodeName
         - name: _pod_containerName
           value: &containerName linkerd-proxy
-<<<<<<< HEAD
         
         
         
-=======
->>>>>>> 5d0275e3
         - name: LINKERD2_PROXY_SHUTDOWN_ENDPOINT_ENABLED
           value: "false"
         - name: LINKERD2_PROXY_LOG
