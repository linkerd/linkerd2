--- conflicted
+++ resolved
@@ -507,12 +507,8 @@
       image:
         name: cr.l5d.io/linkerd/proxy-init
         pullPolicy: ""
-<<<<<<< HEAD
-        version: v1.6.1
+        version: v1.6.2
       iptablesMode: nft
-=======
-        version: v1.6.2
->>>>>>> 59734271
       logFormat: ""
       logLevel: ""
       resources:
