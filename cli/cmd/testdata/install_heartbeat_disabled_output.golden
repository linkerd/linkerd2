---
###
### Linkerd Namespace
###
kind: Namespace
apiVersion: v1
metadata:
  name: linkerd
  annotations:
    linkerd.io/inject: disabled
  labels:
    linkerd.io/is-control-plane: "true"
    config.linkerd.io/admission-webhooks: disabled
    linkerd.io/control-plane-ns: linkerd
    pod-security.kubernetes.io/enforce: privileged
---
###
### Identity Controller Service RBAC
###
kind: ClusterRole
apiVersion: rbac.authorization.k8s.io/v1
metadata:
  name: linkerd-linkerd-identity
  labels:
    linkerd.io/control-plane-component: identity
    linkerd.io/control-plane-ns: linkerd
rules:
- apiGroups: ["authentication.k8s.io"]
  resources: ["tokenreviews"]
  verbs: ["create"]
# TODO(ver) Restrict this to the Linkerd namespace. See
# https://github.com/linkerd/linkerd2/issues/9367
- apiGroups: [""]
  resources: ["events"]
  verbs: ["create", "patch"]
---
kind: ClusterRoleBinding
apiVersion: rbac.authorization.k8s.io/v1
metadata:
  name: linkerd-linkerd-identity
  labels:
    linkerd.io/control-plane-component: identity
    linkerd.io/control-plane-ns: linkerd
roleRef:
  apiGroup: rbac.authorization.k8s.io
  kind: ClusterRole
  name: linkerd-linkerd-identity
subjects:
- kind: ServiceAccount
  name: linkerd-identity
  namespace: linkerd
---
kind: ServiceAccount
apiVersion: v1
metadata:
  name: linkerd-identity
  namespace: linkerd
  labels:
    linkerd.io/control-plane-component: identity
    linkerd.io/control-plane-ns: linkerd
---
###
### Destination Controller Service
###
kind: ClusterRole
apiVersion: rbac.authorization.k8s.io/v1
metadata:
  name: linkerd-linkerd-destination
  labels:
    linkerd.io/control-plane-component: destination
    linkerd.io/control-plane-ns: linkerd
rules:
- apiGroups: ["apps"]
  resources: ["replicasets"]
  verbs: ["list", "get", "watch"]
- apiGroups: ["batch"]
  resources: ["jobs"]
  verbs: ["list", "get", "watch"]
- apiGroups: [""]
  resources: ["pods", "endpoints", "services", "nodes"]
  verbs: ["list", "get", "watch"]
- apiGroups: ["linkerd.io"]
  resources: ["serviceprofiles"]
  verbs: ["list", "get", "watch"]
- apiGroups: ["workload.linkerd.io"]
  resources: ["externalworkloads"]
  verbs: ["list", "get", "watch"]
- apiGroups: ["coordination.k8s.io"]
  resources: ["leases"]
  verbs: ["create", "get", "update", "patch"]
- apiGroups: ["discovery.k8s.io"]
  resources: ["endpointslices"]
  verbs: ["list", "get", "watch", "create", "update", "patch", "delete"]
---
kind: ClusterRoleBinding
apiVersion: rbac.authorization.k8s.io/v1
metadata:
  name: linkerd-linkerd-destination
  labels:
    linkerd.io/control-plane-component: destination
    linkerd.io/control-plane-ns: linkerd
roleRef:
  apiGroup: rbac.authorization.k8s.io
  kind: ClusterRole
  name: linkerd-linkerd-destination
subjects:
- kind: ServiceAccount
  name: linkerd-destination
  namespace: linkerd
---
kind: ServiceAccount
apiVersion: v1
metadata:
  name: linkerd-destination
  namespace: linkerd
  labels:
    linkerd.io/control-plane-component: destination
    linkerd.io/control-plane-ns: linkerd
---
apiVersion: admissionregistration.k8s.io/v1
kind: ValidatingWebhookConfiguration
metadata:
  name: linkerd-sp-validator-webhook-config
  labels:
    linkerd.io/control-plane-component: destination
    linkerd.io/control-plane-ns: linkerd
webhooks:
- name: linkerd-sp-validator.linkerd.io
  namespaceSelector:
    matchExpressions:
    - key: config.linkerd.io/admission-webhooks
      operator: NotIn
      values:
      - disabled
  clientConfig:
    service:
      name: linkerd-sp-validator
      namespace: linkerd
      path: "/"
    caBundle: cHJvZmlsZSB2YWxpZGF0b3IgQ0EgYnVuZGxl
  failurePolicy: Ignore
  admissionReviewVersions: ["v1", "v1beta1"]
  rules:
  - operations: ["CREATE", "UPDATE"]
    apiGroups: ["linkerd.io"]
    apiVersions: ["v1alpha1", "v1alpha2"]
    resources: ["serviceprofiles"]
  sideEffects: None
---
apiVersion: admissionregistration.k8s.io/v1
kind: ValidatingWebhookConfiguration
metadata:
  name: linkerd-policy-validator-webhook-config
  labels:
    linkerd.io/control-plane-component: destination
    linkerd.io/control-plane-ns: linkerd
webhooks:
- name: linkerd-policy-validator.linkerd.io
  namespaceSelector:
    matchExpressions:
    - key: config.linkerd.io/admission-webhooks
      operator: NotIn
      values:
      - disabled
  clientConfig:
    service:
      name: linkerd-policy-validator
      namespace: linkerd
      path: "/"
    caBundle: cG9saWN5IHZhbGlkYXRvciBDQSBidW5kbGU=
  failurePolicy: Ignore
  admissionReviewVersions: ["v1", "v1beta1"]
  rules:
  - operations: ["CREATE", "UPDATE"]
    apiGroups: ["policy.linkerd.io"]
    apiVersions: ["*"]
    resources:
    - authorizationpolicies
    - httproutes
    - networkauthentications
    - meshtlsauthentications
    - serverauthorizations
    - servers
  - operations: ["CREATE", "UPDATE"]
    apiGroups: ["gateway.networking.k8s.io"]
    apiVersions: ["*"]
    resources:
    - httproutes
    - grpcroutes
  sideEffects: None
---
apiVersion: rbac.authorization.k8s.io/v1
kind: ClusterRole
metadata:
  name: linkerd-policy
  labels:
    app.kubernetes.io/part-of: Linkerd
    linkerd.io/control-plane-component: destination
    linkerd.io/control-plane-ns: linkerd
rules:
  - apiGroups:
      - ""
    resources:
      - pods
    verbs:
      - get
      - list
      - watch
  - apiGroups:
      - apps
    resources:
      - deployments
    verbs:
      - get
  - apiGroups:
      - policy.linkerd.io
    resources:
      - authorizationpolicies
      - httproutes
      - meshtlsauthentications
      - networkauthentications
      - servers
      - serverauthorizations
    verbs:
      - get
      - list
      - watch
  - apiGroups:
      - gateway.networking.k8s.io
    resources:
      - httproutes
      - grpcroutes
    verbs:
      - get
      - list
      - watch
  - apiGroups:
      - policy.linkerd.io
    resources:
      - httproutes/status
    verbs:
      - patch
  - apiGroups:
      - gateway.networking.k8s.io
    resources:
      - httproutes/status
      - grpcroutes/status
    verbs:
      - patch
      - create
  - apiGroups:
      - workload.linkerd.io
    resources:
      - externalworkloads
    verbs:
      - get
      - list
      - watch
  - apiGroups:
      - coordination.k8s.io
    resources:
      - leases
    verbs:
      - create
      - get
      - patch
---
apiVersion: rbac.authorization.k8s.io/v1
kind: ClusterRoleBinding
metadata:
  name: linkerd-destination-policy
  labels:
    app.kubernetes.io/part-of: Linkerd
    linkerd.io/control-plane-component: destination
    linkerd.io/control-plane-ns: linkerd
roleRef:
  apiGroup: rbac.authorization.k8s.io
  kind: ClusterRole
  name: linkerd-policy
subjects:
  - kind: ServiceAccount
    name: linkerd-destination
    namespace: linkerd
---
apiVersion: rbac.authorization.k8s.io/v1
kind: Role
metadata:
  name: remote-discovery
  namespace: linkerd
  labels:
    app.kubernetes.io/part-of: Linkerd
    linkerd.io/control-plane-component: destination
    linkerd.io/control-plane-ns: linkerd
rules:
  - apiGroups:
      - ""
    resources:
      - secrets
    verbs:
      - get
      - list
      - watch
---
apiVersion: rbac.authorization.k8s.io/v1
kind: RoleBinding
metadata:
  name: linkerd-destination-remote-discovery
  namespace: linkerd
  labels:
    app.kubernetes.io/part-of: Linkerd
    linkerd.io/control-plane-component: destination
    linkerd.io/control-plane-ns: linkerd
roleRef:
  apiGroup: rbac.authorization.k8s.io
  kind: Role
  name: remote-discovery
subjects:
  - kind: ServiceAccount
    name: linkerd-destination
    namespace: linkerd


---
###
### Proxy Injector RBAC
###
kind: ClusterRole
apiVersion: rbac.authorization.k8s.io/v1
metadata:
  name: linkerd-linkerd-proxy-injector
  labels:
    linkerd.io/control-plane-component: proxy-injector
    linkerd.io/control-plane-ns: linkerd
rules:
- apiGroups: [""]
  resources: ["events"]
  verbs: ["create", "patch"]
- apiGroups: [""]
  resources: ["namespaces", "replicationcontrollers"]
  verbs: ["list", "get", "watch"]
- apiGroups: [""]
  resources: ["pods"]
  verbs: ["list", "watch"]
- apiGroups: ["extensions", "apps"]
  resources: ["deployments", "replicasets", "daemonsets", "statefulsets"]
  verbs: ["list", "get", "watch"]
- apiGroups: ["extensions", "batch"]
  resources: ["cronjobs", "jobs"]
  verbs: ["list", "get", "watch"]
---
kind: ClusterRoleBinding
apiVersion: rbac.authorization.k8s.io/v1
metadata:
  name: linkerd-linkerd-proxy-injector
  labels:
    linkerd.io/control-plane-component: proxy-injector
    linkerd.io/control-plane-ns: linkerd
subjects:
- kind: ServiceAccount
  name: linkerd-proxy-injector
  namespace: linkerd
  apiGroup: ""
roleRef:
  kind: ClusterRole
  name: linkerd-linkerd-proxy-injector
  apiGroup: rbac.authorization.k8s.io
---
kind: ServiceAccount
apiVersion: v1
metadata:
  name: linkerd-proxy-injector
  namespace: linkerd
  labels:
    linkerd.io/control-plane-component: proxy-injector
    linkerd.io/control-plane-ns: linkerd
---
apiVersion: admissionregistration.k8s.io/v1
kind: MutatingWebhookConfiguration
metadata:
  name: linkerd-proxy-injector-webhook-config
  labels:
    linkerd.io/control-plane-component: proxy-injector
    linkerd.io/control-plane-ns: linkerd
webhooks:
- name: linkerd-proxy-injector.linkerd.io
  namespaceSelector:
    matchExpressions:
    - key: config.linkerd.io/admission-webhooks
      operator: NotIn
      values:
      - disabled
    - key: kubernetes.io/metadata.name
      operator: NotIn
      values:
      - kube-system
      - cert-manager
  objectSelector:
    null
  clientConfig:
    service:
      name: linkerd-proxy-injector
      namespace: linkerd
      path: "/"
    caBundle: cHJveHkgaW5qZWN0b3IgQ0EgYnVuZGxl
  failurePolicy: Ignore
  admissionReviewVersions: ["v1", "v1beta1"]
  rules:
  - operations: [ "CREATE" ]
    apiGroups: [""]
    apiVersions: ["v1"]
    resources: ["pods", "services"]
    scope: "Namespaced"
  sideEffects: None
  timeoutSeconds: 10
---
kind: ConfigMap
apiVersion: v1
metadata:
  name: linkerd-config
  namespace: linkerd
  labels:
    linkerd.io/control-plane-component: controller
    linkerd.io/control-plane-ns: linkerd
  annotations:
    linkerd.io/created-by: linkerd/cli dev-undefined
data:
  linkerd-crds-chart-version: linkerd-crds-1.0.0-edge
  values: |
    cliVersion: linkerd/cli dev-undefined
    clusterDomain: cluster.local
    clusterNetworks: 10.0.0.0/8,100.64.0.0/10,172.16.0.0/12,192.168.0.0/16,fd00::/8
    cniEnabled: false
    controlPlaneTracing: false
    controlPlaneTracingNamespace: linkerd-jaeger
    controller:
      podDisruptionBudget:
        maxUnavailable: 1
    controllerGID: -1
    controllerImage: cr.l5d.io/linkerd/controller
    controllerLogFormat: plain
    controllerLogLevel: info
    controllerReplicas: 1
    controllerUID: 2103
    debugContainer:
      image:
        name: cr.l5d.io/linkerd/debug
        pullPolicy: ""
        version: install-debug-version
    deploymentStrategy:
      rollingUpdate:
        maxSurge: 25%
        maxUnavailable: 25%
    destinationController:
      meshedHttp2ClientProtobuf:
        keep_alive:
          interval:
            seconds: 10
          timeout:
            seconds: 3
          while_idle: true
    destinationProxyResources: null
    destinationResources: null
    disableHeartBeat: true
    disableIPv6: true
    enableEndpointSlices: true
    enableH2Upgrade: true
    enablePodAntiAffinity: false
    enablePodDisruptionBudget: false
    heartbeat: null
    heartbeatResources: null
    heartbeatSchedule: 1 2 3 4 5
    highAvailability: false
    identity:
      additionalEnv: null
      experimentalEnv: null
      externalCA: false
      issuer:
        clockSkewAllowance: 20s
        issuanceLifetime: 24h0m0s
        scheme: linkerd.io/tls
        tls:
          crtPEM: |
            -----BEGIN CERTIFICATE-----
            MIIBwDCCAWegAwIBAgIRAJRIgZ8RtO8Ewg1Xepf8T44wCgYIKoZIzj0EAwIwKTEn
            MCUGA1UEAxMeaWRlbnRpdHkubGlua2VyZC5jbHVzdGVyLmxvY2FsMB4XDTIwMDgy
            ODA3MTM0N1oXDTMwMDgyNjA3MTM0N1owKTEnMCUGA1UEAxMeaWRlbnRpdHkubGlu
            a2VyZC5jbHVzdGVyLmxvY2FsMFkwEwYHKoZIzj0CAQYIKoZIzj0DAQcDQgAE1/Fp
            fcRnDcedL6AjUaXYPv4DIMBaJufOI5NWty+XSX7JjXgZtM72dQvRaYanuxD36Dt1
            2/JxyiSgxKWRdoay+aNwMG4wDgYDVR0PAQH/BAQDAgEGMBIGA1UdEwEB/wQIMAYB
            Af8CAQAwHQYDVR0OBBYEFI1WnrqMYKaHHOo+zpyiiDq2pO0KMCkGA1UdEQQiMCCC
            HmlkZW50aXR5LmxpbmtlcmQuY2x1c3Rlci5sb2NhbDAKBggqhkjOPQQDAgNHADBE
            AiAtuoI5XuCtrGVRzSmRTl2ra28aV9MyTU7d5qnTAFHKSgIgRKCvluOSgA5O21p5
            51tdrmkHEZRr0qlLSJdHYgEfMzk=
            -----END CERTIFICATE-----
      kubeAPI:
        clientBurst: 200
        clientQPS: 100
      serviceAccountTokenProjection: true
    identityProxyResources: null
    identityResources: null
    identityTrustAnchorsPEM: |
      -----BEGIN CERTIFICATE-----
      MIIBwTCCAWagAwIBAgIQeDZp5lDaIygQ5UfMKZrFATAKBggqhkjOPQQDAjApMScw
      JQYDVQQDEx5pZGVudGl0eS5saW5rZXJkLmNsdXN0ZXIubG9jYWwwHhcNMjAwODI4
      MDcxMjQ3WhcNMzAwODI2MDcxMjQ3WjApMScwJQYDVQQDEx5pZGVudGl0eS5saW5r
      ZXJkLmNsdXN0ZXIubG9jYWwwWTATBgcqhkjOPQIBBggqhkjOPQMBBwNCAARqc70Z
      l1vgw79rjB5uSITICUA6GyfvSFfcuIis7B/XFSkkwAHU5S/s1AAP+R0TX7HBWUC4
      uaG4WWsiwJKNn7mgo3AwbjAOBgNVHQ8BAf8EBAMCAQYwEgYDVR0TAQH/BAgwBgEB
      /wIBATAdBgNVHQ4EFgQU5YtjVVPfd7I7NLHsn2C26EByGV0wKQYDVR0RBCIwIIIe
      aWRlbnRpdHkubGlua2VyZC5jbHVzdGVyLmxvY2FsMAoGCCqGSM49BAMCA0kAMEYC
      IQCN7lBFLDDvjx6V0+XkjpKERRsJYf5adMvnloFl48ilJgIhANtxhndcr+QJPuC8
      vgUC0d2/9FMueIVMb+46WTCOjsqr
      -----END CERTIFICATE-----
    identityTrustDomain: cluster.local
    imagePullPolicy: IfNotPresent
    imagePullSecrets: []
    linkerdVersion: install-control-plane-version
    networkValidator:
      connectAddr: 1.1.1.1:20001
      enableSecurityContext: true
      listenAddr: 0.0.0.0:4140
      logFormat: plain
      logLevel: debug
      timeout: 10s
    nodeAffinity: null
    nodeSelector:
      kubernetes.io/os: linux
    podAnnotations: {}
    podLabels: {}
    podMonitor:
      controller:
        enabled: true
        namespaceSelector: |
          matchNames:
            - {{ .Release.Namespace }}
            - linkerd-viz
            - linkerd-jaeger
      enabled: false
      proxy:
        enabled: true
      scrapeInterval: 10s
      scrapeTimeout: 10s
      serviceMirror:
        enabled: true
    policyController:
      image:
        name: cr.l5d.io/linkerd/policy-controller
        pullPolicy: ""
        version: ""
      logLevel: info
      probeNetworks:
      - 0.0.0.0/0
      - ::/0
      resources:
        cpu:
          limit: ""
          request: ""
        ephemeral-storage:
          limit: ""
          request: ""
        memory:
          limit: ""
          request: ""
    policyValidator:
      caBundle: policy validator CA bundle
      crtPEM: ""
      externalSecret: true
      injectCaFrom: ""
      injectCaFromSecret: ""
      namespaceSelector:
        matchExpressions:
        - key: config.linkerd.io/admission-webhooks
          operator: NotIn
          values:
          - disabled
    priorityClassName: ""
    profileValidator:
      caBundle: profile validator CA bundle
      crtPEM: ""
      externalSecret: true
      injectCaFrom: ""
      injectCaFromSecret: ""
      namespaceSelector:
        matchExpressions:
        - key: config.linkerd.io/admission-webhooks
          operator: NotIn
          values:
          - disabled
    prometheusUrl: ""
    proxy:
      accessLog: ""
      additionalEnv: null
      await: true
      capabilities: null
      control:
        streams:
          idleTimeout: 5m
          initialTimeout: 3s
          lifetime: 1h
      defaultInboundPolicy: all-unauthenticated
      disableInboundProtocolDetectTimeout: false
      disableOutboundProtocolDetectTimeout: false
      enableExternalProfiles: false
      enableShutdownEndpoint: false
      experimentalEnv: null
      gid: -1
      image:
        name: cr.l5d.io/linkerd/proxy
        pullPolicy: ""
        version: install-proxy-version
      inbound:
        server:
          http2:
            keepAliveInterval: 10s
            keepAliveTimeout: 3s
      inboundConnectTimeout: 100ms
      inboundDiscoveryCacheUnusedTimeout: 90s
      isGateway: false
      isIngress: false
      livenessProbe:
        initialDelaySeconds: 10
        timeoutSeconds: 1
      logFormat: plain
      logHTTPHeaders: "off"
      logLevel: warn,linkerd=info,hickory=error
      nativeSidecar: false
      opaquePorts: 25,587,3306,4444,5432,6379,9300,11211
      outbound:
        server:
          http2:
            keepAliveInterval: 10s
            keepAliveTimeout: 3s
      outboundConnectTimeout: 1000ms
      outboundDiscoveryCacheUnusedTimeout: 5s
      podInboundPorts: ""
      ports:
        admin: 4191
        control: 4190
        inbound: 4143
        outbound: 4140
      readinessProbe:
        initialDelaySeconds: 2
        timeoutSeconds: 1
      requireIdentityOnInboundPorts: ""
      resources:
        cpu:
          limit: ""
          request: ""
        ephemeral-storage:
          limit: ""
          request: ""
        memory:
          limit: ""
          request: ""
      saMountPath: null
      shutdownGracePeriod: ""
      startupProbe:
        failureThreshold: 120
        initialDelaySeconds: 0
        periodSeconds: 1
      uid: 2102
      waitBeforeExitSeconds: 0
    proxyContainerName: linkerd-proxy
    proxyInit:
      capabilities: null
      closeWaitTimeoutSecs: 0
      ignoreInboundPorts: 4567,4568
      ignoreOutboundPorts: 4567,4568
      image:
        name: cr.l5d.io/linkerd/proxy-init
        pullPolicy: ""
        version: v2.4.1
      iptablesMode: legacy
      kubeAPIServerPorts: 443,6443
      logFormat: ""
      logLevel: ""
      privileged: false
      resources: null
      runAsGroup: 65534
      runAsRoot: false
      runAsUser: 65534
      saMountPath: null
      skipSubnets: ""
      xtMountPath:
        mountPath: /run
        name: linkerd-proxy-init-xtables-lock
        readOnly: false
    proxyInjector:
      additionalEnv: null
      caBundle: proxy injector CA bundle
      crtPEM: ""
      experimentalEnv: null
      externalSecret: true
      injectCaFrom: ""
      injectCaFromSecret: ""
      namespaceSelector:
        matchExpressions:
        - key: config.linkerd.io/admission-webhooks
          operator: NotIn
          values:
          - disabled
        - key: kubernetes.io/metadata.name
          operator: NotIn
          values:
          - kube-system
          - cert-manager
    proxyInjectorProxyResources: null
    proxyInjectorResources: null
    revisionHistoryLimit: 10
    spValidator: null
    tolerations: null
    webhookFailurePolicy: Ignore
---
apiVersion: rbac.authorization.k8s.io/v1
kind: Role
metadata:
  labels:
    linkerd.io/control-plane-ns: linkerd
  annotations:
    linkerd.io/created-by: linkerd/cli dev-undefined
  name: ext-namespace-metadata-linkerd-config
  namespace: linkerd
rules:
- apiGroups: [""]
  resources: ["configmaps"]
  verbs: ["get"]
  resourceNames: ["linkerd-config"]
---
###
### Identity Controller Service
###
---
kind: Secret
apiVersion: v1
metadata:
  name: linkerd-identity-issuer
  namespace: linkerd
  labels:
    linkerd.io/control-plane-component: identity
    linkerd.io/control-plane-ns: linkerd
  annotations:
    linkerd.io/created-by: linkerd/cli dev-undefined
data:
  crt.pem: LS0tLS1CRUdJTiBDRVJUSUZJQ0FURS0tLS0tCk1JSUJ3RENDQVdlZ0F3SUJBZ0lSQUpSSWdaOFJ0TzhFd2cxWGVwZjhUNDR3Q2dZSUtvWkl6ajBFQXdJd0tURW4KTUNVR0ExVUVBeE1lYVdSbGJuUnBkSGt1YkdsdWEyVnlaQzVqYkhWemRHVnlMbXh2WTJGc01CNFhEVEl3TURneQpPREEzTVRNME4xb1hEVE13TURneU5qQTNNVE0wTjFvd0tURW5NQ1VHQTFVRUF4TWVhV1JsYm5ScGRIa3ViR2x1CmEyVnlaQzVqYkhWemRHVnlMbXh2WTJGc01Ga3dFd1lIS29aSXpqMENBUVlJS29aSXpqMERBUWNEUWdBRTEvRnAKZmNSbkRjZWRMNkFqVWFYWVB2NERJTUJhSnVmT0k1Tld0eStYU1g3SmpYZ1p0TTcyZFF2UmFZYW51eEQzNkR0MQoyL0p4eWlTZ3hLV1Jkb2F5K2FOd01HNHdEZ1lEVlIwUEFRSC9CQVFEQWdFR01CSUdBMVVkRXdFQi93UUlNQVlCCkFmOENBUUF3SFFZRFZSME9CQllFRkkxV25ycU1ZS2FISE9vK3pweWlpRHEycE8wS01Da0dBMVVkRVFRaU1DQ0MKSG1sa1pXNTBhWFI1TG14cGJtdGxjbVF1WTJ4MWMzUmxjaTVzYjJOaGJEQUtCZ2dxaGtqT1BRUURBZ05IQURCRQpBaUF0dW9JNVh1Q3RyR1ZSelNtUlRsMnJhMjhhVjlNeVRVN2Q1cW5UQUZIS1NnSWdSS0N2bHVPU2dBNU8yMXA1CjUxdGRybWtIRVpScjBxbExTSmRIWWdFZk16az0KLS0tLS1FTkQgQ0VSVElGSUNBVEUtLS0tLQ==
  key.pem: LS0tLS1CRUdJTiBFQyBQUklWQVRFIEtFWS0tLS0tCk1IY0NBUUVFSUFBZThuZmJ6WnU5Yy9PQjIrOHhKTTBGejdOVXdUUWF6dWxrRk5zNFRJNStvQW9HQ0NxR1NNNDkKQXdFSG9VUURRZ0FFMS9GcGZjUm5EY2VkTDZBalVhWFlQdjRESU1CYUp1Zk9JNU5XdHkrWFNYN0pqWGdadE03MgpkUXZSYVlhbnV4RDM2RHQxMi9KeHlpU2d4S1dSZG9heStRPT0KLS0tLS1FTkQgRUMgUFJJVkFURSBLRVktLS0tLQ==
---
kind: ConfigMap
apiVersion: v1
metadata:
  name: linkerd-identity-trust-roots
  namespace: linkerd
  labels:
    linkerd.io/control-plane-component: identity
    linkerd.io/control-plane-ns: linkerd
  annotations:
    linkerd.io/created-by: linkerd/cli dev-undefined
data:
  ca-bundle.crt: |-
    -----BEGIN CERTIFICATE-----
    MIIBwTCCAWagAwIBAgIQeDZp5lDaIygQ5UfMKZrFATAKBggqhkjOPQQDAjApMScw
    JQYDVQQDEx5pZGVudGl0eS5saW5rZXJkLmNsdXN0ZXIubG9jYWwwHhcNMjAwODI4
    MDcxMjQ3WhcNMzAwODI2MDcxMjQ3WjApMScwJQYDVQQDEx5pZGVudGl0eS5saW5r
    ZXJkLmNsdXN0ZXIubG9jYWwwWTATBgcqhkjOPQIBBggqhkjOPQMBBwNCAARqc70Z
    l1vgw79rjB5uSITICUA6GyfvSFfcuIis7B/XFSkkwAHU5S/s1AAP+R0TX7HBWUC4
    uaG4WWsiwJKNn7mgo3AwbjAOBgNVHQ8BAf8EBAMCAQYwEgYDVR0TAQH/BAgwBgEB
    /wIBATAdBgNVHQ4EFgQU5YtjVVPfd7I7NLHsn2C26EByGV0wKQYDVR0RBCIwIIIe
    aWRlbnRpdHkubGlua2VyZC5jbHVzdGVyLmxvY2FsMAoGCCqGSM49BAMCA0kAMEYC
    IQCN7lBFLDDvjx6V0+XkjpKERRsJYf5adMvnloFl48ilJgIhANtxhndcr+QJPuC8
    vgUC0d2/9FMueIVMb+46WTCOjsqr
    -----END CERTIFICATE-----
---
kind: Service
apiVersion: v1
metadata:
  name: linkerd-identity
  namespace: linkerd
  labels:
    linkerd.io/control-plane-component: identity
    linkerd.io/control-plane-ns: linkerd
  annotations:
    linkerd.io/created-by: linkerd/cli dev-undefined
spec:
  type: ClusterIP
  selector:
    linkerd.io/control-plane-component: identity
  ports:
  - name: grpc
    port: 8080
    targetPort: 8080
---
kind: Service
apiVersion: v1
metadata:
  name: linkerd-identity-headless
  namespace: linkerd
  labels:
    linkerd.io/control-plane-component: identity
    linkerd.io/control-plane-ns: linkerd
  annotations:
    linkerd.io/created-by: linkerd/cli dev-undefined
spec:
  clusterIP: None
  selector:
    linkerd.io/control-plane-component: identity
  ports:
  - name: grpc
    port: 8080
    targetPort: 8080
---
apiVersion: apps/v1
kind: Deployment
metadata:
  annotations:
    linkerd.io/created-by: linkerd/cli dev-undefined
  labels:
    app.kubernetes.io/name: identity
    app.kubernetes.io/part-of: Linkerd
    app.kubernetes.io/version: install-control-plane-version
    linkerd.io/control-plane-component: identity
    linkerd.io/control-plane-ns: linkerd
  name: linkerd-identity
  namespace: linkerd
spec:
  replicas: 1
  revisionHistoryLimit: 10
  selector:
    matchLabels:
      linkerd.io/control-plane-component: identity
      linkerd.io/control-plane-ns: linkerd
      linkerd.io/proxy-deployment: linkerd-identity
  strategy:
    rollingUpdate:
      maxSurge: 25%
      maxUnavailable: 25%
  template:
    metadata:
      annotations:
        linkerd.io/created-by: linkerd/cli dev-undefined
        linkerd.io/proxy-version: install-proxy-version
        cluster-autoscaler.kubernetes.io/safe-to-evict: "true"
        linkerd.io/trust-root-sha256: 8dc603abd4e755c25c94da05abbf29b9b283a784733651020d72f97ca8ab98e4
        config.linkerd.io/default-inbound-policy: "all-unauthenticated"
      labels:
        linkerd.io/control-plane-component: identity
        linkerd.io/control-plane-ns: linkerd
        linkerd.io/workload-ns: linkerd
        linkerd.io/proxy-deployment: linkerd-identity
    spec:
      nodeSelector:
        kubernetes.io/os: linux
      
      containers:
      - args:
        - identity
        - -log-level=info
        - -log-format=plain
        - -controller-namespace=linkerd
        - -identity-trust-domain=cluster.local
        - -identity-issuance-lifetime=24h0m0s
        - -identity-clock-skew-allowance=20s
        - -identity-scheme=linkerd.io/tls
        - -enable-pprof=false
        - -kube-apiclient-qps=100
        - -kube-apiclient-burst=200
        env:
        - name: LINKERD_DISABLED
          value: "linkerd-await cannot block the identity controller"
        image: cr.l5d.io/linkerd/controller:install-control-plane-version
        imagePullPolicy: IfNotPresent
        livenessProbe:
          httpGet:
            path: /ping
            port: 9990
          initialDelaySeconds: 10
        name: identity
        ports:
        - containerPort: 8080
          name: grpc
        - containerPort: 9990
          name: admin-http
        readinessProbe:
          failureThreshold: 7
          httpGet:
            path: /ready
            port: 9990
        securityContext:
          capabilities:
            drop:
            - ALL
          readOnlyRootFilesystem: true
          runAsNonRoot: true
          runAsUser: 2103
          allowPrivilegeEscalation: false
          seccompProfile:
            type: RuntimeDefault
        volumeMounts:
        - mountPath: /var/run/linkerd/identity/issuer
          name: identity-issuer
        - mountPath: /var/run/linkerd/identity/trust-roots/
          name: trust-roots
      - env:
        - name: _pod_name
          valueFrom:
            fieldRef:
              fieldPath: metadata.name
        - name: _pod_ns
          valueFrom:
            fieldRef:
              fieldPath: metadata.namespace
        - name: _pod_nodeName
          valueFrom:
            fieldRef:
              fieldPath: spec.nodeName
        - name: LINKERD2_PROXY_INBOUND_PORTS_REQUIRE_TLS
          value: "8080"
        - name: LINKERD2_PROXY_SHUTDOWN_ENDPOINT_ENABLED
          value: "false"
        - name: LINKERD2_PROXY_LOG
          value: "warn,linkerd=info,hickory=error,linkerd_proxy_http::client[{headers}]=off"
        - name: LINKERD2_PROXY_LOG_FORMAT
          value: "plain"
        - name: LINKERD2_PROXY_DESTINATION_SVC_ADDR
          value: linkerd-dst-headless.linkerd.svc.cluster.local.:8086
        - name: LINKERD2_PROXY_DESTINATION_PROFILE_NETWORKS
          value: "10.0.0.0/8,100.64.0.0/10,172.16.0.0/12,192.168.0.0/16,fd00::/8"
        - name: LINKERD2_PROXY_POLICY_SVC_ADDR
          value: linkerd-policy.linkerd.svc.cluster.local.:8090
        - name: LINKERD2_PROXY_POLICY_WORKLOAD
          value: |
            {"ns":"$(_pod_ns)", "pod":"$(_pod_name)"}
        - name: LINKERD2_PROXY_INBOUND_DEFAULT_POLICY
          value: all-unauthenticated
        - name: LINKERD2_PROXY_POLICY_CLUSTER_NETWORKS
          value: "10.0.0.0/8,100.64.0.0/10,172.16.0.0/12,192.168.0.0/16,fd00::/8"
        - name: LINKERD2_PROXY_CONTROL_STREAM_INITIAL_TIMEOUT
          value: "3s"
        - name: LINKERD2_PROXY_CONTROL_STREAM_IDLE_TIMEOUT
          value: "5m"
        - name: LINKERD2_PROXY_CONTROL_STREAM_LIFETIME
          value: "1h"
        - name: LINKERD2_PROXY_INBOUND_CONNECT_TIMEOUT
          value: "100ms"
        - name: LINKERD2_PROXY_OUTBOUND_CONNECT_TIMEOUT
          value: "1000ms"
        - name: LINKERD2_PROXY_OUTBOUND_DISCOVERY_IDLE_TIMEOUT
          value: "5s"
        - name: LINKERD2_PROXY_INBOUND_DISCOVERY_IDLE_TIMEOUT
          value: "90s"
        - name: LINKERD2_PROXY_CONTROL_LISTEN_ADDR
          value: "[::]:4190"
        - name: LINKERD2_PROXY_ADMIN_LISTEN_ADDR
          value: "[::]:4191"
        - name: LINKERD2_PROXY_OUTBOUND_LISTEN_ADDR
          value: "127.0.0.1:4140"
        - name: LINKERD2_PROXY_OUTBOUND_LISTEN_ADDRS
          value: "127.0.0.1:4140"
        - name: LINKERD2_PROXY_INBOUND_LISTEN_ADDR
          value: "[::]:4143"
        - name: LINKERD2_PROXY_INBOUND_IPS
          valueFrom:
            fieldRef:
              fieldPath: status.podIPs
        - name: LINKERD2_PROXY_INBOUND_PORTS
          value: "8080,9990"
        - name: LINKERD2_PROXY_DESTINATION_PROFILE_SUFFIXES
          value: svc.cluster.local.
        - name: LINKERD2_PROXY_INBOUND_ACCEPT_KEEPALIVE
          value: 10000ms
        - name: LINKERD2_PROXY_OUTBOUND_CONNECT_KEEPALIVE
          value: 10000ms
        - name: LINKERD2_PROXY_INBOUND_SERVER_HTTP2_KEEP_ALIVE_INTERVAL
          value: "10s"
        - name: LINKERD2_PROXY_INBOUND_SERVER_HTTP2_KEEP_ALIVE_TIMEOUT
          value: "3s"
        - name: LINKERD2_PROXY_OUTBOUND_SERVER_HTTP2_KEEP_ALIVE_INTERVAL
          value: "10s"
        - name: LINKERD2_PROXY_OUTBOUND_SERVER_HTTP2_KEEP_ALIVE_TIMEOUT
          value: "3s"
        - name: LINKERD2_PROXY_INBOUND_PORTS_DISABLE_PROTOCOL_DETECTION
          value: "25,587,3306,4444,5432,6379,9300,11211"
        - name: LINKERD2_PROXY_DESTINATION_CONTEXT
          value: |
            {"ns":"$(_pod_ns)", "nodeName":"$(_pod_nodeName)", "pod":"$(_pod_name)"}
        - name: _pod_sa
          valueFrom:
            fieldRef:
              fieldPath: spec.serviceAccountName
        - name: _l5d_ns
          value: linkerd
        - name: _l5d_trustdomain
          value: cluster.local
        - name: LINKERD2_PROXY_IDENTITY_DIR
          value: /var/run/linkerd/identity/end-entity
        - name: LINKERD2_PROXY_IDENTITY_TRUST_ANCHORS
          valueFrom:
            configMapKeyRef:
              name: linkerd-identity-trust-roots
              key: ca-bundle.crt
        - name: LINKERD2_PROXY_IDENTITY_TOKEN_FILE
          value: /var/run/secrets/tokens/linkerd-identity-token
        - name: LINKERD2_PROXY_IDENTITY_SVC_ADDR
          value: localhost.:8080
        - name: LINKERD2_PROXY_IDENTITY_LOCAL_NAME
          value: $(_pod_sa).$(_pod_ns).serviceaccount.identity.linkerd.cluster.local
        - name: LINKERD2_PROXY_IDENTITY_SVC_NAME
          value: linkerd-identity.linkerd.serviceaccount.identity.linkerd.cluster.local
        - name: LINKERD2_PROXY_DESTINATION_SVC_NAME
          value: linkerd-destination.linkerd.serviceaccount.identity.linkerd.cluster.local
        - name: LINKERD2_PROXY_POLICY_SVC_NAME
          value: linkerd-destination.linkerd.serviceaccount.identity.linkerd.cluster.local
        image: cr.l5d.io/linkerd/proxy:install-proxy-version
        imagePullPolicy: IfNotPresent
        livenessProbe:
          httpGet:
            path: /live
            port: 4191
          initialDelaySeconds: 10
          timeoutSeconds: 1
        name: linkerd-proxy
        ports:
        - containerPort: 4143
          name: linkerd-proxy
        - containerPort: 4191
          name: linkerd-admin
        readinessProbe:
          httpGet:
            path: /ready
            port: 4191
          initialDelaySeconds: 2
          timeoutSeconds: 1
        resources:
        securityContext:
          allowPrivilegeEscalation: false
          capabilities:
            drop:
              - ALL
          readOnlyRootFilesystem: true
          runAsNonRoot: true
          runAsUser: 2102
          seccompProfile:
            type: RuntimeDefault
        terminationMessagePolicy: FallbackToLogsOnError
        volumeMounts:
        - mountPath: /var/run/linkerd/identity/end-entity
          name: linkerd-identity-end-entity
        - mountPath: /var/run/secrets/tokens
          name: linkerd-identity-token
      initContainers:
      - args:
        - --ipv6=false
        - --incoming-proxy-port
        - "4143"
        - --outgoing-proxy-port
        - "4140"
        - --proxy-uid
        - "2102"
        - --inbound-ports-to-ignore
        - "4190,4191,4567,4568"
        - --outbound-ports-to-ignore
        - "443,6443"
        image: cr.l5d.io/linkerd/proxy-init:v2.4.1
        imagePullPolicy: IfNotPresent
        name: linkerd-init
        resources:
        securityContext:
          allowPrivilegeEscalation: false
          capabilities:
            add:
            - NET_ADMIN
            - NET_RAW
          privileged: false
          runAsNonRoot: true
          runAsUser: 65534
          runAsGroup: 65534
          readOnlyRootFilesystem: true
          seccompProfile:
            type: RuntimeDefault
        terminationMessagePolicy: FallbackToLogsOnError
        volumeMounts:
        - mountPath: /run
          name: linkerd-proxy-init-xtables-lock
      securityContext:
        seccompProfile:
          type: RuntimeDefault
      serviceAccountName: linkerd-identity
      volumes:
      - name: identity-issuer
        secret:
          secretName: linkerd-identity-issuer
      - configMap:
          name: linkerd-identity-trust-roots
        name: trust-roots
      - emptyDir: {}
        name: linkerd-proxy-init-xtables-lock
      - name: linkerd-identity-token
        projected:
          sources:
          - serviceAccountToken:
              path: linkerd-identity-token
              expirationSeconds: 86400
              audience: identity.l5d.io
      - emptyDir:
          medium: Memory
        name: linkerd-identity-end-entity
---
###
### Destination Controller Service
###
kind: Service
apiVersion: v1
metadata:
  name: linkerd-dst
  namespace: linkerd
  labels:
    linkerd.io/control-plane-component: destination
    linkerd.io/control-plane-ns: linkerd
  annotations:
    linkerd.io/created-by: linkerd/cli dev-undefined
spec:
  type: ClusterIP
  selector:
    linkerd.io/control-plane-component: destination
  ports:
  - name: grpc
    port: 8086
    targetPort: 8086
---
kind: Service
apiVersion: v1
metadata:
  name: linkerd-dst-headless
  namespace: linkerd
  labels:
    linkerd.io/control-plane-component: destination
    linkerd.io/control-plane-ns: linkerd
  annotations:
    linkerd.io/created-by: linkerd/cli dev-undefined
spec:
  clusterIP: None
  selector:
    linkerd.io/control-plane-component: destination
  ports:
  - name: grpc
    port: 8086
    targetPort: 8086
---
kind: Service
apiVersion: v1
metadata:
  name: linkerd-sp-validator
  namespace: linkerd
  labels:
    linkerd.io/control-plane-component: destination
    linkerd.io/control-plane-ns: linkerd
  annotations:
    linkerd.io/created-by: linkerd/cli dev-undefined
spec:
  type: ClusterIP
  selector:
    linkerd.io/control-plane-component: destination
  ports:
  - name: sp-validator
    port: 443
    targetPort: sp-validator
---
kind: Service
apiVersion: v1
metadata:
  name: linkerd-policy
  namespace: linkerd
  labels:
    linkerd.io/control-plane-component: destination
    linkerd.io/control-plane-ns: linkerd
  annotations:
    linkerd.io/created-by: linkerd/cli dev-undefined
spec:
  clusterIP: None
  selector:
    linkerd.io/control-plane-component: destination
  ports:
  - name: grpc
    port: 8090
    targetPort: 8090
---
kind: Service
apiVersion: v1
metadata:
  name: linkerd-policy-validator
  namespace: linkerd
  labels:
    linkerd.io/control-plane-component: destination
    linkerd.io/control-plane-ns: linkerd
  annotations:
    linkerd.io/created-by: linkerd/cli dev-undefined
spec:
  type: ClusterIP
  selector:
    linkerd.io/control-plane-component: destination
  ports:
  - name: policy-https
    port: 443
    targetPort: policy-https
---

apiVersion: apps/v1
kind: Deployment
metadata:
  annotations:
    linkerd.io/created-by: linkerd/cli dev-undefined
  labels:
    app.kubernetes.io/name: destination
    app.kubernetes.io/part-of: Linkerd
    app.kubernetes.io/version: install-control-plane-version
    linkerd.io/control-plane-component: destination
    linkerd.io/control-plane-ns: linkerd
  name: linkerd-destination
  namespace: linkerd
spec:
  replicas: 1
  revisionHistoryLimit: 10
  selector:
    matchLabels:
      linkerd.io/control-plane-component: destination
      linkerd.io/control-plane-ns: linkerd
      linkerd.io/proxy-deployment: linkerd-destination
  strategy:
    rollingUpdate:
      maxSurge: 25%
      maxUnavailable: 25%
  template:
    metadata:
      annotations:
<<<<<<< HEAD
        checksum/config: c5587f7ed43f6c2e7aa3d797837dd88962c632b695cb2380436487abbc6fc13c
=======
        checksum/config: 7ed64a2dea184e1e880a33bb5577b3f6c2a3fdf72492321683bbdaef30a1f365
>>>>>>> a51d7a64
        linkerd.io/created-by: linkerd/cli dev-undefined
        linkerd.io/proxy-version: install-proxy-version
        cluster-autoscaler.kubernetes.io/safe-to-evict: "true"
        linkerd.io/trust-root-sha256: 8dc603abd4e755c25c94da05abbf29b9b283a784733651020d72f97ca8ab98e4
        config.linkerd.io/default-inbound-policy: "all-unauthenticated"
      labels:
        linkerd.io/control-plane-component: destination
        linkerd.io/control-plane-ns: linkerd
        linkerd.io/workload-ns: linkerd
        linkerd.io/proxy-deployment: linkerd-destination
    spec:
      nodeSelector:
        kubernetes.io/os: linux
      
      containers:
      - env:
        - name: _pod_name
          valueFrom:
            fieldRef:
              fieldPath: metadata.name
        - name: _pod_ns
          valueFrom:
            fieldRef:
              fieldPath: metadata.namespace
        - name: _pod_nodeName
          valueFrom:
            fieldRef:
              fieldPath: spec.nodeName
        - name: LINKERD2_PROXY_SHUTDOWN_ENDPOINT_ENABLED
          value: "false"
        - name: LINKERD2_PROXY_LOG
          value: "warn,linkerd=info,hickory=error,linkerd_proxy_http::client[{headers}]=off"
        - name: LINKERD2_PROXY_LOG_FORMAT
          value: "plain"
        - name: LINKERD2_PROXY_DESTINATION_SVC_ADDR
          value: localhost.:8086
        - name: LINKERD2_PROXY_DESTINATION_PROFILE_NETWORKS
          value: "10.0.0.0/8,100.64.0.0/10,172.16.0.0/12,192.168.0.0/16,fd00::/8"
        - name: LINKERD2_PROXY_POLICY_SVC_ADDR
          value: localhost.:8090
        - name: LINKERD2_PROXY_POLICY_WORKLOAD
          value: |
            {"ns":"$(_pod_ns)", "pod":"$(_pod_name)"}
        - name: LINKERD2_PROXY_INBOUND_DEFAULT_POLICY
          value: all-unauthenticated
        - name: LINKERD2_PROXY_POLICY_CLUSTER_NETWORKS
          value: "10.0.0.0/8,100.64.0.0/10,172.16.0.0/12,192.168.0.0/16,fd00::/8"
        - name: LINKERD2_PROXY_CONTROL_STREAM_INITIAL_TIMEOUT
          value: "3s"
        - name: LINKERD2_PROXY_CONTROL_STREAM_IDLE_TIMEOUT
          value: "5m"
        - name: LINKERD2_PROXY_CONTROL_STREAM_LIFETIME
          value: "1h"
        - name: LINKERD2_PROXY_INBOUND_CONNECT_TIMEOUT
          value: "100ms"
        - name: LINKERD2_PROXY_OUTBOUND_CONNECT_TIMEOUT
          value: "1000ms"
        - name: LINKERD2_PROXY_OUTBOUND_DISCOVERY_IDLE_TIMEOUT
          value: "5s"
        - name: LINKERD2_PROXY_INBOUND_DISCOVERY_IDLE_TIMEOUT
          value: "90s"
        - name: LINKERD2_PROXY_CONTROL_LISTEN_ADDR
          value: "[::]:4190"
        - name: LINKERD2_PROXY_ADMIN_LISTEN_ADDR
          value: "[::]:4191"
        - name: LINKERD2_PROXY_OUTBOUND_LISTEN_ADDR
          value: "127.0.0.1:4140"
        - name: LINKERD2_PROXY_OUTBOUND_LISTEN_ADDRS
          value: "127.0.0.1:4140"
        - name: LINKERD2_PROXY_INBOUND_LISTEN_ADDR
          value: "[::]:4143"
        - name: LINKERD2_PROXY_INBOUND_IPS
          valueFrom:
            fieldRef:
              fieldPath: status.podIPs
        - name: LINKERD2_PROXY_INBOUND_PORTS
          value: "8086,8090,8443,9443,9990,9996,9997"
        - name: LINKERD2_PROXY_DESTINATION_PROFILE_SUFFIXES
          value: svc.cluster.local.
        - name: LINKERD2_PROXY_INBOUND_ACCEPT_KEEPALIVE
          value: 10000ms
        - name: LINKERD2_PROXY_OUTBOUND_CONNECT_KEEPALIVE
          value: 10000ms
        - name: LINKERD2_PROXY_INBOUND_SERVER_HTTP2_KEEP_ALIVE_INTERVAL
          value: "10s"
        - name: LINKERD2_PROXY_INBOUND_SERVER_HTTP2_KEEP_ALIVE_TIMEOUT
          value: "3s"
        - name: LINKERD2_PROXY_OUTBOUND_SERVER_HTTP2_KEEP_ALIVE_INTERVAL
          value: "10s"
        - name: LINKERD2_PROXY_OUTBOUND_SERVER_HTTP2_KEEP_ALIVE_TIMEOUT
          value: "3s"
        - name: LINKERD2_PROXY_INBOUND_PORTS_DISABLE_PROTOCOL_DETECTION
          value: "25,587,3306,4444,5432,6379,9300,11211"
        - name: LINKERD2_PROXY_DESTINATION_CONTEXT
          value: |
            {"ns":"$(_pod_ns)", "nodeName":"$(_pod_nodeName)", "pod":"$(_pod_name)"}
        - name: _pod_sa
          valueFrom:
            fieldRef:
              fieldPath: spec.serviceAccountName
        - name: _l5d_ns
          value: linkerd
        - name: _l5d_trustdomain
          value: cluster.local
        - name: LINKERD2_PROXY_IDENTITY_DIR
          value: /var/run/linkerd/identity/end-entity
        - name: LINKERD2_PROXY_IDENTITY_TRUST_ANCHORS
          valueFrom:
            configMapKeyRef:
              name: linkerd-identity-trust-roots
              key: ca-bundle.crt
        - name: LINKERD2_PROXY_IDENTITY_TOKEN_FILE
          value: /var/run/secrets/tokens/linkerd-identity-token
        - name: LINKERD2_PROXY_IDENTITY_SVC_ADDR
          value: linkerd-identity-headless.linkerd.svc.cluster.local.:8080
        - name: LINKERD2_PROXY_IDENTITY_LOCAL_NAME
          value: $(_pod_sa).$(_pod_ns).serviceaccount.identity.linkerd.cluster.local
        - name: LINKERD2_PROXY_IDENTITY_SVC_NAME
          value: linkerd-identity.linkerd.serviceaccount.identity.linkerd.cluster.local
        - name: LINKERD2_PROXY_DESTINATION_SVC_NAME
          value: linkerd-destination.linkerd.serviceaccount.identity.linkerd.cluster.local
        - name: LINKERD2_PROXY_POLICY_SVC_NAME
          value: linkerd-destination.linkerd.serviceaccount.identity.linkerd.cluster.local
        image: cr.l5d.io/linkerd/proxy:install-proxy-version
        imagePullPolicy: IfNotPresent
        livenessProbe:
          httpGet:
            path: /live
            port: 4191
          initialDelaySeconds: 10
          timeoutSeconds: 1
        name: linkerd-proxy
        ports:
        - containerPort: 4143
          name: linkerd-proxy
        - containerPort: 4191
          name: linkerd-admin
        readinessProbe:
          httpGet:
            path: /ready
            port: 4191
          initialDelaySeconds: 2
          timeoutSeconds: 1
        resources:
        securityContext:
          allowPrivilegeEscalation: false
          capabilities:
            drop:
              - ALL
          readOnlyRootFilesystem: true
          runAsNonRoot: true
          runAsUser: 2102
          seccompProfile:
            type: RuntimeDefault
        terminationMessagePolicy: FallbackToLogsOnError
        lifecycle:
          postStart:
            exec:
              command:
                - /usr/lib/linkerd/linkerd-await
                - --timeout=2m
                - --port=4191
        volumeMounts:
        - mountPath: /var/run/linkerd/identity/end-entity
          name: linkerd-identity-end-entity
        - mountPath: /var/run/secrets/tokens
          name: linkerd-identity-token
      - args:
        - destination
        - -addr=:8086
        - -controller-namespace=linkerd
        - -enable-h2-upgrade=true
        - -log-level=info
        - -log-format=plain
        - -enable-endpoint-slices=true
        - -cluster-domain=cluster.local
        - -identity-trust-domain=cluster.local
        - -default-opaque-ports=25,587,3306,4444,5432,6379,9300,11211
        - -enable-ipv6=false
        - -enable-pprof=false
        - --meshed-http2-client-params={"keep_alive":{"interval":{"seconds":10},"timeout":{"seconds":3},"while_idle":true}}
        image: cr.l5d.io/linkerd/controller:install-control-plane-version
        imagePullPolicy: IfNotPresent
        livenessProbe:
          httpGet:
            path: /ping
            port: 9996
          initialDelaySeconds: 10
        name: destination
        ports:
        - containerPort: 8086
          name: grpc
        - containerPort: 9996
          name: admin-http
        readinessProbe:
          failureThreshold: 7
          httpGet:
            path: /ready
            port: 9996
        securityContext:
          capabilities:
            drop:
            - ALL
          readOnlyRootFilesystem: true
          runAsNonRoot: true
          runAsUser: 2103
          allowPrivilegeEscalation: false
          seccompProfile:
            type: RuntimeDefault
      - args:
        - sp-validator
        - -log-level=info
        - -log-format=plain
        - -enable-pprof=false
        image: cr.l5d.io/linkerd/controller:install-control-plane-version
        imagePullPolicy: IfNotPresent
        livenessProbe:
          httpGet:
            path: /ping
            port: 9997
          initialDelaySeconds: 10
        name: sp-validator
        ports:
        - containerPort: 8443
          name: sp-validator
        - containerPort: 9997
          name: admin-http
        readinessProbe:
          failureThreshold: 7
          httpGet:
            path: /ready
            port: 9997
        securityContext:
          capabilities:
            drop:
            - ALL
          readOnlyRootFilesystem: true
          runAsNonRoot: true
          runAsUser: 2103
          allowPrivilegeEscalation: false
          seccompProfile:
            type: RuntimeDefault
        volumeMounts:
        - mountPath: /var/run/linkerd/tls
          name: sp-tls
          readOnly: true
      - args:
        - --admin-addr=[::]:9990
        - --control-plane-namespace=linkerd
        - --grpc-addr=[::]:8090
        - --server-addr=[::]:9443
        - --server-tls-key=/var/run/linkerd/tls/tls.key
        - --server-tls-certs=/var/run/linkerd/tls/tls.crt
        - --cluster-networks=10.0.0.0/8,100.64.0.0/10,172.16.0.0/12,192.168.0.0/16,fd00::/8
        - --identity-domain=cluster.local
        - --cluster-domain=cluster.local
        - --default-policy=all-unauthenticated
        - --log-level=info
        - --log-format=plain
        - --default-opaque-ports=25,587,3306,4444,5432,6379,9300,11211
        - --probe-networks=0.0.0.0/0,::/0
        image: cr.l5d.io/linkerd/policy-controller:install-control-plane-version
        imagePullPolicy: IfNotPresent
        livenessProbe:
          httpGet:
            path: /live
            port: admin-http
        name: policy
        ports:
        - containerPort: 8090
          name: grpc
        - containerPort: 9990
          name: admin-http
        - containerPort: 9443
          name: policy-https
        readinessProbe:
          failureThreshold: 7
          httpGet:
            path: /ready
            port: admin-http
          initialDelaySeconds: 10
        resources:
        securityContext:
          capabilities:
            drop:
            - ALL
          readOnlyRootFilesystem: true
          runAsNonRoot: true
          runAsUser: 2103
          allowPrivilegeEscalation: false
          seccompProfile:
            type: RuntimeDefault
        volumeMounts:
        - mountPath: /var/run/linkerd/tls
          name: policy-tls
          readOnly: true
      initContainers:
      - args:
        - --ipv6=false
        - --incoming-proxy-port
        - "4143"
        - --outgoing-proxy-port
        - "4140"
        - --proxy-uid
        - "2102"
        - --inbound-ports-to-ignore
        - "4190,4191,4567,4568"
        - --outbound-ports-to-ignore
        - "443,6443"
        image: cr.l5d.io/linkerd/proxy-init:v2.4.1
        imagePullPolicy: IfNotPresent
        name: linkerd-init
        resources:
        securityContext:
          allowPrivilegeEscalation: false
          capabilities:
            add:
            - NET_ADMIN
            - NET_RAW
          privileged: false
          runAsNonRoot: true
          runAsUser: 65534
          runAsGroup: 65534
          readOnlyRootFilesystem: true
          seccompProfile:
            type: RuntimeDefault
        terminationMessagePolicy: FallbackToLogsOnError
        volumeMounts:
        - mountPath: /run
          name: linkerd-proxy-init-xtables-lock
      securityContext:
        seccompProfile:
          type: RuntimeDefault
      serviceAccountName: linkerd-destination
      volumes:
      - name: sp-tls
        secret:
          secretName: linkerd-sp-validator-k8s-tls
      - name: policy-tls
        secret:
          secretName: linkerd-policy-validator-k8s-tls
      - emptyDir: {}
        name: linkerd-proxy-init-xtables-lock
      - name: linkerd-identity-token
        projected:
          sources:
          - serviceAccountToken:
              path: linkerd-identity-token
              expirationSeconds: 86400
              audience: identity.l5d.io
      - emptyDir:
          medium: Memory
        name: linkerd-identity-end-entity

---
###
### Proxy Injector
###

apiVersion: apps/v1
kind: Deployment
metadata:
  annotations:
    linkerd.io/created-by: linkerd/cli dev-undefined
  labels:
    app.kubernetes.io/name: proxy-injector
    app.kubernetes.io/part-of: Linkerd
    app.kubernetes.io/version: install-control-plane-version
    linkerd.io/control-plane-component: proxy-injector
    linkerd.io/control-plane-ns: linkerd
  name: linkerd-proxy-injector
  namespace: linkerd
spec:
  replicas: 1
  revisionHistoryLimit: 10
  selector:
    matchLabels:
      linkerd.io/control-plane-component: proxy-injector
  strategy:
    rollingUpdate:
      maxSurge: 25%
      maxUnavailable: 25%
  template:
    metadata:
      annotations:
        checksum/config: cd0cf730780be444ab96a4a835a244033ffb7c8cf4a8796d0e6ae5c72aa9ff31
        linkerd.io/created-by: linkerd/cli dev-undefined
        linkerd.io/proxy-version: install-proxy-version
        cluster-autoscaler.kubernetes.io/safe-to-evict: "true"
        linkerd.io/trust-root-sha256: 8dc603abd4e755c25c94da05abbf29b9b283a784733651020d72f97ca8ab98e4
        config.linkerd.io/opaque-ports: "8443"
        config.linkerd.io/default-inbound-policy: "all-unauthenticated"
      labels:
        linkerd.io/control-plane-component: proxy-injector
        linkerd.io/control-plane-ns: linkerd
        linkerd.io/workload-ns: linkerd
        linkerd.io/proxy-deployment: linkerd-proxy-injector
    spec:
      nodeSelector:
        kubernetes.io/os: linux
      
      containers:
      - env:
        - name: _pod_name
          valueFrom:
            fieldRef:
              fieldPath: metadata.name
        - name: _pod_ns
          valueFrom:
            fieldRef:
              fieldPath: metadata.namespace
        - name: _pod_nodeName
          valueFrom:
            fieldRef:
              fieldPath: spec.nodeName
        - name: LINKERD2_PROXY_SHUTDOWN_ENDPOINT_ENABLED
          value: "false"
        - name: LINKERD2_PROXY_LOG
          value: "warn,linkerd=info,hickory=error,linkerd_proxy_http::client[{headers}]=off"
        - name: LINKERD2_PROXY_LOG_FORMAT
          value: "plain"
        - name: LINKERD2_PROXY_DESTINATION_SVC_ADDR
          value: linkerd-dst-headless.linkerd.svc.cluster.local.:8086
        - name: LINKERD2_PROXY_DESTINATION_PROFILE_NETWORKS
          value: "10.0.0.0/8,100.64.0.0/10,172.16.0.0/12,192.168.0.0/16,fd00::/8"
        - name: LINKERD2_PROXY_POLICY_SVC_ADDR
          value: linkerd-policy.linkerd.svc.cluster.local.:8090
        - name: LINKERD2_PROXY_POLICY_WORKLOAD
          value: |
            {"ns":"$(_pod_ns)", "pod":"$(_pod_name)"}
        - name: LINKERD2_PROXY_INBOUND_DEFAULT_POLICY
          value: all-unauthenticated
        - name: LINKERD2_PROXY_POLICY_CLUSTER_NETWORKS
          value: "10.0.0.0/8,100.64.0.0/10,172.16.0.0/12,192.168.0.0/16,fd00::/8"
        - name: LINKERD2_PROXY_CONTROL_STREAM_INITIAL_TIMEOUT
          value: "3s"
        - name: LINKERD2_PROXY_CONTROL_STREAM_IDLE_TIMEOUT
          value: "5m"
        - name: LINKERD2_PROXY_CONTROL_STREAM_LIFETIME
          value: "1h"
        - name: LINKERD2_PROXY_INBOUND_CONNECT_TIMEOUT
          value: "100ms"
        - name: LINKERD2_PROXY_OUTBOUND_CONNECT_TIMEOUT
          value: "1000ms"
        - name: LINKERD2_PROXY_OUTBOUND_DISCOVERY_IDLE_TIMEOUT
          value: "5s"
        - name: LINKERD2_PROXY_INBOUND_DISCOVERY_IDLE_TIMEOUT
          value: "90s"
        - name: LINKERD2_PROXY_CONTROL_LISTEN_ADDR
          value: "[::]:4190"
        - name: LINKERD2_PROXY_ADMIN_LISTEN_ADDR
          value: "[::]:4191"
        - name: LINKERD2_PROXY_OUTBOUND_LISTEN_ADDR
          value: "127.0.0.1:4140"
        - name: LINKERD2_PROXY_OUTBOUND_LISTEN_ADDRS
          value: "127.0.0.1:4140"
        - name: LINKERD2_PROXY_INBOUND_LISTEN_ADDR
          value: "[::]:4143"
        - name: LINKERD2_PROXY_INBOUND_IPS
          valueFrom:
            fieldRef:
              fieldPath: status.podIPs
        - name: LINKERD2_PROXY_INBOUND_PORTS
          value: "8443,9995"
        - name: LINKERD2_PROXY_DESTINATION_PROFILE_SUFFIXES
          value: svc.cluster.local.
        - name: LINKERD2_PROXY_INBOUND_ACCEPT_KEEPALIVE
          value: 10000ms
        - name: LINKERD2_PROXY_OUTBOUND_CONNECT_KEEPALIVE
          value: 10000ms
        - name: LINKERD2_PROXY_INBOUND_SERVER_HTTP2_KEEP_ALIVE_INTERVAL
          value: "10s"
        - name: LINKERD2_PROXY_INBOUND_SERVER_HTTP2_KEEP_ALIVE_TIMEOUT
          value: "3s"
        - name: LINKERD2_PROXY_OUTBOUND_SERVER_HTTP2_KEEP_ALIVE_INTERVAL
          value: "10s"
        - name: LINKERD2_PROXY_OUTBOUND_SERVER_HTTP2_KEEP_ALIVE_TIMEOUT
          value: "3s"
        - name: LINKERD2_PROXY_INBOUND_PORTS_DISABLE_PROTOCOL_DETECTION
          value: "25,587,3306,4444,5432,6379,9300,11211"
        - name: LINKERD2_PROXY_DESTINATION_CONTEXT
          value: |
            {"ns":"$(_pod_ns)", "nodeName":"$(_pod_nodeName)", "pod":"$(_pod_name)"}
        - name: _pod_sa
          valueFrom:
            fieldRef:
              fieldPath: spec.serviceAccountName
        - name: _l5d_ns
          value: linkerd
        - name: _l5d_trustdomain
          value: cluster.local
        - name: LINKERD2_PROXY_IDENTITY_DIR
          value: /var/run/linkerd/identity/end-entity
        - name: LINKERD2_PROXY_IDENTITY_TRUST_ANCHORS
          valueFrom:
            configMapKeyRef:
              name: linkerd-identity-trust-roots
              key: ca-bundle.crt
        - name: LINKERD2_PROXY_IDENTITY_TOKEN_FILE
          value: /var/run/secrets/tokens/linkerd-identity-token
        - name: LINKERD2_PROXY_IDENTITY_SVC_ADDR
          value: linkerd-identity-headless.linkerd.svc.cluster.local.:8080
        - name: LINKERD2_PROXY_IDENTITY_LOCAL_NAME
          value: $(_pod_sa).$(_pod_ns).serviceaccount.identity.linkerd.cluster.local
        - name: LINKERD2_PROXY_IDENTITY_SVC_NAME
          value: linkerd-identity.linkerd.serviceaccount.identity.linkerd.cluster.local
        - name: LINKERD2_PROXY_DESTINATION_SVC_NAME
          value: linkerd-destination.linkerd.serviceaccount.identity.linkerd.cluster.local
        - name: LINKERD2_PROXY_POLICY_SVC_NAME
          value: linkerd-destination.linkerd.serviceaccount.identity.linkerd.cluster.local
        image: cr.l5d.io/linkerd/proxy:install-proxy-version
        imagePullPolicy: IfNotPresent
        livenessProbe:
          httpGet:
            path: /live
            port: 4191
          initialDelaySeconds: 10
          timeoutSeconds: 1
        name: linkerd-proxy
        ports:
        - containerPort: 4143
          name: linkerd-proxy
        - containerPort: 4191
          name: linkerd-admin
        readinessProbe:
          httpGet:
            path: /ready
            port: 4191
          initialDelaySeconds: 2
          timeoutSeconds: 1
        resources:
        securityContext:
          allowPrivilegeEscalation: false
          capabilities:
            drop:
              - ALL
          readOnlyRootFilesystem: true
          runAsNonRoot: true
          runAsUser: 2102
          seccompProfile:
            type: RuntimeDefault
        terminationMessagePolicy: FallbackToLogsOnError
        lifecycle:
          postStart:
            exec:
              command:
                - /usr/lib/linkerd/linkerd-await
                - --timeout=2m
                - --port=4191
        volumeMounts:
        - mountPath: /var/run/linkerd/identity/end-entity
          name: linkerd-identity-end-entity
        - mountPath: /var/run/secrets/tokens
          name: linkerd-identity-token
      - args:
        - proxy-injector
        - -log-level=info
        - -log-format=plain
        - -linkerd-namespace=linkerd
        - -enable-pprof=false
        image: cr.l5d.io/linkerd/controller:install-control-plane-version
        imagePullPolicy: IfNotPresent
        livenessProbe:
          httpGet:
            path: /ping
            port: 9995
          initialDelaySeconds: 10
        name: proxy-injector
        ports:
        - containerPort: 8443
          name: proxy-injector
        - containerPort: 9995
          name: admin-http
        readinessProbe:
          failureThreshold: 7
          httpGet:
            path: /ready
            port: 9995
        securityContext:
          capabilities:
            drop:
            - ALL
          readOnlyRootFilesystem: true
          runAsNonRoot: true
          runAsUser: 2103
          allowPrivilegeEscalation: false
          seccompProfile:
            type: RuntimeDefault
        volumeMounts:
        - mountPath: /var/run/linkerd/config
          name: config
        - mountPath: /var/run/linkerd/identity/trust-roots
          name: trust-roots
        - mountPath: /var/run/linkerd/tls
          name: tls
          readOnly: true
      initContainers:
      - args:
        - --ipv6=false
        - --incoming-proxy-port
        - "4143"
        - --outgoing-proxy-port
        - "4140"
        - --proxy-uid
        - "2102"
        - --inbound-ports-to-ignore
        - "4190,4191,4567,4568"
        - --outbound-ports-to-ignore
        - "443,6443"
        image: cr.l5d.io/linkerd/proxy-init:v2.4.1
        imagePullPolicy: IfNotPresent
        name: linkerd-init
        resources:
        securityContext:
          allowPrivilegeEscalation: false
          capabilities:
            add:
            - NET_ADMIN
            - NET_RAW
          privileged: false
          runAsNonRoot: true
          runAsUser: 65534
          runAsGroup: 65534
          readOnlyRootFilesystem: true
          seccompProfile:
            type: RuntimeDefault
        terminationMessagePolicy: FallbackToLogsOnError
        volumeMounts:
        - mountPath: /run
          name: linkerd-proxy-init-xtables-lock
      securityContext:
        seccompProfile:
          type: RuntimeDefault
      serviceAccountName: linkerd-proxy-injector
      volumes:
      - configMap:
          name: linkerd-config
        name: config
      - configMap:
          name: linkerd-identity-trust-roots
        name: trust-roots
      - name: tls
        secret:
          secretName: linkerd-proxy-injector-k8s-tls
      - emptyDir: {}
        name: linkerd-proxy-init-xtables-lock
      - name: linkerd-identity-token
        projected:
          sources:
          - serviceAccountToken:
              path: linkerd-identity-token
              expirationSeconds: 86400
              audience: identity.l5d.io
      - emptyDir:
          medium: Memory
        name: linkerd-identity-end-entity
---
kind: Service
apiVersion: v1
metadata:
  name: linkerd-proxy-injector
  namespace: linkerd
  labels:
    linkerd.io/control-plane-component: proxy-injector
    linkerd.io/control-plane-ns: linkerd
  annotations:
    linkerd.io/created-by: linkerd/cli dev-undefined
    config.linkerd.io/opaque-ports: "443"
spec:
  type: ClusterIP
  selector:
    linkerd.io/control-plane-component: proxy-injector
  ports:
  - name: proxy-injector
    port: 443
    targetPort: proxy-injector
---
apiVersion: v1
data:
  linkerd-config-overrides: ZGVidWdDb250YWluZXI6CiAgaW1hZ2U6CiAgICB2ZXJzaW9uOiBpbnN0YWxsLWRlYnVnLXZlcnNpb24KZGlzYWJsZUhlYXJ0QmVhdDogdHJ1ZQpoZWFydGJlYXRTY2hlZHVsZTogMSAyIDMgNCA1CmlkZW50aXR5OgogIGlzc3VlcjoKICAgIHRsczoKICAgICAgY3J0UEVNOiB8CiAgICAgICAgLS0tLS1CRUdJTiBDRVJUSUZJQ0FURS0tLS0tCiAgICAgICAgTUlJQndEQ0NBV2VnQXdJQkFnSVJBSlJJZ1o4UnRPOEV3ZzFYZXBmOFQ0NHdDZ1lJS29aSXpqMEVBd0l3S1RFbgogICAgICAgIE1DVUdBMVVFQXhNZWFXUmxiblJwZEhrdWJHbHVhMlZ5WkM1amJIVnpkR1Z5TG14dlkyRnNNQjRYRFRJd01EZ3kKICAgICAgICBPREEzTVRNME4xb1hEVE13TURneU5qQTNNVE0wTjFvd0tURW5NQ1VHQTFVRUF4TWVhV1JsYm5ScGRIa3ViR2x1CiAgICAgICAgYTJWeVpDNWpiSFZ6ZEdWeUxteHZZMkZzTUZrd0V3WUhLb1pJemowQ0FRWUlLb1pJemowREFRY0RRZ0FFMS9GcAogICAgICAgIGZjUm5EY2VkTDZBalVhWFlQdjRESU1CYUp1Zk9JNU5XdHkrWFNYN0pqWGdadE03MmRRdlJhWWFudXhEMzZEdDEKICAgICAgICAyL0p4eWlTZ3hLV1Jkb2F5K2FOd01HNHdEZ1lEVlIwUEFRSC9CQVFEQWdFR01CSUdBMVVkRXdFQi93UUlNQVlCCiAgICAgICAgQWY4Q0FRQXdIUVlEVlIwT0JCWUVGSTFXbnJxTVlLYUhIT28renB5aWlEcTJwTzBLTUNrR0ExVWRFUVFpTUNDQwogICAgICAgIEhtbGtaVzUwYVhSNUxteHBibXRsY21RdVkyeDFjM1JsY2k1c2IyTmhiREFLQmdncWhrak9QUVFEQWdOSEFEQkUKICAgICAgICBBaUF0dW9JNVh1Q3RyR1ZSelNtUlRsMnJhMjhhVjlNeVRVN2Q1cW5UQUZIS1NnSWdSS0N2bHVPU2dBNU8yMXA1CiAgICAgICAgNTF0ZHJta0hFWlJyMHFsTFNKZEhZZ0VmTXprPQogICAgICAgIC0tLS0tRU5EIENFUlRJRklDQVRFLS0tLS0KICAgICAga2V5UEVNOiB8CiAgICAgICAgLS0tLS1CRUdJTiBFQyBQUklWQVRFIEtFWS0tLS0tCiAgICAgICAgTUhjQ0FRRUVJQUFlOG5mYnpadTljL09CMis4eEpNMEZ6N05Vd1RRYXp1bGtGTnM0VEk1K29Bb0dDQ3FHU000OQogICAgICAgIEF3RUhvVVFEUWdBRTEvRnBmY1JuRGNlZEw2QWpVYVhZUHY0RElNQmFKdWZPSTVOV3R5K1hTWDdKalhnWnRNNzIKICAgICAgICBkUXZSYVlhbnV4RDM2RHQxMi9KeHlpU2d4S1dSZG9heStRPT0KICAgICAgICAtLS0tLUVORCBFQyBQUklWQVRFIEtFWS0tLS0tCmlkZW50aXR5VHJ1c3RBbmNob3JzUEVNOiB8CiAgLS0tLS1CRUdJTiBDRVJUSUZJQ0FURS0tLS0tCiAgTUlJQndUQ0NBV2FnQXdJQkFnSVFlRFpwNWxEYUl5Z1E1VWZNS1pyRkFUQUtCZ2dxaGtqT1BRUURBakFwTVNjdwogIEpRWURWUVFERXg1cFpHVnVkR2wwZVM1c2FXNXJaWEprTG1Oc2RYTjBaWEl1Ykc5allXd3dIaGNOTWpBd09ESTQKICBNRGN4TWpRM1doY05NekF3T0RJMk1EY3hNalEzV2pBcE1TY3dKUVlEVlFRREV4NXBaR1Z1ZEdsMGVTNXNhVzVyCiAgWlhKa0xtTnNkWE4wWlhJdWJHOWpZV3d3V1RBVEJnY3Foa2pPUFFJQkJnZ3Foa2pPUFFNQkJ3TkNBQVJxYzcwWgogIGwxdmd3NzlyakI1dVNJVElDVUE2R3lmdlNGZmN1SWlzN0IvWEZTa2t3QUhVNVMvczFBQVArUjBUWDdIQldVQzQKICB1YUc0V1dzaXdKS05uN21nbzNBd2JqQU9CZ05WSFE4QkFmOEVCQU1DQVFZd0VnWURWUjBUQVFIL0JBZ3dCZ0VCCiAgL3dJQkFUQWRCZ05WSFE0RUZnUVU1WXRqVlZQZmQ3STdOTEhzbjJDMjZFQnlHVjB3S1FZRFZSMFJCQ0l3SUlJZQogIGFXUmxiblJwZEhrdWJHbHVhMlZ5WkM1amJIVnpkR1Z5TG14dlkyRnNNQW9HQ0NxR1NNNDlCQU1DQTBrQU1FWUMKICBJUUNON2xCRkxERHZqeDZWMCtYa2pwS0VSUnNKWWY1YWRNdm5sb0ZsNDhpbEpnSWhBTnR4aG5kY3IrUUpQdUM4CiAgdmdVQzBkMi85Rk11ZUlWTWIrNDZXVENPanNxcgogIC0tLS0tRU5EIENFUlRJRklDQVRFLS0tLS0KbGlua2VyZFZlcnNpb246IGluc3RhbGwtY29udHJvbC1wbGFuZS12ZXJzaW9uCnBvbGljeVZhbGlkYXRvcjoKICBjYUJ1bmRsZTogcG9saWN5IHZhbGlkYXRvciBDQSBidW5kbGUKICBleHRlcm5hbFNlY3JldDogdHJ1ZQpwcm9maWxlVmFsaWRhdG9yOgogIGNhQnVuZGxlOiBwcm9maWxlIHZhbGlkYXRvciBDQSBidW5kbGUKICBleHRlcm5hbFNlY3JldDogdHJ1ZQpwcm94eToKICBpbWFnZToKICAgIHZlcnNpb246IGluc3RhbGwtcHJveHktdmVyc2lvbgpwcm94eUluamVjdG9yOgogIGNhQnVuZGxlOiBwcm94eSBpbmplY3RvciBDQSBidW5kbGUKICBleHRlcm5hbFNlY3JldDogdHJ1ZQo=
kind: Secret
metadata:
  creationTimestamp: null
  labels:
    linkerd.io/control-plane-ns: linkerd
  name: linkerd-config-overrides
  namespace: linkerd<|MERGE_RESOLUTION|>--- conflicted
+++ resolved
@@ -1230,11 +1230,7 @@
   template:
     metadata:
       annotations:
-<<<<<<< HEAD
-        checksum/config: c5587f7ed43f6c2e7aa3d797837dd88962c632b695cb2380436487abbc6fc13c
-=======
         checksum/config: 7ed64a2dea184e1e880a33bb5577b3f6c2a3fdf72492321683bbdaef30a1f365
->>>>>>> a51d7a64
         linkerd.io/created-by: linkerd/cli dev-undefined
         linkerd.io/proxy-version: install-proxy-version
         cluster-autoscaler.kubernetes.io/safe-to-evict: "true"
