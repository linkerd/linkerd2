--- conflicted
+++ resolved
@@ -197,13 +197,8 @@
   rules:
   - operations: ["CREATE", "UPDATE"]
     apiGroups: ["policy.linkerd.io"]
-<<<<<<< HEAD
     apiVersions: ["v1beta1"]
-    resources: ["serverauthorizations", "servers"]
-=======
-    apiVersions: ["v1alpha1"]
     resources: ["servers"]
->>>>>>> 3be273e2
   sideEffects: None
 ---
 apiVersion: rbac.authorization.k8s.io/v1
