---
###
### Linkerd Namespace
###
kind: Namespace
apiVersion: v1
metadata:
  name: linkerd
  annotations:
    linkerd.io/inject: disabled
  labels:
    linkerd.io/is-control-plane: "true"
    config.linkerd.io/admission-webhooks: disabled
    linkerd.io/control-plane-ns: linkerd
    pod-security.kubernetes.io/enforce: privileged
---
###
### Identity Controller Service RBAC
###
kind: ClusterRole
apiVersion: rbac.authorization.k8s.io/v1
metadata:
  name: linkerd-linkerd-identity
  labels:
    linkerd.io/control-plane-component: identity
    linkerd.io/control-plane-ns: linkerd
rules:
- apiGroups: ["authentication.k8s.io"]
  resources: ["tokenreviews"]
  verbs: ["create"]
# TODO(ver) Restrict this to the Linkerd namespace. See
# https://github.com/linkerd/linkerd2/issues/9367
- apiGroups: [""]
  resources: ["events"]
  verbs: ["create", "patch"]
---
kind: ClusterRoleBinding
apiVersion: rbac.authorization.k8s.io/v1
metadata:
  name: linkerd-linkerd-identity
  labels:
    linkerd.io/control-plane-component: identity
    linkerd.io/control-plane-ns: linkerd
roleRef:
  apiGroup: rbac.authorization.k8s.io
  kind: ClusterRole
  name: linkerd-linkerd-identity
subjects:
- kind: ServiceAccount
  name: linkerd-identity
  namespace: linkerd
---
kind: ServiceAccount
apiVersion: v1
metadata:
  name: linkerd-identity
  namespace: linkerd
  labels:
    linkerd.io/control-plane-component: identity
    linkerd.io/control-plane-ns: linkerd
---
###
### Destination Controller Service
###
kind: ClusterRole
apiVersion: rbac.authorization.k8s.io/v1
metadata:
  name: linkerd-linkerd-destination
  labels:
    linkerd.io/control-plane-component: destination
    linkerd.io/control-plane-ns: linkerd
rules:
- apiGroups: ["apps"]
  resources: ["replicasets"]
  verbs: ["list", "get", "watch"]
- apiGroups: ["batch"]
  resources: ["jobs"]
  verbs: ["list", "get", "watch"]
- apiGroups: [""]
  resources: ["pods", "endpoints", "services", "nodes"]
  verbs: ["list", "get", "watch"]
- apiGroups: ["linkerd.io"]
  resources: ["serviceprofiles"]
  verbs: ["list", "get", "watch"]
- apiGroups: ["workload.linkerd.io"]
  resources: ["externalworkloads"]
  verbs: ["list", "get", "watch"]
- apiGroups: ["coordination.k8s.io"]
  resources: ["leases"]
  verbs: ["create", "get", "update", "patch"]
- apiGroups: ["discovery.k8s.io"]
  resources: ["endpointslices"]
  verbs: ["list", "get", "watch", "create", "update", "patch", "delete"]
---
kind: ClusterRoleBinding
apiVersion: rbac.authorization.k8s.io/v1
metadata:
  name: linkerd-linkerd-destination
  labels:
    linkerd.io/control-plane-component: destination
    linkerd.io/control-plane-ns: linkerd
roleRef:
  apiGroup: rbac.authorization.k8s.io
  kind: ClusterRole
  name: linkerd-linkerd-destination
subjects:
- kind: ServiceAccount
  name: linkerd-destination
  namespace: linkerd
---
kind: ServiceAccount
apiVersion: v1
metadata:
  name: linkerd-destination
  namespace: linkerd
  labels:
    linkerd.io/control-plane-component: destination
    linkerd.io/control-plane-ns: linkerd
---
apiVersion: admissionregistration.k8s.io/v1
kind: ValidatingWebhookConfiguration
metadata:
  name: linkerd-sp-validator-webhook-config
  labels:
    linkerd.io/control-plane-component: destination
    linkerd.io/control-plane-ns: linkerd
webhooks:
- name: linkerd-sp-validator.linkerd.io
  namespaceSelector:
    matchExpressions:
    - key: config.linkerd.io/admission-webhooks
      operator: NotIn
      values:
      - disabled
  clientConfig:
    service:
      name: linkerd-sp-validator
      namespace: linkerd
      path: "/"
    caBundle: cHJvZmlsZSB2YWxpZGF0b3IgQ0EgYnVuZGxl
  failurePolicy: Ignore
  admissionReviewVersions: ["v1", "v1beta1"]
  rules:
  - operations: ["CREATE", "UPDATE"]
    apiGroups: ["linkerd.io"]
    apiVersions: ["v1alpha1", "v1alpha2"]
    resources: ["serviceprofiles"]
  sideEffects: None
---
apiVersion: admissionregistration.k8s.io/v1
kind: ValidatingWebhookConfiguration
metadata:
  name: linkerd-policy-validator-webhook-config
  labels:
    linkerd.io/control-plane-component: destination
    linkerd.io/control-plane-ns: linkerd
webhooks:
- name: linkerd-policy-validator.linkerd.io
  namespaceSelector:
    matchExpressions:
    - key: config.linkerd.io/admission-webhooks
      operator: NotIn
      values:
      - disabled
  clientConfig:
    service:
      name: linkerd-policy-validator
      namespace: linkerd
      path: "/"
    caBundle: cG9saWN5IHZhbGlkYXRvciBDQSBidW5kbGU=
  failurePolicy: Ignore
  admissionReviewVersions: ["v1", "v1beta1"]
  rules:
  - operations: ["CREATE", "UPDATE"]
    apiGroups: ["policy.linkerd.io"]
    apiVersions: ["*"]
    resources:
    - authorizationpolicies
    - httplocalratelimitpolicies
    - httproutes
    - networkauthentications
    - meshtlsauthentications
    - serverauthorizations
    - servers
    - egressnetworks
  - operations: ["CREATE", "UPDATE"]
    apiGroups: ["gateway.networking.k8s.io"]
    apiVersions: ["*"]
    resources:
    - httproutes
    - grpcroutes
    - tlsroutes
    - tcproutes
  sideEffects: None
---
apiVersion: rbac.authorization.k8s.io/v1
kind: ClusterRole
metadata:
  name: linkerd-policy
  labels:
    app.kubernetes.io/part-of: Linkerd
    linkerd.io/control-plane-component: destination
    linkerd.io/control-plane-ns: linkerd
rules:
  - apiGroups:
      - ""
    resources:
      - pods
    verbs:
      - get
      - list
      - watch
  - apiGroups:
      - apps
    resources:
      - deployments
    verbs:
      - get
  - apiGroups:
      - policy.linkerd.io
    resources:
      - authorizationpolicies
      - httplocalratelimitpolicies
      - httproutes
      - meshtlsauthentications
      - networkauthentications
      - servers
      - serverauthorizations
      - egressnetworks
    verbs:
      - get
      - list
      - watch
  - apiGroups:
      - gateway.networking.k8s.io
    resources:
      - httproutes
      - grpcroutes
      - tlsroutes
      - tcproutes
    verbs:
      - get
      - list
      - watch
  - apiGroups:
      - policy.linkerd.io
    resources:
      - httproutes/status
      - httplocalratelimitpolicies/status
      - egressnetworks/status
    verbs:
      - patch
  - apiGroups:
      - gateway.networking.k8s.io
    resources:
      - httproutes/status
      - grpcroutes/status
      - tlsroutes/status
      - tcproutes/status
    verbs:
      - patch
  - apiGroups:
      - workload.linkerd.io
    resources:
      - externalworkloads
    verbs:
      - get
      - list
      - watch
  - apiGroups:
      - coordination.k8s.io
    resources:
      - leases
    verbs:
      - create
      - get
      - patch
---
apiVersion: rbac.authorization.k8s.io/v1
kind: ClusterRoleBinding
metadata:
  name: linkerd-destination-policy
  labels:
    app.kubernetes.io/part-of: Linkerd
    linkerd.io/control-plane-component: destination
    linkerd.io/control-plane-ns: linkerd
roleRef:
  apiGroup: rbac.authorization.k8s.io
  kind: ClusterRole
  name: linkerd-policy
subjects:
  - kind: ServiceAccount
    name: linkerd-destination
    namespace: linkerd
---
apiVersion: rbac.authorization.k8s.io/v1
kind: Role
metadata:
  name: remote-discovery
  namespace: linkerd
  labels:
    app.kubernetes.io/part-of: Linkerd
    linkerd.io/control-plane-component: destination
    linkerd.io/control-plane-ns: linkerd
rules:
  - apiGroups:
      - ""
    resources:
      - secrets
    verbs:
      - get
      - list
      - watch
---
apiVersion: rbac.authorization.k8s.io/v1
kind: RoleBinding
metadata:
  name: linkerd-destination-remote-discovery
  namespace: linkerd
  labels:
    app.kubernetes.io/part-of: Linkerd
    linkerd.io/control-plane-component: destination
    linkerd.io/control-plane-ns: linkerd
roleRef:
  apiGroup: rbac.authorization.k8s.io
  kind: Role
  name: remote-discovery
subjects:
  - kind: ServiceAccount
    name: linkerd-destination
    namespace: linkerd


---
###
### Proxy Injector RBAC
###
kind: ClusterRole
apiVersion: rbac.authorization.k8s.io/v1
metadata:
  name: linkerd-linkerd-proxy-injector
  labels:
    linkerd.io/control-plane-component: proxy-injector
    linkerd.io/control-plane-ns: linkerd
rules:
- apiGroups: [""]
  resources: ["events"]
  verbs: ["create", "patch"]
- apiGroups: [""]
  resources: ["namespaces", "replicationcontrollers"]
  verbs: ["list", "get", "watch"]
- apiGroups: [""]
  resources: ["pods"]
  verbs: ["list", "watch"]
- apiGroups: ["extensions", "apps"]
  resources: ["deployments", "replicasets", "daemonsets", "statefulsets"]
  verbs: ["list", "get", "watch"]
- apiGroups: ["extensions", "batch"]
  resources: ["cronjobs", "jobs"]
  verbs: ["list", "get", "watch"]
---
kind: ClusterRoleBinding
apiVersion: rbac.authorization.k8s.io/v1
metadata:
  name: linkerd-linkerd-proxy-injector
  labels:
    linkerd.io/control-plane-component: proxy-injector
    linkerd.io/control-plane-ns: linkerd
subjects:
- kind: ServiceAccount
  name: linkerd-proxy-injector
  namespace: linkerd
  apiGroup: ""
roleRef:
  kind: ClusterRole
  name: linkerd-linkerd-proxy-injector
  apiGroup: rbac.authorization.k8s.io
---
kind: ServiceAccount
apiVersion: v1
metadata:
  name: linkerd-proxy-injector
  namespace: linkerd
  labels:
    linkerd.io/control-plane-component: proxy-injector
    linkerd.io/control-plane-ns: linkerd
---
apiVersion: admissionregistration.k8s.io/v1
kind: MutatingWebhookConfiguration
metadata:
  name: linkerd-proxy-injector-webhook-config
  labels:
    linkerd.io/control-plane-component: proxy-injector
    linkerd.io/control-plane-ns: linkerd
webhooks:
- name: linkerd-proxy-injector.linkerd.io
  namespaceSelector:
    matchExpressions:
    - key: config.linkerd.io/admission-webhooks
      operator: NotIn
      values:
      - disabled
    - key: kubernetes.io/metadata.name
      operator: NotIn
      values:
      - kube-system
      - cert-manager
  objectSelector:
    null
  clientConfig:
    service:
      name: linkerd-proxy-injector
      namespace: linkerd
      path: "/"
    caBundle: cHJveHkgaW5qZWN0b3IgQ0EgYnVuZGxl
  failurePolicy: Ignore
  admissionReviewVersions: ["v1", "v1beta1"]
  rules:
  - operations: [ "CREATE" ]
    apiGroups: [""]
    apiVersions: ["v1"]
    resources: ["pods", "services"]
    scope: "Namespaced"
  sideEffects: None
  timeoutSeconds: 10
---
kind: ConfigMap
apiVersion: v1
metadata:
  name: linkerd-config
  namespace: linkerd
  labels:
    linkerd.io/control-plane-component: controller
    linkerd.io/control-plane-ns: linkerd
  annotations:
    linkerd.io/created-by: linkerd/cli dev-undefined
data:
  linkerd-crds-chart-version: linkerd-crds-1.0.0-edge
  values: |
    cliVersion: linkerd/cli dev-undefined
    clusterDomain: cluster.local
    clusterNetworks: 10.0.0.0/8,100.64.0.0/10,172.16.0.0/12,192.168.0.0/16,fd00::/8
    cniEnabled: false
    controlPlaneTracing: false
    controlPlaneTracingNamespace: linkerd-jaeger
    controller:
      podDisruptionBudget:
        maxUnavailable: 1
    controllerGID: -1
    controllerImage: cr.l5d.io/linkerd/controller
    controllerLogFormat: plain
    controllerLogLevel: info
    controllerReplicas: 1
    controllerUID: 2103
    debugContainer:
      image:
        name: cr.l5d.io/linkerd/debug
        pullPolicy: ""
        version: install-debug-version
    deploymentStrategy:
      rollingUpdate:
        maxSurge: 25%
        maxUnavailable: 25%
    destinationController:
      meshedHttp2ClientProtobuf:
        keep_alive:
          interval:
            seconds: 10
          timeout:
            seconds: 3
          while_idle: true
      podAnnotations: {}
    destinationProxyResources: null
    destinationResources: null
    disableHeartBeat: true
    disableIPv6: true
    egress:
      globalEgressNetworkNamespace: linkerd-egress
    enableEndpointSlices: true
    enableH2Upgrade: true
    enablePodAntiAffinity: false
    enablePodDisruptionBudget: false
    heartbeat: null
    heartbeatResources: null
    heartbeatSchedule: 1 2 3 4 5
    highAvailability: false
    identity:
      additionalEnv: null
      experimentalEnv: null
      externalCA: false
      issuer:
        clockSkewAllowance: 20s
        issuanceLifetime: 24h0m0s
        scheme: linkerd.io/tls
        tls:
          crtPEM: |
            -----BEGIN CERTIFICATE-----
            MIIBwDCCAWegAwIBAgIRAJRIgZ8RtO8Ewg1Xepf8T44wCgYIKoZIzj0EAwIwKTEn
            MCUGA1UEAxMeaWRlbnRpdHkubGlua2VyZC5jbHVzdGVyLmxvY2FsMB4XDTIwMDgy
            ODA3MTM0N1oXDTMwMDgyNjA3MTM0N1owKTEnMCUGA1UEAxMeaWRlbnRpdHkubGlu
            a2VyZC5jbHVzdGVyLmxvY2FsMFkwEwYHKoZIzj0CAQYIKoZIzj0DAQcDQgAE1/Fp
            fcRnDcedL6AjUaXYPv4DIMBaJufOI5NWty+XSX7JjXgZtM72dQvRaYanuxD36Dt1
            2/JxyiSgxKWRdoay+aNwMG4wDgYDVR0PAQH/BAQDAgEGMBIGA1UdEwEB/wQIMAYB
            Af8CAQAwHQYDVR0OBBYEFI1WnrqMYKaHHOo+zpyiiDq2pO0KMCkGA1UdEQQiMCCC
            HmlkZW50aXR5LmxpbmtlcmQuY2x1c3Rlci5sb2NhbDAKBggqhkjOPQQDAgNHADBE
            AiAtuoI5XuCtrGVRzSmRTl2ra28aV9MyTU7d5qnTAFHKSgIgRKCvluOSgA5O21p5
            51tdrmkHEZRr0qlLSJdHYgEfMzk=
            -----END CERTIFICATE-----
      kubeAPI:
        clientBurst: 200
        clientQPS: 100
      podAnnotations: {}
      serviceAccountTokenProjection: true
    identityProxyResources: null
    identityResources: null
    identityTrustAnchorsPEM: |
      -----BEGIN CERTIFICATE-----
      MIIBwTCCAWagAwIBAgIQeDZp5lDaIygQ5UfMKZrFATAKBggqhkjOPQQDAjApMScw
      JQYDVQQDEx5pZGVudGl0eS5saW5rZXJkLmNsdXN0ZXIubG9jYWwwHhcNMjAwODI4
      MDcxMjQ3WhcNMzAwODI2MDcxMjQ3WjApMScwJQYDVQQDEx5pZGVudGl0eS5saW5r
      ZXJkLmNsdXN0ZXIubG9jYWwwWTATBgcqhkjOPQIBBggqhkjOPQMBBwNCAARqc70Z
      l1vgw79rjB5uSITICUA6GyfvSFfcuIis7B/XFSkkwAHU5S/s1AAP+R0TX7HBWUC4
      uaG4WWsiwJKNn7mgo3AwbjAOBgNVHQ8BAf8EBAMCAQYwEgYDVR0TAQH/BAgwBgEB
      /wIBATAdBgNVHQ4EFgQU5YtjVVPfd7I7NLHsn2C26EByGV0wKQYDVR0RBCIwIIIe
      aWRlbnRpdHkubGlua2VyZC5jbHVzdGVyLmxvY2FsMAoGCCqGSM49BAMCA0kAMEYC
      IQCN7lBFLDDvjx6V0+XkjpKERRsJYf5adMvnloFl48ilJgIhANtxhndcr+QJPuC8
      vgUC0d2/9FMueIVMb+46WTCOjsqr
      -----END CERTIFICATE-----
    identityTrustDomain: cluster.local
    imagePullPolicy: IfNotPresent
    imagePullSecrets: []
    linkerdVersion: install-control-plane-version
    networkValidator:
      connectAddr: ""
      enableSecurityContext: true
      listenAddr: ""
      logFormat: plain
      logLevel: debug
      timeout: 10s
    nodeAffinity: null
    nodeSelector:
      kubernetes.io/os: linux
    podAnnotations: {}
    podLabels: {}
    podMonitor:
      controller:
        enabled: true
        namespaceSelector: |
          matchNames:
            - {{ .Release.Namespace }}
            - linkerd-viz
            - linkerd-jaeger
      enabled: false
      proxy:
        enabled: true
      scrapeInterval: 10s
      scrapeTimeout: 10s
      serviceMirror:
        enabled: true
    policyController:
      image:
        name: cr.l5d.io/linkerd/policy-controller
        pullPolicy: ""
        version: ""
      logLevel: info
      probeNetworks:
      - 0.0.0.0/0
      - ::/0
      resources:
        cpu:
          limit: ""
          request: ""
        ephemeral-storage:
          limit: ""
          request: ""
        memory:
          limit: ""
          request: ""
    policyValidator:
      caBundle: policy validator CA bundle
      crtPEM: ""
      externalSecret: true
      injectCaFrom: ""
      injectCaFromSecret: ""
      namespaceSelector:
        matchExpressions:
        - key: config.linkerd.io/admission-webhooks
          operator: NotIn
          values:
          - disabled
    priorityClassName: ""
    profileValidator:
      caBundle: profile validator CA bundle
      crtPEM: ""
      externalSecret: true
      injectCaFrom: ""
      injectCaFromSecret: ""
      namespaceSelector:
        matchExpressions:
        - key: config.linkerd.io/admission-webhooks
          operator: NotIn
          values:
          - disabled
    prometheusUrl: ""
    proxy:
      accessLog: ""
      additionalEnv: null
      await: true
      capabilities: null
      control:
        streams:
          idleTimeout: 5m
          initialTimeout: 3s
          lifetime: 1h
      defaultInboundPolicy: all-unauthenticated
      disableInboundProtocolDetectTimeout: false
      disableOutboundProtocolDetectTimeout: false
      enableExternalProfiles: false
      enableShutdownEndpoint: false
      experimentalEnv: null
      gid: -1
      image:
        name: cr.l5d.io/linkerd/proxy
        pullPolicy: ""
        version: install-proxy-version
      inbound:
        server:
          http2:
            keepAliveInterval: 10s
            keepAliveTimeout: 3s
      inboundConnectTimeout: 100ms
      inboundDiscoveryCacheUnusedTimeout: 90s
      isGateway: false
      isIngress: false
      livenessProbe:
        initialDelaySeconds: 10
        timeoutSeconds: 1
      logFormat: plain
      logHTTPHeaders: "off"
      logLevel: warn,linkerd=info,hickory=error
      nativeSidecar: false
      opaquePorts: 25,587,3306,4444,5432,6379,9300,11211
      outbound:
        server:
          http2:
            keepAliveInterval: 10s
            keepAliveTimeout: 3s
      outboundConnectTimeout: 1000ms
      outboundDiscoveryCacheUnusedTimeout: 5s
      outboundTransportMode: transport-header
      podInboundPorts: ""
      ports:
        admin: 4191
        control: 4190
        inbound: 4143
        outbound: 4140
      readinessProbe:
        initialDelaySeconds: 2
        timeoutSeconds: 1
      requireIdentityOnInboundPorts: ""
      resources:
        cpu:
          limit: ""
          request: ""
        ephemeral-storage:
          limit: ""
          request: ""
        memory:
          limit: ""
          request: ""
      runtime:
        workers:
          minimum: 1
      saMountPath: null
      shutdownGracePeriod: ""
      startupProbe:
        failureThreshold: 120
        initialDelaySeconds: 0
        periodSeconds: 1
      uid: 2102
      waitBeforeExitSeconds: 0
    proxyContainerName: linkerd-proxy
    proxyInit:
      capabilities: null
      closeWaitTimeoutSecs: 0
      ignoreInboundPorts: 4567,4568
      ignoreOutboundPorts: 4567,4568
      image:
        name: cr.l5d.io/linkerd/proxy-init
        pullPolicy: ""
        version: v2.4.2
      iptablesMode: legacy
      kubeAPIServerPorts: 443,6443
      logFormat: ""
      logLevel: ""
      privileged: false
      resources: null
      runAsGroup: 65534
      runAsRoot: false
      runAsUser: 65534
      saMountPath: null
      skipSubnets: ""
      xtMountPath:
        mountPath: /run
        name: linkerd-proxy-init-xtables-lock
        readOnly: false
    proxyInjector:
      additionalEnv: null
      caBundle: proxy injector CA bundle
      crtPEM: ""
      experimentalEnv: null
      externalSecret: true
      injectCaFrom: ""
      injectCaFromSecret: ""
      namespaceSelector:
        matchExpressions:
        - key: config.linkerd.io/admission-webhooks
          operator: NotIn
          values:
          - disabled
        - key: kubernetes.io/metadata.name
          operator: NotIn
          values:
          - kube-system
          - cert-manager
      podAnnotations: {}
    proxyInjectorProxyResources: null
    proxyInjectorResources: null
    revisionHistoryLimit: 10
    spValidator:
      livenessProbe:
        timeoutSeconds: 1
      readinessProbe:
        timeoutSeconds: 1
    tolerations: null
    webhookFailurePolicy: Ignore
---
apiVersion: rbac.authorization.k8s.io/v1
kind: Role
metadata:
  labels:
    linkerd.io/control-plane-ns: linkerd
  annotations:
    linkerd.io/created-by: linkerd/cli dev-undefined
  name: ext-namespace-metadata-linkerd-config
  namespace: linkerd
rules:
- apiGroups: [""]
  resources: ["configmaps"]
  verbs: ["get"]
  resourceNames: ["linkerd-config"]
---
###
### Identity Controller Service
###
kind: Secret
apiVersion: v1
metadata:
  name: linkerd-identity-issuer
  namespace: linkerd
  labels:
    linkerd.io/control-plane-component: identity
    linkerd.io/control-plane-ns: linkerd
  annotations:
    linkerd.io/created-by: linkerd/cli dev-undefined
data:
  crt.pem: LS0tLS1CRUdJTiBDRVJUSUZJQ0FURS0tLS0tCk1JSUJ3RENDQVdlZ0F3SUJBZ0lSQUpSSWdaOFJ0TzhFd2cxWGVwZjhUNDR3Q2dZSUtvWkl6ajBFQXdJd0tURW4KTUNVR0ExVUVBeE1lYVdSbGJuUnBkSGt1YkdsdWEyVnlaQzVqYkhWemRHVnlMbXh2WTJGc01CNFhEVEl3TURneQpPREEzTVRNME4xb1hEVE13TURneU5qQTNNVE0wTjFvd0tURW5NQ1VHQTFVRUF4TWVhV1JsYm5ScGRIa3ViR2x1CmEyVnlaQzVqYkhWemRHVnlMbXh2WTJGc01Ga3dFd1lIS29aSXpqMENBUVlJS29aSXpqMERBUWNEUWdBRTEvRnAKZmNSbkRjZWRMNkFqVWFYWVB2NERJTUJhSnVmT0k1Tld0eStYU1g3SmpYZ1p0TTcyZFF2UmFZYW51eEQzNkR0MQoyL0p4eWlTZ3hLV1Jkb2F5K2FOd01HNHdEZ1lEVlIwUEFRSC9CQVFEQWdFR01CSUdBMVVkRXdFQi93UUlNQVlCCkFmOENBUUF3SFFZRFZSME9CQllFRkkxV25ycU1ZS2FISE9vK3pweWlpRHEycE8wS01Da0dBMVVkRVFRaU1DQ0MKSG1sa1pXNTBhWFI1TG14cGJtdGxjbVF1WTJ4MWMzUmxjaTVzYjJOaGJEQUtCZ2dxaGtqT1BRUURBZ05IQURCRQpBaUF0dW9JNVh1Q3RyR1ZSelNtUlRsMnJhMjhhVjlNeVRVN2Q1cW5UQUZIS1NnSWdSS0N2bHVPU2dBNU8yMXA1CjUxdGRybWtIRVpScjBxbExTSmRIWWdFZk16az0KLS0tLS1FTkQgQ0VSVElGSUNBVEUtLS0tLQ==
  key.pem: LS0tLS1CRUdJTiBFQyBQUklWQVRFIEtFWS0tLS0tCk1IY0NBUUVFSUFBZThuZmJ6WnU5Yy9PQjIrOHhKTTBGejdOVXdUUWF6dWxrRk5zNFRJNStvQW9HQ0NxR1NNNDkKQXdFSG9VUURRZ0FFMS9GcGZjUm5EY2VkTDZBalVhWFlQdjRESU1CYUp1Zk9JNU5XdHkrWFNYN0pqWGdadE03MgpkUXZSYVlhbnV4RDM2RHQxMi9KeHlpU2d4S1dSZG9heStRPT0KLS0tLS1FTkQgRUMgUFJJVkFURSBLRVktLS0tLQ==
---
kind: ConfigMap
apiVersion: v1
metadata:
  name: linkerd-identity-trust-roots
  namespace: linkerd
  labels:
    linkerd.io/control-plane-component: identity
    linkerd.io/control-plane-ns: linkerd
  annotations:
    linkerd.io/created-by: linkerd/cli dev-undefined
data:
  ca-bundle.crt: |-
    -----BEGIN CERTIFICATE-----
    MIIBwTCCAWagAwIBAgIQeDZp5lDaIygQ5UfMKZrFATAKBggqhkjOPQQDAjApMScw
    JQYDVQQDEx5pZGVudGl0eS5saW5rZXJkLmNsdXN0ZXIubG9jYWwwHhcNMjAwODI4
    MDcxMjQ3WhcNMzAwODI2MDcxMjQ3WjApMScwJQYDVQQDEx5pZGVudGl0eS5saW5r
    ZXJkLmNsdXN0ZXIubG9jYWwwWTATBgcqhkjOPQIBBggqhkjOPQMBBwNCAARqc70Z
    l1vgw79rjB5uSITICUA6GyfvSFfcuIis7B/XFSkkwAHU5S/s1AAP+R0TX7HBWUC4
    uaG4WWsiwJKNn7mgo3AwbjAOBgNVHQ8BAf8EBAMCAQYwEgYDVR0TAQH/BAgwBgEB
    /wIBATAdBgNVHQ4EFgQU5YtjVVPfd7I7NLHsn2C26EByGV0wKQYDVR0RBCIwIIIe
    aWRlbnRpdHkubGlua2VyZC5jbHVzdGVyLmxvY2FsMAoGCCqGSM49BAMCA0kAMEYC
    IQCN7lBFLDDvjx6V0+XkjpKERRsJYf5adMvnloFl48ilJgIhANtxhndcr+QJPuC8
    vgUC0d2/9FMueIVMb+46WTCOjsqr
    -----END CERTIFICATE-----
---
kind: Service
apiVersion: v1
metadata:
  name: linkerd-identity
  namespace: linkerd
  labels:
    linkerd.io/control-plane-component: identity
    linkerd.io/control-plane-ns: linkerd
  annotations:
    linkerd.io/created-by: linkerd/cli dev-undefined
spec:
  type: ClusterIP
  selector:
    linkerd.io/control-plane-component: identity
  ports:
  - name: grpc
    port: 8080
    targetPort: 8080
---
kind: Service
apiVersion: v1
metadata:
  name: linkerd-identity-headless
  namespace: linkerd
  labels:
    linkerd.io/control-plane-component: identity
    linkerd.io/control-plane-ns: linkerd
  annotations:
    linkerd.io/created-by: linkerd/cli dev-undefined
spec:
  clusterIP: None
  selector:
    linkerd.io/control-plane-component: identity
  ports:
  - name: grpc
    port: 8080
    targetPort: 8080
---

apiVersion: apps/v1
kind: Deployment
metadata:
  annotations:
    linkerd.io/created-by: linkerd/cli dev-undefined
  labels:
    app.kubernetes.io/name: identity
    app.kubernetes.io/part-of: Linkerd
    app.kubernetes.io/version: install-control-plane-version
    linkerd.io/control-plane-component: identity
    linkerd.io/control-plane-ns: linkerd
  name: linkerd-identity
  namespace: linkerd
spec:
  replicas: 1
  revisionHistoryLimit: 10
  selector:
    matchLabels:
      linkerd.io/control-plane-component: identity
      linkerd.io/control-plane-ns: linkerd
      linkerd.io/proxy-deployment: linkerd-identity
  strategy:
    rollingUpdate:
      maxSurge: 25%
      maxUnavailable: 25%
  template:
    metadata:
      annotations:
        linkerd.io/created-by: linkerd/cli dev-undefined
        linkerd.io/proxy-version: install-proxy-version
        cluster-autoscaler.kubernetes.io/safe-to-evict: "true"
        linkerd.io/trust-root-sha256: 8dc603abd4e755c25c94da05abbf29b9b283a784733651020d72f97ca8ab98e4
        config.linkerd.io/default-inbound-policy: "all-unauthenticated"
      labels:
        linkerd.io/control-plane-component: identity
        linkerd.io/control-plane-ns: linkerd
        linkerd.io/workload-ns: linkerd
        linkerd.io/proxy-deployment: linkerd-identity
    spec:
      nodeSelector:
        kubernetes.io/os: linux
      
      automountServiceAccountToken: false
      containers:
      - args:
        - identity
        - -log-level=info
        - -log-format=plain
        - -controller-namespace=linkerd
        - -identity-trust-domain=cluster.local
        - -identity-issuance-lifetime=24h0m0s
        - -identity-clock-skew-allowance=20s
        - -identity-scheme=linkerd.io/tls
        - -enable-pprof=false
        - -kube-apiclient-qps=100
        - -kube-apiclient-burst=200
        env:
        - name: LINKERD_DISABLED
          value: "linkerd-await cannot block the identity controller"
        image: cr.l5d.io/linkerd/controller:install-control-plane-version
        imagePullPolicy: IfNotPresent
        livenessProbe:
          httpGet:
            path: /ping
            port: 9990
          initialDelaySeconds: 10
        name: identity
        ports:
        - containerPort: 8080
          name: grpc
        - containerPort: 9990
          name: admin-http
        readinessProbe:
          failureThreshold: 7
          httpGet:
            path: /ready
            port: 9990
        securityContext:
          capabilities:
            drop:
            - ALL
          readOnlyRootFilesystem: true
          runAsNonRoot: true
          runAsUser: 2103
          allowPrivilegeEscalation: false
          seccompProfile:
            type: RuntimeDefault
        volumeMounts:
        - mountPath: /var/run/linkerd/identity/issuer
          name: identity-issuer
        - mountPath: /var/run/linkerd/identity/trust-roots/
          name: trust-roots
        - mountPath: /var/run/secrets/kubernetes.io/serviceaccount
          name: kube-api-access
          readOnly: true
      - env:
        - name: _pod_name
          valueFrom:
            fieldRef:
              fieldPath: metadata.name
        - name: _pod_ns
          valueFrom:
            fieldRef:
              fieldPath: metadata.namespace
        - name: _pod_uid
          valueFrom:
            fieldRef:
              fieldPath: metadata.uid
        - name: _pod_nodeName
          valueFrom:
            fieldRef:
              fieldPath: spec.nodeName
        - name: _pod_containerName
          value: &containerName linkerd-proxy
<<<<<<< HEAD
        
        
        
        - name: LINKERD2_PROXY_CORES
          value: "1"
        - name: LINKERD2_PROXY_CORES_MIN
          value: "1"
=======
>>>>>>> 5d0275e3
        - name: LINKERD2_PROXY_INBOUND_PORTS_REQUIRE_TLS
          value: "8080"
        - name: LINKERD2_PROXY_SHUTDOWN_ENDPOINT_ENABLED
          value: "false"
        - name: LINKERD2_PROXY_LOG
          value: "warn,linkerd=info,hickory=error,[{headers}]=off,[{request}]=off"
        - name: LINKERD2_PROXY_LOG_FORMAT
          value: "plain"
        - name: LINKERD2_PROXY_DESTINATION_SVC_ADDR
          value: linkerd-dst-headless.linkerd.svc.cluster.local.:8086
        - name: LINKERD2_PROXY_DESTINATION_PROFILE_NETWORKS
          value: "10.0.0.0/8,100.64.0.0/10,172.16.0.0/12,192.168.0.0/16,fd00::/8"
        - name: LINKERD2_PROXY_POLICY_SVC_ADDR
          value: linkerd-policy.linkerd.svc.cluster.local.:8090
        - name: LINKERD2_PROXY_POLICY_WORKLOAD
          value: |
            {"ns":"$(_pod_ns)", "pod":"$(_pod_name)"}
        - name: LINKERD2_PROXY_INBOUND_DEFAULT_POLICY
          value: all-unauthenticated
        - name: LINKERD2_PROXY_POLICY_CLUSTER_NETWORKS
          value: "10.0.0.0/8,100.64.0.0/10,172.16.0.0/12,192.168.0.0/16,fd00::/8"
        - name: LINKERD2_PROXY_CONTROL_STREAM_INITIAL_TIMEOUT
          value: "3s"
        - name: LINKERD2_PROXY_CONTROL_STREAM_IDLE_TIMEOUT
          value: "5m"
        - name: LINKERD2_PROXY_CONTROL_STREAM_LIFETIME
          value: "1h"
        - name: LINKERD2_PROXY_INBOUND_CONNECT_TIMEOUT
          value: "100ms"
        - name: LINKERD2_PROXY_OUTBOUND_CONNECT_TIMEOUT
          value: "1000ms"
        - name: LINKERD2_PROXY_OUTBOUND_DISCOVERY_IDLE_TIMEOUT
          value: "5s"
        - name: LINKERD2_PROXY_INBOUND_DISCOVERY_IDLE_TIMEOUT
          value: "90s"
        - name: LINKERD2_PROXY_CONTROL_LISTEN_ADDR
          value: "0.0.0.0:4190"
        - name: LINKERD2_PROXY_ADMIN_LISTEN_ADDR
          value: "0.0.0.0:4191"
        - name: LINKERD2_PROXY_OUTBOUND_LISTEN_ADDR
          value: "127.0.0.1:4140"
        - name: LINKERD2_PROXY_OUTBOUND_LISTEN_ADDRS
          value: "127.0.0.1:4140"
        - name: LINKERD2_PROXY_INBOUND_LISTEN_ADDR
          value: "0.0.0.0:4143"
        - name: LINKERD2_PROXY_INBOUND_IPS
          valueFrom:
            fieldRef:
              fieldPath: status.podIPs
        - name: LINKERD2_PROXY_INBOUND_PORTS
          value: "8080,9990"
        - name: LINKERD2_PROXY_DESTINATION_PROFILE_SUFFIXES
          value: svc.cluster.local.
        - name: LINKERD2_PROXY_INBOUND_ACCEPT_KEEPALIVE
          value: 10000ms
        - name: LINKERD2_PROXY_OUTBOUND_CONNECT_KEEPALIVE
          value: 10000ms
        - name: LINKERD2_PROXY_INBOUND_ACCEPT_USER_TIMEOUT
          value: 30s
        - name: LINKERD2_PROXY_OUTBOUND_CONNECT_USER_TIMEOUT
          value: 30s
        - name: LINKERD2_PROXY_INBOUND_SERVER_HTTP2_KEEP_ALIVE_INTERVAL
          value: "10s"
        - name: LINKERD2_PROXY_INBOUND_SERVER_HTTP2_KEEP_ALIVE_TIMEOUT
          value: "3s"
        - name: LINKERD2_PROXY_OUTBOUND_SERVER_HTTP2_KEEP_ALIVE_INTERVAL
          value: "10s"
        - name: LINKERD2_PROXY_OUTBOUND_SERVER_HTTP2_KEEP_ALIVE_TIMEOUT
          value: "3s"
        - name: LINKERD2_PROXY_INBOUND_PORTS_DISABLE_PROTOCOL_DETECTION
          value: "25,587,3306,4444,5432,6379,9300,11211"
        - name: LINKERD2_PROXY_DESTINATION_CONTEXT
          value: |
            {"ns":"$(_pod_ns)", "nodeName":"$(_pod_nodeName)", "pod":"$(_pod_name)"}
        - name: _pod_sa
          valueFrom:
            fieldRef:
              fieldPath: spec.serviceAccountName
        - name: _l5d_ns
          value: linkerd
        - name: _l5d_trustdomain
          value: cluster.local
        - name: LINKERD2_PROXY_IDENTITY_DIR
          value: /var/run/linkerd/identity/end-entity
        - name: LINKERD2_PROXY_IDENTITY_TRUST_ANCHORS
          valueFrom:
            configMapKeyRef:
              name: linkerd-identity-trust-roots
              key: ca-bundle.crt
        - name: LINKERD2_PROXY_IDENTITY_TOKEN_FILE
          value: /var/run/secrets/tokens/linkerd-identity-token
        - name: LINKERD2_PROXY_IDENTITY_SVC_ADDR
          value: localhost.:8080
        - name: LINKERD2_PROXY_IDENTITY_LOCAL_NAME
          value: $(_pod_sa).$(_pod_ns).serviceaccount.identity.linkerd.cluster.local
        - name: LINKERD2_PROXY_IDENTITY_SVC_NAME
          value: linkerd-identity.linkerd.serviceaccount.identity.linkerd.cluster.local
        - name: LINKERD2_PROXY_DESTINATION_SVC_NAME
          value: linkerd-destination.linkerd.serviceaccount.identity.linkerd.cluster.local
        - name: LINKERD2_PROXY_POLICY_SVC_NAME
          value: linkerd-destination.linkerd.serviceaccount.identity.linkerd.cluster.local
        image: cr.l5d.io/linkerd/proxy:install-proxy-version
        imagePullPolicy: IfNotPresent
        livenessProbe:
          httpGet:
            path: /live
            port: 4191
          initialDelaySeconds: 10
          timeoutSeconds: 1
        name: *containerName
        ports:
        - containerPort: 4143
          name: linkerd-proxy
        - containerPort: 4191
          name: linkerd-admin
        readinessProbe:
          httpGet:
            path: /ready
            port: 4191
          initialDelaySeconds: 2
          timeoutSeconds: 1
        resources:
        securityContext:
          allowPrivilegeEscalation: false
          capabilities:
            drop:
              - ALL
          readOnlyRootFilesystem: true
          runAsNonRoot: true
          runAsUser: 2102
          seccompProfile:
            type: RuntimeDefault
        terminationMessagePolicy: FallbackToLogsOnError
        volumeMounts:
        - mountPath: /var/run/linkerd/identity/end-entity
          name: linkerd-identity-end-entity
        - mountPath: /var/run/secrets/tokens
          name: linkerd-identity-token
      initContainers:
      - args:
        - --ipv6=false
        - --incoming-proxy-port
        - "4143"
        - --outgoing-proxy-port
        - "4140"
        - --proxy-uid
        - "2102"
        - --inbound-ports-to-ignore
        - "4190,4191,4567,4568"
        - --outbound-ports-to-ignore
        - "443,6443"
        image: cr.l5d.io/linkerd/proxy-init:v2.4.2
        imagePullPolicy: IfNotPresent
        name: linkerd-init
        resources:
        securityContext:
          allowPrivilegeEscalation: false
          capabilities:
            add:
            - NET_ADMIN
            - NET_RAW
          privileged: false
          runAsNonRoot: true
          runAsUser: 65534
          runAsGroup: 65534
          readOnlyRootFilesystem: true
          seccompProfile:
            type: RuntimeDefault
        terminationMessagePolicy: FallbackToLogsOnError
        volumeMounts:
        - mountPath: /run
          name: linkerd-proxy-init-xtables-lock
      securityContext:
        seccompProfile:
          type: RuntimeDefault
      serviceAccountName: linkerd-identity
      volumes:
      - name: identity-issuer
        secret:
          secretName: linkerd-identity-issuer
      - configMap:
          name: linkerd-identity-trust-roots
        name: trust-roots
      - name: kube-api-access
        projected:
          defaultMode: 420
          sources:
          - serviceAccountToken:
              expirationSeconds: 3607
              path: token
          - configMap:
              items:
              - key: ca.crt
                path: ca.crt
              name: kube-root-ca.crt
          - downwardAPI:
              items:
              - fieldRef:
                  apiVersion: v1
                  fieldPath: metadata.namespace
                path: namespace
      - emptyDir: {}
        name: linkerd-proxy-init-xtables-lock
      - name: linkerd-identity-token
        projected:
          sources:
          - serviceAccountToken:
              path: linkerd-identity-token
              expirationSeconds: 86400
              audience: identity.l5d.io
      - emptyDir:
          medium: Memory
        name: linkerd-identity-end-entity
---
###
### Destination Controller Service
###
kind: Service
apiVersion: v1
metadata:
  name: linkerd-dst
  namespace: linkerd
  labels:
    linkerd.io/control-plane-component: destination
    linkerd.io/control-plane-ns: linkerd
  annotations:
    linkerd.io/created-by: linkerd/cli dev-undefined
spec:
  type: ClusterIP
  selector:
    linkerd.io/control-plane-component: destination
  ports:
  - name: grpc
    port: 8086
    targetPort: 8086
---
kind: Service
apiVersion: v1
metadata:
  name: linkerd-dst-headless
  namespace: linkerd
  labels:
    linkerd.io/control-plane-component: destination
    linkerd.io/control-plane-ns: linkerd
  annotations:
    linkerd.io/created-by: linkerd/cli dev-undefined
spec:
  clusterIP: None
  selector:
    linkerd.io/control-plane-component: destination
  ports:
  - name: grpc
    port: 8086
    targetPort: 8086
---
kind: Service
apiVersion: v1
metadata:
  name: linkerd-sp-validator
  namespace: linkerd
  labels:
    linkerd.io/control-plane-component: destination
    linkerd.io/control-plane-ns: linkerd
  annotations:
    linkerd.io/created-by: linkerd/cli dev-undefined
spec:
  type: ClusterIP
  selector:
    linkerd.io/control-plane-component: destination
  ports:
  - name: sp-validator
    port: 443
    targetPort: sp-validator
---
kind: Service
apiVersion: v1
metadata:
  name: linkerd-policy
  namespace: linkerd
  labels:
    linkerd.io/control-plane-component: destination
    linkerd.io/control-plane-ns: linkerd
  annotations:
    linkerd.io/created-by: linkerd/cli dev-undefined
spec:
  clusterIP: None
  selector:
    linkerd.io/control-plane-component: destination
  ports:
  - name: grpc
    port: 8090
    targetPort: 8090
---
kind: Service
apiVersion: v1
metadata:
  name: linkerd-policy-validator
  namespace: linkerd
  labels:
    linkerd.io/control-plane-component: destination
    linkerd.io/control-plane-ns: linkerd
  annotations:
    linkerd.io/created-by: linkerd/cli dev-undefined
spec:
  type: ClusterIP
  selector:
    linkerd.io/control-plane-component: destination
  ports:
  - name: policy-https
    port: 443
    targetPort: policy-https
---

apiVersion: apps/v1
kind: Deployment
metadata:
  annotations:
    linkerd.io/created-by: linkerd/cli dev-undefined
  labels:
    app.kubernetes.io/name: destination
    app.kubernetes.io/part-of: Linkerd
    app.kubernetes.io/version: install-control-plane-version
    linkerd.io/control-plane-component: destination
    linkerd.io/control-plane-ns: linkerd
  name: linkerd-destination
  namespace: linkerd
spec:
  replicas: 1
  revisionHistoryLimit: 10
  selector:
    matchLabels:
      linkerd.io/control-plane-component: destination
      linkerd.io/control-plane-ns: linkerd
      linkerd.io/proxy-deployment: linkerd-destination
  strategy:
    rollingUpdate:
      maxSurge: 25%
      maxUnavailable: 25%
  template:
    metadata:
      annotations:
        checksum/config: a39770e2a1ac1f4bb452509e52a4ffd176bcb034f1ce906491f2649e28c67319
        linkerd.io/created-by: linkerd/cli dev-undefined
        linkerd.io/proxy-version: install-proxy-version
        cluster-autoscaler.kubernetes.io/safe-to-evict: "true"
        linkerd.io/trust-root-sha256: 8dc603abd4e755c25c94da05abbf29b9b283a784733651020d72f97ca8ab98e4
        config.linkerd.io/default-inbound-policy: "all-unauthenticated"
      labels:
        linkerd.io/control-plane-component: destination
        linkerd.io/control-plane-ns: linkerd
        linkerd.io/workload-ns: linkerd
        linkerd.io/proxy-deployment: linkerd-destination
    spec:
      nodeSelector:
        kubernetes.io/os: linux
      
      automountServiceAccountToken: false
      containers:
      - env:
        - name: _pod_name
          valueFrom:
            fieldRef:
              fieldPath: metadata.name
        - name: _pod_ns
          valueFrom:
            fieldRef:
              fieldPath: metadata.namespace
        - name: _pod_uid
          valueFrom:
            fieldRef:
              fieldPath: metadata.uid
        - name: _pod_nodeName
          valueFrom:
            fieldRef:
              fieldPath: spec.nodeName
        - name: _pod_containerName
          value: &containerName linkerd-proxy
<<<<<<< HEAD
        
        
        
        - name: LINKERD2_PROXY_CORES
          value: "1"
        - name: LINKERD2_PROXY_CORES_MIN
          value: "1"
=======
>>>>>>> 5d0275e3
        - name: LINKERD2_PROXY_SHUTDOWN_ENDPOINT_ENABLED
          value: "false"
        - name: LINKERD2_PROXY_LOG
          value: "warn,linkerd=info,hickory=error,[{headers}]=off,[{request}]=off"
        - name: LINKERD2_PROXY_LOG_FORMAT
          value: "plain"
        - name: LINKERD2_PROXY_DESTINATION_SVC_ADDR
          value: localhost.:8086
        - name: LINKERD2_PROXY_DESTINATION_PROFILE_NETWORKS
          value: "10.0.0.0/8,100.64.0.0/10,172.16.0.0/12,192.168.0.0/16,fd00::/8"
        - name: LINKERD2_PROXY_POLICY_SVC_ADDR
          value: localhost.:8090
        - name: LINKERD2_PROXY_POLICY_WORKLOAD
          value: |
            {"ns":"$(_pod_ns)", "pod":"$(_pod_name)"}
        - name: LINKERD2_PROXY_INBOUND_DEFAULT_POLICY
          value: all-unauthenticated
        - name: LINKERD2_PROXY_POLICY_CLUSTER_NETWORKS
          value: "10.0.0.0/8,100.64.0.0/10,172.16.0.0/12,192.168.0.0/16,fd00::/8"
        - name: LINKERD2_PROXY_CONTROL_STREAM_INITIAL_TIMEOUT
          value: "3s"
        - name: LINKERD2_PROXY_CONTROL_STREAM_IDLE_TIMEOUT
          value: "5m"
        - name: LINKERD2_PROXY_CONTROL_STREAM_LIFETIME
          value: "1h"
        - name: LINKERD2_PROXY_INBOUND_CONNECT_TIMEOUT
          value: "100ms"
        - name: LINKERD2_PROXY_OUTBOUND_CONNECT_TIMEOUT
          value: "1000ms"
        - name: LINKERD2_PROXY_OUTBOUND_DISCOVERY_IDLE_TIMEOUT
          value: "5s"
        - name: LINKERD2_PROXY_INBOUND_DISCOVERY_IDLE_TIMEOUT
          value: "90s"
        - name: LINKERD2_PROXY_CONTROL_LISTEN_ADDR
          value: "0.0.0.0:4190"
        - name: LINKERD2_PROXY_ADMIN_LISTEN_ADDR
          value: "0.0.0.0:4191"
        - name: LINKERD2_PROXY_OUTBOUND_LISTEN_ADDR
          value: "127.0.0.1:4140"
        - name: LINKERD2_PROXY_OUTBOUND_LISTEN_ADDRS
          value: "127.0.0.1:4140"
        - name: LINKERD2_PROXY_INBOUND_LISTEN_ADDR
          value: "0.0.0.0:4143"
        - name: LINKERD2_PROXY_INBOUND_IPS
          valueFrom:
            fieldRef:
              fieldPath: status.podIPs
        - name: LINKERD2_PROXY_INBOUND_PORTS
          value: "8086,8090,8443,9443,9990,9996,9997"
        - name: LINKERD2_PROXY_DESTINATION_PROFILE_SUFFIXES
          value: svc.cluster.local.
        - name: LINKERD2_PROXY_INBOUND_ACCEPT_KEEPALIVE
          value: 10000ms
        - name: LINKERD2_PROXY_OUTBOUND_CONNECT_KEEPALIVE
          value: 10000ms
        - name: LINKERD2_PROXY_INBOUND_ACCEPT_USER_TIMEOUT
          value: 30s
        - name: LINKERD2_PROXY_OUTBOUND_CONNECT_USER_TIMEOUT
          value: 30s
        - name: LINKERD2_PROXY_INBOUND_SERVER_HTTP2_KEEP_ALIVE_INTERVAL
          value: "10s"
        - name: LINKERD2_PROXY_INBOUND_SERVER_HTTP2_KEEP_ALIVE_TIMEOUT
          value: "3s"
        - name: LINKERD2_PROXY_OUTBOUND_SERVER_HTTP2_KEEP_ALIVE_INTERVAL
          value: "10s"
        - name: LINKERD2_PROXY_OUTBOUND_SERVER_HTTP2_KEEP_ALIVE_TIMEOUT
          value: "3s"
        - name: LINKERD2_PROXY_INBOUND_PORTS_DISABLE_PROTOCOL_DETECTION
          value: "25,587,3306,4444,5432,6379,9300,11211"
        - name: LINKERD2_PROXY_DESTINATION_CONTEXT
          value: |
            {"ns":"$(_pod_ns)", "nodeName":"$(_pod_nodeName)", "pod":"$(_pod_name)"}
        - name: _pod_sa
          valueFrom:
            fieldRef:
              fieldPath: spec.serviceAccountName
        - name: _l5d_ns
          value: linkerd
        - name: _l5d_trustdomain
          value: cluster.local
        - name: LINKERD2_PROXY_IDENTITY_DIR
          value: /var/run/linkerd/identity/end-entity
        - name: LINKERD2_PROXY_IDENTITY_TRUST_ANCHORS
          valueFrom:
            configMapKeyRef:
              name: linkerd-identity-trust-roots
              key: ca-bundle.crt
        - name: LINKERD2_PROXY_IDENTITY_TOKEN_FILE
          value: /var/run/secrets/tokens/linkerd-identity-token
        - name: LINKERD2_PROXY_IDENTITY_SVC_ADDR
          value: linkerd-identity-headless.linkerd.svc.cluster.local.:8080
        - name: LINKERD2_PROXY_IDENTITY_LOCAL_NAME
          value: $(_pod_sa).$(_pod_ns).serviceaccount.identity.linkerd.cluster.local
        - name: LINKERD2_PROXY_IDENTITY_SVC_NAME
          value: linkerd-identity.linkerd.serviceaccount.identity.linkerd.cluster.local
        - name: LINKERD2_PROXY_DESTINATION_SVC_NAME
          value: linkerd-destination.linkerd.serviceaccount.identity.linkerd.cluster.local
        - name: LINKERD2_PROXY_POLICY_SVC_NAME
          value: linkerd-destination.linkerd.serviceaccount.identity.linkerd.cluster.local
        image: cr.l5d.io/linkerd/proxy:install-proxy-version
        imagePullPolicy: IfNotPresent
        livenessProbe:
          httpGet:
            path: /live
            port: 4191
          initialDelaySeconds: 10
          timeoutSeconds: 1
        name: *containerName
        ports:
        - containerPort: 4143
          name: linkerd-proxy
        - containerPort: 4191
          name: linkerd-admin
        readinessProbe:
          httpGet:
            path: /ready
            port: 4191
          initialDelaySeconds: 2
          timeoutSeconds: 1
        resources:
        securityContext:
          allowPrivilegeEscalation: false
          capabilities:
            drop:
              - ALL
          readOnlyRootFilesystem: true
          runAsNonRoot: true
          runAsUser: 2102
          seccompProfile:
            type: RuntimeDefault
        terminationMessagePolicy: FallbackToLogsOnError
        lifecycle:
          postStart:
            exec:
              command:
                - /usr/lib/linkerd/linkerd-await
                - --timeout=2m
                - --port=4191
        volumeMounts:
        - mountPath: /var/run/linkerd/identity/end-entity
          name: linkerd-identity-end-entity
        - mountPath: /var/run/secrets/tokens
          name: linkerd-identity-token
      - args:
        - destination
        - -addr=:8086
        - -controller-namespace=linkerd
        - -outbound-transport-mode=transport-header
        - -enable-h2-upgrade=true
        - -log-level=info
        - -log-format=plain
        - -enable-endpoint-slices=true
        - -cluster-domain=cluster.local
        - -identity-trust-domain=cluster.local
        - -default-opaque-ports=25,587,3306,4444,5432,6379,9300,11211
        - -enable-ipv6=false
        - -enable-pprof=false
        - --meshed-http2-client-params={"keep_alive":{"interval":{"seconds":10},"timeout":{"seconds":3},"while_idle":true}}
        image: cr.l5d.io/linkerd/controller:install-control-plane-version
        imagePullPolicy: IfNotPresent
        livenessProbe:
          httpGet:
            path: /ping
            port: 9996
          initialDelaySeconds: 10
        name: destination
        ports:
        - containerPort: 8086
          name: grpc
        - containerPort: 9996
          name: admin-http
        readinessProbe:
          failureThreshold: 7
          httpGet:
            path: /ready
            port: 9996
        securityContext:
          capabilities:
            drop:
            - ALL
          readOnlyRootFilesystem: true
          runAsNonRoot: true
          runAsUser: 2103
          allowPrivilegeEscalation: false
          seccompProfile:
            type: RuntimeDefault
        volumeMounts:
        - mountPath: /var/run/secrets/kubernetes.io/serviceaccount
          name: kube-api-access
          readOnly: true
      - args:
        - sp-validator
        - -log-level=info
        - -log-format=plain
        - -enable-pprof=false
        image: cr.l5d.io/linkerd/controller:install-control-plane-version
        imagePullPolicy: IfNotPresent
        livenessProbe:
          httpGet:
            path: /ping
            port: 9997
          initialDelaySeconds: 10
          timeoutSeconds: 1
        name: sp-validator
        ports:
        - containerPort: 8443
          name: sp-validator
        - containerPort: 9997
          name: admin-http
        readinessProbe:
          failureThreshold: 7
          httpGet:
            path: /ready
            port: 9997
          timeoutSeconds: 1
        securityContext:
          capabilities:
            drop:
            - ALL
          readOnlyRootFilesystem: true
          runAsNonRoot: true
          runAsUser: 2103
          allowPrivilegeEscalation: false
          seccompProfile:
            type: RuntimeDefault
        volumeMounts:
        - mountPath: /var/run/linkerd/tls
          name: sp-tls
          readOnly: true
        - mountPath: /var/run/secrets/kubernetes.io/serviceaccount
          name: kube-api-access
          readOnly: true
      - args:
        - --admin-addr=0.0.0.0:9990
        - --control-plane-namespace=linkerd
        - --grpc-addr=0.0.0.0:8090
        - --server-addr=0.0.0.0:9443
        - --server-tls-key=/var/run/linkerd/tls/tls.key
        - --server-tls-certs=/var/run/linkerd/tls/tls.crt
        - --cluster-networks=10.0.0.0/8,100.64.0.0/10,172.16.0.0/12,192.168.0.0/16,fd00::/8
        - --identity-domain=cluster.local
        - --cluster-domain=cluster.local
        - --default-policy=all-unauthenticated
        - --log-level=info
        - --log-format=plain
        - --default-opaque-ports=25,587,3306,4444,5432,6379,9300,11211
        - --global-egress-network-namespace=linkerd-egress
        - --probe-networks=0.0.0.0/0,::/0
        image: cr.l5d.io/linkerd/policy-controller:install-control-plane-version
        imagePullPolicy: IfNotPresent
        livenessProbe:
          httpGet:
            path: /live
            port: admin-http
          initialDelaySeconds: 10
        name: policy
        ports:
        - containerPort: 8090
          name: grpc
        - containerPort: 9990
          name: admin-http
        - containerPort: 9443
          name: policy-https
        readinessProbe:
          failureThreshold: 7
          httpGet:
            path: /ready
            port: admin-http
        resources:
        securityContext:
          capabilities:
            drop:
            - ALL
          readOnlyRootFilesystem: true
          runAsNonRoot: true
          runAsUser: 2103
          allowPrivilegeEscalation: false
          seccompProfile:
            type: RuntimeDefault
        volumeMounts:
        - mountPath: /var/run/linkerd/tls
          name: policy-tls
          readOnly: true
        - mountPath: /var/run/secrets/kubernetes.io/serviceaccount
          name: kube-api-access
          readOnly: true
      initContainers:
      - args:
        - --ipv6=false
        - --incoming-proxy-port
        - "4143"
        - --outgoing-proxy-port
        - "4140"
        - --proxy-uid
        - "2102"
        - --inbound-ports-to-ignore
        - "4190,4191,4567,4568"
        - --outbound-ports-to-ignore
        - "443,6443"
        image: cr.l5d.io/linkerd/proxy-init:v2.4.2
        imagePullPolicy: IfNotPresent
        name: linkerd-init
        resources:
        securityContext:
          allowPrivilegeEscalation: false
          capabilities:
            add:
            - NET_ADMIN
            - NET_RAW
          privileged: false
          runAsNonRoot: true
          runAsUser: 65534
          runAsGroup: 65534
          readOnlyRootFilesystem: true
          seccompProfile:
            type: RuntimeDefault
        terminationMessagePolicy: FallbackToLogsOnError
        volumeMounts:
        - mountPath: /run
          name: linkerd-proxy-init-xtables-lock
      securityContext:
        seccompProfile:
          type: RuntimeDefault
      serviceAccountName: linkerd-destination
      volumes:
      - name: sp-tls
        secret:
          secretName: linkerd-sp-validator-k8s-tls
      - name: policy-tls
        secret:
          secretName: linkerd-policy-validator-k8s-tls
      - name: kube-api-access
        projected:
          defaultMode: 420
          sources:
          - serviceAccountToken:
              expirationSeconds: 3607
              path: token
          - configMap:
              items:
              - key: ca.crt
                path: ca.crt
              name: kube-root-ca.crt
          - downwardAPI:
              items:
              - fieldRef:
                  apiVersion: v1
                  fieldPath: metadata.namespace
                path: namespace
      - emptyDir: {}
        name: linkerd-proxy-init-xtables-lock
      - name: linkerd-identity-token
        projected:
          sources:
          - serviceAccountToken:
              path: linkerd-identity-token
              expirationSeconds: 86400
              audience: identity.l5d.io
      - emptyDir:
          medium: Memory
        name: linkerd-identity-end-entity

---
###
### Proxy Injector
###

apiVersion: apps/v1
kind: Deployment
metadata:
  annotations:
    linkerd.io/created-by: linkerd/cli dev-undefined
  labels:
    app.kubernetes.io/name: proxy-injector
    app.kubernetes.io/part-of: Linkerd
    app.kubernetes.io/version: install-control-plane-version
    linkerd.io/control-plane-component: proxy-injector
    linkerd.io/control-plane-ns: linkerd
  name: linkerd-proxy-injector
  namespace: linkerd
spec:
  replicas: 1
  revisionHistoryLimit: 10
  selector:
    matchLabels:
      linkerd.io/control-plane-component: proxy-injector
  strategy:
    rollingUpdate:
      maxSurge: 25%
      maxUnavailable: 25%
  template:
    metadata:
      annotations:
        checksum/config: cd0cf730780be444ab96a4a835a244033ffb7c8cf4a8796d0e6ae5c72aa9ff31
        linkerd.io/created-by: linkerd/cli dev-undefined
        linkerd.io/proxy-version: install-proxy-version
        cluster-autoscaler.kubernetes.io/safe-to-evict: "true"
        linkerd.io/trust-root-sha256: 8dc603abd4e755c25c94da05abbf29b9b283a784733651020d72f97ca8ab98e4
        config.linkerd.io/opaque-ports: "8443"
        config.linkerd.io/default-inbound-policy: "all-unauthenticated"
      labels:
        linkerd.io/control-plane-component: proxy-injector
        linkerd.io/control-plane-ns: linkerd
        linkerd.io/workload-ns: linkerd
        linkerd.io/proxy-deployment: linkerd-proxy-injector
    spec:
      nodeSelector:
        kubernetes.io/os: linux
      
      automountServiceAccountToken: false
      containers:
      - env:
        - name: _pod_name
          valueFrom:
            fieldRef:
              fieldPath: metadata.name
        - name: _pod_ns
          valueFrom:
            fieldRef:
              fieldPath: metadata.namespace
        - name: _pod_uid
          valueFrom:
            fieldRef:
              fieldPath: metadata.uid
        - name: _pod_nodeName
          valueFrom:
            fieldRef:
              fieldPath: spec.nodeName
        - name: _pod_containerName
          value: &containerName linkerd-proxy
<<<<<<< HEAD
        
        
        
        - name: LINKERD2_PROXY_CORES
          value: "1"
        - name: LINKERD2_PROXY_CORES_MIN
          value: "1"
=======
>>>>>>> 5d0275e3
        - name: LINKERD2_PROXY_SHUTDOWN_ENDPOINT_ENABLED
          value: "false"
        - name: LINKERD2_PROXY_LOG
          value: "warn,linkerd=info,hickory=error,[{headers}]=off,[{request}]=off"
        - name: LINKERD2_PROXY_LOG_FORMAT
          value: "plain"
        - name: LINKERD2_PROXY_DESTINATION_SVC_ADDR
          value: linkerd-dst-headless.linkerd.svc.cluster.local.:8086
        - name: LINKERD2_PROXY_DESTINATION_PROFILE_NETWORKS
          value: "10.0.0.0/8,100.64.0.0/10,172.16.0.0/12,192.168.0.0/16,fd00::/8"
        - name: LINKERD2_PROXY_POLICY_SVC_ADDR
          value: linkerd-policy.linkerd.svc.cluster.local.:8090
        - name: LINKERD2_PROXY_POLICY_WORKLOAD
          value: |
            {"ns":"$(_pod_ns)", "pod":"$(_pod_name)"}
        - name: LINKERD2_PROXY_INBOUND_DEFAULT_POLICY
          value: all-unauthenticated
        - name: LINKERD2_PROXY_POLICY_CLUSTER_NETWORKS
          value: "10.0.0.0/8,100.64.0.0/10,172.16.0.0/12,192.168.0.0/16,fd00::/8"
        - name: LINKERD2_PROXY_CONTROL_STREAM_INITIAL_TIMEOUT
          value: "3s"
        - name: LINKERD2_PROXY_CONTROL_STREAM_IDLE_TIMEOUT
          value: "5m"
        - name: LINKERD2_PROXY_CONTROL_STREAM_LIFETIME
          value: "1h"
        - name: LINKERD2_PROXY_INBOUND_CONNECT_TIMEOUT
          value: "100ms"
        - name: LINKERD2_PROXY_OUTBOUND_CONNECT_TIMEOUT
          value: "1000ms"
        - name: LINKERD2_PROXY_OUTBOUND_DISCOVERY_IDLE_TIMEOUT
          value: "5s"
        - name: LINKERD2_PROXY_INBOUND_DISCOVERY_IDLE_TIMEOUT
          value: "90s"
        - name: LINKERD2_PROXY_CONTROL_LISTEN_ADDR
          value: "0.0.0.0:4190"
        - name: LINKERD2_PROXY_ADMIN_LISTEN_ADDR
          value: "0.0.0.0:4191"
        - name: LINKERD2_PROXY_OUTBOUND_LISTEN_ADDR
          value: "127.0.0.1:4140"
        - name: LINKERD2_PROXY_OUTBOUND_LISTEN_ADDRS
          value: "127.0.0.1:4140"
        - name: LINKERD2_PROXY_INBOUND_LISTEN_ADDR
          value: "0.0.0.0:4143"
        - name: LINKERD2_PROXY_INBOUND_IPS
          valueFrom:
            fieldRef:
              fieldPath: status.podIPs
        - name: LINKERD2_PROXY_INBOUND_PORTS
          value: "8443,9995"
        - name: LINKERD2_PROXY_DESTINATION_PROFILE_SUFFIXES
          value: svc.cluster.local.
        - name: LINKERD2_PROXY_INBOUND_ACCEPT_KEEPALIVE
          value: 10000ms
        - name: LINKERD2_PROXY_OUTBOUND_CONNECT_KEEPALIVE
          value: 10000ms
        - name: LINKERD2_PROXY_INBOUND_ACCEPT_USER_TIMEOUT
          value: 30s
        - name: LINKERD2_PROXY_OUTBOUND_CONNECT_USER_TIMEOUT
          value: 30s
        - name: LINKERD2_PROXY_INBOUND_SERVER_HTTP2_KEEP_ALIVE_INTERVAL
          value: "10s"
        - name: LINKERD2_PROXY_INBOUND_SERVER_HTTP2_KEEP_ALIVE_TIMEOUT
          value: "3s"
        - name: LINKERD2_PROXY_OUTBOUND_SERVER_HTTP2_KEEP_ALIVE_INTERVAL
          value: "10s"
        - name: LINKERD2_PROXY_OUTBOUND_SERVER_HTTP2_KEEP_ALIVE_TIMEOUT
          value: "3s"
        - name: LINKERD2_PROXY_INBOUND_PORTS_DISABLE_PROTOCOL_DETECTION
          value: "25,587,3306,4444,5432,6379,9300,11211"
        - name: LINKERD2_PROXY_DESTINATION_CONTEXT
          value: |
            {"ns":"$(_pod_ns)", "nodeName":"$(_pod_nodeName)", "pod":"$(_pod_name)"}
        - name: _pod_sa
          valueFrom:
            fieldRef:
              fieldPath: spec.serviceAccountName
        - name: _l5d_ns
          value: linkerd
        - name: _l5d_trustdomain
          value: cluster.local
        - name: LINKERD2_PROXY_IDENTITY_DIR
          value: /var/run/linkerd/identity/end-entity
        - name: LINKERD2_PROXY_IDENTITY_TRUST_ANCHORS
          valueFrom:
            configMapKeyRef:
              name: linkerd-identity-trust-roots
              key: ca-bundle.crt
        - name: LINKERD2_PROXY_IDENTITY_TOKEN_FILE
          value: /var/run/secrets/tokens/linkerd-identity-token
        - name: LINKERD2_PROXY_IDENTITY_SVC_ADDR
          value: linkerd-identity-headless.linkerd.svc.cluster.local.:8080
        - name: LINKERD2_PROXY_IDENTITY_LOCAL_NAME
          value: $(_pod_sa).$(_pod_ns).serviceaccount.identity.linkerd.cluster.local
        - name: LINKERD2_PROXY_IDENTITY_SVC_NAME
          value: linkerd-identity.linkerd.serviceaccount.identity.linkerd.cluster.local
        - name: LINKERD2_PROXY_DESTINATION_SVC_NAME
          value: linkerd-destination.linkerd.serviceaccount.identity.linkerd.cluster.local
        - name: LINKERD2_PROXY_POLICY_SVC_NAME
          value: linkerd-destination.linkerd.serviceaccount.identity.linkerd.cluster.local
        image: cr.l5d.io/linkerd/proxy:install-proxy-version
        imagePullPolicy: IfNotPresent
        livenessProbe:
          httpGet:
            path: /live
            port: 4191
          initialDelaySeconds: 10
          timeoutSeconds: 1
        name: *containerName
        ports:
        - containerPort: 4143
          name: linkerd-proxy
        - containerPort: 4191
          name: linkerd-admin
        readinessProbe:
          httpGet:
            path: /ready
            port: 4191
          initialDelaySeconds: 2
          timeoutSeconds: 1
        resources:
        securityContext:
          allowPrivilegeEscalation: false
          capabilities:
            drop:
              - ALL
          readOnlyRootFilesystem: true
          runAsNonRoot: true
          runAsUser: 2102
          seccompProfile:
            type: RuntimeDefault
        terminationMessagePolicy: FallbackToLogsOnError
        lifecycle:
          postStart:
            exec:
              command:
                - /usr/lib/linkerd/linkerd-await
                - --timeout=2m
                - --port=4191
        volumeMounts:
        - mountPath: /var/run/linkerd/identity/end-entity
          name: linkerd-identity-end-entity
        - mountPath: /var/run/secrets/tokens
          name: linkerd-identity-token
      - args:
        - proxy-injector
        - -log-level=info
        - -log-format=plain
        - -linkerd-namespace=linkerd
        - -enable-pprof=false
        image: cr.l5d.io/linkerd/controller:install-control-plane-version
        imagePullPolicy: IfNotPresent
        livenessProbe:
          httpGet:
            path: /ping
            port: 9995
          initialDelaySeconds: 10
        name: proxy-injector
        ports:
        - containerPort: 8443
          name: proxy-injector
        - containerPort: 9995
          name: admin-http
        readinessProbe:
          failureThreshold: 7
          httpGet:
            path: /ready
            port: 9995
        securityContext:
          capabilities:
            drop:
            - ALL
          readOnlyRootFilesystem: true
          runAsNonRoot: true
          runAsUser: 2103
          allowPrivilegeEscalation: false
          seccompProfile:
            type: RuntimeDefault
        volumeMounts:
        - mountPath: /var/run/linkerd/config
          name: config
        - mountPath: /var/run/linkerd/identity/trust-roots
          name: trust-roots
        - mountPath: /var/run/linkerd/tls
          name: tls
          readOnly: true
        - mountPath: /var/run/secrets/kubernetes.io/serviceaccount
          name: kube-api-access
          readOnly: true
      initContainers:
      - args:
        - --ipv6=false
        - --incoming-proxy-port
        - "4143"
        - --outgoing-proxy-port
        - "4140"
        - --proxy-uid
        - "2102"
        - --inbound-ports-to-ignore
        - "4190,4191,4567,4568"
        - --outbound-ports-to-ignore
        - "443,6443"
        image: cr.l5d.io/linkerd/proxy-init:v2.4.2
        imagePullPolicy: IfNotPresent
        name: linkerd-init
        resources:
        securityContext:
          allowPrivilegeEscalation: false
          capabilities:
            add:
            - NET_ADMIN
            - NET_RAW
          privileged: false
          runAsNonRoot: true
          runAsUser: 65534
          runAsGroup: 65534
          readOnlyRootFilesystem: true
          seccompProfile:
            type: RuntimeDefault
        terminationMessagePolicy: FallbackToLogsOnError
        volumeMounts:
        - mountPath: /run
          name: linkerd-proxy-init-xtables-lock
      securityContext:
        seccompProfile:
          type: RuntimeDefault
      serviceAccountName: linkerd-proxy-injector
      volumes:
      - configMap:
          name: linkerd-config
        name: config
      - configMap:
          name: linkerd-identity-trust-roots
        name: trust-roots
      - name: tls
        secret:
          secretName: linkerd-proxy-injector-k8s-tls
      - name: kube-api-access
        projected:
          defaultMode: 420
          sources:
          - serviceAccountToken:
              expirationSeconds: 3607
              path: token
          - configMap:
              items:
              - key: ca.crt
                path: ca.crt
              name: kube-root-ca.crt
          - downwardAPI:
              items:
              - fieldRef:
                  apiVersion: v1
                  fieldPath: metadata.namespace
                path: namespace
      - emptyDir: {}
        name: linkerd-proxy-init-xtables-lock
      - name: linkerd-identity-token
        projected:
          sources:
          - serviceAccountToken:
              path: linkerd-identity-token
              expirationSeconds: 86400
              audience: identity.l5d.io
      - emptyDir:
          medium: Memory
        name: linkerd-identity-end-entity
---
kind: Service
apiVersion: v1
metadata:
  name: linkerd-proxy-injector
  namespace: linkerd
  labels:
    linkerd.io/control-plane-component: proxy-injector
    linkerd.io/control-plane-ns: linkerd
  annotations:
    linkerd.io/created-by: linkerd/cli dev-undefined
    config.linkerd.io/opaque-ports: "443"
spec:
  type: ClusterIP
  selector:
    linkerd.io/control-plane-component: proxy-injector
  ports:
  - name: proxy-injector
    port: 443
    targetPort: proxy-injector
---
apiVersion: v1
data:
  linkerd-config-overrides: ZGVidWdDb250YWluZXI6CiAgaW1hZ2U6CiAgICB2ZXJzaW9uOiBpbnN0YWxsLWRlYnVnLXZlcnNpb24KZGlzYWJsZUhlYXJ0QmVhdDogdHJ1ZQpoZWFydGJlYXRTY2hlZHVsZTogMSAyIDMgNCA1CmlkZW50aXR5OgogIGlzc3VlcjoKICAgIHRsczoKICAgICAgY3J0UEVNOiB8CiAgICAgICAgLS0tLS1CRUdJTiBDRVJUSUZJQ0FURS0tLS0tCiAgICAgICAgTUlJQndEQ0NBV2VnQXdJQkFnSVJBSlJJZ1o4UnRPOEV3ZzFYZXBmOFQ0NHdDZ1lJS29aSXpqMEVBd0l3S1RFbgogICAgICAgIE1DVUdBMVVFQXhNZWFXUmxiblJwZEhrdWJHbHVhMlZ5WkM1amJIVnpkR1Z5TG14dlkyRnNNQjRYRFRJd01EZ3kKICAgICAgICBPREEzTVRNME4xb1hEVE13TURneU5qQTNNVE0wTjFvd0tURW5NQ1VHQTFVRUF4TWVhV1JsYm5ScGRIa3ViR2x1CiAgICAgICAgYTJWeVpDNWpiSFZ6ZEdWeUxteHZZMkZzTUZrd0V3WUhLb1pJemowQ0FRWUlLb1pJemowREFRY0RRZ0FFMS9GcAogICAgICAgIGZjUm5EY2VkTDZBalVhWFlQdjRESU1CYUp1Zk9JNU5XdHkrWFNYN0pqWGdadE03MmRRdlJhWWFudXhEMzZEdDEKICAgICAgICAyL0p4eWlTZ3hLV1Jkb2F5K2FOd01HNHdEZ1lEVlIwUEFRSC9CQVFEQWdFR01CSUdBMVVkRXdFQi93UUlNQVlCCiAgICAgICAgQWY4Q0FRQXdIUVlEVlIwT0JCWUVGSTFXbnJxTVlLYUhIT28renB5aWlEcTJwTzBLTUNrR0ExVWRFUVFpTUNDQwogICAgICAgIEhtbGtaVzUwYVhSNUxteHBibXRsY21RdVkyeDFjM1JsY2k1c2IyTmhiREFLQmdncWhrak9QUVFEQWdOSEFEQkUKICAgICAgICBBaUF0dW9JNVh1Q3RyR1ZSelNtUlRsMnJhMjhhVjlNeVRVN2Q1cW5UQUZIS1NnSWdSS0N2bHVPU2dBNU8yMXA1CiAgICAgICAgNTF0ZHJta0hFWlJyMHFsTFNKZEhZZ0VmTXprPQogICAgICAgIC0tLS0tRU5EIENFUlRJRklDQVRFLS0tLS0KICAgICAga2V5UEVNOiB8CiAgICAgICAgLS0tLS1CRUdJTiBFQyBQUklWQVRFIEtFWS0tLS0tCiAgICAgICAgTUhjQ0FRRUVJQUFlOG5mYnpadTljL09CMis4eEpNMEZ6N05Vd1RRYXp1bGtGTnM0VEk1K29Bb0dDQ3FHU000OQogICAgICAgIEF3RUhvVVFEUWdBRTEvRnBmY1JuRGNlZEw2QWpVYVhZUHY0RElNQmFKdWZPSTVOV3R5K1hTWDdKalhnWnRNNzIKICAgICAgICBkUXZSYVlhbnV4RDM2RHQxMi9KeHlpU2d4S1dSZG9heStRPT0KICAgICAgICAtLS0tLUVORCBFQyBQUklWQVRFIEtFWS0tLS0tCmlkZW50aXR5VHJ1c3RBbmNob3JzUEVNOiB8CiAgLS0tLS1CRUdJTiBDRVJUSUZJQ0FURS0tLS0tCiAgTUlJQndUQ0NBV2FnQXdJQkFnSVFlRFpwNWxEYUl5Z1E1VWZNS1pyRkFUQUtCZ2dxaGtqT1BRUURBakFwTVNjdwogIEpRWURWUVFERXg1cFpHVnVkR2wwZVM1c2FXNXJaWEprTG1Oc2RYTjBaWEl1Ykc5allXd3dIaGNOTWpBd09ESTQKICBNRGN4TWpRM1doY05NekF3T0RJMk1EY3hNalEzV2pBcE1TY3dKUVlEVlFRREV4NXBaR1Z1ZEdsMGVTNXNhVzVyCiAgWlhKa0xtTnNkWE4wWlhJdWJHOWpZV3d3V1RBVEJnY3Foa2pPUFFJQkJnZ3Foa2pPUFFNQkJ3TkNBQVJxYzcwWgogIGwxdmd3NzlyakI1dVNJVElDVUE2R3lmdlNGZmN1SWlzN0IvWEZTa2t3QUhVNVMvczFBQVArUjBUWDdIQldVQzQKICB1YUc0V1dzaXdKS05uN21nbzNBd2JqQU9CZ05WSFE4QkFmOEVCQU1DQVFZd0VnWURWUjBUQVFIL0JBZ3dCZ0VCCiAgL3dJQkFUQWRCZ05WSFE0RUZnUVU1WXRqVlZQZmQ3STdOTEhzbjJDMjZFQnlHVjB3S1FZRFZSMFJCQ0l3SUlJZQogIGFXUmxiblJwZEhrdWJHbHVhMlZ5WkM1amJIVnpkR1Z5TG14dlkyRnNNQW9HQ0NxR1NNNDlCQU1DQTBrQU1FWUMKICBJUUNON2xCRkxERHZqeDZWMCtYa2pwS0VSUnNKWWY1YWRNdm5sb0ZsNDhpbEpnSWhBTnR4aG5kY3IrUUpQdUM4CiAgdmdVQzBkMi85Rk11ZUlWTWIrNDZXVENPanNxcgogIC0tLS0tRU5EIENFUlRJRklDQVRFLS0tLS0KbGlua2VyZFZlcnNpb246IGluc3RhbGwtY29udHJvbC1wbGFuZS12ZXJzaW9uCnBvbGljeVZhbGlkYXRvcjoKICBjYUJ1bmRsZTogcG9saWN5IHZhbGlkYXRvciBDQSBidW5kbGUKICBleHRlcm5hbFNlY3JldDogdHJ1ZQpwcm9maWxlVmFsaWRhdG9yOgogIGNhQnVuZGxlOiBwcm9maWxlIHZhbGlkYXRvciBDQSBidW5kbGUKICBleHRlcm5hbFNlY3JldDogdHJ1ZQpwcm94eToKICBpbWFnZToKICAgIHZlcnNpb246IGluc3RhbGwtcHJveHktdmVyc2lvbgpwcm94eUluamVjdG9yOgogIGNhQnVuZGxlOiBwcm94eSBpbmplY3RvciBDQSBidW5kbGUKICBleHRlcm5hbFNlY3JldDogdHJ1ZQo=
kind: Secret
metadata:
  creationTimestamp: null
  labels:
    linkerd.io/control-plane-ns: linkerd
  name: linkerd-config-overrides
  namespace: linkerd<|MERGE_RESOLUTION|>--- conflicted
+++ resolved
@@ -945,7 +945,6 @@
               fieldPath: spec.nodeName
         - name: _pod_containerName
           value: &containerName linkerd-proxy
-<<<<<<< HEAD
         
         
         
@@ -953,8 +952,6 @@
           value: "1"
         - name: LINKERD2_PROXY_CORES_MIN
           value: "1"
-=======
->>>>>>> 5d0275e3
         - name: LINKERD2_PROXY_INBOUND_PORTS_REQUIRE_TLS
           value: "8080"
         - name: LINKERD2_PROXY_SHUTDOWN_ENDPOINT_ENABLED
@@ -1332,7 +1329,6 @@
               fieldPath: spec.nodeName
         - name: _pod_containerName
           value: &containerName linkerd-proxy
-<<<<<<< HEAD
         
         
         
@@ -1340,8 +1336,6 @@
           value: "1"
         - name: LINKERD2_PROXY_CORES_MIN
           value: "1"
-=======
->>>>>>> 5d0275e3
         - name: LINKERD2_PROXY_SHUTDOWN_ENDPOINT_ENABLED
           value: "false"
         - name: LINKERD2_PROXY_LOG
@@ -1772,7 +1766,6 @@
               fieldPath: spec.nodeName
         - name: _pod_containerName
           value: &containerName linkerd-proxy
-<<<<<<< HEAD
         
         
         
@@ -1780,8 +1773,6 @@
           value: "1"
         - name: LINKERD2_PROXY_CORES_MIN
           value: "1"
-=======
->>>>>>> 5d0275e3
         - name: LINKERD2_PROXY_SHUTDOWN_ENDPOINT_ENABLED
           value: "false"
         - name: LINKERD2_PROXY_LOG
