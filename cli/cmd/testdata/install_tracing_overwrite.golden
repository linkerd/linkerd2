---
###
### Linkerd Namespace
###
---
kind: Namespace
apiVersion: v1
metadata:
  name: linkerd
  annotations:
    linkerd.io/inject: disabled
  labels:
    linkerd.io/is-control-plane: "true"
    config.linkerd.io/admission-webhooks: disabled
    linkerd.io/control-plane-ns: linkerd
---
###
### Identity Controller Service RBAC
###
---
kind: ClusterRole
apiVersion: rbac.authorization.k8s.io/v1
metadata:
  name: linkerd-linkerd-identity
  labels:
    linkerd.io/control-plane-component: identity
    linkerd.io/control-plane-ns: linkerd
rules:
- apiGroups: ["authentication.k8s.io"]
  resources: ["tokenreviews"]
  verbs: ["create"]
- apiGroups: ["apps"]
  resources: ["deployments"]
  verbs: ["get"]
- apiGroups: [""]
  resources: ["events"]
  verbs: ["create", "patch"]
---
kind: ClusterRoleBinding
apiVersion: rbac.authorization.k8s.io/v1
metadata:
  name: linkerd-linkerd-identity
  labels:
    linkerd.io/control-plane-component: identity
    linkerd.io/control-plane-ns: linkerd
roleRef:
  apiGroup: rbac.authorization.k8s.io
  kind: ClusterRole
  name: linkerd-linkerd-identity
subjects:
- kind: ServiceAccount
  name: linkerd-identity
  namespace: linkerd
---
kind: ServiceAccount
apiVersion: v1
metadata:
  name: linkerd-identity
  namespace: linkerd
  labels:
    linkerd.io/control-plane-component: identity
    linkerd.io/control-plane-ns: linkerd
---
###
### Controller RBAC
###
---
kind: ClusterRole
apiVersion: rbac.authorization.k8s.io/v1
metadata:
  name: linkerd-linkerd-controller
  labels:
    linkerd.io/control-plane-component: controller
    linkerd.io/control-plane-ns: linkerd
rules:
- apiGroups: ["extensions", "apps"]
  resources: ["daemonsets", "deployments", "replicasets", "statefulsets"]
  verbs: ["list", "get", "watch"]
- apiGroups: ["extensions", "batch"]
  resources: ["cronjobs", "jobs"]
  verbs: ["list" , "get", "watch"]
- apiGroups: [""]
  resources: ["pods", "endpoints", "services", "replicationcontrollers", "namespaces"]
  verbs: ["list", "get", "watch"]
- apiGroups: ["linkerd.io"]
  resources: ["serviceprofiles"]
  verbs: ["list", "get", "watch"]
- apiGroups: ["split.smi-spec.io"]
  resources: ["trafficsplits"]
  verbs: ["list", "get", "watch"]
---
kind: ClusterRoleBinding
apiVersion: rbac.authorization.k8s.io/v1
metadata:
  name: linkerd-linkerd-controller
  labels:
    linkerd.io/control-plane-component: controller
    linkerd.io/control-plane-ns: linkerd
roleRef:
  apiGroup: rbac.authorization.k8s.io
  kind: ClusterRole
  name: linkerd-linkerd-controller
subjects:
- kind: ServiceAccount
  name: linkerd-controller
  namespace: linkerd
---
kind: ServiceAccount
apiVersion: v1
metadata:
  name: linkerd-controller
  namespace: linkerd
  labels:
    linkerd.io/control-plane-component: controller
    linkerd.io/control-plane-ns: linkerd
---
###
### Destination Controller Service
###
---
kind: ClusterRole
apiVersion: rbac.authorization.k8s.io/v1
metadata:
  name: linkerd-linkerd-destination
  labels:
    linkerd.io/control-plane-component: destination
    linkerd.io/control-plane-ns: linkerd
rules:
- apiGroups: ["apps"]
  resources: ["replicasets"]
  verbs: ["list", "get", "watch"]
- apiGroups: ["batch"]
  resources: ["jobs"]
  verbs: ["list", "get", "watch"]
- apiGroups: [""]
  resources: ["pods", "endpoints", "services", "nodes"]
  verbs: ["list", "get", "watch"]
- apiGroups: ["linkerd.io"]
  resources: ["serviceprofiles"]
  verbs: ["list", "get", "watch"]
- apiGroups: ["split.smi-spec.io"]
  resources: ["trafficsplits"]
  verbs: ["list", "get", "watch"]
---
kind: ClusterRoleBinding
apiVersion: rbac.authorization.k8s.io/v1
metadata:
  name: linkerd-linkerd-destination
  labels:
    linkerd.io/control-plane-component: destination
    linkerd.io/control-plane-ns: linkerd
roleRef:
  apiGroup: rbac.authorization.k8s.io
  kind: ClusterRole
  name: linkerd-linkerd-destination
subjects:
- kind: ServiceAccount
  name: linkerd-destination
  namespace: linkerd
---
kind: ServiceAccount
apiVersion: v1
metadata:
  name: linkerd-destination
  namespace: linkerd
  labels:
    linkerd.io/control-plane-component: destination
    linkerd.io/control-plane-ns: linkerd
---
###
### Heartbeat RBAC
###
---
apiVersion: rbac.authorization.k8s.io/v1
kind: Role
metadata:
  name: linkerd-heartbeat
  namespace: linkerd
  labels:
    linkerd.io/control-plane-ns: linkerd
rules:
- apiGroups: [""]
  resources: ["configmaps"]
  verbs: ["get"]
  resourceNames: ["linkerd-config"]
---
apiVersion: rbac.authorization.k8s.io/v1
kind: RoleBinding
metadata:
  name: linkerd-heartbeat
  namespace: linkerd
  labels:
    linkerd.io/control-plane-ns: linkerd
roleRef:
  kind: Role
  name: linkerd-heartbeat
  apiGroup: rbac.authorization.k8s.io
subjects:
- kind: ServiceAccount
  name: linkerd-heartbeat
  namespace: linkerd
---
kind: ServiceAccount
apiVersion: v1
metadata:
  name: linkerd-heartbeat
  namespace: linkerd
  labels:
    linkerd.io/control-plane-component: heartbeat
    linkerd.io/control-plane-ns: linkerd
---
###
### Web RBAC
###
---
apiVersion: rbac.authorization.k8s.io/v1
kind: Role
metadata:
  name: linkerd-web
  namespace: linkerd
  labels:
    linkerd.io/control-plane-component: web
    linkerd.io/control-plane-ns: linkerd
rules:
- apiGroups: [""]
  resources: ["configmaps"]
  verbs: ["get"]
  resourceNames: ["linkerd-config"]
- apiGroups: [""]
  resources: ["namespaces", "configmaps"]
  verbs: ["get"]
- apiGroups: [""]
  resources: ["serviceaccounts", "pods"]
  verbs: ["list"]
- apiGroups: ["apps"]
  resources: ["replicasets"]
  verbs: ["list"]
---
apiVersion: rbac.authorization.k8s.io/v1
kind: RoleBinding
metadata:
  name: linkerd-web
  namespace: linkerd
  labels:
    linkerd.io/control-plane-component: web
    linkerd.io/control-plane-ns: linkerd
roleRef:
  kind: Role
  name: linkerd-web
  apiGroup: rbac.authorization.k8s.io
subjects:
- kind: ServiceAccount
  name: linkerd-web
  namespace: linkerd
---
apiVersion: rbac.authorization.k8s.io/v1
kind: ClusterRole
metadata:
  name: linkerd-linkerd-web-check
  labels:
    linkerd.io/control-plane-component: web
    linkerd.io/control-plane-ns: linkerd
rules:
- apiGroups: ["rbac.authorization.k8s.io"]
  resources: ["clusterroles", "clusterrolebindings"]
  verbs: ["list"]
- apiGroups: ["apiextensions.k8s.io"]
  resources: ["customresourcedefinitions"]
  verbs: ["list"]
- apiGroups: ["admissionregistration.k8s.io"]
  resources: ["mutatingwebhookconfigurations", "validatingwebhookconfigurations"]
  verbs: ["list"]
- apiGroups: ["policy"]
  resources: ["podsecuritypolicies"]
  verbs: ["list"]
- apiGroups: ["linkerd.io"]
  resources: ["serviceprofiles"]
  verbs: ["list"]
- apiGroups: ["apiregistration.k8s.io"]
  resources: ["apiservices"]
  verbs: ["get"]
---
apiVersion: rbac.authorization.k8s.io/v1
kind: ClusterRoleBinding
metadata:
  name: linkerd-linkerd-web-check
  labels:
    linkerd.io/control-plane-component: web
    linkerd.io/control-plane-ns: linkerd
roleRef:
  kind: ClusterRole
  name: linkerd-linkerd-web-check
  apiGroup: rbac.authorization.k8s.io
subjects:
- kind: ServiceAccount
  name: linkerd-web
  namespace: linkerd
---
kind: ClusterRoleBinding
apiVersion: rbac.authorization.k8s.io/v1
metadata:
  name: linkerd-linkerd-web-admin
  labels:
    linkerd.io/control-plane-component: web
    linkerd.io/control-plane-ns: linkerd
roleRef:
  apiGroup: rbac.authorization.k8s.io
  kind: ClusterRole
  name: linkerd-linkerd-tap-admin
subjects:
- kind: ServiceAccount
  name: linkerd-web
  namespace: linkerd
---
kind: ServiceAccount
apiVersion: v1
metadata:
  name: linkerd-web
  namespace: linkerd
  labels:
    linkerd.io/control-plane-component: web
    linkerd.io/control-plane-ns: linkerd
---
###
### Service Profile CRD
###
---
apiVersion: apiextensions.k8s.io/v1beta1
kind: CustomResourceDefinition
metadata:
  name: serviceprofiles.linkerd.io
  annotations:
    linkerd.io/created-by: linkerd/cli dev-undefined
  labels:
    linkerd.io/control-plane-ns: linkerd
spec:
  group: linkerd.io
  versions:
  - name: v1alpha1
    served: true
    storage: false
  - name: v1alpha2
    served: true
    storage: true
  scope: Namespaced
  names:
    plural: serviceprofiles
    singular: serviceprofile
    kind: ServiceProfile
    shortNames:
    - sp
---
###
### TrafficSplit CRD
### Copied from https://github.com/deislabs/smi-sdk-go/blob/cea7e1e9372304bbb6c74a3f6ca788d9eaa9cc58/crds/split.yaml
###
---
apiVersion: apiextensions.k8s.io/v1beta1
kind: CustomResourceDefinition
metadata:
  name: trafficsplits.split.smi-spec.io
  annotations:
    linkerd.io/created-by: linkerd/cli dev-undefined
  labels:
    linkerd.io/control-plane-ns: linkerd
spec:
  group: split.smi-spec.io
  version: v1alpha1
  scope: Namespaced
  names:
    kind: TrafficSplit
    shortNames:
      - ts
    plural: trafficsplits
    singular: trafficsplit
  additionalPrinterColumns:
  - name: Service
    type: string
    description: The apex service of this split.
    JSONPath: .spec.service
---
###
### Proxy Injector RBAC
###
---
kind: ClusterRole
apiVersion: rbac.authorization.k8s.io/v1
metadata:
  name: linkerd-linkerd-proxy-injector
  labels:
    linkerd.io/control-plane-component: proxy-injector
    linkerd.io/control-plane-ns: linkerd
rules:
- apiGroups: [""]
  resources: ["events"]
  verbs: ["create", "patch"]
- apiGroups: [""]
  resources: ["namespaces", "replicationcontrollers"]
  verbs: ["list", "get", "watch"]
- apiGroups: [""]
  resources: ["pods"]
  verbs: ["list", "watch"]
- apiGroups: ["extensions", "apps"]
  resources: ["deployments", "replicasets", "daemonsets", "statefulsets"]
  verbs: ["list", "get", "watch"]
- apiGroups: ["extensions", "batch"]
  resources: ["cronjobs", "jobs"]
  verbs: ["list", "get", "watch"]
---
kind: ClusterRoleBinding
apiVersion: rbac.authorization.k8s.io/v1
metadata:
  name: linkerd-linkerd-proxy-injector
  labels:
    linkerd.io/control-plane-component: proxy-injector
    linkerd.io/control-plane-ns: linkerd
subjects:
- kind: ServiceAccount
  name: linkerd-proxy-injector
  namespace: linkerd
  apiGroup: ""
roleRef:
  kind: ClusterRole
  name: linkerd-linkerd-proxy-injector
  apiGroup: rbac.authorization.k8s.io
---
kind: ServiceAccount
apiVersion: v1
metadata:
  name: linkerd-proxy-injector
  namespace: linkerd
  labels:
    linkerd.io/control-plane-component: proxy-injector
    linkerd.io/control-plane-ns: linkerd
---
kind: Secret
apiVersion: v1
metadata:
  name: linkerd-proxy-injector-tls
  namespace: linkerd
  labels:
    linkerd.io/control-plane-component: proxy-injector
    linkerd.io/control-plane-ns: linkerd
  annotations:
    linkerd.io/created-by: linkerd/cli dev-undefined
type: Opaque
data:
  crt.pem: cHJveHkgaW5qZWN0b3IgY3J0
  key.pem: cHJveHkgaW5qZWN0b3Iga2V5
---
apiVersion: admissionregistration.k8s.io/v1beta1
kind: MutatingWebhookConfiguration
metadata:
  name: linkerd-proxy-injector-webhook-config
  labels:
    linkerd.io/control-plane-component: proxy-injector
    linkerd.io/control-plane-ns: linkerd
webhooks:
- name: linkerd-proxy-injector.linkerd.io
  namespaceSelector:
    matchExpressions:
    - key: config.linkerd.io/admission-webhooks
      operator: NotIn
      values:
      - disabled
  clientConfig:
    service:
      name: linkerd-proxy-injector
      namespace: linkerd
      path: "/"
    caBundle: cHJveHkgaW5qZWN0b3IgQ0EgYnVuZGxl
  failurePolicy: Ignore
  rules:
  - operations: [ "CREATE" ]
    apiGroups: [""]
    apiVersions: ["v1"]
    resources: ["pods"]
  sideEffects: None
---
###
### Service Profile Validator RBAC
###
---
kind: ClusterRole
apiVersion: rbac.authorization.k8s.io/v1
metadata:
  name: linkerd-linkerd-sp-validator
  labels:
    linkerd.io/control-plane-component: sp-validator
    linkerd.io/control-plane-ns: linkerd
rules:
- apiGroups: [""]
  resources: ["pods"]
  verbs: ["list"]
---
kind: ClusterRoleBinding
apiVersion: rbac.authorization.k8s.io/v1
metadata:
  name: linkerd-linkerd-sp-validator
  labels:
    linkerd.io/control-plane-component: sp-validator
    linkerd.io/control-plane-ns: linkerd
subjects:
- kind: ServiceAccount
  name: linkerd-sp-validator
  namespace: linkerd
  apiGroup: ""
roleRef:
  kind: ClusterRole
  name: linkerd-linkerd-sp-validator
  apiGroup: rbac.authorization.k8s.io
---
kind: ServiceAccount
apiVersion: v1
metadata:
  name: linkerd-sp-validator
  namespace: linkerd
  labels:
    linkerd.io/control-plane-component: sp-validator
    linkerd.io/control-plane-ns: linkerd
---
kind: Secret
apiVersion: v1
metadata:
  name: linkerd-sp-validator-tls
  namespace: linkerd
  labels:
    linkerd.io/control-plane-component: sp-validator
    linkerd.io/control-plane-ns: linkerd
  annotations:
    linkerd.io/created-by: linkerd/cli dev-undefined
type: Opaque
data:
  crt.pem: cHJvZmlsZSB2YWxpZGF0b3IgY3J0
  key.pem: cHJvZmlsZSB2YWxpZGF0b3Iga2V5
---
apiVersion: admissionregistration.k8s.io/v1beta1
kind: ValidatingWebhookConfiguration
metadata:
  name: linkerd-sp-validator-webhook-config
  labels:
    linkerd.io/control-plane-component: sp-validator
    linkerd.io/control-plane-ns: linkerd
webhooks:
- name: linkerd-sp-validator.linkerd.io
  namespaceSelector:
    matchExpressions:
    - key: config.linkerd.io/admission-webhooks
      operator: NotIn
      values:
      - disabled
  clientConfig:
    service:
      name: linkerd-sp-validator
      namespace: linkerd
      path: "/"
    caBundle: cHJvZmlsZSB2YWxpZGF0b3IgQ0EgYnVuZGxl
  failurePolicy: Ignore
  rules:
  - operations: [ "CREATE" , "UPDATE" ]
    apiGroups: ["linkerd.io"]
    apiVersions: ["v1alpha1", "v1alpha2"]
    resources: ["serviceprofiles"]
  sideEffects: None
---
###
### Tap RBAC
###
---
kind: ClusterRole
apiVersion: rbac.authorization.k8s.io/v1
metadata:
  name: linkerd-linkerd-tap
  labels:
    linkerd.io/control-plane-component: tap
    linkerd.io/control-plane-ns: linkerd
rules:
- apiGroups: [""]
  resources: ["pods", "services", "replicationcontrollers", "namespaces", "nodes"]
  verbs: ["list", "get", "watch"]
- apiGroups: ["extensions", "apps"]
  resources: ["daemonsets", "deployments", "replicasets", "statefulsets"]
  verbs: ["list", "get", "watch"]
- apiGroups: ["extensions", "batch"]
  resources: ["cronjobs", "jobs"]
  verbs: ["list" , "get", "watch"]
---
kind: ClusterRole
apiVersion: rbac.authorization.k8s.io/v1
metadata:
  name: linkerd-linkerd-tap-admin
  labels:
    linkerd.io/control-plane-component: tap
    linkerd.io/control-plane-ns: linkerd
rules:
- apiGroups: ["tap.linkerd.io"]
  resources: ["*"]
  verbs: ["watch"]
---
kind: ClusterRoleBinding
apiVersion: rbac.authorization.k8s.io/v1
metadata:
  name: linkerd-linkerd-tap
  labels:
    linkerd.io/control-plane-component: tap
    linkerd.io/control-plane-ns: linkerd
roleRef:
  apiGroup: rbac.authorization.k8s.io
  kind: ClusterRole
  name: linkerd-linkerd-tap
subjects:
- kind: ServiceAccount
  name: linkerd-tap
  namespace: linkerd
---
apiVersion: rbac.authorization.k8s.io/v1
kind: ClusterRoleBinding
metadata:
  name: linkerd-linkerd-tap-auth-delegator
  labels:
    linkerd.io/control-plane-component: tap
    linkerd.io/control-plane-ns: linkerd
roleRef:
  apiGroup: rbac.authorization.k8s.io
  kind: ClusterRole
  name: system:auth-delegator
subjects:
- kind: ServiceAccount
  name: linkerd-tap
  namespace: linkerd
---
kind: ServiceAccount
apiVersion: v1
metadata:
  name: linkerd-tap
  namespace: linkerd
  labels:
    linkerd.io/control-plane-component: tap
    linkerd.io/control-plane-ns: linkerd
---
apiVersion: rbac.authorization.k8s.io/v1
kind: RoleBinding
metadata:
  name: linkerd-linkerd-tap-auth-reader
  namespace: kube-system
  labels:
    linkerd.io/control-plane-component: tap
    linkerd.io/control-plane-ns: linkerd
roleRef:
  apiGroup: rbac.authorization.k8s.io
  kind: Role
  name: extension-apiserver-authentication-reader
subjects:
- kind: ServiceAccount
  name: linkerd-tap
  namespace: linkerd
---
kind: Secret
apiVersion: v1
metadata:
  name: linkerd-tap-tls
  namespace: linkerd
  labels:
    linkerd.io/control-plane-component: tap
    linkerd.io/control-plane-ns: linkerd
  annotations:
    linkerd.io/created-by: linkerd/cli dev-undefined
type: Opaque
data:
  crt.pem: dGFwIGNydA==
  key.pem: dGFwIGtleQ==
---
apiVersion: apiregistration.k8s.io/v1
kind: APIService
metadata:
  name: v1alpha1.tap.linkerd.io
  labels:
    linkerd.io/control-plane-component: tap
    linkerd.io/control-plane-ns: linkerd
spec:
  group: tap.linkerd.io
  version: v1alpha1
  groupPriorityMinimum: 1000
  versionPriority: 100
  service:
    name: linkerd-tap
    namespace: linkerd
  caBundle: dGFwIENBIGJ1bmRsZQ==
---
###
### Control Plane PSP
###
---
apiVersion: policy/v1beta1
kind: PodSecurityPolicy
metadata:
  name: linkerd-linkerd-control-plane
  labels:
    linkerd.io/control-plane-ns: linkerd
spec:
  allowPrivilegeEscalation: false
  readOnlyRootFilesystem: true
  allowedCapabilities:
  - NET_ADMIN
  - NET_RAW
  requiredDropCapabilities:
  - ALL
  hostNetwork: false
  hostIPC: false
  hostPID: false
  seLinux:
    rule: RunAsAny
  runAsUser:
    rule: RunAsAny
  supplementalGroups:
    rule: MustRunAs
    ranges:
    - min: 1
      max: 65535
  fsGroup:
    rule: MustRunAs
    ranges:
    - min: 1
      max: 65535
  volumes:
  - configMap
  - emptyDir
  - secret
  - projected
  - downwardAPI
  - persistentVolumeClaim
---
apiVersion: rbac.authorization.k8s.io/v1
kind: Role
metadata:
  name: linkerd-psp
  namespace: linkerd
  labels:
    linkerd.io/control-plane-ns: linkerd
rules:
- apiGroups: ['policy', 'extensions']
  resources: ['podsecuritypolicies']
  verbs: ['use']
  resourceNames:
  - linkerd-linkerd-control-plane
---
apiVersion: rbac.authorization.k8s.io/v1
kind: RoleBinding
metadata:
  name: linkerd-psp
  namespace: linkerd
  labels:
    linkerd.io/control-plane-ns: linkerd
roleRef:
  kind: Role
  name: linkerd-psp
  apiGroup: rbac.authorization.k8s.io
subjects:
- kind: ServiceAccount
  name: linkerd-controller
  namespace: linkerd
- kind: ServiceAccount
  name: linkerd-destination
  namespace: linkerd
- kind: ServiceAccount
  name: linkerd-grafana
  namespace: linkerd
- kind: ServiceAccount
  name: linkerd-heartbeat
  namespace: linkerd
- kind: ServiceAccount
  name: linkerd-identity
  namespace: linkerd
- kind: ServiceAccount
  name: linkerd-prometheus
  namespace: linkerd
- kind: ServiceAccount
  name: linkerd-proxy-injector
  namespace: linkerd
- kind: ServiceAccount
  name: linkerd-sp-validator
  namespace: linkerd
- kind: ServiceAccount
  name: linkerd-tap
  namespace: linkerd
- kind: ServiceAccount
  name: linkerd-web
  namespace: linkerd
---
kind: ConfigMap
apiVersion: v1
metadata:
  name: linkerd-config
  namespace: linkerd
  labels:
    linkerd.io/control-plane-component: controller
    linkerd.io/control-plane-ns: linkerd
  annotations:
    linkerd.io/created-by: linkerd/cli dev-undefined
data:
  global: |
    {"linkerdNamespace":"linkerd","cniEnabled":false,"version":"install-control-plane-version","identityContext":{"trustDomain":"cluster.local","trustAnchorsPem":"-----BEGIN CERTIFICATE-----\nMIIBwTCCAWagAwIBAgIQeDZp5lDaIygQ5UfMKZrFATAKBggqhkjOPQQDAjApMScw\nJQYDVQQDEx5pZGVudGl0eS5saW5rZXJkLmNsdXN0ZXIubG9jYWwwHhcNMjAwODI4\nMDcxMjQ3WhcNMzAwODI2MDcxMjQ3WjApMScwJQYDVQQDEx5pZGVudGl0eS5saW5r\nZXJkLmNsdXN0ZXIubG9jYWwwWTATBgcqhkjOPQIBBggqhkjOPQMBBwNCAARqc70Z\nl1vgw79rjB5uSITICUA6GyfvSFfcuIis7B/XFSkkwAHU5S/s1AAP+R0TX7HBWUC4\nuaG4WWsiwJKNn7mgo3AwbjAOBgNVHQ8BAf8EBAMCAQYwEgYDVR0TAQH/BAgwBgEB\n/wIBATAdBgNVHQ4EFgQU5YtjVVPfd7I7NLHsn2C26EByGV0wKQYDVR0RBCIwIIIe\naWRlbnRpdHkubGlua2VyZC5jbHVzdGVyLmxvY2FsMAoGCCqGSM49BAMCA0kAMEYC\nIQCN7lBFLDDvjx6V0+XkjpKERRsJYf5adMvnloFl48ilJgIhANtxhndcr+QJPuC8\nvgUC0d2/9FMueIVMb+46WTCOjsqr\n-----END CERTIFICATE-----\n","issuanceLifetime":"86400s","clockSkewAllowance":"20s","scheme":"linkerd.io/tls"},"autoInjectContext":null,"omitWebhookSideEffects":false,"clusterDomain":"cluster.local"}
  proxy: |
    {"proxyImage":{"imageName":"ghcr.io/linkerd/proxy","pullPolicy":"IfNotPresent"},"proxyInitImage":{"imageName":"ghcr.io/linkerd/proxy-init","pullPolicy":"IfNotPresent"},"controlPort":{"port":4190},"ignoreInboundPorts":[],"ignoreOutboundPorts":[],"inboundPort":{"port":4143},"adminPort":{"port":4191},"outboundPort":{"port":4140},"resource":{"requestCpu":"","requestMemory":"","limitCpu":"","limitMemory":""},"proxyUid":"2102","logLevel":{"level":"warn,linkerd=info"},"disableExternalProfiles":true,"proxyVersion":"install-proxy-version","proxyInitImageVersion":"v1.3.6","debugImage":{"imageName":"ghcr.io/linkerd/debug","pullPolicy":"IfNotPresent"},"debugImageVersion":"install-debug-version","destinationGetNetworks":"10.0.0.0/8,172.16.0.0/12,192.168.0.0/16","logFormat":"plain","outboundConnectTimeout":"","inboundConnectTimeout":""}
  install: |
    {"cliVersion":"dev-undefined","flags":[]}
---
###
### Identity Controller Service
###
---
kind: Secret
apiVersion: v1
metadata:
  name: linkerd-identity-issuer
  namespace: linkerd
  labels:
    linkerd.io/control-plane-component: identity
    linkerd.io/control-plane-ns: linkerd
  annotations:
    linkerd.io/created-by: linkerd/cli dev-undefined
    linkerd.io/identity-issuer-expiry: 2030-08-26T07:13:47Z
data:
  crt.pem: LS0tLS1CRUdJTiBDRVJUSUZJQ0FURS0tLS0tCk1JSUJ3RENDQVdlZ0F3SUJBZ0lSQUpSSWdaOFJ0TzhFd2cxWGVwZjhUNDR3Q2dZSUtvWkl6ajBFQXdJd0tURW4KTUNVR0ExVUVBeE1lYVdSbGJuUnBkSGt1YkdsdWEyVnlaQzVqYkhWemRHVnlMbXh2WTJGc01CNFhEVEl3TURneQpPREEzTVRNME4xb1hEVE13TURneU5qQTNNVE0wTjFvd0tURW5NQ1VHQTFVRUF4TWVhV1JsYm5ScGRIa3ViR2x1CmEyVnlaQzVqYkhWemRHVnlMbXh2WTJGc01Ga3dFd1lIS29aSXpqMENBUVlJS29aSXpqMERBUWNEUWdBRTEvRnAKZmNSbkRjZWRMNkFqVWFYWVB2NERJTUJhSnVmT0k1Tld0eStYU1g3SmpYZ1p0TTcyZFF2UmFZYW51eEQzNkR0MQoyL0p4eWlTZ3hLV1Jkb2F5K2FOd01HNHdEZ1lEVlIwUEFRSC9CQVFEQWdFR01CSUdBMVVkRXdFQi93UUlNQVlCCkFmOENBUUF3SFFZRFZSME9CQllFRkkxV25ycU1ZS2FISE9vK3pweWlpRHEycE8wS01Da0dBMVVkRVFRaU1DQ0MKSG1sa1pXNTBhWFI1TG14cGJtdGxjbVF1WTJ4MWMzUmxjaTVzYjJOaGJEQUtCZ2dxaGtqT1BRUURBZ05IQURCRQpBaUF0dW9JNVh1Q3RyR1ZSelNtUlRsMnJhMjhhVjlNeVRVN2Q1cW5UQUZIS1NnSWdSS0N2bHVPU2dBNU8yMXA1CjUxdGRybWtIRVpScjBxbExTSmRIWWdFZk16az0KLS0tLS1FTkQgQ0VSVElGSUNBVEUtLS0tLQ==
  key.pem: LS0tLS1CRUdJTiBFQyBQUklWQVRFIEtFWS0tLS0tCk1IY0NBUUVFSUFBZThuZmJ6WnU5Yy9PQjIrOHhKTTBGejdOVXdUUWF6dWxrRk5zNFRJNStvQW9HQ0NxR1NNNDkKQXdFSG9VUURRZ0FFMS9GcGZjUm5EY2VkTDZBalVhWFlQdjRESU1CYUp1Zk9JNU5XdHkrWFNYN0pqWGdadE03MgpkUXZSYVlhbnV4RDM2RHQxMi9KeHlpU2d4S1dSZG9heStRPT0KLS0tLS1FTkQgRUMgUFJJVkFURSBLRVktLS0tLQ==
---
kind: Service
apiVersion: v1
metadata:
  name: linkerd-identity
  namespace: linkerd
  labels:
    linkerd.io/control-plane-component: identity
    linkerd.io/control-plane-ns: linkerd
  annotations:
    linkerd.io/created-by: linkerd/cli dev-undefined
spec:
  type: ClusterIP
  selector:
    linkerd.io/control-plane-component: identity
  ports:
  - name: grpc
    port: 8080
    targetPort: 8080
---
kind: Service
apiVersion: v1
metadata:
  name: linkerd-identity-headless
  namespace: linkerd
  labels:
    linkerd.io/control-plane-component: identity
    linkerd.io/control-plane-ns: linkerd
  annotations:
    linkerd.io/created-by: linkerd/cli dev-undefined
spec:
  clusterIP: None
  selector:
    linkerd.io/control-plane-component: identity
  ports:
  - name: grpc
    port: 8080
    targetPort: 8080
---
apiVersion: apps/v1
kind: Deployment
metadata:
  annotations:
    linkerd.io/created-by: linkerd/cli dev-undefined
  labels:
    app.kubernetes.io/name: identity
    app.kubernetes.io/part-of: Linkerd
    app.kubernetes.io/version: install-control-plane-version
    linkerd.io/control-plane-component: identity
    linkerd.io/control-plane-ns: linkerd
  name: linkerd-identity
  namespace: linkerd
spec:
  replicas: 1
  selector:
    matchLabels:
      linkerd.io/control-plane-component: identity
      linkerd.io/control-plane-ns: linkerd
      linkerd.io/proxy-deployment: linkerd-identity
  template:
    metadata:
      annotations:
        linkerd.io/created-by: linkerd/cli dev-undefined
        linkerd.io/identity-mode: default
        linkerd.io/proxy-version: install-proxy-version
      labels:
        linkerd.io/control-plane-component: identity
        linkerd.io/control-plane-ns: linkerd
        linkerd.io/workload-ns: linkerd
        linkerd.io/proxy-deployment: linkerd-identity
    spec:
      nodeSelector:
        beta.kubernetes.io/os: linux
      containers:
      - args:
        - identity
        - -log-level=info
        image: ghcr.io/linkerd/controller:install-control-plane-version
        imagePullPolicy: IfNotPresent
        livenessProbe:
          httpGet:
            path: /ping
            port: 9990
          initialDelaySeconds: 10
        name: identity
        ports:
        - containerPort: 8080
          name: grpc
        - containerPort: 9990
          name: admin-http
        readinessProbe:
          failureThreshold: 7
          httpGet:
            path: /ready
            port: 9990
        securityContext:
          runAsUser: 2103
        volumeMounts:
        - mountPath: /var/run/linkerd/config
          name: config
        - mountPath: /var/run/linkerd/identity/issuer
          name: identity-issuer
      - env:
        - name: LINKERD2_PROXY_LOG
          value: warn,linkerd=info
        - name: LINKERD2_PROXY_LOG_FORMAT
          value: plain
        - name: LINKERD2_PROXY_DESTINATION_SVC_ADDR
          value: linkerd-dst-headless.linkerd.svc.cluster.local:8086
        - name: LINKERD2_PROXY_DESTINATION_GET_NETWORKS
          value: "10.0.0.0/8,172.16.0.0/12,192.168.0.0/16"
        - name: LINKERD2_PROXY_DESTINATION_PROFILE_NETWORKS
          value: "10.0.0.0/8,172.16.0.0/12,192.168.0.0/16"
        - name: LINKERD2_PROXY_INBOUND_CONNECT_TIMEOUT
          value: "100ms"
        - name: LINKERD2_PROXY_OUTBOUND_CONNECT_TIMEOUT
          value: "1000ms"
        - name: LINKERD2_PROXY_CONTROL_LISTEN_ADDR
          value: 0.0.0.0:4190
        - name: LINKERD2_PROXY_ADMIN_LISTEN_ADDR
          value: 0.0.0.0:4191
        - name: LINKERD2_PROXY_OUTBOUND_LISTEN_ADDR
          value: 127.0.0.1:4140
        - name: LINKERD2_PROXY_INBOUND_LISTEN_ADDR
          value: 0.0.0.0:4143
        - name: LINKERD2_PROXY_DESTINATION_GET_SUFFIXES
          value: svc.cluster.local.
        - name: LINKERD2_PROXY_DESTINATION_PROFILE_SUFFIXES
          value: svc.cluster.local.
        - name: LINKERD2_PROXY_INBOUND_ACCEPT_KEEPALIVE
          value: 10000ms
        - name: LINKERD2_PROXY_OUTBOUND_CONNECT_KEEPALIVE
          value: 10000ms
        - name: _pod_ns
          valueFrom:
            fieldRef:
              fieldPath: metadata.namespace
        - name: _pod_nodeName
          valueFrom:
             fieldRef:
              fieldPath: spec.nodeName
        - name: LINKERD2_PROXY_DESTINATION_CONTEXT
          value: |
            {"ns":"$(_pod_ns)", "nodeName":"$(_pod_nodeName)"}
        - name: LINKERD2_PROXY_IDENTITY_DIR
          value: /var/run/linkerd/identity/end-entity
        - name: LINKERD2_PROXY_IDENTITY_TRUST_ANCHORS
          value: |
            -----BEGIN CERTIFICATE-----
            MIIBwTCCAWagAwIBAgIQeDZp5lDaIygQ5UfMKZrFATAKBggqhkjOPQQDAjApMScw
            JQYDVQQDEx5pZGVudGl0eS5saW5rZXJkLmNsdXN0ZXIubG9jYWwwHhcNMjAwODI4
            MDcxMjQ3WhcNMzAwODI2MDcxMjQ3WjApMScwJQYDVQQDEx5pZGVudGl0eS5saW5r
            ZXJkLmNsdXN0ZXIubG9jYWwwWTATBgcqhkjOPQIBBggqhkjOPQMBBwNCAARqc70Z
            l1vgw79rjB5uSITICUA6GyfvSFfcuIis7B/XFSkkwAHU5S/s1AAP+R0TX7HBWUC4
            uaG4WWsiwJKNn7mgo3AwbjAOBgNVHQ8BAf8EBAMCAQYwEgYDVR0TAQH/BAgwBgEB
            /wIBATAdBgNVHQ4EFgQU5YtjVVPfd7I7NLHsn2C26EByGV0wKQYDVR0RBCIwIIIe
            aWRlbnRpdHkubGlua2VyZC5jbHVzdGVyLmxvY2FsMAoGCCqGSM49BAMCA0kAMEYC
            IQCN7lBFLDDvjx6V0+XkjpKERRsJYf5adMvnloFl48ilJgIhANtxhndcr+QJPuC8
            vgUC0d2/9FMueIVMb+46WTCOjsqr
            -----END CERTIFICATE-----
        - name: LINKERD2_PROXY_IDENTITY_TOKEN_FILE
          value: /var/run/secrets/kubernetes.io/serviceaccount/token
        - name: LINKERD2_PROXY_IDENTITY_SVC_ADDR
          value: localhost.:8080
        - name: _pod_sa
          valueFrom:
            fieldRef:
              fieldPath: spec.serviceAccountName
        - name: _l5d_ns
          value: linkerd
        - name: _l5d_trustdomain
          value: cluster.local
        - name: LINKERD2_PROXY_IDENTITY_LOCAL_NAME
          value: $(_pod_sa).$(_pod_ns).serviceaccount.identity.$(_l5d_ns).$(_l5d_trustdomain)
        - name: LINKERD2_PROXY_IDENTITY_SVC_NAME
          value: linkerd-identity.$(_l5d_ns).serviceaccount.identity.$(_l5d_ns).$(_l5d_trustdomain)
        - name: LINKERD2_PROXY_DESTINATION_SVC_NAME
          value: linkerd-destination.$(_l5d_ns).serviceaccount.identity.$(_l5d_ns).$(_l5d_trustdomain)
        - name: LINKERD2_PROXY_TAP_SVC_NAME
          value: linkerd-tap.$(_l5d_ns).serviceaccount.identity.$(_l5d_ns).$(_l5d_trustdomain)
        image: ghcr.io/linkerd/proxy:install-proxy-version
        imagePullPolicy: IfNotPresent
        livenessProbe:
          httpGet:
            path: /live
            port: 4191
          initialDelaySeconds: 10
        name: linkerd-proxy
        ports:
        - containerPort: 4143
          name: linkerd-proxy
        - containerPort: 4191
          name: linkerd-admin
        readinessProbe:
          httpGet:
            path: /ready
            port: 4191
          initialDelaySeconds: 2
        resources:
        securityContext:
          allowPrivilegeEscalation: false
          readOnlyRootFilesystem: true
          runAsUser: 2102
        terminationMessagePolicy: FallbackToLogsOnError
        volumeMounts:
        - mountPath: /var/run/linkerd/identity/end-entity
          name: linkerd-identity-end-entity
      initContainers:
      - args:
        - --incoming-proxy-port
        - "4143"
        - --outgoing-proxy-port
        - "4140"
        - --proxy-uid
        - "2102"
        - --inbound-ports-to-ignore
        - 4190,4191
        - --outbound-ports-to-ignore
        - "443"
        image: ghcr.io/linkerd/proxy-init:v1.3.6
        imagePullPolicy: IfNotPresent
        name: linkerd-init
        resources:
          limits:
            cpu: "100m"
            memory: "50Mi"
          requests:
            cpu: "10m"
            memory: "10Mi"
        securityContext:
          allowPrivilegeEscalation: false
          capabilities:
            add:
            - NET_ADMIN
            - NET_RAW
          privileged: false
          readOnlyRootFilesystem: true
          runAsNonRoot: false
          runAsUser: 0
        terminationMessagePolicy: FallbackToLogsOnError
        volumeMounts:
        - mountPath: /run
          name: linkerd-proxy-init-xtables-lock
      serviceAccountName: linkerd-identity
      volumes:
      - configMap:
          name: linkerd-config
        name: config
      - name: identity-issuer
        secret:
          secretName: linkerd-identity-issuer
      - emptyDir: {}
        name: linkerd-proxy-init-xtables-lock
      - emptyDir:
          medium: Memory
        name: linkerd-identity-end-entity
---
###
### Controller
###
---
kind: Service
apiVersion: v1
metadata:
  name: linkerd-controller-api
  namespace: linkerd
  labels:
    linkerd.io/control-plane-component: controller
    linkerd.io/control-plane-ns: linkerd
  annotations:
    linkerd.io/created-by: linkerd/cli dev-undefined
spec:
  type: ClusterIP
  selector:
    linkerd.io/control-plane-component: controller
  ports:
  - name: http
    port: 8085
    targetPort: 8085
---
apiVersion: apps/v1
kind: Deployment
metadata:
  annotations:
    linkerd.io/created-by: linkerd/cli dev-undefined
  labels:
    app.kubernetes.io/name: controller
    app.kubernetes.io/part-of: Linkerd
    app.kubernetes.io/version: install-control-plane-version
    linkerd.io/control-plane-component: controller
    linkerd.io/control-plane-ns: linkerd
  name: linkerd-controller
  namespace: linkerd
spec:
  replicas: 1
  selector:
    matchLabels:
      linkerd.io/control-plane-component: controller
      linkerd.io/control-plane-ns: linkerd
      linkerd.io/proxy-deployment: linkerd-controller
  template:
    metadata:
      annotations:
        linkerd.io/created-by: linkerd/cli dev-undefined
        linkerd.io/identity-mode: default
        linkerd.io/proxy-version: install-proxy-version
      labels:
        linkerd.io/control-plane-component: controller
        linkerd.io/control-plane-ns: linkerd
        linkerd.io/workload-ns: linkerd
        linkerd.io/proxy-deployment: linkerd-controller
    spec:
      nodeSelector:
        beta.kubernetes.io/os: linux
      containers:
      - args:
        - public-api
        - -destination-addr=linkerd-dst.linkerd.svc.cluster.local:8086
        - -controller-namespace=linkerd
        - -log-level=info
        - -prometheus-url=http://linkerd-prometheus.linkerd.svc.cluster.local:9090
        image: ghcr.io/linkerd/controller:install-control-plane-version
        imagePullPolicy: IfNotPresent
        livenessProbe:
          httpGet:
            path: /ping
            port: 9995
          initialDelaySeconds: 10
        name: public-api
        ports:
        - containerPort: 8085
          name: http
        - containerPort: 9995
          name: admin-http
        readinessProbe:
          failureThreshold: 7
          httpGet:
            path: /ready
            port: 9995
        securityContext:
          runAsUser: 2103
        volumeMounts:
        - mountPath: /var/run/linkerd/config
          name: config
      - env:
        - name: LINKERD2_PROXY_LOG
          value: warn,linkerd=info
        - name: LINKERD2_PROXY_LOG_FORMAT
          value: plain
        - name: LINKERD2_PROXY_DESTINATION_SVC_ADDR
          value: linkerd-dst-headless.linkerd.svc.cluster.local:8086
        - name: LINKERD2_PROXY_DESTINATION_GET_NETWORKS
          value: "10.0.0.0/8,172.16.0.0/12,192.168.0.0/16"
        - name: LINKERD2_PROXY_DESTINATION_PROFILE_NETWORKS
          value: "10.0.0.0/8,172.16.0.0/12,192.168.0.0/16"
        - name: LINKERD2_PROXY_INBOUND_CONNECT_TIMEOUT
          value: "100ms"
        - name: LINKERD2_PROXY_OUTBOUND_CONNECT_TIMEOUT
          value: "1000ms"
        - name: LINKERD2_PROXY_CONTROL_LISTEN_ADDR
          value: 0.0.0.0:4190
        - name: LINKERD2_PROXY_ADMIN_LISTEN_ADDR
          value: 0.0.0.0:4191
        - name: LINKERD2_PROXY_OUTBOUND_LISTEN_ADDR
          value: 127.0.0.1:4140
        - name: LINKERD2_PROXY_INBOUND_LISTEN_ADDR
          value: 0.0.0.0:4143
        - name: LINKERD2_PROXY_DESTINATION_GET_SUFFIXES
          value: svc.cluster.local.
        - name: LINKERD2_PROXY_DESTINATION_PROFILE_SUFFIXES
          value: svc.cluster.local.
        - name: LINKERD2_PROXY_INBOUND_ACCEPT_KEEPALIVE
          value: 10000ms
        - name: LINKERD2_PROXY_OUTBOUND_CONNECT_KEEPALIVE
          value: 10000ms
        - name: _pod_ns
          valueFrom:
            fieldRef:
              fieldPath: metadata.namespace
        - name: _pod_nodeName
          valueFrom:
             fieldRef:
              fieldPath: spec.nodeName
        - name: LINKERD2_PROXY_DESTINATION_CONTEXT
          value: |
            {"ns":"$(_pod_ns)", "nodeName":"$(_pod_nodeName)"}
        - name: LINKERD2_PROXY_IDENTITY_DIR
          value: /var/run/linkerd/identity/end-entity
        - name: LINKERD2_PROXY_IDENTITY_TRUST_ANCHORS
          value: |
            -----BEGIN CERTIFICATE-----
            MIIBwTCCAWagAwIBAgIQeDZp5lDaIygQ5UfMKZrFATAKBggqhkjOPQQDAjApMScw
            JQYDVQQDEx5pZGVudGl0eS5saW5rZXJkLmNsdXN0ZXIubG9jYWwwHhcNMjAwODI4
            MDcxMjQ3WhcNMzAwODI2MDcxMjQ3WjApMScwJQYDVQQDEx5pZGVudGl0eS5saW5r
            ZXJkLmNsdXN0ZXIubG9jYWwwWTATBgcqhkjOPQIBBggqhkjOPQMBBwNCAARqc70Z
            l1vgw79rjB5uSITICUA6GyfvSFfcuIis7B/XFSkkwAHU5S/s1AAP+R0TX7HBWUC4
            uaG4WWsiwJKNn7mgo3AwbjAOBgNVHQ8BAf8EBAMCAQYwEgYDVR0TAQH/BAgwBgEB
            /wIBATAdBgNVHQ4EFgQU5YtjVVPfd7I7NLHsn2C26EByGV0wKQYDVR0RBCIwIIIe
            aWRlbnRpdHkubGlua2VyZC5jbHVzdGVyLmxvY2FsMAoGCCqGSM49BAMCA0kAMEYC
            IQCN7lBFLDDvjx6V0+XkjpKERRsJYf5adMvnloFl48ilJgIhANtxhndcr+QJPuC8
            vgUC0d2/9FMueIVMb+46WTCOjsqr
            -----END CERTIFICATE-----
        - name: LINKERD2_PROXY_IDENTITY_TOKEN_FILE
          value: /var/run/secrets/kubernetes.io/serviceaccount/token
        - name: LINKERD2_PROXY_IDENTITY_SVC_ADDR
          value: linkerd-identity-headless.linkerd.svc.cluster.local:8080
        - name: _pod_sa
          valueFrom:
            fieldRef:
              fieldPath: spec.serviceAccountName
        - name: _l5d_ns
          value: linkerd
        - name: _l5d_trustdomain
          value: cluster.local
        - name: LINKERD2_PROXY_IDENTITY_LOCAL_NAME
          value: $(_pod_sa).$(_pod_ns).serviceaccount.identity.$(_l5d_ns).$(_l5d_trustdomain)
        - name: LINKERD2_PROXY_IDENTITY_SVC_NAME
          value: linkerd-identity.$(_l5d_ns).serviceaccount.identity.$(_l5d_ns).$(_l5d_trustdomain)
        - name: LINKERD2_PROXY_DESTINATION_SVC_NAME
          value: linkerd-destination.$(_l5d_ns).serviceaccount.identity.$(_l5d_ns).$(_l5d_trustdomain)
        - name: LINKERD2_PROXY_TAP_SVC_NAME
          value: linkerd-tap.$(_l5d_ns).serviceaccount.identity.$(_l5d_ns).$(_l5d_trustdomain)
        image: ghcr.io/linkerd/proxy:install-proxy-version
        imagePullPolicy: IfNotPresent
        livenessProbe:
          httpGet:
            path: /live
            port: 4191
          initialDelaySeconds: 10
        name: linkerd-proxy
        ports:
        - containerPort: 4143
          name: linkerd-proxy
        - containerPort: 4191
          name: linkerd-admin
        readinessProbe:
          httpGet:
            path: /ready
            port: 4191
          initialDelaySeconds: 2
        resources:
        securityContext:
          allowPrivilegeEscalation: false
          readOnlyRootFilesystem: true
          runAsUser: 2102
        terminationMessagePolicy: FallbackToLogsOnError
        volumeMounts:
        - mountPath: /var/run/linkerd/identity/end-entity
          name: linkerd-identity-end-entity
      initContainers:
      - args:
        - --incoming-proxy-port
        - "4143"
        - --outgoing-proxy-port
        - "4140"
        - --proxy-uid
        - "2102"
        - --inbound-ports-to-ignore
        - 4190,4191
        - --outbound-ports-to-ignore
        - "443"
        image: ghcr.io/linkerd/proxy-init:v1.3.6
        imagePullPolicy: IfNotPresent
        name: linkerd-init
        resources:
          limits:
            cpu: "100m"
            memory: "50Mi"
          requests:
            cpu: "10m"
            memory: "10Mi"
        securityContext:
          allowPrivilegeEscalation: false
          capabilities:
            add:
            - NET_ADMIN
            - NET_RAW
          privileged: false
          readOnlyRootFilesystem: true
          runAsNonRoot: false
          runAsUser: 0
        terminationMessagePolicy: FallbackToLogsOnError
        volumeMounts:
        - mountPath: /run
          name: linkerd-proxy-init-xtables-lock
      serviceAccountName: linkerd-controller
      volumes:
      - configMap:
          name: linkerd-config
        name: config
      - emptyDir: {}
        name: linkerd-proxy-init-xtables-lock
      - emptyDir:
          medium: Memory
        name: linkerd-identity-end-entity
---
###
### Destination Controller Service
###
---
kind: Service
apiVersion: v1
metadata:
  name: linkerd-dst
  namespace: linkerd
  labels:
    linkerd.io/control-plane-component: destination
    linkerd.io/control-plane-ns: linkerd
  annotations:
    linkerd.io/created-by: linkerd/cli dev-undefined
spec:
  type: ClusterIP
  selector:
    linkerd.io/control-plane-component: destination
  ports:
  - name: grpc
    port: 8086
    targetPort: 8086
---
kind: Service
apiVersion: v1
metadata:
  name: linkerd-dst-headless
  namespace: linkerd
  labels:
    linkerd.io/control-plane-component: destination
    linkerd.io/control-plane-ns: linkerd
  annotations:
    linkerd.io/created-by: linkerd/cli dev-undefined
spec:
  clusterIP: None
  selector:
    linkerd.io/control-plane-component: destination
  ports:
  - name: grpc
    port: 8086
    targetPort: 8086
---
apiVersion: apps/v1
kind: Deployment
metadata:
  annotations:
    linkerd.io/created-by: linkerd/cli dev-undefined
  labels:
    app.kubernetes.io/name: destination
    app.kubernetes.io/part-of: Linkerd
    app.kubernetes.io/version: install-control-plane-version
    linkerd.io/control-plane-component: destination
    linkerd.io/control-plane-ns: linkerd
  name: linkerd-destination
  namespace: linkerd
spec:
  replicas: 1
  selector:
    matchLabels:
      linkerd.io/control-plane-component: destination
      linkerd.io/control-plane-ns: linkerd
      linkerd.io/proxy-deployment: linkerd-destination
  template:
    metadata:
      annotations:
        linkerd.io/created-by: linkerd/cli dev-undefined
        linkerd.io/identity-mode: default
        linkerd.io/proxy-version: install-proxy-version
      labels:
        linkerd.io/control-plane-component: destination
        linkerd.io/control-plane-ns: linkerd
        linkerd.io/workload-ns: linkerd
        linkerd.io/proxy-deployment: linkerd-destination
    spec:
      nodeSelector:
        beta.kubernetes.io/os: linux
      containers:
      - args:
        - destination
        - -addr=:8086
        - -controller-namespace=linkerd
        - -enable-h2-upgrade=true
        - -log-level=info
        - -enable-endpoint-slices=false
        image: ghcr.io/linkerd/controller:install-control-plane-version
        imagePullPolicy: IfNotPresent
        livenessProbe:
          httpGet:
            path: /ping
            port: 9996
          initialDelaySeconds: 10
        name: destination
        ports:
        - containerPort: 8086
          name: grpc
        - containerPort: 9996
          name: admin-http
        readinessProbe:
          failureThreshold: 7
          httpGet:
            path: /ready
            port: 9996
        securityContext:
          runAsUser: 2103
        volumeMounts:
        - mountPath: /var/run/linkerd/config
          name: config
      - env:
        - name: LINKERD2_PROXY_LOG
          value: warn,linkerd=info
        - name: LINKERD2_PROXY_LOG_FORMAT
          value: plain
        - name: LINKERD2_PROXY_DESTINATION_SVC_ADDR
          value: localhost.:8086
        - name: LINKERD2_PROXY_DESTINATION_GET_NETWORKS
          value: "10.0.0.0/8,172.16.0.0/12,192.168.0.0/16"
        - name: LINKERD2_PROXY_DESTINATION_PROFILE_NETWORKS
          value: "10.0.0.0/8,172.16.0.0/12,192.168.0.0/16"
        - name: LINKERD2_PROXY_INBOUND_CONNECT_TIMEOUT
          value: "100ms"
        - name: LINKERD2_PROXY_OUTBOUND_CONNECT_TIMEOUT
          value: "1000ms"
        - name: LINKERD2_PROXY_CONTROL_LISTEN_ADDR
          value: 0.0.0.0:4190
        - name: LINKERD2_PROXY_ADMIN_LISTEN_ADDR
          value: 0.0.0.0:4191
        - name: LINKERD2_PROXY_OUTBOUND_LISTEN_ADDR
          value: 127.0.0.1:4140
        - name: LINKERD2_PROXY_INBOUND_LISTEN_ADDR
          value: 0.0.0.0:4143
        - name: LINKERD2_PROXY_DESTINATION_GET_SUFFIXES
          value: svc.cluster.local.
        - name: LINKERD2_PROXY_DESTINATION_PROFILE_SUFFIXES
          value: svc.cluster.local.
        - name: LINKERD2_PROXY_INBOUND_ACCEPT_KEEPALIVE
          value: 10000ms
        - name: LINKERD2_PROXY_OUTBOUND_CONNECT_KEEPALIVE
          value: 10000ms
        - name: _pod_ns
          valueFrom:
            fieldRef:
              fieldPath: metadata.namespace
        - name: _pod_nodeName
          valueFrom:
             fieldRef:
              fieldPath: spec.nodeName
        - name: LINKERD2_PROXY_DESTINATION_CONTEXT
          value: |
            {"ns":"$(_pod_ns)", "nodeName":"$(_pod_nodeName)"}
        - name: LINKERD2_PROXY_IDENTITY_DIR
          value: /var/run/linkerd/identity/end-entity
        - name: LINKERD2_PROXY_IDENTITY_TRUST_ANCHORS
          value: |
            -----BEGIN CERTIFICATE-----
            MIIBwTCCAWagAwIBAgIQeDZp5lDaIygQ5UfMKZrFATAKBggqhkjOPQQDAjApMScw
            JQYDVQQDEx5pZGVudGl0eS5saW5rZXJkLmNsdXN0ZXIubG9jYWwwHhcNMjAwODI4
            MDcxMjQ3WhcNMzAwODI2MDcxMjQ3WjApMScwJQYDVQQDEx5pZGVudGl0eS5saW5r
            ZXJkLmNsdXN0ZXIubG9jYWwwWTATBgcqhkjOPQIBBggqhkjOPQMBBwNCAARqc70Z
            l1vgw79rjB5uSITICUA6GyfvSFfcuIis7B/XFSkkwAHU5S/s1AAP+R0TX7HBWUC4
            uaG4WWsiwJKNn7mgo3AwbjAOBgNVHQ8BAf8EBAMCAQYwEgYDVR0TAQH/BAgwBgEB
            /wIBATAdBgNVHQ4EFgQU5YtjVVPfd7I7NLHsn2C26EByGV0wKQYDVR0RBCIwIIIe
            aWRlbnRpdHkubGlua2VyZC5jbHVzdGVyLmxvY2FsMAoGCCqGSM49BAMCA0kAMEYC
            IQCN7lBFLDDvjx6V0+XkjpKERRsJYf5adMvnloFl48ilJgIhANtxhndcr+QJPuC8
            vgUC0d2/9FMueIVMb+46WTCOjsqr
            -----END CERTIFICATE-----
        - name: LINKERD2_PROXY_IDENTITY_TOKEN_FILE
          value: /var/run/secrets/kubernetes.io/serviceaccount/token
        - name: LINKERD2_PROXY_IDENTITY_SVC_ADDR
          value: linkerd-identity-headless.linkerd.svc.cluster.local:8080
        - name: _pod_sa
          valueFrom:
            fieldRef:
              fieldPath: spec.serviceAccountName
        - name: _l5d_ns
          value: linkerd
        - name: _l5d_trustdomain
          value: cluster.local
        - name: LINKERD2_PROXY_IDENTITY_LOCAL_NAME
          value: $(_pod_sa).$(_pod_ns).serviceaccount.identity.$(_l5d_ns).$(_l5d_trustdomain)
        - name: LINKERD2_PROXY_IDENTITY_SVC_NAME
          value: linkerd-identity.$(_l5d_ns).serviceaccount.identity.$(_l5d_ns).$(_l5d_trustdomain)
        - name: LINKERD2_PROXY_DESTINATION_SVC_NAME
          value: linkerd-destination.$(_l5d_ns).serviceaccount.identity.$(_l5d_ns).$(_l5d_trustdomain)
        - name: LINKERD2_PROXY_TAP_SVC_NAME
          value: linkerd-tap.$(_l5d_ns).serviceaccount.identity.$(_l5d_ns).$(_l5d_trustdomain)
        image: ghcr.io/linkerd/proxy:install-proxy-version
        imagePullPolicy: IfNotPresent
        livenessProbe:
          httpGet:
            path: /live
            port: 4191
          initialDelaySeconds: 10
        name: linkerd-proxy
        ports:
        - containerPort: 4143
          name: linkerd-proxy
        - containerPort: 4191
          name: linkerd-admin
        readinessProbe:
          httpGet:
            path: /ready
            port: 4191
          initialDelaySeconds: 2
        resources:
        securityContext:
          allowPrivilegeEscalation: false
          readOnlyRootFilesystem: true
          runAsUser: 2102
        terminationMessagePolicy: FallbackToLogsOnError
        volumeMounts:
        - mountPath: /var/run/linkerd/identity/end-entity
          name: linkerd-identity-end-entity
      initContainers:
      - args:
        - --incoming-proxy-port
        - "4143"
        - --outgoing-proxy-port
        - "4140"
        - --proxy-uid
        - "2102"
        - --inbound-ports-to-ignore
        - 4190,4191
        - --outbound-ports-to-ignore
        - "443"
        image: ghcr.io/linkerd/proxy-init:v1.3.6
        imagePullPolicy: IfNotPresent
        name: linkerd-init
        resources:
          limits:
            cpu: "100m"
            memory: "50Mi"
          requests:
            cpu: "10m"
            memory: "10Mi"
        securityContext:
          allowPrivilegeEscalation: false
          capabilities:
            add:
            - NET_ADMIN
            - NET_RAW
          privileged: false
          readOnlyRootFilesystem: true
          runAsNonRoot: false
          runAsUser: 0
        terminationMessagePolicy: FallbackToLogsOnError
        volumeMounts:
        - mountPath: /run
          name: linkerd-proxy-init-xtables-lock
      serviceAccountName: linkerd-destination
      volumes:
      - configMap:
          name: linkerd-config
        name: config
      - emptyDir: {}
        name: linkerd-proxy-init-xtables-lock
      - emptyDir:
          medium: Memory
        name: linkerd-identity-end-entity
---
###
### Heartbeat
###
---
apiVersion: batch/v1beta1
kind: CronJob
metadata:
  name: linkerd-heartbeat
  namespace: linkerd
  labels:
    app.kubernetes.io/name: heartbeat
    app.kubernetes.io/part-of: Linkerd
    app.kubernetes.io/version: install-control-plane-version
    linkerd.io/control-plane-component: heartbeat
    linkerd.io/control-plane-ns: linkerd
  annotations:
    linkerd.io/created-by: linkerd/cli dev-undefined
spec:
  schedule: "1 2 3 4 5"
  successfulJobsHistoryLimit: 0
  jobTemplate:
    spec:
      template:
        metadata:
          labels:
            linkerd.io/control-plane-component: heartbeat
            linkerd.io/workload-ns: linkerd
          annotations:
            linkerd.io/created-by: linkerd/cli dev-undefined
        spec:
          nodeSelector:
            beta.kubernetes.io/os: linux
          serviceAccountName: linkerd-heartbeat
          restartPolicy: Never
          containers:
          - name: heartbeat
            image: ghcr.io/linkerd/controller:install-control-plane-version
            imagePullPolicy: IfNotPresent
            args:
            - "heartbeat"
            - "-controller-namespace=linkerd"
            - "-log-level=info"
            - "-prometheus-url=http://linkerd-prometheus.linkerd.svc.cluster.local:9090"
            securityContext:
              runAsUser: 2103
---
###
### Web
###
---
kind: Service
apiVersion: v1
metadata:
  name: linkerd-web
  namespace: linkerd
  labels:
    linkerd.io/control-plane-component: web
    linkerd.io/control-plane-ns: linkerd
  annotations:
    linkerd.io/created-by: linkerd/cli dev-undefined
spec:
  type: ClusterIP
  selector:
    linkerd.io/control-plane-component: web
  ports:
  - name: http
    port: 8084
    targetPort: 8084
  - name: admin-http
    port: 9994
    targetPort: 9994
---
apiVersion: apps/v1
kind: Deployment
metadata:
  annotations:
    linkerd.io/created-by: linkerd/cli dev-undefined
  labels:
    app.kubernetes.io/name: web
    app.kubernetes.io/part-of: Linkerd
    app.kubernetes.io/version: install-control-plane-version
    linkerd.io/control-plane-component: web
    linkerd.io/control-plane-ns: linkerd
  name: linkerd-web
  namespace: linkerd
spec:
  replicas: 1
  selector:
    matchLabels:
      linkerd.io/control-plane-component: web
      linkerd.io/control-plane-ns: linkerd
      linkerd.io/proxy-deployment: linkerd-web
  template:
    metadata:
      annotations:
        linkerd.io/created-by: linkerd/cli dev-undefined
        linkerd.io/identity-mode: default
        linkerd.io/proxy-version: install-proxy-version
      labels:
        linkerd.io/control-plane-component: web
        linkerd.io/control-plane-ns: linkerd
        linkerd.io/workload-ns: linkerd
        linkerd.io/proxy-deployment: linkerd-web
    spec:
      nodeSelector:
        beta.kubernetes.io/os: linux
      containers:
      - args:
        - -api-addr=linkerd-controller-api.linkerd.svc.cluster.local:8085
        - -grafana-addr=linkerd-grafana.linkerd.svc.cluster.local:3000
        - -jaeger-addr=linkerd-jaeger.linkerd.svc.cluster.local:16686
        - -controller-namespace=linkerd
        - -log-level=info
        - -enforced-host=^(localhost|127\.0\.0\.1|linkerd-web\.linkerd\.svc\.cluster\.local|linkerd-web\.linkerd\.svc|\[::1\])(:\d+)?$
        image: ghcr.io/linkerd/web:install-control-plane-version
        imagePullPolicy: IfNotPresent
        livenessProbe:
          httpGet:
            path: /ping
            port: 9994
          initialDelaySeconds: 10
        name: web
        ports:
        - containerPort: 8084
          name: http
        - containerPort: 9994
          name: admin-http
        readinessProbe:
          failureThreshold: 7
          httpGet:
            path: /ready
            port: 9994
        securityContext:
          runAsUser: 2103
        volumeMounts:
        - mountPath: /var/run/linkerd/config
          name: config
      - env:
        - name: LINKERD2_PROXY_LOG
          value: warn,linkerd=info
        - name: LINKERD2_PROXY_LOG_FORMAT
          value: plain
        - name: LINKERD2_PROXY_DESTINATION_SVC_ADDR
          value: linkerd-dst-headless.linkerd.svc.cluster.local:8086
        - name: LINKERD2_PROXY_DESTINATION_GET_NETWORKS
          value: "10.0.0.0/8,172.16.0.0/12,192.168.0.0/16"
        - name: LINKERD2_PROXY_DESTINATION_PROFILE_NETWORKS
          value: "10.0.0.0/8,172.16.0.0/12,192.168.0.0/16"
        - name: LINKERD2_PROXY_INBOUND_CONNECT_TIMEOUT
          value: "100ms"
        - name: LINKERD2_PROXY_OUTBOUND_CONNECT_TIMEOUT
          value: "1000ms"
        - name: LINKERD2_PROXY_CONTROL_LISTEN_ADDR
          value: 0.0.0.0:4190
        - name: LINKERD2_PROXY_ADMIN_LISTEN_ADDR
          value: 0.0.0.0:4191
        - name: LINKERD2_PROXY_OUTBOUND_LISTEN_ADDR
          value: 127.0.0.1:4140
        - name: LINKERD2_PROXY_INBOUND_LISTEN_ADDR
          value: 0.0.0.0:4143
        - name: LINKERD2_PROXY_DESTINATION_GET_SUFFIXES
          value: svc.cluster.local.
        - name: LINKERD2_PROXY_DESTINATION_PROFILE_SUFFIXES
          value: svc.cluster.local.
        - name: LINKERD2_PROXY_INBOUND_ACCEPT_KEEPALIVE
          value: 10000ms
        - name: LINKERD2_PROXY_OUTBOUND_CONNECT_KEEPALIVE
          value: 10000ms
        - name: _pod_ns
          valueFrom:
            fieldRef:
              fieldPath: metadata.namespace
        - name: _pod_nodeName
          valueFrom:
             fieldRef:
              fieldPath: spec.nodeName
        - name: LINKERD2_PROXY_DESTINATION_CONTEXT
          value: |
            {"ns":"$(_pod_ns)", "nodeName":"$(_pod_nodeName)"}
        - name: LINKERD2_PROXY_IDENTITY_DIR
          value: /var/run/linkerd/identity/end-entity
        - name: LINKERD2_PROXY_IDENTITY_TRUST_ANCHORS
          value: |
            -----BEGIN CERTIFICATE-----
            MIIBwTCCAWagAwIBAgIQeDZp5lDaIygQ5UfMKZrFATAKBggqhkjOPQQDAjApMScw
            JQYDVQQDEx5pZGVudGl0eS5saW5rZXJkLmNsdXN0ZXIubG9jYWwwHhcNMjAwODI4
            MDcxMjQ3WhcNMzAwODI2MDcxMjQ3WjApMScwJQYDVQQDEx5pZGVudGl0eS5saW5r
            ZXJkLmNsdXN0ZXIubG9jYWwwWTATBgcqhkjOPQIBBggqhkjOPQMBBwNCAARqc70Z
            l1vgw79rjB5uSITICUA6GyfvSFfcuIis7B/XFSkkwAHU5S/s1AAP+R0TX7HBWUC4
            uaG4WWsiwJKNn7mgo3AwbjAOBgNVHQ8BAf8EBAMCAQYwEgYDVR0TAQH/BAgwBgEB
            /wIBATAdBgNVHQ4EFgQU5YtjVVPfd7I7NLHsn2C26EByGV0wKQYDVR0RBCIwIIIe
            aWRlbnRpdHkubGlua2VyZC5jbHVzdGVyLmxvY2FsMAoGCCqGSM49BAMCA0kAMEYC
            IQCN7lBFLDDvjx6V0+XkjpKERRsJYf5adMvnloFl48ilJgIhANtxhndcr+QJPuC8
            vgUC0d2/9FMueIVMb+46WTCOjsqr
            -----END CERTIFICATE-----
        - name: LINKERD2_PROXY_IDENTITY_TOKEN_FILE
          value: /var/run/secrets/kubernetes.io/serviceaccount/token
        - name: LINKERD2_PROXY_IDENTITY_SVC_ADDR
          value: linkerd-identity-headless.linkerd.svc.cluster.local:8080
        - name: _pod_sa
          valueFrom:
            fieldRef:
              fieldPath: spec.serviceAccountName
        - name: _l5d_ns
          value: linkerd
        - name: _l5d_trustdomain
          value: cluster.local
        - name: LINKERD2_PROXY_IDENTITY_LOCAL_NAME
          value: $(_pod_sa).$(_pod_ns).serviceaccount.identity.$(_l5d_ns).$(_l5d_trustdomain)
        - name: LINKERD2_PROXY_IDENTITY_SVC_NAME
          value: linkerd-identity.$(_l5d_ns).serviceaccount.identity.$(_l5d_ns).$(_l5d_trustdomain)
        - name: LINKERD2_PROXY_DESTINATION_SVC_NAME
          value: linkerd-destination.$(_l5d_ns).serviceaccount.identity.$(_l5d_ns).$(_l5d_trustdomain)
        - name: LINKERD2_PROXY_TAP_SVC_NAME
          value: linkerd-tap.$(_l5d_ns).serviceaccount.identity.$(_l5d_ns).$(_l5d_trustdomain)
        image: ghcr.io/linkerd/proxy:install-proxy-version
        imagePullPolicy: IfNotPresent
        livenessProbe:
          httpGet:
            path: /live
            port: 4191
          initialDelaySeconds: 10
        name: linkerd-proxy
        ports:
        - containerPort: 4143
          name: linkerd-proxy
        - containerPort: 4191
          name: linkerd-admin
        readinessProbe:
          httpGet:
            path: /ready
            port: 4191
          initialDelaySeconds: 2
        resources:
        securityContext:
          allowPrivilegeEscalation: false
          readOnlyRootFilesystem: true
          runAsUser: 2102
        terminationMessagePolicy: FallbackToLogsOnError
        volumeMounts:
        - mountPath: /var/run/linkerd/identity/end-entity
          name: linkerd-identity-end-entity
      initContainers:
      - args:
        - --incoming-proxy-port
        - "4143"
        - --outgoing-proxy-port
        - "4140"
        - --proxy-uid
        - "2102"
        - --inbound-ports-to-ignore
        - 4190,4191
        - --outbound-ports-to-ignore
        - "443"
        image: ghcr.io/linkerd/proxy-init:v1.3.6
        imagePullPolicy: IfNotPresent
        name: linkerd-init
        resources:
          limits:
            cpu: "100m"
            memory: "50Mi"
          requests:
            cpu: "10m"
            memory: "10Mi"
        securityContext:
          allowPrivilegeEscalation: false
          capabilities:
            add:
            - NET_ADMIN
            - NET_RAW
          privileged: false
          readOnlyRootFilesystem: true
          runAsNonRoot: false
          runAsUser: 0
        terminationMessagePolicy: FallbackToLogsOnError
        volumeMounts:
        - mountPath: /run
          name: linkerd-proxy-init-xtables-lock
      serviceAccountName: linkerd-web
      volumes:
      - configMap:
          name: linkerd-config
        name: config
      - emptyDir: {}
        name: linkerd-proxy-init-xtables-lock
      - emptyDir:
          medium: Memory
        name: linkerd-identity-end-entity
---
###
### Proxy Injector
###
---
apiVersion: apps/v1
kind: Deployment
metadata:
  annotations:
    linkerd.io/created-by: linkerd/cli dev-undefined
  labels:
    app.kubernetes.io/name: proxy-injector
    app.kubernetes.io/part-of: Linkerd
    app.kubernetes.io/version: install-control-plane-version
    linkerd.io/control-plane-component: proxy-injector
    linkerd.io/control-plane-ns: linkerd
  name: linkerd-proxy-injector
  namespace: linkerd
spec:
  replicas: 1
  selector:
    matchLabels:
      linkerd.io/control-plane-component: proxy-injector
  template:
    metadata:
      annotations:
        linkerd.io/created-by: linkerd/cli dev-undefined
        linkerd.io/identity-mode: default
        linkerd.io/proxy-version: install-proxy-version
      labels:
        linkerd.io/control-plane-component: proxy-injector
        linkerd.io/control-plane-ns: linkerd
        linkerd.io/workload-ns: linkerd
        linkerd.io/proxy-deployment: linkerd-proxy-injector
    spec:
      nodeSelector:
        beta.kubernetes.io/os: linux
      containers:
      - args:
        - proxy-injector
        - -log-level=info
        image: ghcr.io/linkerd/controller:install-control-plane-version
        imagePullPolicy: IfNotPresent
        livenessProbe:
          httpGet:
            path: /ping
            port: 9995
          initialDelaySeconds: 10
        name: proxy-injector
        ports:
        - containerPort: 8443
          name: proxy-injector
        - containerPort: 9995
          name: admin-http
        readinessProbe:
          failureThreshold: 7
          httpGet:
            path: /ready
            port: 9995
        securityContext:
          runAsUser: 2103
        volumeMounts:
        - mountPath: /var/run/linkerd/config
          name: config
        - mountPath: /var/run/linkerd/tls
          name: tls
          readOnly: true
      - env:
        - name: LINKERD2_PROXY_LOG
          value: warn,linkerd=info
        - name: LINKERD2_PROXY_LOG_FORMAT
          value: plain
        - name: LINKERD2_PROXY_DESTINATION_SVC_ADDR
          value: linkerd-dst-headless.linkerd.svc.cluster.local:8086
        - name: LINKERD2_PROXY_DESTINATION_GET_NETWORKS
          value: "10.0.0.0/8,172.16.0.0/12,192.168.0.0/16"
        - name: LINKERD2_PROXY_DESTINATION_PROFILE_NETWORKS
          value: "10.0.0.0/8,172.16.0.0/12,192.168.0.0/16"
        - name: LINKERD2_PROXY_INBOUND_CONNECT_TIMEOUT
          value: "100ms"
        - name: LINKERD2_PROXY_OUTBOUND_CONNECT_TIMEOUT
          value: "1000ms"
        - name: LINKERD2_PROXY_CONTROL_LISTEN_ADDR
          value: 0.0.0.0:4190
        - name: LINKERD2_PROXY_ADMIN_LISTEN_ADDR
          value: 0.0.0.0:4191
        - name: LINKERD2_PROXY_OUTBOUND_LISTEN_ADDR
          value: 127.0.0.1:4140
        - name: LINKERD2_PROXY_INBOUND_LISTEN_ADDR
          value: 0.0.0.0:4143
        - name: LINKERD2_PROXY_DESTINATION_GET_SUFFIXES
          value: svc.cluster.local.
        - name: LINKERD2_PROXY_DESTINATION_PROFILE_SUFFIXES
          value: svc.cluster.local.
        - name: LINKERD2_PROXY_INBOUND_ACCEPT_KEEPALIVE
          value: 10000ms
        - name: LINKERD2_PROXY_OUTBOUND_CONNECT_KEEPALIVE
          value: 10000ms
        - name: _pod_ns
          valueFrom:
            fieldRef:
              fieldPath: metadata.namespace
        - name: _pod_nodeName
          valueFrom:
             fieldRef:
              fieldPath: spec.nodeName
        - name: LINKERD2_PROXY_DESTINATION_CONTEXT
          value: |
            {"ns":"$(_pod_ns)", "nodeName":"$(_pod_nodeName)"}
        - name: LINKERD2_PROXY_IDENTITY_DIR
          value: /var/run/linkerd/identity/end-entity
        - name: LINKERD2_PROXY_IDENTITY_TRUST_ANCHORS
          value: |
            -----BEGIN CERTIFICATE-----
            MIIBwTCCAWagAwIBAgIQeDZp5lDaIygQ5UfMKZrFATAKBggqhkjOPQQDAjApMScw
            JQYDVQQDEx5pZGVudGl0eS5saW5rZXJkLmNsdXN0ZXIubG9jYWwwHhcNMjAwODI4
            MDcxMjQ3WhcNMzAwODI2MDcxMjQ3WjApMScwJQYDVQQDEx5pZGVudGl0eS5saW5r
            ZXJkLmNsdXN0ZXIubG9jYWwwWTATBgcqhkjOPQIBBggqhkjOPQMBBwNCAARqc70Z
            l1vgw79rjB5uSITICUA6GyfvSFfcuIis7B/XFSkkwAHU5S/s1AAP+R0TX7HBWUC4
            uaG4WWsiwJKNn7mgo3AwbjAOBgNVHQ8BAf8EBAMCAQYwEgYDVR0TAQH/BAgwBgEB
            /wIBATAdBgNVHQ4EFgQU5YtjVVPfd7I7NLHsn2C26EByGV0wKQYDVR0RBCIwIIIe
            aWRlbnRpdHkubGlua2VyZC5jbHVzdGVyLmxvY2FsMAoGCCqGSM49BAMCA0kAMEYC
            IQCN7lBFLDDvjx6V0+XkjpKERRsJYf5adMvnloFl48ilJgIhANtxhndcr+QJPuC8
            vgUC0d2/9FMueIVMb+46WTCOjsqr
            -----END CERTIFICATE-----
        - name: LINKERD2_PROXY_IDENTITY_TOKEN_FILE
          value: /var/run/secrets/kubernetes.io/serviceaccount/token
        - name: LINKERD2_PROXY_IDENTITY_SVC_ADDR
          value: linkerd-identity-headless.linkerd.svc.cluster.local:8080
        - name: _pod_sa
          valueFrom:
            fieldRef:
              fieldPath: spec.serviceAccountName
        - name: _l5d_ns
          value: linkerd
        - name: _l5d_trustdomain
          value: cluster.local
        - name: LINKERD2_PROXY_IDENTITY_LOCAL_NAME
          value: $(_pod_sa).$(_pod_ns).serviceaccount.identity.$(_l5d_ns).$(_l5d_trustdomain)
        - name: LINKERD2_PROXY_IDENTITY_SVC_NAME
          value: linkerd-identity.$(_l5d_ns).serviceaccount.identity.$(_l5d_ns).$(_l5d_trustdomain)
        - name: LINKERD2_PROXY_DESTINATION_SVC_NAME
          value: linkerd-destination.$(_l5d_ns).serviceaccount.identity.$(_l5d_ns).$(_l5d_trustdomain)
        - name: LINKERD2_PROXY_TAP_SVC_NAME
          value: linkerd-tap.$(_l5d_ns).serviceaccount.identity.$(_l5d_ns).$(_l5d_trustdomain)
        image: ghcr.io/linkerd/proxy:install-proxy-version
        imagePullPolicy: IfNotPresent
        livenessProbe:
          httpGet:
            path: /live
            port: 4191
          initialDelaySeconds: 10
        name: linkerd-proxy
        ports:
        - containerPort: 4143
          name: linkerd-proxy
        - containerPort: 4191
          name: linkerd-admin
        readinessProbe:
          httpGet:
            path: /ready
            port: 4191
          initialDelaySeconds: 2
        resources:
        securityContext:
          allowPrivilegeEscalation: false
          readOnlyRootFilesystem: true
          runAsUser: 2102
        terminationMessagePolicy: FallbackToLogsOnError
        volumeMounts:
        - mountPath: /var/run/linkerd/identity/end-entity
          name: linkerd-identity-end-entity
      initContainers:
      - args:
        - --incoming-proxy-port
        - "4143"
        - --outgoing-proxy-port
        - "4140"
        - --proxy-uid
        - "2102"
        - --inbound-ports-to-ignore
        - 4190,4191
        - --outbound-ports-to-ignore
        - "443"
        image: ghcr.io/linkerd/proxy-init:v1.3.6
        imagePullPolicy: IfNotPresent
        name: linkerd-init
        resources:
          limits:
            cpu: "100m"
            memory: "50Mi"
          requests:
            cpu: "10m"
            memory: "10Mi"
        securityContext:
          allowPrivilegeEscalation: false
          capabilities:
            add:
            - NET_ADMIN
            - NET_RAW
          privileged: false
          readOnlyRootFilesystem: true
          runAsNonRoot: false
          runAsUser: 0
        terminationMessagePolicy: FallbackToLogsOnError
        volumeMounts:
        - mountPath: /run
          name: linkerd-proxy-init-xtables-lock
      serviceAccountName: linkerd-proxy-injector
      volumes:
      - configMap:
          name: linkerd-config
        name: config
      - name: tls
        secret:
          secretName: linkerd-proxy-injector-tls
      - emptyDir: {}
        name: linkerd-proxy-init-xtables-lock
      - emptyDir:
          medium: Memory
        name: linkerd-identity-end-entity
---
kind: Service
apiVersion: v1
metadata:
  name: linkerd-proxy-injector
  namespace: linkerd
  labels:
    linkerd.io/control-plane-component: proxy-injector
    linkerd.io/control-plane-ns: linkerd
  annotations:
    linkerd.io/created-by: linkerd/cli dev-undefined
spec:
  type: ClusterIP
  selector:
    linkerd.io/control-plane-component: proxy-injector
  ports:
  - name: proxy-injector
    port: 443
    targetPort: proxy-injector
---
###
### Service Profile Validator
###
---
kind: Service
apiVersion: v1
metadata:
  name: linkerd-sp-validator
  namespace: linkerd
  labels:
    linkerd.io/control-plane-component: sp-validator
    linkerd.io/control-plane-ns: linkerd
  annotations:
    linkerd.io/created-by: linkerd/cli dev-undefined
spec:
  type: ClusterIP
  selector:
    linkerd.io/control-plane-component: sp-validator
  ports:
  - name: sp-validator
    port: 443
    targetPort: sp-validator
---
apiVersion: apps/v1
kind: Deployment
metadata:
  annotations:
    linkerd.io/created-by: linkerd/cli dev-undefined
  labels:
    app.kubernetes.io/name: sp-validator
    app.kubernetes.io/part-of: Linkerd
    app.kubernetes.io/version: install-control-plane-version
    linkerd.io/control-plane-component: sp-validator
    linkerd.io/control-plane-ns: linkerd
  name: linkerd-sp-validator
  namespace: linkerd
spec:
  replicas: 1
  selector:
    matchLabels:
      linkerd.io/control-plane-component: sp-validator
  template:
    metadata:
      annotations:
        linkerd.io/created-by: linkerd/cli dev-undefined
        linkerd.io/identity-mode: default
        linkerd.io/proxy-version: install-proxy-version
      labels:
        linkerd.io/control-plane-component: sp-validator
        linkerd.io/control-plane-ns: linkerd
        linkerd.io/workload-ns: linkerd
        linkerd.io/proxy-deployment: linkerd-sp-validator
    spec:
      nodeSelector:
        beta.kubernetes.io/os: linux
      containers:
      - args:
        - sp-validator
        - -log-level=info
        image: ghcr.io/linkerd/controller:install-control-plane-version
        imagePullPolicy: IfNotPresent
        livenessProbe:
          httpGet:
            path: /ping
            port: 9997
          initialDelaySeconds: 10
        name: sp-validator
        ports:
        - containerPort: 8443
          name: sp-validator
        - containerPort: 9997
          name: admin-http
        readinessProbe:
          failureThreshold: 7
          httpGet:
            path: /ready
            port: 9997
        securityContext:
          runAsUser: 2103
        volumeMounts:
        - mountPath: /var/run/linkerd/tls
          name: tls
          readOnly: true
      - env:
        - name: LINKERD2_PROXY_LOG
          value: warn,linkerd=info
        - name: LINKERD2_PROXY_LOG_FORMAT
          value: plain
        - name: LINKERD2_PROXY_DESTINATION_SVC_ADDR
          value: linkerd-dst-headless.linkerd.svc.cluster.local:8086
        - name: LINKERD2_PROXY_DESTINATION_GET_NETWORKS
          value: "10.0.0.0/8,172.16.0.0/12,192.168.0.0/16"
        - name: LINKERD2_PROXY_DESTINATION_PROFILE_NETWORKS
          value: "10.0.0.0/8,172.16.0.0/12,192.168.0.0/16"
        - name: LINKERD2_PROXY_INBOUND_CONNECT_TIMEOUT
          value: "100ms"
        - name: LINKERD2_PROXY_OUTBOUND_CONNECT_TIMEOUT
          value: "1000ms"
        - name: LINKERD2_PROXY_CONTROL_LISTEN_ADDR
          value: 0.0.0.0:4190
        - name: LINKERD2_PROXY_ADMIN_LISTEN_ADDR
          value: 0.0.0.0:4191
        - name: LINKERD2_PROXY_OUTBOUND_LISTEN_ADDR
          value: 127.0.0.1:4140
        - name: LINKERD2_PROXY_INBOUND_LISTEN_ADDR
          value: 0.0.0.0:4143
        - name: LINKERD2_PROXY_DESTINATION_GET_SUFFIXES
          value: svc.cluster.local.
        - name: LINKERD2_PROXY_DESTINATION_PROFILE_SUFFIXES
          value: svc.cluster.local.
        - name: LINKERD2_PROXY_INBOUND_ACCEPT_KEEPALIVE
          value: 10000ms
        - name: LINKERD2_PROXY_OUTBOUND_CONNECT_KEEPALIVE
          value: 10000ms
        - name: _pod_ns
          valueFrom:
            fieldRef:
              fieldPath: metadata.namespace
        - name: _pod_nodeName
          valueFrom:
             fieldRef:
              fieldPath: spec.nodeName
        - name: LINKERD2_PROXY_DESTINATION_CONTEXT
          value: |
            {"ns":"$(_pod_ns)", "nodeName":"$(_pod_nodeName)"}
        - name: LINKERD2_PROXY_IDENTITY_DIR
          value: /var/run/linkerd/identity/end-entity
        - name: LINKERD2_PROXY_IDENTITY_TRUST_ANCHORS
          value: |
            -----BEGIN CERTIFICATE-----
            MIIBwTCCAWagAwIBAgIQeDZp5lDaIygQ5UfMKZrFATAKBggqhkjOPQQDAjApMScw
            JQYDVQQDEx5pZGVudGl0eS5saW5rZXJkLmNsdXN0ZXIubG9jYWwwHhcNMjAwODI4
            MDcxMjQ3WhcNMzAwODI2MDcxMjQ3WjApMScwJQYDVQQDEx5pZGVudGl0eS5saW5r
            ZXJkLmNsdXN0ZXIubG9jYWwwWTATBgcqhkjOPQIBBggqhkjOPQMBBwNCAARqc70Z
            l1vgw79rjB5uSITICUA6GyfvSFfcuIis7B/XFSkkwAHU5S/s1AAP+R0TX7HBWUC4
            uaG4WWsiwJKNn7mgo3AwbjAOBgNVHQ8BAf8EBAMCAQYwEgYDVR0TAQH/BAgwBgEB
            /wIBATAdBgNVHQ4EFgQU5YtjVVPfd7I7NLHsn2C26EByGV0wKQYDVR0RBCIwIIIe
            aWRlbnRpdHkubGlua2VyZC5jbHVzdGVyLmxvY2FsMAoGCCqGSM49BAMCA0kAMEYC
            IQCN7lBFLDDvjx6V0+XkjpKERRsJYf5adMvnloFl48ilJgIhANtxhndcr+QJPuC8
            vgUC0d2/9FMueIVMb+46WTCOjsqr
            -----END CERTIFICATE-----
        - name: LINKERD2_PROXY_IDENTITY_TOKEN_FILE
          value: /var/run/secrets/kubernetes.io/serviceaccount/token
        - name: LINKERD2_PROXY_IDENTITY_SVC_ADDR
          value: linkerd-identity-headless.linkerd.svc.cluster.local:8080
        - name: _pod_sa
          valueFrom:
            fieldRef:
              fieldPath: spec.serviceAccountName
        - name: _l5d_ns
          value: linkerd
        - name: _l5d_trustdomain
          value: cluster.local
        - name: LINKERD2_PROXY_IDENTITY_LOCAL_NAME
          value: $(_pod_sa).$(_pod_ns).serviceaccount.identity.$(_l5d_ns).$(_l5d_trustdomain)
        - name: LINKERD2_PROXY_IDENTITY_SVC_NAME
          value: linkerd-identity.$(_l5d_ns).serviceaccount.identity.$(_l5d_ns).$(_l5d_trustdomain)
        - name: LINKERD2_PROXY_DESTINATION_SVC_NAME
          value: linkerd-destination.$(_l5d_ns).serviceaccount.identity.$(_l5d_ns).$(_l5d_trustdomain)
        - name: LINKERD2_PROXY_TAP_SVC_NAME
          value: linkerd-tap.$(_l5d_ns).serviceaccount.identity.$(_l5d_ns).$(_l5d_trustdomain)
        image: ghcr.io/linkerd/proxy:install-proxy-version
        imagePullPolicy: IfNotPresent
        livenessProbe:
          httpGet:
            path: /live
            port: 4191
          initialDelaySeconds: 10
        name: linkerd-proxy
        ports:
        - containerPort: 4143
          name: linkerd-proxy
        - containerPort: 4191
          name: linkerd-admin
        readinessProbe:
          httpGet:
            path: /ready
            port: 4191
          initialDelaySeconds: 2
        resources:
        securityContext:
          allowPrivilegeEscalation: false
          readOnlyRootFilesystem: true
          runAsUser: 2102
        terminationMessagePolicy: FallbackToLogsOnError
        volumeMounts:
        - mountPath: /var/run/linkerd/identity/end-entity
          name: linkerd-identity-end-entity
      initContainers:
      - args:
        - --incoming-proxy-port
        - "4143"
        - --outgoing-proxy-port
        - "4140"
        - --proxy-uid
        - "2102"
        - --inbound-ports-to-ignore
        - 4190,4191
        - --outbound-ports-to-ignore
        - "443"
        image: ghcr.io/linkerd/proxy-init:v1.3.6
        imagePullPolicy: IfNotPresent
        name: linkerd-init
        resources:
          limits:
            cpu: "100m"
            memory: "50Mi"
          requests:
            cpu: "10m"
            memory: "10Mi"
        securityContext:
          allowPrivilegeEscalation: false
          capabilities:
            add:
            - NET_ADMIN
            - NET_RAW
          privileged: false
          readOnlyRootFilesystem: true
          runAsNonRoot: false
          runAsUser: 0
        terminationMessagePolicy: FallbackToLogsOnError
        volumeMounts:
        - mountPath: /run
          name: linkerd-proxy-init-xtables-lock
      serviceAccountName: linkerd-sp-validator
      volumes:
      - name: tls
        secret:
          secretName: linkerd-sp-validator-tls
      - emptyDir: {}
        name: linkerd-proxy-init-xtables-lock
      - emptyDir:
          medium: Memory
        name: linkerd-identity-end-entity
---
###
### Tap
###
---
kind: Service
apiVersion: v1
metadata:
  name: linkerd-tap
  namespace: linkerd
  labels:
    linkerd.io/control-plane-component: tap
    linkerd.io/control-plane-ns: linkerd
  annotations:
    linkerd.io/created-by: linkerd/cli dev-undefined
spec:
  type: ClusterIP
  selector:
    linkerd.io/control-plane-component: tap
  ports:
  - name: grpc
    port: 8088
    targetPort: 8088
  - name: apiserver
    port: 443
    targetPort: apiserver
---
kind: Deployment
apiVersion: apps/v1
metadata:
  annotations:
    linkerd.io/created-by: linkerd/cli dev-undefined
  labels:
    app.kubernetes.io/name: tap
    app.kubernetes.io/part-of: Linkerd
    app.kubernetes.io/version: install-control-plane-version
    linkerd.io/control-plane-component: tap
    linkerd.io/control-plane-ns: linkerd
  name: linkerd-tap
  namespace: linkerd
spec:
  replicas: 1
  selector:
    matchLabels:
      linkerd.io/control-plane-component: tap
      linkerd.io/control-plane-ns: linkerd
      linkerd.io/proxy-deployment: linkerd-tap
  template:
    metadata:
      annotations:
        linkerd.io/created-by: linkerd/cli dev-undefined
        linkerd.io/identity-mode: default
        linkerd.io/proxy-version: install-proxy-version
      labels:
        linkerd.io/control-plane-component: tap
        linkerd.io/control-plane-ns: linkerd
        linkerd.io/workload-ns: linkerd
        linkerd.io/proxy-deployment: linkerd-tap
    spec:
      nodeSelector:
        beta.kubernetes.io/os: linux
      containers:
      - args:
        - tap
        - -controller-namespace=linkerd
        - -log-level=info
        image: ghcr.io/linkerd/controller:install-control-plane-version
        imagePullPolicy: IfNotPresent
        livenessProbe:
          httpGet:
            path: /ping
            port: 9998
          initialDelaySeconds: 10
        name: tap
        ports:
        - containerPort: 8088
          name: grpc
        - containerPort: 8089
          name: apiserver
        - containerPort: 9998
          name: admin-http
        readinessProbe:
          failureThreshold: 7
          httpGet:
            path: /ready
            port: 9998
        securityContext:
          runAsUser: 2103
        volumeMounts:
        - mountPath: /var/run/linkerd/tls
          name: tls
          readOnly: true
        - mountPath: /var/run/linkerd/config
          name: config
      - env:
        - name: LINKERD2_PROXY_LOG
          value: warn,linkerd=info
        - name: LINKERD2_PROXY_LOG_FORMAT
          value: plain
        - name: LINKERD2_PROXY_DESTINATION_SVC_ADDR
          value: linkerd-dst-headless.linkerd.svc.cluster.local:8086
        - name: LINKERD2_PROXY_DESTINATION_GET_NETWORKS
          value: "10.0.0.0/8,172.16.0.0/12,192.168.0.0/16"
        - name: LINKERD2_PROXY_DESTINATION_PROFILE_NETWORKS
          value: "10.0.0.0/8,172.16.0.0/12,192.168.0.0/16"
        - name: LINKERD2_PROXY_INBOUND_CONNECT_TIMEOUT
          value: "100ms"
        - name: LINKERD2_PROXY_OUTBOUND_CONNECT_TIMEOUT
          value: "1000ms"
        - name: LINKERD2_PROXY_CONTROL_LISTEN_ADDR
          value: 0.0.0.0:4190
        - name: LINKERD2_PROXY_ADMIN_LISTEN_ADDR
          value: 0.0.0.0:4191
        - name: LINKERD2_PROXY_OUTBOUND_LISTEN_ADDR
          value: 127.0.0.1:4140
        - name: LINKERD2_PROXY_INBOUND_LISTEN_ADDR
          value: 0.0.0.0:4143
        - name: LINKERD2_PROXY_DESTINATION_GET_SUFFIXES
          value: svc.cluster.local.
        - name: LINKERD2_PROXY_DESTINATION_PROFILE_SUFFIXES
          value: svc.cluster.local.
        - name: LINKERD2_PROXY_INBOUND_ACCEPT_KEEPALIVE
          value: 10000ms
        - name: LINKERD2_PROXY_OUTBOUND_CONNECT_KEEPALIVE
          value: 10000ms
        - name: _pod_ns
          valueFrom:
            fieldRef:
              fieldPath: metadata.namespace
        - name: _pod_nodeName
          valueFrom:
             fieldRef:
              fieldPath: spec.nodeName
        - name: LINKERD2_PROXY_DESTINATION_CONTEXT
          value: |
            {"ns":"$(_pod_ns)", "nodeName":"$(_pod_nodeName)"}
        - name: LINKERD2_PROXY_IDENTITY_DIR
          value: /var/run/linkerd/identity/end-entity
        - name: LINKERD2_PROXY_IDENTITY_TRUST_ANCHORS
          value: |
            -----BEGIN CERTIFICATE-----
            MIIBwTCCAWagAwIBAgIQeDZp5lDaIygQ5UfMKZrFATAKBggqhkjOPQQDAjApMScw
            JQYDVQQDEx5pZGVudGl0eS5saW5rZXJkLmNsdXN0ZXIubG9jYWwwHhcNMjAwODI4
            MDcxMjQ3WhcNMzAwODI2MDcxMjQ3WjApMScwJQYDVQQDEx5pZGVudGl0eS5saW5r
            ZXJkLmNsdXN0ZXIubG9jYWwwWTATBgcqhkjOPQIBBggqhkjOPQMBBwNCAARqc70Z
            l1vgw79rjB5uSITICUA6GyfvSFfcuIis7B/XFSkkwAHU5S/s1AAP+R0TX7HBWUC4
            uaG4WWsiwJKNn7mgo3AwbjAOBgNVHQ8BAf8EBAMCAQYwEgYDVR0TAQH/BAgwBgEB
            /wIBATAdBgNVHQ4EFgQU5YtjVVPfd7I7NLHsn2C26EByGV0wKQYDVR0RBCIwIIIe
            aWRlbnRpdHkubGlua2VyZC5jbHVzdGVyLmxvY2FsMAoGCCqGSM49BAMCA0kAMEYC
            IQCN7lBFLDDvjx6V0+XkjpKERRsJYf5adMvnloFl48ilJgIhANtxhndcr+QJPuC8
            vgUC0d2/9FMueIVMb+46WTCOjsqr
            -----END CERTIFICATE-----
        - name: LINKERD2_PROXY_IDENTITY_TOKEN_FILE
          value: /var/run/secrets/kubernetes.io/serviceaccount/token
        - name: LINKERD2_PROXY_IDENTITY_SVC_ADDR
          value: linkerd-identity-headless.linkerd.svc.cluster.local:8080
        - name: _pod_sa
          valueFrom:
            fieldRef:
              fieldPath: spec.serviceAccountName
        - name: _l5d_ns
          value: linkerd
        - name: _l5d_trustdomain
          value: cluster.local
        - name: LINKERD2_PROXY_IDENTITY_LOCAL_NAME
          value: $(_pod_sa).$(_pod_ns).serviceaccount.identity.$(_l5d_ns).$(_l5d_trustdomain)
        - name: LINKERD2_PROXY_IDENTITY_SVC_NAME
          value: linkerd-identity.$(_l5d_ns).serviceaccount.identity.$(_l5d_ns).$(_l5d_trustdomain)
        - name: LINKERD2_PROXY_DESTINATION_SVC_NAME
          value: linkerd-destination.$(_l5d_ns).serviceaccount.identity.$(_l5d_ns).$(_l5d_trustdomain)
        - name: LINKERD2_PROXY_TAP_SVC_NAME
          value: linkerd-tap.$(_l5d_ns).serviceaccount.identity.$(_l5d_ns).$(_l5d_trustdomain)
        image: ghcr.io/linkerd/proxy:install-proxy-version
        imagePullPolicy: IfNotPresent
        livenessProbe:
          httpGet:
            path: /live
            port: 4191
          initialDelaySeconds: 10
        name: linkerd-proxy
        ports:
        - containerPort: 4143
          name: linkerd-proxy
        - containerPort: 4191
          name: linkerd-admin
        readinessProbe:
          httpGet:
            path: /ready
            port: 4191
          initialDelaySeconds: 2
        resources:
        securityContext:
          allowPrivilegeEscalation: false
          readOnlyRootFilesystem: true
          runAsUser: 2102
        terminationMessagePolicy: FallbackToLogsOnError
        volumeMounts:
        - mountPath: /var/run/linkerd/identity/end-entity
          name: linkerd-identity-end-entity
      initContainers:
      - args:
        - --incoming-proxy-port
        - "4143"
        - --outgoing-proxy-port
        - "4140"
        - --proxy-uid
        - "2102"
        - --inbound-ports-to-ignore
        - 4190,4191
        - --outbound-ports-to-ignore
        - "443"
        image: ghcr.io/linkerd/proxy-init:v1.3.6
        imagePullPolicy: IfNotPresent
        name: linkerd-init
        resources:
          limits:
            cpu: "100m"
            memory: "50Mi"
          requests:
            cpu: "10m"
            memory: "10Mi"
        securityContext:
          allowPrivilegeEscalation: false
          capabilities:
            add:
            - NET_ADMIN
            - NET_RAW
          privileged: false
          readOnlyRootFilesystem: true
          runAsNonRoot: false
          runAsUser: 0
        terminationMessagePolicy: FallbackToLogsOnError
        volumeMounts:
        - mountPath: /run
          name: linkerd-proxy-init-xtables-lock
      serviceAccountName: linkerd-tap
      volumes:
      - configMap:
          name: linkerd-config
        name: config
      - emptyDir: {}
        name: linkerd-proxy-init-xtables-lock
      - emptyDir:
          medium: Memory
        name: linkerd-identity-end-entity
      - name: tls
        secret:
          secretName: linkerd-tap-tls
---
###
### linkerd add-ons configuration
###
---
kind: ConfigMap
apiVersion: v1
metadata:
  name: linkerd-config-addons
  namespace: linkerd
  labels:
    linkerd.io/control-plane-ns: linkerd
  annotations:
    linkerd.io/created-by: linkerd/cli dev-undefined
data:
  values: |-
    global:
      prometheusUrl: ""
      grafanaUrl: ""
    grafana:
      enabled: true
    prometheus:
      enabled: true
    tracing:
      collector:
        image: overwrite-collector-image
      enabled: true
---
###
### Grafana RBAC
###
---
kind: ServiceAccount
apiVersion: v1
metadata:
  name: linkerd-grafana
  namespace: linkerd
  labels:
    linkerd.io/control-plane-component: grafana
    linkerd.io/control-plane-ns: linkerd
---
###
### Grafana
###
---
kind: ConfigMap
apiVersion: v1
metadata:
  name: linkerd-grafana-config
  namespace: linkerd
  labels:
    linkerd.io/control-plane-component: grafana
    linkerd.io/control-plane-ns: linkerd
  annotations:
    linkerd.io/created-by: linkerd/cli dev-undefined
data:
  grafana.ini: |-
    instance_name = linkerd-grafana

    [server]
    root_url = %(protocol)s://%(domain)s:/grafana/

    [auth]
    disable_login_form = true

    [auth.anonymous]
    enabled = true
    org_role = Editor

    [auth.basic]
    enabled = false

    [analytics]
    check_for_updates = false

    [panels]
    disable_sanitize_html = true

  datasources.yaml: |-
    apiVersion: 1
    datasources:
    - name: prometheus
      type: prometheus
      access: proxy
      orgId: 1
      url: http://linkerd-prometheus.linkerd.svc.cluster.local:9090
      isDefault: true
      jsonData:
        timeInterval: "5s"
      version: 1
      editable: true

  dashboards.yaml: |-
    apiVersion: 1
    providers:
    - name: 'default'
      orgId: 1
      folder: ''
      type: file
      disableDeletion: true
      editable: true
      options:
        path: /var/lib/grafana/dashboards
        homeDashboardId: linkerd-top-line
---
kind: Service
apiVersion: v1
metadata:
  name: linkerd-grafana
  namespace: linkerd
  labels:
    linkerd.io/control-plane-component: grafana
    linkerd.io/control-plane-ns: linkerd
  annotations:
    linkerd.io/created-by: linkerd/cli dev-undefined
spec:
  type: ClusterIP
  selector:
    linkerd.io/control-plane-component: grafana
  ports:
  - name: http
    port: 3000
    targetPort: 3000
---
apiVersion: apps/v1
kind: Deployment
metadata:
  annotations:
    linkerd.io/created-by: linkerd/cli dev-undefined
  labels:
    app.kubernetes.io/name: grafana
    app.kubernetes.io/part-of: Linkerd
    app.kubernetes.io/version: install-control-plane-version
    linkerd.io/control-plane-component: grafana
    linkerd.io/control-plane-ns: linkerd
  name: linkerd-grafana
  namespace: linkerd
spec:
  replicas: 1
  selector:
    matchLabels:
      linkerd.io/control-plane-component: grafana
      linkerd.io/control-plane-ns: linkerd
      linkerd.io/proxy-deployment: linkerd-grafana
  template:
    metadata:
      annotations:
        linkerd.io/created-by: linkerd/cli dev-undefined
        linkerd.io/identity-mode: default
        linkerd.io/proxy-version: install-proxy-version
      labels:
        linkerd.io/control-plane-component: grafana
        linkerd.io/control-plane-ns: linkerd
        linkerd.io/workload-ns: linkerd
        linkerd.io/proxy-deployment: linkerd-grafana
    spec:
      nodeSelector:
        beta.kubernetes.io/os: linux
      containers:
      - env:
        - name: GF_PATHS_DATA
          value: /data
        # Force using the go-based DNS resolver instead of the OS' to avoid failures in some environments
        # see https://github.com/grafana/grafana/issues/20096
        - name: GODEBUG
          value: netdns=go
        image: ghcr.io/linkerd/grafana:install-control-plane-version
        imagePullPolicy: IfNotPresent
        livenessProbe:
          httpGet:
            path: /api/health
            port: 3000
          initialDelaySeconds: 30
        name: grafana
        ports:
        - containerPort: 3000
          name: http
        readinessProbe:
          httpGet:
            path: /api/health
            port: 3000
        securityContext:
          runAsUser: 472
        volumeMounts:
        - mountPath: /data
          name: data
        - mountPath: /etc/grafana
          name: grafana-config
          readOnly: true
      - env:
        - name: LINKERD2_PROXY_LOG
          value: warn,linkerd=info
        - name: LINKERD2_PROXY_LOG_FORMAT
          value: plain
        - name: LINKERD2_PROXY_DESTINATION_SVC_ADDR
          value: linkerd-dst-headless.linkerd.svc.cluster.local:8086
        - name: LINKERD2_PROXY_DESTINATION_GET_NETWORKS
          value: "10.0.0.0/8,172.16.0.0/12,192.168.0.0/16"
        - name: LINKERD2_PROXY_DESTINATION_PROFILE_NETWORKS
          value: "10.0.0.0/8,172.16.0.0/12,192.168.0.0/16"
        - name: LINKERD2_PROXY_INBOUND_CONNECT_TIMEOUT
          value: "100ms"
        - name: LINKERD2_PROXY_OUTBOUND_CONNECT_TIMEOUT
          value: "1000ms"
        - name: LINKERD2_PROXY_CONTROL_LISTEN_ADDR
          value: 0.0.0.0:4190
        - name: LINKERD2_PROXY_ADMIN_LISTEN_ADDR
          value: 0.0.0.0:4191
        - name: LINKERD2_PROXY_OUTBOUND_LISTEN_ADDR
          value: 127.0.0.1:4140
        - name: LINKERD2_PROXY_INBOUND_LISTEN_ADDR
          value: 0.0.0.0:4143
        - name: LINKERD2_PROXY_DESTINATION_GET_SUFFIXES
          value: svc.cluster.local.
        - name: LINKERD2_PROXY_DESTINATION_PROFILE_SUFFIXES
          value: svc.cluster.local.
        - name: LINKERD2_PROXY_INBOUND_ACCEPT_KEEPALIVE
          value: 10000ms
        - name: LINKERD2_PROXY_OUTBOUND_CONNECT_KEEPALIVE
          value: 10000ms
        - name: _pod_ns
          valueFrom:
            fieldRef:
              fieldPath: metadata.namespace
        - name: _pod_nodeName
          valueFrom:
             fieldRef:
              fieldPath: spec.nodeName
        - name: LINKERD2_PROXY_DESTINATION_CONTEXT
          value: |
            {"ns":"$(_pod_ns)", "nodeName":"$(_pod_nodeName)"}
        - name: LINKERD2_PROXY_IDENTITY_DIR
          value: /var/run/linkerd/identity/end-entity
        - name: LINKERD2_PROXY_IDENTITY_TRUST_ANCHORS
          value: |
            -----BEGIN CERTIFICATE-----
            MIIBwTCCAWagAwIBAgIQeDZp5lDaIygQ5UfMKZrFATAKBggqhkjOPQQDAjApMScw
            JQYDVQQDEx5pZGVudGl0eS5saW5rZXJkLmNsdXN0ZXIubG9jYWwwHhcNMjAwODI4
            MDcxMjQ3WhcNMzAwODI2MDcxMjQ3WjApMScwJQYDVQQDEx5pZGVudGl0eS5saW5r
            ZXJkLmNsdXN0ZXIubG9jYWwwWTATBgcqhkjOPQIBBggqhkjOPQMBBwNCAARqc70Z
            l1vgw79rjB5uSITICUA6GyfvSFfcuIis7B/XFSkkwAHU5S/s1AAP+R0TX7HBWUC4
            uaG4WWsiwJKNn7mgo3AwbjAOBgNVHQ8BAf8EBAMCAQYwEgYDVR0TAQH/BAgwBgEB
            /wIBATAdBgNVHQ4EFgQU5YtjVVPfd7I7NLHsn2C26EByGV0wKQYDVR0RBCIwIIIe
            aWRlbnRpdHkubGlua2VyZC5jbHVzdGVyLmxvY2FsMAoGCCqGSM49BAMCA0kAMEYC
            IQCN7lBFLDDvjx6V0+XkjpKERRsJYf5adMvnloFl48ilJgIhANtxhndcr+QJPuC8
            vgUC0d2/9FMueIVMb+46WTCOjsqr
            -----END CERTIFICATE-----
        - name: LINKERD2_PROXY_IDENTITY_TOKEN_FILE
          value: /var/run/secrets/kubernetes.io/serviceaccount/token
        - name: LINKERD2_PROXY_IDENTITY_SVC_ADDR
          value: linkerd-identity-headless.linkerd.svc.cluster.local:8080
        - name: _pod_sa
          valueFrom:
            fieldRef:
              fieldPath: spec.serviceAccountName
        - name: _l5d_ns
          value: linkerd
        - name: _l5d_trustdomain
          value: cluster.local
        - name: LINKERD2_PROXY_IDENTITY_LOCAL_NAME
          value: $(_pod_sa).$(_pod_ns).serviceaccount.identity.$(_l5d_ns).$(_l5d_trustdomain)
        - name: LINKERD2_PROXY_IDENTITY_SVC_NAME
          value: linkerd-identity.$(_l5d_ns).serviceaccount.identity.$(_l5d_ns).$(_l5d_trustdomain)
        - name: LINKERD2_PROXY_DESTINATION_SVC_NAME
          value: linkerd-destination.$(_l5d_ns).serviceaccount.identity.$(_l5d_ns).$(_l5d_trustdomain)
        - name: LINKERD2_PROXY_TAP_SVC_NAME
          value: linkerd-tap.$(_l5d_ns).serviceaccount.identity.$(_l5d_ns).$(_l5d_trustdomain)
        image: ghcr.io/linkerd/proxy:install-proxy-version
        imagePullPolicy: IfNotPresent
        livenessProbe:
          httpGet:
            path: /live
            port: 4191
          initialDelaySeconds: 10
        name: linkerd-proxy
        ports:
        - containerPort: 4143
          name: linkerd-proxy
        - containerPort: 4191
          name: linkerd-admin
        readinessProbe:
          httpGet:
            path: /ready
            port: 4191
          initialDelaySeconds: 2
        resources:
        securityContext:
          allowPrivilegeEscalation: false
          readOnlyRootFilesystem: true
          runAsUser: 2102
        terminationMessagePolicy: FallbackToLogsOnError
        volumeMounts:
        - mountPath: /var/run/linkerd/identity/end-entity
          name: linkerd-identity-end-entity
      initContainers:
      - args:
        - --incoming-proxy-port
        - "4143"
        - --outgoing-proxy-port
        - "4140"
        - --proxy-uid
        - "2102"
        - --inbound-ports-to-ignore
        - 4190,4191
        - --outbound-ports-to-ignore
        - "443"
        image: ghcr.io/linkerd/proxy-init:v1.3.6
        imagePullPolicy: IfNotPresent
        name: linkerd-init
        resources:
          limits:
            cpu: "100m"
            memory: "50Mi"
          requests:
            cpu: "10m"
            memory: "10Mi"
        securityContext:
          allowPrivilegeEscalation: false
          capabilities:
            add:
            - NET_ADMIN
            - NET_RAW
          privileged: false
          readOnlyRootFilesystem: true
          runAsNonRoot: false
          runAsUser: 0
        terminationMessagePolicy: FallbackToLogsOnError
        volumeMounts:
        - mountPath: /run
          name: linkerd-proxy-init-xtables-lock
      serviceAccountName: linkerd-grafana
      volumes:
      - emptyDir: {}
        name: data
      - configMap:
          items:
          - key: grafana.ini
            path: grafana.ini
          - key: datasources.yaml
            path: provisioning/datasources/datasources.yaml
          - key: dashboards.yaml
            path: provisioning/dashboards/dashboards.yaml
          name: linkerd-grafana-config
        name: grafana-config
      - emptyDir: {}
        name: linkerd-proxy-init-xtables-lock
      - emptyDir:
          medium: Memory
        name: linkerd-identity-end-entity
---
###
### Prometheus RBAC
###
---
kind: ClusterRole
apiVersion: rbac.authorization.k8s.io/v1
metadata:
  name: linkerd-linkerd-prometheus
  labels:
    linkerd.io/control-plane-component: prometheus
    linkerd.io/control-plane-ns: linkerd
rules:
- apiGroups: [""]
  resources: ["nodes", "nodes/proxy", "pods"]
  verbs: ["get", "list", "watch"]
---
kind: ClusterRoleBinding
apiVersion: rbac.authorization.k8s.io/v1
metadata:
  name: linkerd-linkerd-prometheus
  labels:
    linkerd.io/control-plane-component: prometheus
    linkerd.io/control-plane-ns: linkerd
roleRef:
  apiGroup: rbac.authorization.k8s.io
  kind: ClusterRole
  name: linkerd-linkerd-prometheus
subjects:
- kind: ServiceAccount
  name: linkerd-prometheus
  namespace: linkerd
---
kind: ServiceAccount
apiVersion: v1
metadata:
  name: linkerd-prometheus
  namespace: linkerd
  labels:
    linkerd.io/control-plane-component: prometheus
    linkerd.io/control-plane-ns: linkerd
---
###
### Prometheus
###
---
kind: ConfigMap
apiVersion: v1
metadata:
  name: linkerd-prometheus-config
  namespace: linkerd
  labels:
    linkerd.io/control-plane-component: prometheus
    linkerd.io/control-plane-ns: linkerd
  annotations:
    linkerd.io/created-by: linkerd/cli dev-undefined
data:
  prometheus.yml: |-
    global:
      evaluation_interval: 10s
      scrape_interval: 10s
      scrape_timeout: 10s

    rule_files:
    - /etc/prometheus/*_rules.yml
    - /etc/prometheus/*_rules.yaml

    scrape_configs:
    - job_name: 'prometheus'
      static_configs:
      - targets: ['localhost:9090']

    - job_name: 'grafana'
      kubernetes_sd_configs:
      - role: pod
        namespaces:
          names: ['linkerd']
      relabel_configs:
      - source_labels:
        - __meta_kubernetes_pod_container_name
        action: keep
        regex: ^grafana$

    #  Required for: https://grafana.com/grafana/dashboards/315
    - job_name: 'kubernetes-nodes-cadvisor'
      scheme: https
      tls_config:
        ca_file: /var/run/secrets/kubernetes.io/serviceaccount/ca.crt
        insecure_skip_verify: true
      bearer_token_file: /var/run/secrets/kubernetes.io/serviceaccount/token
      kubernetes_sd_configs:
      - role: node
      relabel_configs:
      - action: labelmap
        regex: __meta_kubernetes_node_label_(.+)
      - target_label: __address__
        replacement: kubernetes.default.svc:443
      - source_labels: [__meta_kubernetes_node_name]
        regex: (.+)
        target_label: __metrics_path__
        replacement: /api/v1/nodes/$1/proxy/metrics/cadvisor
      metric_relabel_configs:
      - source_labels: [__name__]
        regex: '(container|machine)_(cpu|memory|network|fs)_(.+)'
        action: keep
      - source_labels: [__name__]
        regex: 'container_memory_failures_total' # unneeded large metric
        action: drop

    - job_name: 'linkerd-controller'
      kubernetes_sd_configs:
      - role: pod
        namespaces:
          names: ['linkerd']
      relabel_configs:
      - source_labels:
        - __meta_kubernetes_pod_label_linkerd_io_control_plane_component
        - __meta_kubernetes_pod_container_port_name
        action: keep
        regex: (.*);admin-http$
      - source_labels: [__meta_kubernetes_pod_container_name]
        action: replace
        target_label: component

    - job_name: 'linkerd-service-mirror'
      kubernetes_sd_configs:
      - role: pod
      relabel_configs:
      - source_labels:
        - __meta_kubernetes_pod_label_linkerd_io_control_plane_component
        - __meta_kubernetes_pod_container_port_name
        action: keep
        regex: linkerd-service-mirror;admin-http$
      - source_labels: [__meta_kubernetes_pod_container_name]
        action: replace
        target_label: component

    - job_name: 'linkerd-proxy'
      kubernetes_sd_configs:
      - role: pod
      relabel_configs:
      - source_labels:
        - __meta_kubernetes_pod_container_name
        - __meta_kubernetes_pod_container_port_name
        - __meta_kubernetes_pod_label_linkerd_io_control_plane_ns
        action: keep
        regex: ^linkerd-proxy;linkerd-admin;linkerd$
      - source_labels: [__meta_kubernetes_namespace]
        action: replace
        target_label: namespace
      - source_labels: [__meta_kubernetes_pod_name]
        action: replace
        target_label: pod
      # special case k8s' "job" label, to not interfere with prometheus' "job"
      # label
      # __meta_kubernetes_pod_label_linkerd_io_proxy_job=foo =>
      # k8s_job=foo
      - source_labels: [__meta_kubernetes_pod_label_linkerd_io_proxy_job]
        action: replace
        target_label: k8s_job
      # drop __meta_kubernetes_pod_label_linkerd_io_proxy_job
      - action: labeldrop
        regex: __meta_kubernetes_pod_label_linkerd_io_proxy_job
      # __meta_kubernetes_pod_label_linkerd_io_proxy_deployment=foo =>
      # deployment=foo
      - action: labelmap
        regex: __meta_kubernetes_pod_label_linkerd_io_proxy_(.+)
      # drop all labels that we just made copies of in the previous labelmap
      - action: labeldrop
        regex: __meta_kubernetes_pod_label_linkerd_io_proxy_(.+)
      # __meta_kubernetes_pod_label_linkerd_io_foo=bar =>
      # foo=bar
      - action: labelmap
        regex: __meta_kubernetes_pod_label_linkerd_io_(.+)
      # Copy all pod labels to tmp labels
      - action: labelmap
        regex: __meta_kubernetes_pod_label_(.+)
        replacement: __tmp_pod_label_$1
      # Take `linkerd_io_` prefixed labels and copy them without the prefix
      - action: labelmap
        regex: __tmp_pod_label_linkerd_io_(.+)
        replacement:  __tmp_pod_label_$1
      # Drop the `linkerd_io_` originals
      - action: labeldrop
        regex: __tmp_pod_label_linkerd_io_(.+)
      # Copy tmp labels into real labels
      - action: labelmap
        regex: __tmp_pod_label_(.+)
---
kind: Service
apiVersion: v1
metadata:
  name: linkerd-prometheus
  namespace: linkerd
  labels:
    linkerd.io/control-plane-component: prometheus
    linkerd.io/control-plane-ns: linkerd
  annotations:
    linkerd.io/created-by: linkerd/cli dev-undefined
spec:
  type: ClusterIP
  selector:
    linkerd.io/control-plane-component: prometheus
  ports:
  - name: admin-http
    port: 9090
    targetPort: 9090
---
apiVersion: apps/v1
kind: Deployment
metadata:
  annotations:
    linkerd.io/created-by: linkerd/cli dev-undefined
  labels:
    app.kubernetes.io/name: prometheus
    app.kubernetes.io/part-of: Linkerd
    app.kubernetes.io/version: install-control-plane-version
    linkerd.io/control-plane-component: prometheus
    linkerd.io/control-plane-ns: linkerd
  name: linkerd-prometheus
  namespace: linkerd
spec:
  replicas: 1
  selector:
    matchLabels:
      linkerd.io/control-plane-component: prometheus
      linkerd.io/control-plane-ns: linkerd
      linkerd.io/proxy-deployment: linkerd-prometheus
  template:
    metadata:
      annotations:
        linkerd.io/created-by: linkerd/cli dev-undefined
        linkerd.io/identity-mode: default
        linkerd.io/proxy-version: install-proxy-version
      labels:
        linkerd.io/control-plane-component: prometheus
        linkerd.io/control-plane-ns: linkerd
        linkerd.io/workload-ns: linkerd
        linkerd.io/proxy-deployment: linkerd-prometheus
    spec:
      nodeSelector:
        beta.kubernetes.io/os: linux
      securityContext:
        fsGroup: 65534
      containers:
      - args:
        - --config.file=/etc/prometheus/prometheus.yml
        - --log.level=info
        - --storage.tsdb.path=/data
        - --storage.tsdb.retention.time=6h
        image: prom/prometheus:v2.19.3
        imagePullPolicy: IfNotPresent
        livenessProbe:
          httpGet:
            path: /-/healthy
            port: 9090
          initialDelaySeconds: 30
          timeoutSeconds: 30
        name: prometheus
        ports:
        - containerPort: 9090
          name: admin-http
        readinessProbe:
          httpGet:
            path: /-/ready
            port: 9090
          initialDelaySeconds: 30
          timeoutSeconds: 30
        securityContext:
          runAsNonRoot: true
          runAsUser: 65534
          runAsGroup: 65534
        volumeMounts:
        - mountPath: /data
          name: data
        - mountPath: /etc/prometheus/prometheus.yml
          name: prometheus-config
          subPath: prometheus.yml
          readOnly: true
      - env:
        - name: LINKERD2_PROXY_LOG
          value: warn,linkerd=info
        - name: LINKERD2_PROXY_LOG_FORMAT
          value: plain
        - name: LINKERD2_PROXY_DESTINATION_SVC_ADDR
          value: linkerd-dst-headless.linkerd.svc.cluster.local:8086
        - name: LINKERD2_PROXY_DESTINATION_GET_NETWORKS
          value: "10.0.0.0/8,172.16.0.0/12,192.168.0.0/16"
        - name: LINKERD2_PROXY_DESTINATION_PROFILE_NETWORKS
          value: "10.0.0.0/8,172.16.0.0/12,192.168.0.0/16"
        - name: LINKERD2_PROXY_INBOUND_CONNECT_TIMEOUT
          value: "100ms"
        - name: LINKERD2_PROXY_OUTBOUND_CONNECT_TIMEOUT
          value: "1000ms"
        - name: LINKERD2_PROXY_CONTROL_LISTEN_ADDR
          value: 0.0.0.0:4190
        - name: LINKERD2_PROXY_ADMIN_LISTEN_ADDR
          value: 0.0.0.0:4191
        - name: LINKERD2_PROXY_OUTBOUND_LISTEN_ADDR
          value: 127.0.0.1:4140
        - name: LINKERD2_PROXY_INBOUND_LISTEN_ADDR
          value: 0.0.0.0:4143
        - name: LINKERD2_PROXY_DESTINATION_GET_SUFFIXES
          value: svc.cluster.local.
        - name: LINKERD2_PROXY_DESTINATION_PROFILE_SUFFIXES
          value: svc.cluster.local.
        - name: LINKERD2_PROXY_INBOUND_ACCEPT_KEEPALIVE
          value: 10000ms
        - name: LINKERD2_PROXY_OUTBOUND_CONNECT_KEEPALIVE
          value: 10000ms
        - name: _pod_ns
          valueFrom:
            fieldRef:
              fieldPath: metadata.namespace
        - name: _pod_nodeName
          valueFrom:
             fieldRef:
              fieldPath: spec.nodeName
        - name: LINKERD2_PROXY_DESTINATION_CONTEXT
          value: |
            {"ns":"$(_pod_ns)", "nodeName":"$(_pod_nodeName)"}
        - name: LINKERD2_PROXY_OUTBOUND_ROUTER_CAPACITY
          value: "10000"
        - name: LINKERD2_PROXY_IDENTITY_DIR
          value: /var/run/linkerd/identity/end-entity
        - name: LINKERD2_PROXY_IDENTITY_TRUST_ANCHORS
          value: |
            -----BEGIN CERTIFICATE-----
            MIIBwTCCAWagAwIBAgIQeDZp5lDaIygQ5UfMKZrFATAKBggqhkjOPQQDAjApMScw
            JQYDVQQDEx5pZGVudGl0eS5saW5rZXJkLmNsdXN0ZXIubG9jYWwwHhcNMjAwODI4
            MDcxMjQ3WhcNMzAwODI2MDcxMjQ3WjApMScwJQYDVQQDEx5pZGVudGl0eS5saW5r
            ZXJkLmNsdXN0ZXIubG9jYWwwWTATBgcqhkjOPQIBBggqhkjOPQMBBwNCAARqc70Z
            l1vgw79rjB5uSITICUA6GyfvSFfcuIis7B/XFSkkwAHU5S/s1AAP+R0TX7HBWUC4
            uaG4WWsiwJKNn7mgo3AwbjAOBgNVHQ8BAf8EBAMCAQYwEgYDVR0TAQH/BAgwBgEB
            /wIBATAdBgNVHQ4EFgQU5YtjVVPfd7I7NLHsn2C26EByGV0wKQYDVR0RBCIwIIIe
            aWRlbnRpdHkubGlua2VyZC5jbHVzdGVyLmxvY2FsMAoGCCqGSM49BAMCA0kAMEYC
            IQCN7lBFLDDvjx6V0+XkjpKERRsJYf5adMvnloFl48ilJgIhANtxhndcr+QJPuC8
            vgUC0d2/9FMueIVMb+46WTCOjsqr
            -----END CERTIFICATE-----
        - name: LINKERD2_PROXY_IDENTITY_TOKEN_FILE
          value: /var/run/secrets/kubernetes.io/serviceaccount/token
        - name: LINKERD2_PROXY_IDENTITY_SVC_ADDR
          value: linkerd-identity-headless.linkerd.svc.cluster.local:8080
        - name: _pod_sa
          valueFrom:
            fieldRef:
              fieldPath: spec.serviceAccountName
        - name: _l5d_ns
          value: linkerd
        - name: _l5d_trustdomain
          value: cluster.local
        - name: LINKERD2_PROXY_IDENTITY_LOCAL_NAME
          value: $(_pod_sa).$(_pod_ns).serviceaccount.identity.$(_l5d_ns).$(_l5d_trustdomain)
        - name: LINKERD2_PROXY_IDENTITY_SVC_NAME
          value: linkerd-identity.$(_l5d_ns).serviceaccount.identity.$(_l5d_ns).$(_l5d_trustdomain)
        - name: LINKERD2_PROXY_DESTINATION_SVC_NAME
          value: linkerd-destination.$(_l5d_ns).serviceaccount.identity.$(_l5d_ns).$(_l5d_trustdomain)
        - name: LINKERD2_PROXY_TAP_SVC_NAME
          value: linkerd-tap.$(_l5d_ns).serviceaccount.identity.$(_l5d_ns).$(_l5d_trustdomain)
        image: ghcr.io/linkerd/proxy:install-proxy-version
        imagePullPolicy: IfNotPresent
        livenessProbe:
          httpGet:
            path: /live
            port: 4191
          initialDelaySeconds: 10
        name: linkerd-proxy
        ports:
        - containerPort: 4143
          name: linkerd-proxy
        - containerPort: 4191
          name: linkerd-admin
        readinessProbe:
          httpGet:
            path: /ready
            port: 4191
          initialDelaySeconds: 2
        resources:
        securityContext:
          allowPrivilegeEscalation: false
          readOnlyRootFilesystem: true
          runAsUser: 2102
        terminationMessagePolicy: FallbackToLogsOnError
        volumeMounts:
        - mountPath: /var/run/linkerd/identity/end-entity
          name: linkerd-identity-end-entity
      initContainers:
      - args:
        - --incoming-proxy-port
        - "4143"
        - --outgoing-proxy-port
        - "4140"
        - --proxy-uid
        - "2102"
        - --inbound-ports-to-ignore
        - 4190,4191
        - --outbound-ports-to-ignore
        - "443"
        image: ghcr.io/linkerd/proxy-init:v1.3.6
        imagePullPolicy: IfNotPresent
        name: linkerd-init
        resources:
          limits:
            cpu: "100m"
            memory: "50Mi"
          requests:
            cpu: "10m"
            memory: "10Mi"
        securityContext:
          allowPrivilegeEscalation: false
          capabilities:
            add:
            - NET_ADMIN
            - NET_RAW
          privileged: false
          readOnlyRootFilesystem: true
          runAsNonRoot: false
          runAsUser: 0
        terminationMessagePolicy: FallbackToLogsOnError
        volumeMounts:
        - mountPath: /run
          name: linkerd-proxy-init-xtables-lock
      serviceAccountName: linkerd-prometheus
      volumes:
      - name: data
        emptyDir: {}
      - configMap:
          name: linkerd-prometheus-config
        name: prometheus-config
      - emptyDir: {}
        name: linkerd-proxy-init-xtables-lock
      - emptyDir:
          medium: Memory
        name: linkerd-identity-end-entity
---
###
### linkerd-collector RBAC
###
---
kind: ServiceAccount
apiVersion: v1
metadata:
  name: linkerd-collector
  namespace: linkerd
  labels:
    linkerd.io/control-plane-component: linkerd-collector
    linkerd.io/control-plane-ns: linkerd
---
###
### linkerd-jaeger RBAC
###
---
kind: ServiceAccount
apiVersion: v1
metadata:
  name: linkerd-jaeger
  namespace: linkerd
  labels:
    linkerd.io/control-plane-component: linkerd-jaeger
    linkerd.io/control-plane-ns: linkerd
---
###
### Tracing Collector Service
###
---
apiVersion: v1
kind: ConfigMap
metadata:
  name: linkerd-collector-config
  namespace: linkerd
  labels:
    linkerd.io/control-plane-component: linkerd-collector
    linkerd.io/control-plane-ns: linkerd
  annotations:
    linkerd.io/created-by: linkerd/cli dev-undefined
data:
  linkerd-collector-config: |
    receivers:
      opencensus:
        port: 55678
      zipkin:
        port: 9411
    queued-exporters:
      jaeger-all-in-one:
        num-workers: 4
        queue-size: 100
        retry-on-failure: true
        sender-type: jaeger-thrift-http
        jaeger-thrift-http:
          collector-endpoint: http://linkerd-jaeger.linkerd:14268/api/traces
          timeout: 5s
---
apiVersion: v1
kind: Service
metadata:
  name: linkerd-collector
  namespace: linkerd
  labels:
    linkerd.io/control-plane-component: linkerd-collector
    linkerd.io/control-plane-ns: linkerd
  annotations:
    linkerd.io/created-by: linkerd/cli dev-undefined
spec:
  type: ClusterIP
  ports:
  - name: opencensus
    port: 55678
    protocol: TCP
    targetPort: 55678
  - name: zipkin
    port: 9411
    protocol: TCP
    targetPort: 9411
  selector:
    linkerd.io/control-plane-component: linkerd-collector
---
apiVersion: apps/v1
kind: Deployment
metadata:
  annotations:
    linkerd.io/created-by: linkerd/cli dev-undefined
  labels:
    app.kubernetes.io/name: linkerd-collector
    app.kubernetes.io/part-of: Linkerd
    app.kubernetes.io/version: install-control-plane-version
    linkerd.io/control-plane-component: linkerd-collector
    linkerd.io/control-plane-ns: linkerd
  name: linkerd-collector
  namespace: linkerd
spec:
  replicas: 1
  selector:
    matchLabels:
      linkerd.io/control-plane-component: linkerd-collector
      linkerd.io/control-plane-ns: linkerd
      linkerd.io/proxy-deployment: linkerd-collector
  minReadySeconds: 5
  progressDeadlineSeconds: 120
  template:
    metadata:
      annotations:
        linkerd.io/created-by: linkerd/cli dev-undefined
        linkerd.io/identity-mode: default
        linkerd.io/proxy-version: install-proxy-version
        prometheus.io/path: /metrics
        prometheus.io/port: "8888"
        prometheus.io/scrape: "true"
      labels:
        linkerd.io/control-plane-component: linkerd-collector
        linkerd.io/control-plane-ns: linkerd
        linkerd.io/workload-ns: linkerd
        linkerd.io/proxy-deployment: linkerd-collector
    spec:
      containers:
      - command:
        - /occollector_linux
        - --config=/conf/linkerd-collector-config.yaml
        env:
        - name: GOGC
          value: "80"
        image: overwrite-collector-image
        imagePullPolicy: IfNotPresent
        livenessProbe:
          httpGet:
            path: /
            port: 13133
        name: oc-collector
        ports:
        - containerPort: 55678
        - containerPort: 9411
        readinessProbe:
          httpGet:
            path: /
            port: 13133
        volumeMounts:
        - mountPath: /conf
          name: linkerd-collector-config-val
      - env:
        - name: LINKERD2_PROXY_LOG
          value: warn,linkerd=info
        - name: LINKERD2_PROXY_LOG_FORMAT
          value: plain
        - name: LINKERD2_PROXY_DESTINATION_SVC_ADDR
          value: linkerd-dst-headless.linkerd.svc.cluster.local:8086
        - name: LINKERD2_PROXY_DESTINATION_GET_NETWORKS
          value: "10.0.0.0/8,172.16.0.0/12,192.168.0.0/16"
        - name: LINKERD2_PROXY_DESTINATION_PROFILE_NETWORKS
          value: "10.0.0.0/8,172.16.0.0/12,192.168.0.0/16"
        - name: LINKERD2_PROXY_INBOUND_CONNECT_TIMEOUT
          value: "100ms"
        - name: LINKERD2_PROXY_OUTBOUND_CONNECT_TIMEOUT
          value: "1000ms"
        - name: LINKERD2_PROXY_CONTROL_LISTEN_ADDR
          value: 0.0.0.0:4190
        - name: LINKERD2_PROXY_ADMIN_LISTEN_ADDR
          value: 0.0.0.0:4191
        - name: LINKERD2_PROXY_OUTBOUND_LISTEN_ADDR
          value: 127.0.0.1:4140
        - name: LINKERD2_PROXY_INBOUND_LISTEN_ADDR
          value: 0.0.0.0:4143
        - name: LINKERD2_PROXY_DESTINATION_GET_SUFFIXES
          value: svc.cluster.local.
        - name: LINKERD2_PROXY_DESTINATION_PROFILE_SUFFIXES
          value: svc.cluster.local.
        - name: LINKERD2_PROXY_INBOUND_ACCEPT_KEEPALIVE
          value: 10000ms
        - name: LINKERD2_PROXY_OUTBOUND_CONNECT_KEEPALIVE
          value: 10000ms
        - name: _pod_ns
          valueFrom:
            fieldRef:
              fieldPath: metadata.namespace
        - name: _pod_nodeName
          valueFrom:
             fieldRef:
              fieldPath: spec.nodeName
        - name: LINKERD2_PROXY_DESTINATION_CONTEXT
          value: |
            {"ns":"$(_pod_ns)", "nodeName":"$(_pod_nodeName)"}
        - name: LINKERD2_PROXY_IDENTITY_DIR
          value: /var/run/linkerd/identity/end-entity
        - name: LINKERD2_PROXY_IDENTITY_TRUST_ANCHORS
          value: |
            -----BEGIN CERTIFICATE-----
            MIIBwTCCAWagAwIBAgIQeDZp5lDaIygQ5UfMKZrFATAKBggqhkjOPQQDAjApMScw
            JQYDVQQDEx5pZGVudGl0eS5saW5rZXJkLmNsdXN0ZXIubG9jYWwwHhcNMjAwODI4
            MDcxMjQ3WhcNMzAwODI2MDcxMjQ3WjApMScwJQYDVQQDEx5pZGVudGl0eS5saW5r
            ZXJkLmNsdXN0ZXIubG9jYWwwWTATBgcqhkjOPQIBBggqhkjOPQMBBwNCAARqc70Z
            l1vgw79rjB5uSITICUA6GyfvSFfcuIis7B/XFSkkwAHU5S/s1AAP+R0TX7HBWUC4
            uaG4WWsiwJKNn7mgo3AwbjAOBgNVHQ8BAf8EBAMCAQYwEgYDVR0TAQH/BAgwBgEB
            /wIBATAdBgNVHQ4EFgQU5YtjVVPfd7I7NLHsn2C26EByGV0wKQYDVR0RBCIwIIIe
            aWRlbnRpdHkubGlua2VyZC5jbHVzdGVyLmxvY2FsMAoGCCqGSM49BAMCA0kAMEYC
            IQCN7lBFLDDvjx6V0+XkjpKERRsJYf5adMvnloFl48ilJgIhANtxhndcr+QJPuC8
            vgUC0d2/9FMueIVMb+46WTCOjsqr
            -----END CERTIFICATE-----
        - name: LINKERD2_PROXY_IDENTITY_TOKEN_FILE
          value: /var/run/secrets/kubernetes.io/serviceaccount/token
        - name: LINKERD2_PROXY_IDENTITY_SVC_ADDR
          value: linkerd-identity-headless.linkerd.svc.cluster.local:8080
        - name: _pod_sa
          valueFrom:
            fieldRef:
              fieldPath: spec.serviceAccountName
        - name: _l5d_ns
          value: linkerd
        - name: _l5d_trustdomain
          value: cluster.local
        - name: LINKERD2_PROXY_IDENTITY_LOCAL_NAME
          value: $(_pod_sa).$(_pod_ns).serviceaccount.identity.$(_l5d_ns).$(_l5d_trustdomain)
        - name: LINKERD2_PROXY_IDENTITY_SVC_NAME
          value: linkerd-identity.$(_l5d_ns).serviceaccount.identity.$(_l5d_ns).$(_l5d_trustdomain)
        - name: LINKERD2_PROXY_DESTINATION_SVC_NAME
          value: linkerd-destination.$(_l5d_ns).serviceaccount.identity.$(_l5d_ns).$(_l5d_trustdomain)
        - name: LINKERD2_PROXY_TAP_SVC_NAME
          value: linkerd-tap.$(_l5d_ns).serviceaccount.identity.$(_l5d_ns).$(_l5d_trustdomain)
        image: ghcr.io/linkerd/proxy:install-proxy-version
        imagePullPolicy: IfNotPresent
        livenessProbe:
          httpGet:
            path: /live
            port: 4191
          initialDelaySeconds: 10
        name: linkerd-proxy
        ports:
        - containerPort: 4143
          name: linkerd-proxy
        - containerPort: 4191
          name: linkerd-admin
        readinessProbe:
          httpGet:
            path: /ready
            port: 4191
          initialDelaySeconds: 2
        resources:
        securityContext:
          allowPrivilegeEscalation: false
          readOnlyRootFilesystem: true
          runAsUser: 2102
        terminationMessagePolicy: FallbackToLogsOnError
        volumeMounts:
        - mountPath: /var/run/linkerd/identity/end-entity
          name: linkerd-identity-end-entity
      initContainers:
      - args:
        - --incoming-proxy-port
        - "4143"
        - --outgoing-proxy-port
        - "4140"
        - --proxy-uid
        - "2102"
        - --inbound-ports-to-ignore
        - 4190,4191
<<<<<<< HEAD
        - --outbound-ports-to-ignore
        - "443"
        image: gcr.io/linkerd-io/proxy-init:v1.3.6
=======
        image: ghcr.io/linkerd/proxy-init:v1.3.6
>>>>>>> 8d1fb808
        imagePullPolicy: IfNotPresent
        name: linkerd-init
        resources:
          limits:
            cpu: "100m"
            memory: "50Mi"
          requests:
            cpu: "10m"
            memory: "10Mi"
        securityContext:
          allowPrivilegeEscalation: false
          capabilities:
            add:
            - NET_ADMIN
            - NET_RAW
          privileged: false
          readOnlyRootFilesystem: true
          runAsNonRoot: false
          runAsUser: 0
        terminationMessagePolicy: FallbackToLogsOnError
        volumeMounts:
        - mountPath: /run
          name: linkerd-proxy-init-xtables-lock
      serviceAccountName: linkerd-collector
      volumes:
      - configMap:
          items:
          - key: linkerd-collector-config
            path: linkerd-collector-config.yaml
          name: linkerd-collector-config
        name: linkerd-collector-config-val
      - emptyDir: {}
        name: linkerd-proxy-init-xtables-lock
      - emptyDir:
          medium: Memory
        name: linkerd-identity-end-entity
---
###
### Tracing Jaeger Service
###
---
apiVersion: v1
kind: Service
metadata:
  name: linkerd-jaeger
  namespace: linkerd
  labels:
    linkerd.io/control-plane-component: linkerd-jaeger
    linkerd.io/control-plane-ns: linkerd
  annotations:
    linkerd.io/created-by: linkerd/cli dev-undefined
spec:
  type: ClusterIP
  selector:
    linkerd.io/control-plane-component: linkerd-jaeger
  ports:
    - name: collection
      port: 14268
    - name: ui
      port: 16686
---
apiVersion: apps/v1
kind: Deployment
metadata:
  annotations:
    linkerd.io/created-by: linkerd/cli dev-undefined
  labels:
    app.kubernetes.io/name: linkerd-jaeger
    app.kubernetes.io/part-of: Linkerd
    app.kubernetes.io/version: install-control-plane-version
    linkerd.io/control-plane-component: linkerd-jaeger
    linkerd.io/control-plane-ns: linkerd
  name: linkerd-jaeger
  namespace: linkerd
spec:
  replicas: 1
  selector:
    matchLabels:
      linkerd.io/control-plane-component: linkerd-jaeger
      linkerd.io/control-plane-ns: linkerd
      linkerd.io/proxy-deployment: linkerd-jaeger
  template:
    metadata:
      annotations:
        linkerd.io/created-by: linkerd/cli dev-undefined
        linkerd.io/identity-mode: default
        linkerd.io/proxy-version: install-proxy-version
        prometheus.io/path: /metrics
        prometheus.io/port: "8888"
        prometheus.io/scrape: "true"
      labels:
        linkerd.io/control-plane-component: linkerd-jaeger
        linkerd.io/control-plane-ns: linkerd
        linkerd.io/workload-ns: linkerd
        linkerd.io/proxy-deployment: linkerd-jaeger
    spec:
      containers:
      - args:
        - --query.base-path=/jaeger
        image: jaegertracing/all-in-one:1.19.2
        imagePullPolicy: IfNotPresent
        name: jaeger
        ports:
        - containerPort: 14268
          name: collection
        - containerPort: 16686
          name: ui
      - env:
        - name: LINKERD2_PROXY_LOG
          value: warn,linkerd=info
        - name: LINKERD2_PROXY_LOG_FORMAT
          value: plain
        - name: LINKERD2_PROXY_DESTINATION_SVC_ADDR
          value: linkerd-dst-headless.linkerd.svc.cluster.local:8086
        - name: LINKERD2_PROXY_DESTINATION_GET_NETWORKS
          value: "10.0.0.0/8,172.16.0.0/12,192.168.0.0/16"
        - name: LINKERD2_PROXY_DESTINATION_PROFILE_NETWORKS
          value: "10.0.0.0/8,172.16.0.0/12,192.168.0.0/16"
        - name: LINKERD2_PROXY_INBOUND_CONNECT_TIMEOUT
          value: "100ms"
        - name: LINKERD2_PROXY_OUTBOUND_CONNECT_TIMEOUT
          value: "1000ms"
        - name: LINKERD2_PROXY_CONTROL_LISTEN_ADDR
          value: 0.0.0.0:4190
        - name: LINKERD2_PROXY_ADMIN_LISTEN_ADDR
          value: 0.0.0.0:4191
        - name: LINKERD2_PROXY_OUTBOUND_LISTEN_ADDR
          value: 127.0.0.1:4140
        - name: LINKERD2_PROXY_INBOUND_LISTEN_ADDR
          value: 0.0.0.0:4143
        - name: LINKERD2_PROXY_DESTINATION_GET_SUFFIXES
          value: svc.cluster.local.
        - name: LINKERD2_PROXY_DESTINATION_PROFILE_SUFFIXES
          value: svc.cluster.local.
        - name: LINKERD2_PROXY_INBOUND_ACCEPT_KEEPALIVE
          value: 10000ms
        - name: LINKERD2_PROXY_OUTBOUND_CONNECT_KEEPALIVE
          value: 10000ms
        - name: _pod_ns
          valueFrom:
            fieldRef:
              fieldPath: metadata.namespace
        - name: _pod_nodeName
          valueFrom:
             fieldRef:
              fieldPath: spec.nodeName
        - name: LINKERD2_PROXY_DESTINATION_CONTEXT
          value: |
            {"ns":"$(_pod_ns)", "nodeName":"$(_pod_nodeName)"}
        - name: LINKERD2_PROXY_IDENTITY_DIR
          value: /var/run/linkerd/identity/end-entity
        - name: LINKERD2_PROXY_IDENTITY_TRUST_ANCHORS
          value: |
            -----BEGIN CERTIFICATE-----
            MIIBwTCCAWagAwIBAgIQeDZp5lDaIygQ5UfMKZrFATAKBggqhkjOPQQDAjApMScw
            JQYDVQQDEx5pZGVudGl0eS5saW5rZXJkLmNsdXN0ZXIubG9jYWwwHhcNMjAwODI4
            MDcxMjQ3WhcNMzAwODI2MDcxMjQ3WjApMScwJQYDVQQDEx5pZGVudGl0eS5saW5r
            ZXJkLmNsdXN0ZXIubG9jYWwwWTATBgcqhkjOPQIBBggqhkjOPQMBBwNCAARqc70Z
            l1vgw79rjB5uSITICUA6GyfvSFfcuIis7B/XFSkkwAHU5S/s1AAP+R0TX7HBWUC4
            uaG4WWsiwJKNn7mgo3AwbjAOBgNVHQ8BAf8EBAMCAQYwEgYDVR0TAQH/BAgwBgEB
            /wIBATAdBgNVHQ4EFgQU5YtjVVPfd7I7NLHsn2C26EByGV0wKQYDVR0RBCIwIIIe
            aWRlbnRpdHkubGlua2VyZC5jbHVzdGVyLmxvY2FsMAoGCCqGSM49BAMCA0kAMEYC
            IQCN7lBFLDDvjx6V0+XkjpKERRsJYf5adMvnloFl48ilJgIhANtxhndcr+QJPuC8
            vgUC0d2/9FMueIVMb+46WTCOjsqr
            -----END CERTIFICATE-----
        - name: LINKERD2_PROXY_IDENTITY_TOKEN_FILE
          value: /var/run/secrets/kubernetes.io/serviceaccount/token
        - name: LINKERD2_PROXY_IDENTITY_SVC_ADDR
          value: linkerd-identity-headless.linkerd.svc.cluster.local:8080
        - name: _pod_sa
          valueFrom:
            fieldRef:
              fieldPath: spec.serviceAccountName
        - name: _l5d_ns
          value: linkerd
        - name: _l5d_trustdomain
          value: cluster.local
        - name: LINKERD2_PROXY_IDENTITY_LOCAL_NAME
          value: $(_pod_sa).$(_pod_ns).serviceaccount.identity.$(_l5d_ns).$(_l5d_trustdomain)
        - name: LINKERD2_PROXY_IDENTITY_SVC_NAME
          value: linkerd-identity.$(_l5d_ns).serviceaccount.identity.$(_l5d_ns).$(_l5d_trustdomain)
        - name: LINKERD2_PROXY_DESTINATION_SVC_NAME
          value: linkerd-destination.$(_l5d_ns).serviceaccount.identity.$(_l5d_ns).$(_l5d_trustdomain)
        - name: LINKERD2_PROXY_TAP_SVC_NAME
          value: linkerd-tap.$(_l5d_ns).serviceaccount.identity.$(_l5d_ns).$(_l5d_trustdomain)
        image: ghcr.io/linkerd/proxy:install-proxy-version
        imagePullPolicy: IfNotPresent
        livenessProbe:
          httpGet:
            path: /live
            port: 4191
          initialDelaySeconds: 10
        name: linkerd-proxy
        ports:
        - containerPort: 4143
          name: linkerd-proxy
        - containerPort: 4191
          name: linkerd-admin
        readinessProbe:
          httpGet:
            path: /ready
            port: 4191
          initialDelaySeconds: 2
        resources:
        securityContext:
          allowPrivilegeEscalation: false
          readOnlyRootFilesystem: true
          runAsUser: 2102
        terminationMessagePolicy: FallbackToLogsOnError
        volumeMounts:
        - mountPath: /var/run/linkerd/identity/end-entity
          name: linkerd-identity-end-entity
      initContainers:
      - args:
        - --incoming-proxy-port
        - "4143"
        - --outgoing-proxy-port
        - "4140"
        - --proxy-uid
        - "2102"
        - --inbound-ports-to-ignore
        - 4190,4191
        - --outbound-ports-to-ignore
        - "443"
        image: ghcr.io/linkerd/proxy-init:v1.3.6
        imagePullPolicy: IfNotPresent
        name: linkerd-init
        resources:
          limits:
            cpu: "100m"
            memory: "50Mi"
          requests:
            cpu: "10m"
            memory: "10Mi"
        securityContext:
          allowPrivilegeEscalation: false
          capabilities:
            add:
            - NET_ADMIN
            - NET_RAW
          privileged: false
          readOnlyRootFilesystem: true
          runAsNonRoot: false
          runAsUser: 0
        terminationMessagePolicy: FallbackToLogsOnError
        volumeMounts:
        - mountPath: /run
          name: linkerd-proxy-init-xtables-lock
      dnsPolicy: ClusterFirst
      serviceAccountName: linkerd-jaeger
      volumes:
      - emptyDir: {}
        name: linkerd-proxy-init-xtables-lock
      - emptyDir:
          medium: Memory
        name: linkerd-identity-end-entity<|MERGE_RESOLUTION|>--- conflicted
+++ resolved
@@ -3630,13 +3630,9 @@
         - "2102"
         - --inbound-ports-to-ignore
         - 4190,4191
-<<<<<<< HEAD
         - --outbound-ports-to-ignore
         - "443"
-        image: gcr.io/linkerd-io/proxy-init:v1.3.6
-=======
         image: ghcr.io/linkerd/proxy-init:v1.3.6
->>>>>>> 8d1fb808
         imagePullPolicy: IfNotPresent
         name: linkerd-init
         resources:
