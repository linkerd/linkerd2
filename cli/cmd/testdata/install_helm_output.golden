--- conflicted
+++ resolved
@@ -888,92 +888,7 @@
     enableEndpointSlices: false
     enableH2Upgrade: true
     enablePodAntiAffinity: false
-<<<<<<< HEAD
     grafanaUrl: ""
-=======
-    global:
-      cliVersion: ""
-      clusterDomain: cluster.local
-      clusterNetworks: 10.0.0.0/8,100.64.0.0/10,172.16.0.0/12,192.168.0.0/16
-      cniEnabled: false
-      controlPlaneTracing: false
-      controlPlaneTracingNamespace: linkerd-jaeger
-      controllerComponentLabel: linkerd.io/control-plane-component
-      controllerImageVersion: linkerd-version
-      controllerLogFormat: plain
-      controllerLogLevel: info
-      controllerNamespaceLabel: linkerd.io/control-plane-ns
-      createdByAnnotation: linkerd.io/created-by
-      enableEndpointSlices: false
-      grafanaUrl: ""
-      highAvailability: false
-      identityTrustAnchorsPEM: test-trust-anchor
-      identityTrustDomain: test.trust.domain
-      imagePullPolicy: IfNotPresent
-      imagePullSecrets: []
-      linkerdNamespaceLabel: linkerd.io/is-control-plane
-      linkerdVersion: linkerd-version
-      namespace: linkerd
-      podAnnotations: {}
-      podLabels: {}
-      prometheusUrl: ""
-      proxy:
-        capabilities: null
-        disableIdentity: false
-        enableExternalProfiles: false
-        image:
-          name: ghcr.io/linkerd/proxy
-          pullPolicy: IfNotPresent
-          version: test-proxy-version
-        inboundConnectTimeout: 100ms
-        isGateway: false
-        isIngress: false
-        logFormat: plain
-        logLevel: warn,linkerd=info
-        opaquePorts: ""
-        outboundConnectTimeout: 1000ms
-        ports:
-          admin: 4191
-          control: 4190
-          inbound: 4143
-          outbound: 4140
-        requireIdentityOnInboundPorts: ""
-        resources:
-          cpu:
-            limit: ""
-            request: ""
-          memory:
-            limit: ""
-            request: ""
-        saMountPath: null
-        uid: 2102
-        waitBeforeExitSeconds: 0
-      proxyContainerName: linkerd-proxy
-      proxyInit:
-        capabilities: null
-        closeWaitTimeoutSecs: 0
-        ignoreInboundPorts: "222"
-        ignoreOutboundPorts: "111"
-        image:
-          name: ghcr.io/linkerd/proxy-init
-          pullPolicy: IfNotPresent
-          version: test-proxy-init-version
-        resources:
-          cpu:
-            limit: 100m
-            request: 10m
-          memory:
-            limit: 50Mi
-            request: 10Mi
-        saMountPath: null
-        xtMountPath:
-          mountPath: /run
-          name: linkerd-proxy-init-xtables-lock
-          readOnly: false
-      proxyInjectAnnotation: linkerd.io/inject
-      proxyInjectDisabled: disabled
-      workloadNamespaceLabel: linkerd.io/workload-ns
->>>>>>> 96e07842
     heartbeatResources: null
     heartbeatSchedule: 0 0 * * *
     highAvailability: false
@@ -1015,7 +930,6 @@
     proxy:
       capabilities: null
       disableIdentity: false
-      disableTap: false
       enableExternalProfiles: false
       image:
         name: ghcr.io/linkerd/proxy
