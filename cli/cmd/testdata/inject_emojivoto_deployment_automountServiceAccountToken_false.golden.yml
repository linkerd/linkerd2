--- conflicted
+++ resolved
@@ -166,11 +166,7 @@
         - 4190,4191,4567,4568
         - --outbound-ports-to-ignore
         - 4567,4568
-<<<<<<< HEAD
-        image: cr.l5d.io/linkerd/proxy-init:v1.5.0
-=======
         image: cr.l5d.io/linkerd/proxy-init:v1.5.1
->>>>>>> d1ce1fc3
         imagePullPolicy: IfNotPresent
         name: linkerd-init
         resources:
