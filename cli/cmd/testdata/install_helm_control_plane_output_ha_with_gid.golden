--- conflicted
+++ resolved
@@ -1065,7 +1065,6 @@
               fieldPath: spec.nodeName
         - name: _pod_containerName
           value: &containerName linkerd-proxy
-<<<<<<< HEAD
         
         
         
@@ -1073,8 +1072,6 @@
           value: "1"
         - name: LINKERD2_PROXY_CORES_MIN
           value: "1"
-=======
->>>>>>> 5d0275e3
         - name: LINKERD2_PROXY_INBOUND_PORTS_REQUIRE_TLS
           value: "8080"
         - name: LINKERD2_PROXY_SHUTDOWN_ENDPOINT_ENABLED
@@ -1502,7 +1499,6 @@
               fieldPath: spec.nodeName
         - name: _pod_containerName
           value: &containerName linkerd-proxy
-<<<<<<< HEAD
         
         
         
@@ -1510,8 +1506,6 @@
           value: "1"
         - name: LINKERD2_PROXY_CORES_MIN
           value: "1"
-=======
->>>>>>> 5d0275e3
         - name: LINKERD2_PROXY_SHUTDOWN_ENDPOINT_ENABLED
           value: "false"
         - name: LINKERD2_PROXY_LOG
@@ -2078,7 +2072,6 @@
               fieldPath: spec.nodeName
         - name: _pod_containerName
           value: &containerName linkerd-proxy
-<<<<<<< HEAD
         
         
         
@@ -2086,8 +2079,6 @@
           value: "1"
         - name: LINKERD2_PROXY_CORES_MIN
           value: "1"
-=======
->>>>>>> 5d0275e3
         - name: LINKERD2_PROXY_SHUTDOWN_ENDPOINT_ENABLED
           value: "false"
         - name: LINKERD2_PROXY_LOG
