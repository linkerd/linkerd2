--- conflicted
+++ resolved
@@ -165,11 +165,7 @@
         - 4190,9998,7777,8888
         - --outbound-ports-to-ignore
         - "9999"
-<<<<<<< HEAD
-        image: cr.l5d.io/linkerd/proxy-init:v1.3.6
-=======
-        image: ghcr.io/linkerd/proxy-init:v1.3.9
->>>>>>> eb171212
+        image: cr.l5d.io/linkerd/proxy-init:v1.3.9
         imagePullPolicy: IfNotPresent
         name: linkerd-init
         resources:
