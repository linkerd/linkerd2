--- conflicted
+++ resolved
@@ -2824,12 +2824,6 @@
   labels:
     linkerd.io/control-plane-component: prometheus
     linkerd.io/control-plane-ns: linkerd
-<<<<<<< HEAD
-rules:
-- apiGroups: [""]
-  resources: ["nodes", "nodes/proxy", "pods"]
-  verbs: ["get", "list", "watch"]
-=======
   annotations:
     linkerd.io/created-by: linkerd/cli dev-undefined
 data:
@@ -2860,7 +2854,6 @@
           request: 300Mi
     tracing:
       enabled: false
->>>>>>> c68ab23a
 ---
 kind: ClusterRoleBinding
 apiVersion: rbac.authorization.k8s.io/v1
@@ -3169,14 +3162,8 @@
              fieldRef:
               fieldPath: spec.nodeName
         - name: LINKERD2_PROXY_DESTINATION_CONTEXT
-<<<<<<< HEAD
-          value: ns:$(_pod_ns)
-        - name: LINKERD2_PROXY_OUTBOUND_ROUTER_CAPACITY
-          value: "10000"
-=======
           value: |
             {"ns":"$(_pod_ns)", "nodeName":"$(_pod_nodeName)"}
->>>>>>> c68ab23a
         - name: LINKERD2_PROXY_IDENTITY_DIR
           value: /var/run/linkerd/identity/end-entity
         - name: LINKERD2_PROXY_IDENTITY_TRUST_ANCHORS
@@ -3494,14 +3481,10 @@
              fieldRef:
               fieldPath: spec.nodeName
         - name: LINKERD2_PROXY_DESTINATION_CONTEXT
-<<<<<<< HEAD
-          value: ns:$(_pod_ns)
-=======
           value: |
             {"ns":"$(_pod_ns)", "nodeName":"$(_pod_nodeName)"}
         - name: LINKERD2_PROXY_OUTBOUND_ROUTER_CAPACITY
           value: "10000"
->>>>>>> c68ab23a
         - name: LINKERD2_PROXY_IDENTITY_DIR
           value: /var/run/linkerd/identity/end-entity
         - name: LINKERD2_PROXY_IDENTITY_TRUST_ANCHORS
