--- conflicted
+++ resolved
@@ -2306,12 +2306,8 @@
       labels:
         linkerd.io/control-plane-component: proxy-injector
         linkerd.io/control-plane-ns: linkerd
-<<<<<<< HEAD
-        linkerd.io/proxy-deployment: linkerd-proxy-injector
-=======
         linkerd.io/workload-ns: linkerd
         linkerd.io/proxy-deployment: linkerd-grafana
->>>>>>> 5ecf2cc5
     spec:
       nodeSelector:
         beta.kubernetes.io/os: linux
@@ -2583,12 +2579,8 @@
       labels:
         linkerd.io/control-plane-component: sp-validator
         linkerd.io/control-plane-ns: linkerd
-<<<<<<< HEAD
-        linkerd.io/proxy-deployment: linkerd-sp-validator
-=======
         linkerd.io/workload-ns: linkerd
         linkerd.io/proxy-deployment: linkerd-proxy-injector
->>>>>>> 5ecf2cc5
     spec:
       nodeSelector:
         beta.kubernetes.io/os: linux
@@ -2841,12 +2833,8 @@
       labels:
         linkerd.io/control-plane-component: tap
         linkerd.io/control-plane-ns: linkerd
-<<<<<<< HEAD
-        linkerd.io/proxy-deployment: linkerd-tap
-=======
         linkerd.io/workload-ns: linkerd
         linkerd.io/proxy-deployment: linkerd-sp-validator
->>>>>>> 5ecf2cc5
     spec:
       nodeSelector:
         beta.kubernetes.io/os: linux
@@ -3175,12 +3163,8 @@
       labels:
         linkerd.io/control-plane-component: grafana
         linkerd.io/control-plane-ns: linkerd
-<<<<<<< HEAD
-        linkerd.io/proxy-deployment: linkerd-grafana
-=======
         linkerd.io/workload-ns: linkerd
         linkerd.io/proxy-deployment: linkerd-tap
->>>>>>> 5ecf2cc5
     spec:
       nodeSelector:
         beta.kubernetes.io/os: linux
