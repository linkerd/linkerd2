---
###
### Linkerd Namespace
###
kind: Namespace
apiVersion: v1
metadata:
  name: linkerd
  annotations:
    linkerd.io/inject: disabled
  labels:
    linkerd.io/is-control-plane: "true"
    config.linkerd.io/admission-webhooks: disabled
    linkerd.io/control-plane-ns: linkerd
    pod-security.kubernetes.io/enforce: privileged
---
###
### Identity Controller Service RBAC
###
kind: ClusterRole
apiVersion: rbac.authorization.k8s.io/v1
metadata:
  name: linkerd-linkerd-identity
  labels:
    linkerd.io/control-plane-component: identity
    linkerd.io/control-plane-ns: linkerd
rules:
- apiGroups: ["authentication.k8s.io"]
  resources: ["tokenreviews"]
  verbs: ["create"]
# TODO(ver) Restrict this to the Linkerd namespace. See
# https://github.com/linkerd/linkerd2/issues/9367
- apiGroups: [""]
  resources: ["events"]
  verbs: ["create", "patch"]
---
kind: ClusterRoleBinding
apiVersion: rbac.authorization.k8s.io/v1
metadata:
  name: linkerd-linkerd-identity
  labels:
    linkerd.io/control-plane-component: identity
    linkerd.io/control-plane-ns: linkerd
roleRef:
  apiGroup: rbac.authorization.k8s.io
  kind: ClusterRole
  name: linkerd-linkerd-identity
subjects:
- kind: ServiceAccount
  name: linkerd-identity
  namespace: linkerd
---
kind: ServiceAccount
apiVersion: v1
metadata:
  name: linkerd-identity
  namespace: linkerd
  labels:
    linkerd.io/control-plane-component: identity
    linkerd.io/control-plane-ns: linkerd
---
###
### Destination Controller Service
###
kind: ClusterRole
apiVersion: rbac.authorization.k8s.io/v1
metadata:
  name: linkerd-linkerd-destination
  labels:
    linkerd.io/control-plane-component: destination
    linkerd.io/control-plane-ns: linkerd
rules:
- apiGroups: ["apps"]
  resources: ["replicasets"]
  verbs: ["list", "get", "watch"]
- apiGroups: ["batch"]
  resources: ["jobs"]
  verbs: ["list", "get", "watch"]
- apiGroups: [""]
  resources: ["pods", "endpoints", "services", "nodes"]
  verbs: ["list", "get", "watch"]
- apiGroups: ["linkerd.io"]
  resources: ["serviceprofiles"]
  verbs: ["list", "get", "watch"]
- apiGroups: ["workload.linkerd.io"]
  resources: ["externalworkloads"]
  verbs: ["list", "get", "watch"]
- apiGroups: ["coordination.k8s.io"]
  resources: ["leases"]
  verbs: ["create", "get", "update", "patch"]
- apiGroups: ["discovery.k8s.io"]
  resources: ["endpointslices"]
  verbs: ["list", "get", "watch", "create", "update", "patch", "delete"]
---
kind: ClusterRoleBinding
apiVersion: rbac.authorization.k8s.io/v1
metadata:
  name: linkerd-linkerd-destination
  labels:
    linkerd.io/control-plane-component: destination
    linkerd.io/control-plane-ns: linkerd
roleRef:
  apiGroup: rbac.authorization.k8s.io
  kind: ClusterRole
  name: linkerd-linkerd-destination
subjects:
- kind: ServiceAccount
  name: linkerd-destination
  namespace: linkerd
---
kind: ServiceAccount
apiVersion: v1
metadata:
  name: linkerd-destination
  namespace: linkerd
  labels:
    linkerd.io/control-plane-component: destination
    linkerd.io/control-plane-ns: linkerd
---
apiVersion: admissionregistration.k8s.io/v1
kind: ValidatingWebhookConfiguration
metadata:
  name: linkerd-sp-validator-webhook-config
  labels:
    linkerd.io/control-plane-component: destination
    linkerd.io/control-plane-ns: linkerd
webhooks:
- name: linkerd-sp-validator.linkerd.io
  namespaceSelector:
    matchExpressions:
    - key: config.linkerd.io/admission-webhooks
      operator: NotIn
      values:
      - disabled
  clientConfig:
    service:
      name: linkerd-sp-validator
      namespace: linkerd
      path: "/"
    caBundle: cHJvZmlsZSB2YWxpZGF0b3IgQ0EgYnVuZGxl
  failurePolicy: Fail
  admissionReviewVersions: ["v1", "v1beta1"]
  rules:
  - operations: ["CREATE", "UPDATE"]
    apiGroups: ["linkerd.io"]
    apiVersions: ["v1alpha1", "v1alpha2"]
    resources: ["serviceprofiles"]
  sideEffects: None
---
apiVersion: admissionregistration.k8s.io/v1
kind: ValidatingWebhookConfiguration
metadata:
  name: linkerd-policy-validator-webhook-config
  labels:
    linkerd.io/control-plane-component: destination
    linkerd.io/control-plane-ns: linkerd
webhooks:
- name: linkerd-policy-validator.linkerd.io
  namespaceSelector:
    matchExpressions:
    - key: config.linkerd.io/admission-webhooks
      operator: NotIn
      values:
      - disabled
  clientConfig:
    service:
      name: linkerd-policy-validator
      namespace: linkerd
      path: "/"
    caBundle: cG9saWN5IHZhbGlkYXRvciBDQSBidW5kbGU=
  failurePolicy: Fail
  admissionReviewVersions: ["v1", "v1beta1"]
  rules:
  - operations: ["CREATE", "UPDATE"]
    apiGroups: ["policy.linkerd.io"]
    apiVersions: ["*"]
    resources:
    - authorizationpolicies
    - httproutes
    - networkauthentications
    - meshtlsauthentications
    - serverauthorizations
    - servers
  - operations: ["CREATE", "UPDATE"]
    apiGroups: ["gateway.networking.k8s.io"]
    apiVersions: ["*"]
    resources:
    - httproutes
    - grpcroutes
  sideEffects: None
---
apiVersion: rbac.authorization.k8s.io/v1
kind: ClusterRole
metadata:
  name: linkerd-policy
  labels:
    app.kubernetes.io/part-of: Linkerd
    linkerd.io/control-plane-component: destination
    linkerd.io/control-plane-ns: linkerd
rules:
  - apiGroups:
      - ""
    resources:
      - pods
    verbs:
      - get
      - list
      - watch
  - apiGroups:
      - apps
    resources:
      - deployments
    verbs:
      - get
  - apiGroups:
      - policy.linkerd.io
    resources:
      - authorizationpolicies
      - httproutes
      - meshtlsauthentications
      - networkauthentications
      - servers
      - serverauthorizations
    verbs:
      - get
      - list
      - watch
  - apiGroups:
      - gateway.networking.k8s.io
    resources:
      - httproutes
      - grpcroutes
    verbs:
      - get
      - list
      - watch
  - apiGroups:
      - policy.linkerd.io
    resources:
      - httproutes/status
    verbs:
      - patch
  - apiGroups:
      - gateway.networking.k8s.io
    resources:
      - httproutes/status
      - grpcroutes/status
    verbs:
      - patch
      - create
  - apiGroups:
      - workload.linkerd.io
    resources:
      - externalworkloads
    verbs:
      - get
      - list
      - watch
  - apiGroups:
      - coordination.k8s.io
    resources:
      - leases
    verbs:
      - create
      - get
      - patch
---
apiVersion: rbac.authorization.k8s.io/v1
kind: ClusterRoleBinding
metadata:
  name: linkerd-destination-policy
  labels:
    app.kubernetes.io/part-of: Linkerd
    linkerd.io/control-plane-component: destination
    linkerd.io/control-plane-ns: linkerd
roleRef:
  apiGroup: rbac.authorization.k8s.io
  kind: ClusterRole
  name: linkerd-policy
subjects:
  - kind: ServiceAccount
    name: linkerd-destination
    namespace: linkerd
---
apiVersion: rbac.authorization.k8s.io/v1
kind: Role
metadata:
  name: remote-discovery
  namespace: linkerd
  labels:
    app.kubernetes.io/part-of: Linkerd
    linkerd.io/control-plane-component: destination
    linkerd.io/control-plane-ns: linkerd
rules:
  - apiGroups:
      - ""
    resources:
      - secrets
    verbs:
      - get
      - list
      - watch
---
apiVersion: rbac.authorization.k8s.io/v1
kind: RoleBinding
metadata:
  name: linkerd-destination-remote-discovery
  namespace: linkerd
  labels:
    app.kubernetes.io/part-of: Linkerd
    linkerd.io/control-plane-component: destination
    linkerd.io/control-plane-ns: linkerd
roleRef:
  apiGroup: rbac.authorization.k8s.io
  kind: Role
  name: remote-discovery
subjects:
  - kind: ServiceAccount
    name: linkerd-destination
    namespace: linkerd
---
###
### Heartbeat RBAC
###
apiVersion: rbac.authorization.k8s.io/v1
kind: Role
metadata:
  name: linkerd-heartbeat
  namespace: linkerd
  labels:
    linkerd.io/control-plane-ns: linkerd
rules:
- apiGroups: [""]
  resources: ["configmaps"]
  verbs: ["get"]
  resourceNames: ["linkerd-config"]
---
apiVersion: rbac.authorization.k8s.io/v1
kind: RoleBinding
metadata:
  name: linkerd-heartbeat
  namespace: linkerd
  labels:
    linkerd.io/control-plane-ns: linkerd
roleRef:
  kind: Role
  name: linkerd-heartbeat
  apiGroup: rbac.authorization.k8s.io
subjects:
- kind: ServiceAccount
  name: linkerd-heartbeat
  namespace: linkerd
---
apiVersion: rbac.authorization.k8s.io/v1
kind: ClusterRole
metadata:
  name: linkerd-heartbeat
  labels:
    linkerd.io/control-plane-ns: linkerd
rules:
- apiGroups: [""]
  resources: ["namespaces"]
  verbs: ["list"]
- apiGroups: ["linkerd.io"]
  resources: ["serviceprofiles"]
  verbs: ["list"]
---
apiVersion: rbac.authorization.k8s.io/v1
kind: ClusterRoleBinding
metadata:
  name: linkerd-heartbeat
  labels:
    linkerd.io/control-plane-ns: linkerd
roleRef:
  kind: ClusterRole
  name: linkerd-heartbeat
  apiGroup: rbac.authorization.k8s.io
subjects:
- kind: ServiceAccount
  name: linkerd-heartbeat
  namespace: linkerd
---
kind: ServiceAccount
apiVersion: v1
metadata:
  name: linkerd-heartbeat
  namespace: linkerd
  labels:
    linkerd.io/control-plane-component: heartbeat
    linkerd.io/control-plane-ns: linkerd

---
###
### Proxy Injector RBAC
###
kind: ClusterRole
apiVersion: rbac.authorization.k8s.io/v1
metadata:
  name: linkerd-linkerd-proxy-injector
  labels:
    linkerd.io/control-plane-component: proxy-injector
    linkerd.io/control-plane-ns: linkerd
rules:
- apiGroups: [""]
  resources: ["events"]
  verbs: ["create", "patch"]
- apiGroups: [""]
  resources: ["namespaces", "replicationcontrollers"]
  verbs: ["list", "get", "watch"]
- apiGroups: [""]
  resources: ["pods"]
  verbs: ["list", "watch"]
- apiGroups: ["extensions", "apps"]
  resources: ["deployments", "replicasets", "daemonsets", "statefulsets"]
  verbs: ["list", "get", "watch"]
- apiGroups: ["extensions", "batch"]
  resources: ["cronjobs", "jobs"]
  verbs: ["list", "get", "watch"]
---
kind: ClusterRoleBinding
apiVersion: rbac.authorization.k8s.io/v1
metadata:
  name: linkerd-linkerd-proxy-injector
  labels:
    linkerd.io/control-plane-component: proxy-injector
    linkerd.io/control-plane-ns: linkerd
subjects:
- kind: ServiceAccount
  name: linkerd-proxy-injector
  namespace: linkerd
  apiGroup: ""
roleRef:
  kind: ClusterRole
  name: linkerd-linkerd-proxy-injector
  apiGroup: rbac.authorization.k8s.io
---
kind: ServiceAccount
apiVersion: v1
metadata:
  name: linkerd-proxy-injector
  namespace: linkerd
  labels:
    linkerd.io/control-plane-component: proxy-injector
    linkerd.io/control-plane-ns: linkerd
---
apiVersion: admissionregistration.k8s.io/v1
kind: MutatingWebhookConfiguration
metadata:
  name: linkerd-proxy-injector-webhook-config
  labels:
    linkerd.io/control-plane-component: proxy-injector
    linkerd.io/control-plane-ns: linkerd
webhooks:
- name: linkerd-proxy-injector.linkerd.io
  namespaceSelector:
    matchExpressions:
    - key: config.linkerd.io/admission-webhooks
      operator: NotIn
      values:
      - disabled
    - key: kubernetes.io/metadata.name
      operator: NotIn
      values:
      - kube-system
      - cert-manager
  objectSelector:
    null
  clientConfig:
    service:
      name: linkerd-proxy-injector
      namespace: linkerd
      path: "/"
    caBundle: cHJveHkgaW5qZWN0b3IgQ0EgYnVuZGxl
  failurePolicy: Fail
  admissionReviewVersions: ["v1", "v1beta1"]
  rules:
  - operations: [ "CREATE" ]
    apiGroups: [""]
    apiVersions: ["v1"]
    resources: ["pods", "services"]
    scope: "Namespaced"
  sideEffects: None
  timeoutSeconds: 10
---
kind: ConfigMap
apiVersion: v1
metadata:
  name: linkerd-config
  namespace: linkerd
  labels:
    linkerd.io/control-plane-component: controller
    linkerd.io/control-plane-ns: linkerd
  annotations:
    linkerd.io/created-by: linkerd/cli dev-undefined
data:
  linkerd-crds-chart-version: linkerd-crds-1.0.0-edge
  values: |
    cliVersion: linkerd/cli dev-undefined
    clusterDomain: cluster.local
    clusterNetworks: 10.0.0.0/8,100.64.0.0/10,172.16.0.0/12,192.168.0.0/16,fd00::/8
    cniEnabled: false
    controlPlaneTracing: false
    controlPlaneTracingNamespace: linkerd-jaeger
    controller:
      podDisruptionBudget:
        maxUnavailable: 1
    controllerGID: -1
    controllerImage: cr.l5d.io/linkerd/controller
    controllerLogFormat: plain
    controllerLogLevel: info
    controllerReplicas: 3
    controllerUID: 2103
    debugContainer:
      image:
        name: cr.l5d.io/linkerd/debug
        pullPolicy: ""
        version: install-debug-version
    deploymentStrategy:
      rollingUpdate:
        maxSurge: 25%
        maxUnavailable: 1
    destinationController:
      meshedHttp2ClientProtobuf:
        keep_alive:
          interval:
            seconds: 10
          timeout:
            seconds: 3
          while_idle: true
    destinationProxyResources: null
    destinationResources:
      cpu:
        limit: ""
        request: 100m
      ephemeral-storage:
        limit: ""
        request: ""
      memory:
        limit: 250Mi
        request: 50Mi
    disableHeartBeat: false
    disableIPv6: true
    enableEndpointSlices: true
    enableH2Upgrade: true
    enablePodAntiAffinity: true
    enablePodDisruptionBudget: true
    heartbeat: null
    heartbeatResources:
      cpu:
        limit: ""
        request: 100m
      ephemeral-storage:
        limit: ""
        request: ""
      memory:
        limit: 250Mi
        request: 50Mi
    heartbeatSchedule: 1 2 3 4 5
    highAvailability: true
    identity:
      additionalEnv: null
      experimentalEnv: null
      externalCA: false
      issuer:
        clockSkewAllowance: 20s
        issuanceLifetime: 24h0m0s
        scheme: linkerd.io/tls
        tls:
          crtPEM: |
            -----BEGIN CERTIFICATE-----
            MIIBwDCCAWegAwIBAgIRAJRIgZ8RtO8Ewg1Xepf8T44wCgYIKoZIzj0EAwIwKTEn
            MCUGA1UEAxMeaWRlbnRpdHkubGlua2VyZC5jbHVzdGVyLmxvY2FsMB4XDTIwMDgy
            ODA3MTM0N1oXDTMwMDgyNjA3MTM0N1owKTEnMCUGA1UEAxMeaWRlbnRpdHkubGlu
            a2VyZC5jbHVzdGVyLmxvY2FsMFkwEwYHKoZIzj0CAQYIKoZIzj0DAQcDQgAE1/Fp
            fcRnDcedL6AjUaXYPv4DIMBaJufOI5NWty+XSX7JjXgZtM72dQvRaYanuxD36Dt1
            2/JxyiSgxKWRdoay+aNwMG4wDgYDVR0PAQH/BAQDAgEGMBIGA1UdEwEB/wQIMAYB
            Af8CAQAwHQYDVR0OBBYEFI1WnrqMYKaHHOo+zpyiiDq2pO0KMCkGA1UdEQQiMCCC
            HmlkZW50aXR5LmxpbmtlcmQuY2x1c3Rlci5sb2NhbDAKBggqhkjOPQQDAgNHADBE
            AiAtuoI5XuCtrGVRzSmRTl2ra28aV9MyTU7d5qnTAFHKSgIgRKCvluOSgA5O21p5
            51tdrmkHEZRr0qlLSJdHYgEfMzk=
            -----END CERTIFICATE-----
      kubeAPI:
        clientBurst: 200
        clientQPS: 100
      serviceAccountTokenProjection: true
    identityProxyResources: null
    identityResources:
      cpu:
        limit: ""
        request: 100m
      ephemeral-storage:
        limit: ""
        request: ""
      memory:
        limit: 250Mi
        request: 10Mi
    identityTrustAnchorsPEM: |
      -----BEGIN CERTIFICATE-----
      MIIBwTCCAWagAwIBAgIQeDZp5lDaIygQ5UfMKZrFATAKBggqhkjOPQQDAjApMScw
      JQYDVQQDEx5pZGVudGl0eS5saW5rZXJkLmNsdXN0ZXIubG9jYWwwHhcNMjAwODI4
      MDcxMjQ3WhcNMzAwODI2MDcxMjQ3WjApMScwJQYDVQQDEx5pZGVudGl0eS5saW5r
      ZXJkLmNsdXN0ZXIubG9jYWwwWTATBgcqhkjOPQIBBggqhkjOPQMBBwNCAARqc70Z
      l1vgw79rjB5uSITICUA6GyfvSFfcuIis7B/XFSkkwAHU5S/s1AAP+R0TX7HBWUC4
      uaG4WWsiwJKNn7mgo3AwbjAOBgNVHQ8BAf8EBAMCAQYwEgYDVR0TAQH/BAgwBgEB
      /wIBATAdBgNVHQ4EFgQU5YtjVVPfd7I7NLHsn2C26EByGV0wKQYDVR0RBCIwIIIe
      aWRlbnRpdHkubGlua2VyZC5jbHVzdGVyLmxvY2FsMAoGCCqGSM49BAMCA0kAMEYC
      IQCN7lBFLDDvjx6V0+XkjpKERRsJYf5adMvnloFl48ilJgIhANtxhndcr+QJPuC8
      vgUC0d2/9FMueIVMb+46WTCOjsqr
      -----END CERTIFICATE-----
    identityTrustDomain: cluster.local
    imagePullPolicy: IfNotPresent
    imagePullSecrets: null
    linkerdVersion: install-control-plane-version
    networkValidator:
      connectAddr: 1.1.1.1:20001
      enableSecurityContext: true
      listenAddr: 0.0.0.0:4140
      logFormat: plain
      logLevel: debug
      timeout: 10s
    nodeAffinity: null
    nodeSelector:
      kubernetes.io/os: linux
    podAnnotations: {}
    podLabels: {}
    podMonitor:
      controller:
        enabled: true
        namespaceSelector: |
          matchNames:
            - {{ .Release.Namespace }}
            - linkerd-viz
            - linkerd-jaeger
      enabled: false
      proxy:
        enabled: true
      scrapeInterval: 10s
      scrapeTimeout: 10s
      serviceMirror:
        enabled: true
    policyController:
      image:
        name: cr.l5d.io/linkerd/policy-controller
        pullPolicy: ""
        version: ""
      logLevel: info
      probeNetworks:
      - 0.0.0.0/0
      - ::/0
      resources:
        cpu:
          limit: ""
          request: ""
        ephemeral-storage:
          limit: ""
          request: ""
        memory:
          limit: ""
          request: ""
    policyValidator:
      caBundle: policy validator CA bundle
      crtPEM: ""
      externalSecret: true
      injectCaFrom: ""
      injectCaFromSecret: ""
      namespaceSelector:
        matchExpressions:
        - key: config.linkerd.io/admission-webhooks
          operator: NotIn
          values:
          - disabled
    priorityClassName: ""
    profileValidator:
      caBundle: profile validator CA bundle
      crtPEM: ""
      externalSecret: true
      injectCaFrom: ""
      injectCaFromSecret: ""
      namespaceSelector:
        matchExpressions:
        - key: config.linkerd.io/admission-webhooks
          operator: NotIn
          values:
          - disabled
    prometheusUrl: ""
    proxy:
      accessLog: ""
      additionalEnv: null
      await: true
      capabilities: null
      control:
        streams:
          idleTimeout: 5m
          initialTimeout: 3s
          lifetime: 1h
      defaultInboundPolicy: all-unauthenticated
      disableInboundProtocolDetectTimeout: false
      disableOutboundProtocolDetectTimeout: false
      enableExternalProfiles: false
      enableShutdownEndpoint: false
      experimentalEnv: null
      gid: -1
      image:
        name: cr.l5d.io/linkerd/proxy
        pullPolicy: ""
        version: install-proxy-version
      inbound:
        server:
          http2:
            keepAliveInterval: 10s
            keepAliveTimeout: 3s
      inboundConnectTimeout: 100ms
      inboundDiscoveryCacheUnusedTimeout: 90s
      isGateway: false
      isIngress: false
      livenessProbe:
        initialDelaySeconds: 10
        timeoutSeconds: 1
      logFormat: plain
      logHTTPHeaders: "off"
      logLevel: warn,linkerd=info,hickory=error
      nativeSidecar: false
      opaquePorts: 25,587,3306,4444,5432,6379,9300,11211
      outbound:
        server:
          http2:
            keepAliveInterval: 10s
            keepAliveTimeout: 3s
      outboundConnectTimeout: 1000ms
      outboundDiscoveryCacheUnusedTimeout: 5s
      podInboundPorts: ""
      ports:
        admin: 4191
        control: 4190
        inbound: 4143
        outbound: 4140
      readinessProbe:
        initialDelaySeconds: 2
        timeoutSeconds: 1
      requireIdentityOnInboundPorts: ""
      resources:
        cpu:
          limit: ""
          request: 100m
        ephemeral-storage:
          limit: ""
          request: ""
        memory:
          limit: 250Mi
          request: 20Mi
      saMountPath: null
      shutdownGracePeriod: ""
      startupProbe:
        failureThreshold: 120
        initialDelaySeconds: 0
        periodSeconds: 1
      uid: 2102
      waitBeforeExitSeconds: 0
    proxyContainerName: linkerd-proxy
    proxyInit:
      capabilities: null
      closeWaitTimeoutSecs: 0
      ignoreInboundPorts: 4567,4568
      ignoreOutboundPorts: 4567,4568
      image:
        name: cr.l5d.io/linkerd/proxy-init
        pullPolicy: ""
        version: v2.4.1
      iptablesMode: legacy
      kubeAPIServerPorts: 443,6443
      logFormat: ""
      logLevel: ""
      privileged: false
      resources:
        cpu:
          limit: 100m
          request: 100m
        ephemeral-storage:
          limit: ""
          request: ""
        memory:
          limit: 20Mi
          request: 20Mi
      runAsGroup: 65534
      runAsRoot: false
      runAsUser: 65534
      saMountPath: null
      skipSubnets: ""
      xtMountPath:
        mountPath: /run
        name: linkerd-proxy-init-xtables-lock
        readOnly: false
    proxyInjector:
      additionalEnv: null
      caBundle: proxy injector CA bundle
      crtPEM: ""
      experimentalEnv: null
      externalSecret: true
      injectCaFrom: ""
      injectCaFromSecret: ""
      namespaceSelector:
        matchExpressions:
        - key: config.linkerd.io/admission-webhooks
          operator: NotIn
          values:
          - disabled
        - key: kubernetes.io/metadata.name
          operator: NotIn
          values:
          - kube-system
          - cert-manager
    proxyInjectorProxyResources: null
    proxyInjectorResources:
      cpu:
        limit: ""
        request: 100m
      ephemeral-storage:
        limit: ""
        request: ""
      memory:
        limit: 250Mi
        request: 50Mi
    revisionHistoryLimit: 10
    spValidator: null
    tolerations: null
    webhookFailurePolicy: Fail
---
apiVersion: rbac.authorization.k8s.io/v1
kind: Role
metadata:
  labels:
    linkerd.io/control-plane-ns: linkerd
  annotations:
    linkerd.io/created-by: linkerd/cli dev-undefined
  name: ext-namespace-metadata-linkerd-config
  namespace: linkerd
rules:
- apiGroups: [""]
  resources: ["configmaps"]
  verbs: ["get"]
  resourceNames: ["linkerd-config"]
---
###
### Identity Controller Service
###
---
kind: Secret
apiVersion: v1
metadata:
  name: linkerd-identity-issuer
  namespace: linkerd
  labels:
    linkerd.io/control-plane-component: identity
    linkerd.io/control-plane-ns: linkerd
  annotations:
    linkerd.io/created-by: linkerd/cli dev-undefined
data:
  crt.pem: LS0tLS1CRUdJTiBDRVJUSUZJQ0FURS0tLS0tCk1JSUJ3RENDQVdlZ0F3SUJBZ0lSQUpSSWdaOFJ0TzhFd2cxWGVwZjhUNDR3Q2dZSUtvWkl6ajBFQXdJd0tURW4KTUNVR0ExVUVBeE1lYVdSbGJuUnBkSGt1YkdsdWEyVnlaQzVqYkhWemRHVnlMbXh2WTJGc01CNFhEVEl3TURneQpPREEzTVRNME4xb1hEVE13TURneU5qQTNNVE0wTjFvd0tURW5NQ1VHQTFVRUF4TWVhV1JsYm5ScGRIa3ViR2x1CmEyVnlaQzVqYkhWemRHVnlMbXh2WTJGc01Ga3dFd1lIS29aSXpqMENBUVlJS29aSXpqMERBUWNEUWdBRTEvRnAKZmNSbkRjZWRMNkFqVWFYWVB2NERJTUJhSnVmT0k1Tld0eStYU1g3SmpYZ1p0TTcyZFF2UmFZYW51eEQzNkR0MQoyL0p4eWlTZ3hLV1Jkb2F5K2FOd01HNHdEZ1lEVlIwUEFRSC9CQVFEQWdFR01CSUdBMVVkRXdFQi93UUlNQVlCCkFmOENBUUF3SFFZRFZSME9CQllFRkkxV25ycU1ZS2FISE9vK3pweWlpRHEycE8wS01Da0dBMVVkRVFRaU1DQ0MKSG1sa1pXNTBhWFI1TG14cGJtdGxjbVF1WTJ4MWMzUmxjaTVzYjJOaGJEQUtCZ2dxaGtqT1BRUURBZ05IQURCRQpBaUF0dW9JNVh1Q3RyR1ZSelNtUlRsMnJhMjhhVjlNeVRVN2Q1cW5UQUZIS1NnSWdSS0N2bHVPU2dBNU8yMXA1CjUxdGRybWtIRVpScjBxbExTSmRIWWdFZk16az0KLS0tLS1FTkQgQ0VSVElGSUNBVEUtLS0tLQ==
  key.pem: LS0tLS1CRUdJTiBFQyBQUklWQVRFIEtFWS0tLS0tCk1IY0NBUUVFSUFBZThuZmJ6WnU5Yy9PQjIrOHhKTTBGejdOVXdUUWF6dWxrRk5zNFRJNStvQW9HQ0NxR1NNNDkKQXdFSG9VUURRZ0FFMS9GcGZjUm5EY2VkTDZBalVhWFlQdjRESU1CYUp1Zk9JNU5XdHkrWFNYN0pqWGdadE03MgpkUXZSYVlhbnV4RDM2RHQxMi9KeHlpU2d4S1dSZG9heStRPT0KLS0tLS1FTkQgRUMgUFJJVkFURSBLRVktLS0tLQ==
---
kind: ConfigMap
apiVersion: v1
metadata:
  name: linkerd-identity-trust-roots
  namespace: linkerd
  labels:
    linkerd.io/control-plane-component: identity
    linkerd.io/control-plane-ns: linkerd
  annotations:
    linkerd.io/created-by: linkerd/cli dev-undefined
data:
  ca-bundle.crt: |-
    -----BEGIN CERTIFICATE-----
    MIIBwTCCAWagAwIBAgIQeDZp5lDaIygQ5UfMKZrFATAKBggqhkjOPQQDAjApMScw
    JQYDVQQDEx5pZGVudGl0eS5saW5rZXJkLmNsdXN0ZXIubG9jYWwwHhcNMjAwODI4
    MDcxMjQ3WhcNMzAwODI2MDcxMjQ3WjApMScwJQYDVQQDEx5pZGVudGl0eS5saW5r
    ZXJkLmNsdXN0ZXIubG9jYWwwWTATBgcqhkjOPQIBBggqhkjOPQMBBwNCAARqc70Z
    l1vgw79rjB5uSITICUA6GyfvSFfcuIis7B/XFSkkwAHU5S/s1AAP+R0TX7HBWUC4
    uaG4WWsiwJKNn7mgo3AwbjAOBgNVHQ8BAf8EBAMCAQYwEgYDVR0TAQH/BAgwBgEB
    /wIBATAdBgNVHQ4EFgQU5YtjVVPfd7I7NLHsn2C26EByGV0wKQYDVR0RBCIwIIIe
    aWRlbnRpdHkubGlua2VyZC5jbHVzdGVyLmxvY2FsMAoGCCqGSM49BAMCA0kAMEYC
    IQCN7lBFLDDvjx6V0+XkjpKERRsJYf5adMvnloFl48ilJgIhANtxhndcr+QJPuC8
    vgUC0d2/9FMueIVMb+46WTCOjsqr
    -----END CERTIFICATE-----
---
kind: Service
apiVersion: v1
metadata:
  name: linkerd-identity
  namespace: linkerd
  labels:
    linkerd.io/control-plane-component: identity
    linkerd.io/control-plane-ns: linkerd
  annotations:
    linkerd.io/created-by: linkerd/cli dev-undefined
spec:
  type: ClusterIP
  selector:
    linkerd.io/control-plane-component: identity
  ports:
  - name: grpc
    port: 8080
    targetPort: 8080
---
kind: Service
apiVersion: v1
metadata:
  name: linkerd-identity-headless
  namespace: linkerd
  labels:
    linkerd.io/control-plane-component: identity
    linkerd.io/control-plane-ns: linkerd
  annotations:
    linkerd.io/created-by: linkerd/cli dev-undefined
spec:
  clusterIP: None
  selector:
    linkerd.io/control-plane-component: identity
  ports:
  - name: grpc
    port: 8080
    targetPort: 8080
---
kind: PodDisruptionBudget
apiVersion: policy/v1
metadata:
  name: linkerd-identity
  namespace: linkerd
  labels:
    linkerd.io/control-plane-component: identity
    linkerd.io/control-plane-ns: linkerd
  annotations:
    linkerd.io/created-by: linkerd/cli dev-undefined
spec:
  maxUnavailable: 1
  selector:
    matchLabels:
      linkerd.io/control-plane-component: identity
---
apiVersion: apps/v1
kind: Deployment
metadata:
  annotations:
    linkerd.io/created-by: linkerd/cli dev-undefined
  labels:
    app.kubernetes.io/name: identity
    app.kubernetes.io/part-of: Linkerd
    app.kubernetes.io/version: install-control-plane-version
    linkerd.io/control-plane-component: identity
    linkerd.io/control-plane-ns: linkerd
  name: linkerd-identity
  namespace: linkerd
spec:
  replicas: 3
  revisionHistoryLimit: 10
  selector:
    matchLabels:
      linkerd.io/control-plane-component: identity
      linkerd.io/control-plane-ns: linkerd
      linkerd.io/proxy-deployment: linkerd-identity
  strategy:
    rollingUpdate:
      maxSurge: 25%
      maxUnavailable: 1
  template:
    metadata:
      annotations:
        linkerd.io/created-by: linkerd/cli dev-undefined
        linkerd.io/proxy-version: install-proxy-version
        cluster-autoscaler.kubernetes.io/safe-to-evict: "true"
        linkerd.io/trust-root-sha256: 8dc603abd4e755c25c94da05abbf29b9b283a784733651020d72f97ca8ab98e4
        config.linkerd.io/default-inbound-policy: "all-unauthenticated"
      labels:
        linkerd.io/control-plane-component: identity
        linkerd.io/control-plane-ns: linkerd
        linkerd.io/workload-ns: linkerd
        linkerd.io/proxy-deployment: linkerd-identity
    spec:
      nodeSelector:
        kubernetes.io/os: linux
      affinity:
        podAntiAffinity:
          preferredDuringSchedulingIgnoredDuringExecution:
          - podAffinityTerm:
              labelSelector:
                matchExpressions:
                - key: linkerd.io/control-plane-component
                  operator: In
                  values:
                  - identity
              topologyKey: topology.kubernetes.io/zone
            weight: 100
          requiredDuringSchedulingIgnoredDuringExecution:
          - labelSelector:
              matchExpressions:
              - key: linkerd.io/control-plane-component
                operator: In
                values:
                - identity
            topologyKey: kubernetes.io/hostname
      containers:
      - args:
        - identity
        - -log-level=info
        - -log-format=plain
        - -controller-namespace=linkerd
        - -identity-trust-domain=cluster.local
        - -identity-issuance-lifetime=24h0m0s
        - -identity-clock-skew-allowance=20s
        - -identity-scheme=linkerd.io/tls
        - -enable-pprof=false
        - -kube-apiclient-qps=100
        - -kube-apiclient-burst=200
        env:
        - name: LINKERD_DISABLED
          value: "linkerd-await cannot block the identity controller"
        image: cr.l5d.io/linkerd/controller:install-control-plane-version
        imagePullPolicy: IfNotPresent
        livenessProbe:
          httpGet:
            path: /ping
            port: 9990
          initialDelaySeconds: 10
        name: identity
        ports:
        - containerPort: 8080
          name: grpc
        - containerPort: 9990
          name: admin-http
        readinessProbe:
          failureThreshold: 7
          httpGet:
            path: /ready
            port: 9990
        resources:
          limits:
            memory: "250Mi"
          requests:
            cpu: "100m"
            memory: "10Mi"
        securityContext:
          capabilities:
            drop:
            - ALL
          readOnlyRootFilesystem: true
          runAsNonRoot: true
          runAsUser: 2103
          allowPrivilegeEscalation: false
          seccompProfile:
            type: RuntimeDefault
        volumeMounts:
        - mountPath: /var/run/linkerd/identity/issuer
          name: identity-issuer
        - mountPath: /var/run/linkerd/identity/trust-roots/
          name: trust-roots
      - env:
        - name: _pod_name
          valueFrom:
            fieldRef:
              fieldPath: metadata.name
        - name: _pod_ns
          valueFrom:
            fieldRef:
              fieldPath: metadata.namespace
        - name: _pod_nodeName
          valueFrom:
            fieldRef:
              fieldPath: spec.nodeName
        - name: LINKERD2_PROXY_INBOUND_PORTS_REQUIRE_TLS
          value: "8080"
        - name: LINKERD2_PROXY_SHUTDOWN_ENDPOINT_ENABLED
          value: "false"
        - name: LINKERD2_PROXY_LOG
          value: "warn,linkerd=info,hickory=error,linkerd_proxy_http::client[{headers}]=off"
        - name: LINKERD2_PROXY_LOG_FORMAT
          value: "plain"
        - name: LINKERD2_PROXY_DESTINATION_SVC_ADDR
          value: linkerd-dst-headless.linkerd.svc.cluster.local.:8086
        - name: LINKERD2_PROXY_DESTINATION_PROFILE_NETWORKS
          value: "10.0.0.0/8,100.64.0.0/10,172.16.0.0/12,192.168.0.0/16,fd00::/8"
        - name: LINKERD2_PROXY_POLICY_SVC_ADDR
          value: linkerd-policy.linkerd.svc.cluster.local.:8090
        - name: LINKERD2_PROXY_POLICY_WORKLOAD
          value: |
            {"ns":"$(_pod_ns)", "pod":"$(_pod_name)"}
        - name: LINKERD2_PROXY_INBOUND_DEFAULT_POLICY
          value: all-unauthenticated
        - name: LINKERD2_PROXY_POLICY_CLUSTER_NETWORKS
          value: "10.0.0.0/8,100.64.0.0/10,172.16.0.0/12,192.168.0.0/16,fd00::/8"
        - name: LINKERD2_PROXY_CONTROL_STREAM_INITIAL_TIMEOUT
          value: "3s"
        - name: LINKERD2_PROXY_CONTROL_STREAM_IDLE_TIMEOUT
          value: "5m"
        - name: LINKERD2_PROXY_CONTROL_STREAM_LIFETIME
          value: "1h"
        - name: LINKERD2_PROXY_INBOUND_CONNECT_TIMEOUT
          value: "100ms"
        - name: LINKERD2_PROXY_OUTBOUND_CONNECT_TIMEOUT
          value: "1000ms"
        - name: LINKERD2_PROXY_OUTBOUND_DISCOVERY_IDLE_TIMEOUT
          value: "5s"
        - name: LINKERD2_PROXY_INBOUND_DISCOVERY_IDLE_TIMEOUT
          value: "90s"
        - name: LINKERD2_PROXY_CONTROL_LISTEN_ADDR
          value: "[::]:4190"
        - name: LINKERD2_PROXY_ADMIN_LISTEN_ADDR
          value: "[::]:4191"
        - name: LINKERD2_PROXY_OUTBOUND_LISTEN_ADDR
          value: "127.0.0.1:4140"
        - name: LINKERD2_PROXY_OUTBOUND_LISTEN_ADDRS
          value: "127.0.0.1:4140"
        - name: LINKERD2_PROXY_INBOUND_LISTEN_ADDR
          value: "[::]:4143"
        - name: LINKERD2_PROXY_INBOUND_IPS
          valueFrom:
            fieldRef:
              fieldPath: status.podIPs
        - name: LINKERD2_PROXY_INBOUND_PORTS
          value: "8080,9990"
        - name: LINKERD2_PROXY_DESTINATION_PROFILE_SUFFIXES
          value: svc.cluster.local.
        - name: LINKERD2_PROXY_INBOUND_ACCEPT_KEEPALIVE
          value: 10000ms
        - name: LINKERD2_PROXY_OUTBOUND_CONNECT_KEEPALIVE
          value: 10000ms
        - name: LINKERD2_PROXY_INBOUND_SERVER_HTTP2_KEEP_ALIVE_INTERVAL
          value: "10s"
        - name: LINKERD2_PROXY_INBOUND_SERVER_HTTP2_KEEP_ALIVE_TIMEOUT
          value: "3s"
        - name: LINKERD2_PROXY_OUTBOUND_SERVER_HTTP2_KEEP_ALIVE_INTERVAL
          value: "10s"
        - name: LINKERD2_PROXY_OUTBOUND_SERVER_HTTP2_KEEP_ALIVE_TIMEOUT
          value: "3s"
        - name: LINKERD2_PROXY_INBOUND_PORTS_DISABLE_PROTOCOL_DETECTION
          value: "25,587,3306,4444,5432,6379,9300,11211"
        - name: LINKERD2_PROXY_DESTINATION_CONTEXT
          value: |
            {"ns":"$(_pod_ns)", "nodeName":"$(_pod_nodeName)", "pod":"$(_pod_name)"}
        - name: _pod_sa
          valueFrom:
            fieldRef:
              fieldPath: spec.serviceAccountName
        - name: _l5d_ns
          value: linkerd
        - name: _l5d_trustdomain
          value: cluster.local
        - name: LINKERD2_PROXY_IDENTITY_DIR
          value: /var/run/linkerd/identity/end-entity
        - name: LINKERD2_PROXY_IDENTITY_TRUST_ANCHORS
          valueFrom:
            configMapKeyRef:
              name: linkerd-identity-trust-roots
              key: ca-bundle.crt
        - name: LINKERD2_PROXY_IDENTITY_TOKEN_FILE
          value: /var/run/secrets/tokens/linkerd-identity-token
        - name: LINKERD2_PROXY_IDENTITY_SVC_ADDR
          value: localhost.:8080
        - name: LINKERD2_PROXY_IDENTITY_LOCAL_NAME
          value: $(_pod_sa).$(_pod_ns).serviceaccount.identity.linkerd.cluster.local
        - name: LINKERD2_PROXY_IDENTITY_SVC_NAME
          value: linkerd-identity.linkerd.serviceaccount.identity.linkerd.cluster.local
        - name: LINKERD2_PROXY_DESTINATION_SVC_NAME
          value: linkerd-destination.linkerd.serviceaccount.identity.linkerd.cluster.local
        - name: LINKERD2_PROXY_POLICY_SVC_NAME
          value: linkerd-destination.linkerd.serviceaccount.identity.linkerd.cluster.local
        image: cr.l5d.io/linkerd/proxy:install-proxy-version
        imagePullPolicy: IfNotPresent
        livenessProbe:
          httpGet:
            path: /live
            port: 4191
          initialDelaySeconds: 10
          timeoutSeconds: 1
        name: linkerd-proxy
        ports:
        - containerPort: 4143
          name: linkerd-proxy
        - containerPort: 4191
          name: linkerd-admin
        readinessProbe:
          httpGet:
            path: /ready
            port: 4191
          initialDelaySeconds: 2
          timeoutSeconds: 1
        resources:
          limits:
            memory: "250Mi"
          requests:
            cpu: "100m"
            memory: "20Mi"
        securityContext:
          allowPrivilegeEscalation: false
          capabilities:
            drop:
              - ALL
          readOnlyRootFilesystem: true
          runAsNonRoot: true
          runAsUser: 2102
          seccompProfile:
            type: RuntimeDefault
        terminationMessagePolicy: FallbackToLogsOnError
        volumeMounts:
        - mountPath: /var/run/linkerd/identity/end-entity
          name: linkerd-identity-end-entity
        - mountPath: /var/run/secrets/tokens
          name: linkerd-identity-token
      initContainers:
      - args:
        - --ipv6=false
        - --incoming-proxy-port
        - "4143"
        - --outgoing-proxy-port
        - "4140"
        - --proxy-uid
        - "2102"
        - --inbound-ports-to-ignore
        - "4190,4191,4567,4568"
        - --outbound-ports-to-ignore
        - "443,6443"
        image: cr.l5d.io/linkerd/proxy-init:v2.4.1
        imagePullPolicy: IfNotPresent
        name: linkerd-init
        resources:
          limits:
            cpu: "100m"
            memory: "20Mi"
          requests:
            cpu: "100m"
            memory: "20Mi"
        securityContext:
          allowPrivilegeEscalation: false
          capabilities:
            add:
            - NET_ADMIN
            - NET_RAW
          privileged: false
          runAsNonRoot: true
          runAsUser: 65534
          runAsGroup: 65534
          readOnlyRootFilesystem: true
          seccompProfile:
            type: RuntimeDefault
        terminationMessagePolicy: FallbackToLogsOnError
        volumeMounts:
        - mountPath: /run
          name: linkerd-proxy-init-xtables-lock
      securityContext:
        seccompProfile:
          type: RuntimeDefault
      serviceAccountName: linkerd-identity
      volumes:
      - name: identity-issuer
        secret:
          secretName: linkerd-identity-issuer
      - configMap:
          name: linkerd-identity-trust-roots
        name: trust-roots
      - emptyDir: {}
        name: linkerd-proxy-init-xtables-lock
      - name: linkerd-identity-token
        projected:
          sources:
          - serviceAccountToken:
              path: linkerd-identity-token
              expirationSeconds: 86400
              audience: identity.l5d.io
      - emptyDir:
          medium: Memory
        name: linkerd-identity-end-entity
---
###
### Destination Controller Service
###
kind: Service
apiVersion: v1
metadata:
  name: linkerd-dst
  namespace: linkerd
  labels:
    linkerd.io/control-plane-component: destination
    linkerd.io/control-plane-ns: linkerd
  annotations:
    linkerd.io/created-by: linkerd/cli dev-undefined
spec:
  type: ClusterIP
  selector:
    linkerd.io/control-plane-component: destination
  ports:
  - name: grpc
    port: 8086
    targetPort: 8086
---
kind: Service
apiVersion: v1
metadata:
  name: linkerd-dst-headless
  namespace: linkerd
  labels:
    linkerd.io/control-plane-component: destination
    linkerd.io/control-plane-ns: linkerd
  annotations:
    linkerd.io/created-by: linkerd/cli dev-undefined
spec:
  clusterIP: None
  selector:
    linkerd.io/control-plane-component: destination
  ports:
  - name: grpc
    port: 8086
    targetPort: 8086
---
kind: Service
apiVersion: v1
metadata:
  name: linkerd-sp-validator
  namespace: linkerd
  labels:
    linkerd.io/control-plane-component: destination
    linkerd.io/control-plane-ns: linkerd
  annotations:
    linkerd.io/created-by: linkerd/cli dev-undefined
spec:
  type: ClusterIP
  selector:
    linkerd.io/control-plane-component: destination
  ports:
  - name: sp-validator
    port: 443
    targetPort: sp-validator
---
kind: Service
apiVersion: v1
metadata:
  name: linkerd-policy
  namespace: linkerd
  labels:
    linkerd.io/control-plane-component: destination
    linkerd.io/control-plane-ns: linkerd
  annotations:
    linkerd.io/created-by: linkerd/cli dev-undefined
spec:
  clusterIP: None
  selector:
    linkerd.io/control-plane-component: destination
  ports:
  - name: grpc
    port: 8090
    targetPort: 8090
---
kind: Service
apiVersion: v1
metadata:
  name: linkerd-policy-validator
  namespace: linkerd
  labels:
    linkerd.io/control-plane-component: destination
    linkerd.io/control-plane-ns: linkerd
  annotations:
    linkerd.io/created-by: linkerd/cli dev-undefined
spec:
  type: ClusterIP
  selector:
    linkerd.io/control-plane-component: destination
  ports:
  - name: policy-https
    port: 443
    targetPort: policy-https
---
kind: PodDisruptionBudget
apiVersion: policy/v1
metadata:
  name: linkerd-dst
  namespace: linkerd
  labels:
    linkerd.io/control-plane-component: destination
    linkerd.io/control-plane-ns: linkerd
  annotations:
    linkerd.io/created-by: linkerd/cli dev-undefined
spec:
  maxUnavailable: 1
  selector:
    matchLabels:
      linkerd.io/control-plane-component: destination
---
apiVersion: apps/v1
kind: Deployment
metadata:
  annotations:
    linkerd.io/created-by: linkerd/cli dev-undefined
  labels:
    app.kubernetes.io/name: destination
    app.kubernetes.io/part-of: Linkerd
    app.kubernetes.io/version: install-control-plane-version
    linkerd.io/control-plane-component: destination
    linkerd.io/control-plane-ns: linkerd
  name: linkerd-destination
  namespace: linkerd
spec:
  replicas: 3
  revisionHistoryLimit: 10
  selector:
    matchLabels:
      linkerd.io/control-plane-component: destination
      linkerd.io/control-plane-ns: linkerd
      linkerd.io/proxy-deployment: linkerd-destination
  strategy:
    rollingUpdate:
      maxSurge: 25%
      maxUnavailable: 1
  template:
    metadata:
      annotations:
<<<<<<< HEAD
        checksum/config: 46e971b5b0cf8f212d9c50d0a90ca19ec6875216f3420f259e5e2fa09744cd77
=======
        checksum/config: 92d3d7185abd241437f7889dabe15a840b3b91f8910f9491ab10de3a1074ed6d
>>>>>>> 010f15f7
        linkerd.io/created-by: linkerd/cli dev-undefined
        linkerd.io/proxy-version: install-proxy-version
        cluster-autoscaler.kubernetes.io/safe-to-evict: "true"
        linkerd.io/trust-root-sha256: 8dc603abd4e755c25c94da05abbf29b9b283a784733651020d72f97ca8ab98e4
        config.linkerd.io/default-inbound-policy: "all-unauthenticated"
      labels:
        linkerd.io/control-plane-component: destination
        linkerd.io/control-plane-ns: linkerd
        linkerd.io/workload-ns: linkerd
        linkerd.io/proxy-deployment: linkerd-destination
    spec:
      nodeSelector:
        kubernetes.io/os: linux
      affinity:
        podAntiAffinity:
          preferredDuringSchedulingIgnoredDuringExecution:
          - podAffinityTerm:
              labelSelector:
                matchExpressions:
                - key: linkerd.io/control-plane-component
                  operator: In
                  values:
                  - destination
              topologyKey: topology.kubernetes.io/zone
            weight: 100
          requiredDuringSchedulingIgnoredDuringExecution:
          - labelSelector:
              matchExpressions:
              - key: linkerd.io/control-plane-component
                operator: In
                values:
                - destination
            topologyKey: kubernetes.io/hostname
      containers:
      - env:
        - name: _pod_name
          valueFrom:
            fieldRef:
              fieldPath: metadata.name
        - name: _pod_ns
          valueFrom:
            fieldRef:
              fieldPath: metadata.namespace
        - name: _pod_nodeName
          valueFrom:
            fieldRef:
              fieldPath: spec.nodeName
        - name: LINKERD2_PROXY_SHUTDOWN_ENDPOINT_ENABLED
          value: "false"
        - name: LINKERD2_PROXY_LOG
          value: "warn,linkerd=info,hickory=error,linkerd_proxy_http::client[{headers}]=off"
        - name: LINKERD2_PROXY_LOG_FORMAT
          value: "plain"
        - name: LINKERD2_PROXY_DESTINATION_SVC_ADDR
          value: localhost.:8086
        - name: LINKERD2_PROXY_DESTINATION_PROFILE_NETWORKS
          value: "10.0.0.0/8,100.64.0.0/10,172.16.0.0/12,192.168.0.0/16,fd00::/8"
        - name: LINKERD2_PROXY_POLICY_SVC_ADDR
          value: localhost.:8090
        - name: LINKERD2_PROXY_POLICY_WORKLOAD
          value: |
            {"ns":"$(_pod_ns)", "pod":"$(_pod_name)"}
        - name: LINKERD2_PROXY_INBOUND_DEFAULT_POLICY
          value: all-unauthenticated
        - name: LINKERD2_PROXY_POLICY_CLUSTER_NETWORKS
          value: "10.0.0.0/8,100.64.0.0/10,172.16.0.0/12,192.168.0.0/16,fd00::/8"
        - name: LINKERD2_PROXY_CONTROL_STREAM_INITIAL_TIMEOUT
          value: "3s"
        - name: LINKERD2_PROXY_CONTROL_STREAM_IDLE_TIMEOUT
          value: "5m"
        - name: LINKERD2_PROXY_CONTROL_STREAM_LIFETIME
          value: "1h"
        - name: LINKERD2_PROXY_INBOUND_CONNECT_TIMEOUT
          value: "100ms"
        - name: LINKERD2_PROXY_OUTBOUND_CONNECT_TIMEOUT
          value: "1000ms"
        - name: LINKERD2_PROXY_OUTBOUND_DISCOVERY_IDLE_TIMEOUT
          value: "5s"
        - name: LINKERD2_PROXY_INBOUND_DISCOVERY_IDLE_TIMEOUT
          value: "90s"
        - name: LINKERD2_PROXY_CONTROL_LISTEN_ADDR
          value: "[::]:4190"
        - name: LINKERD2_PROXY_ADMIN_LISTEN_ADDR
          value: "[::]:4191"
        - name: LINKERD2_PROXY_OUTBOUND_LISTEN_ADDR
          value: "127.0.0.1:4140"
        - name: LINKERD2_PROXY_OUTBOUND_LISTEN_ADDRS
          value: "127.0.0.1:4140"
        - name: LINKERD2_PROXY_INBOUND_LISTEN_ADDR
          value: "[::]:4143"
        - name: LINKERD2_PROXY_INBOUND_IPS
          valueFrom:
            fieldRef:
              fieldPath: status.podIPs
        - name: LINKERD2_PROXY_INBOUND_PORTS
          value: "8086,8090,8443,9443,9990,9996,9997"
        - name: LINKERD2_PROXY_DESTINATION_PROFILE_SUFFIXES
          value: svc.cluster.local.
        - name: LINKERD2_PROXY_INBOUND_ACCEPT_KEEPALIVE
          value: 10000ms
        - name: LINKERD2_PROXY_OUTBOUND_CONNECT_KEEPALIVE
          value: 10000ms
        - name: LINKERD2_PROXY_INBOUND_SERVER_HTTP2_KEEP_ALIVE_INTERVAL
          value: "10s"
        - name: LINKERD2_PROXY_INBOUND_SERVER_HTTP2_KEEP_ALIVE_TIMEOUT
          value: "3s"
        - name: LINKERD2_PROXY_OUTBOUND_SERVER_HTTP2_KEEP_ALIVE_INTERVAL
          value: "10s"
        - name: LINKERD2_PROXY_OUTBOUND_SERVER_HTTP2_KEEP_ALIVE_TIMEOUT
          value: "3s"
        - name: LINKERD2_PROXY_INBOUND_PORTS_DISABLE_PROTOCOL_DETECTION
          value: "25,587,3306,4444,5432,6379,9300,11211"
        - name: LINKERD2_PROXY_DESTINATION_CONTEXT
          value: |
            {"ns":"$(_pod_ns)", "nodeName":"$(_pod_nodeName)", "pod":"$(_pod_name)"}
        - name: _pod_sa
          valueFrom:
            fieldRef:
              fieldPath: spec.serviceAccountName
        - name: _l5d_ns
          value: linkerd
        - name: _l5d_trustdomain
          value: cluster.local
        - name: LINKERD2_PROXY_IDENTITY_DIR
          value: /var/run/linkerd/identity/end-entity
        - name: LINKERD2_PROXY_IDENTITY_TRUST_ANCHORS
          valueFrom:
            configMapKeyRef:
              name: linkerd-identity-trust-roots
              key: ca-bundle.crt
        - name: LINKERD2_PROXY_IDENTITY_TOKEN_FILE
          value: /var/run/secrets/tokens/linkerd-identity-token
        - name: LINKERD2_PROXY_IDENTITY_SVC_ADDR
          value: linkerd-identity-headless.linkerd.svc.cluster.local.:8080
        - name: LINKERD2_PROXY_IDENTITY_LOCAL_NAME
          value: $(_pod_sa).$(_pod_ns).serviceaccount.identity.linkerd.cluster.local
        - name: LINKERD2_PROXY_IDENTITY_SVC_NAME
          value: linkerd-identity.linkerd.serviceaccount.identity.linkerd.cluster.local
        - name: LINKERD2_PROXY_DESTINATION_SVC_NAME
          value: linkerd-destination.linkerd.serviceaccount.identity.linkerd.cluster.local
        - name: LINKERD2_PROXY_POLICY_SVC_NAME
          value: linkerd-destination.linkerd.serviceaccount.identity.linkerd.cluster.local
        image: cr.l5d.io/linkerd/proxy:install-proxy-version
        imagePullPolicy: IfNotPresent
        livenessProbe:
          httpGet:
            path: /live
            port: 4191
          initialDelaySeconds: 10
          timeoutSeconds: 1
        name: linkerd-proxy
        ports:
        - containerPort: 4143
          name: linkerd-proxy
        - containerPort: 4191
          name: linkerd-admin
        readinessProbe:
          httpGet:
            path: /ready
            port: 4191
          initialDelaySeconds: 2
          timeoutSeconds: 1
        resources:
          limits:
            memory: "250Mi"
          requests:
            cpu: "100m"
            memory: "20Mi"
        securityContext:
          allowPrivilegeEscalation: false
          capabilities:
            drop:
              - ALL
          readOnlyRootFilesystem: true
          runAsNonRoot: true
          runAsUser: 2102
          seccompProfile:
            type: RuntimeDefault
        terminationMessagePolicy: FallbackToLogsOnError
        lifecycle:
          postStart:
            exec:
              command:
                - /usr/lib/linkerd/linkerd-await
                - --timeout=2m
                - --port=4191
        volumeMounts:
        - mountPath: /var/run/linkerd/identity/end-entity
          name: linkerd-identity-end-entity
        - mountPath: /var/run/secrets/tokens
          name: linkerd-identity-token
      - args:
        - destination
        - -addr=:8086
        - -controller-namespace=linkerd
        - -enable-h2-upgrade=true
        - -log-level=info
        - -log-format=plain
        - -enable-endpoint-slices=true
        - -cluster-domain=cluster.local
        - -identity-trust-domain=cluster.local
        - -default-opaque-ports=25,587,3306,4444,5432,6379,9300,11211
        - -enable-ipv6=false
        - -enable-pprof=false
        - --meshed-http2-client-params={"keep_alive":{"interval":{"seconds":10},"timeout":{"seconds":3},"while_idle":true}}
        image: cr.l5d.io/linkerd/controller:install-control-plane-version
        imagePullPolicy: IfNotPresent
        livenessProbe:
          httpGet:
            path: /ping
            port: 9996
          initialDelaySeconds: 10
        name: destination
        ports:
        - containerPort: 8086
          name: grpc
        - containerPort: 9996
          name: admin-http
        readinessProbe:
          failureThreshold: 7
          httpGet:
            path: /ready
            port: 9996
        resources:
          limits:
            memory: "250Mi"
          requests:
            cpu: "100m"
            memory: "50Mi"
        securityContext:
          capabilities:
            drop:
            - ALL
          readOnlyRootFilesystem: true
          runAsNonRoot: true
          runAsUser: 2103
          allowPrivilegeEscalation: false
          seccompProfile:
            type: RuntimeDefault
      - args:
        - sp-validator
        - -log-level=info
        - -log-format=plain
        - -enable-pprof=false
        image: cr.l5d.io/linkerd/controller:install-control-plane-version
        imagePullPolicy: IfNotPresent
        livenessProbe:
          httpGet:
            path: /ping
            port: 9997
          initialDelaySeconds: 10
        name: sp-validator
        ports:
        - containerPort: 8443
          name: sp-validator
        - containerPort: 9997
          name: admin-http
        readinessProbe:
          failureThreshold: 7
          httpGet:
            path: /ready
            port: 9997
        securityContext:
          capabilities:
            drop:
            - ALL
          readOnlyRootFilesystem: true
          runAsNonRoot: true
          runAsUser: 2103
          allowPrivilegeEscalation: false
          seccompProfile:
            type: RuntimeDefault
        volumeMounts:
        - mountPath: /var/run/linkerd/tls
          name: sp-tls
          readOnly: true
      - args:
        - --admin-addr=[::]:9990
        - --control-plane-namespace=linkerd
        - --grpc-addr=[::]:8090
        - --server-addr=[::]:9443
        - --server-tls-key=/var/run/linkerd/tls/tls.key
        - --server-tls-certs=/var/run/linkerd/tls/tls.crt
        - --cluster-networks=10.0.0.0/8,100.64.0.0/10,172.16.0.0/12,192.168.0.0/16,fd00::/8
        - --identity-domain=cluster.local
        - --cluster-domain=cluster.local
        - --default-policy=all-unauthenticated
        - --log-level=info
        - --log-format=plain
        - --default-opaque-ports=25,587,3306,4444,5432,6379,9300,11211
        - --probe-networks=0.0.0.0/0,::/0
        image: cr.l5d.io/linkerd/policy-controller:install-control-plane-version
        imagePullPolicy: IfNotPresent
        livenessProbe:
          httpGet:
            path: /live
            port: admin-http
        name: policy
        ports:
        - containerPort: 8090
          name: grpc
        - containerPort: 9990
          name: admin-http
        - containerPort: 9443
          name: policy-https
        readinessProbe:
          failureThreshold: 7
          httpGet:
            path: /ready
            port: admin-http
          initialDelaySeconds: 10
        resources:
        securityContext:
          capabilities:
            drop:
            - ALL
          readOnlyRootFilesystem: true
          runAsNonRoot: true
          runAsUser: 2103
          allowPrivilegeEscalation: false
          seccompProfile:
            type: RuntimeDefault
        volumeMounts:
        - mountPath: /var/run/linkerd/tls
          name: policy-tls
          readOnly: true
      initContainers:
      - args:
        - --ipv6=false
        - --incoming-proxy-port
        - "4143"
        - --outgoing-proxy-port
        - "4140"
        - --proxy-uid
        - "2102"
        - --inbound-ports-to-ignore
        - "4190,4191,4567,4568"
        - --outbound-ports-to-ignore
        - "443,6443"
        image: cr.l5d.io/linkerd/proxy-init:v2.4.1
        imagePullPolicy: IfNotPresent
        name: linkerd-init
        resources:
          limits:
            cpu: "100m"
            memory: "20Mi"
          requests:
            cpu: "100m"
            memory: "20Mi"
        securityContext:
          allowPrivilegeEscalation: false
          capabilities:
            add:
            - NET_ADMIN
            - NET_RAW
          privileged: false
          runAsNonRoot: true
          runAsUser: 65534
          runAsGroup: 65534
          readOnlyRootFilesystem: true
          seccompProfile:
            type: RuntimeDefault
        terminationMessagePolicy: FallbackToLogsOnError
        volumeMounts:
        - mountPath: /run
          name: linkerd-proxy-init-xtables-lock
      securityContext:
        seccompProfile:
          type: RuntimeDefault
      serviceAccountName: linkerd-destination
      volumes:
      - name: sp-tls
        secret:
          secretName: linkerd-sp-validator-k8s-tls
      - name: policy-tls
        secret:
          secretName: linkerd-policy-validator-k8s-tls
      - emptyDir: {}
        name: linkerd-proxy-init-xtables-lock
      - name: linkerd-identity-token
        projected:
          sources:
          - serviceAccountToken:
              path: linkerd-identity-token
              expirationSeconds: 86400
              audience: identity.l5d.io
      - emptyDir:
          medium: Memory
        name: linkerd-identity-end-entity
---
###
### Heartbeat
###
apiVersion: batch/v1
kind: CronJob
metadata:
  name: linkerd-heartbeat
  namespace: linkerd
  labels:
    app.kubernetes.io/name: heartbeat
    app.kubernetes.io/part-of: Linkerd
    app.kubernetes.io/version: install-control-plane-version
    linkerd.io/control-plane-component: heartbeat
    linkerd.io/control-plane-ns: linkerd
  annotations:
    linkerd.io/created-by: linkerd/cli dev-undefined
spec:
  concurrencyPolicy: Replace
  schedule: "1 2 3 4 5"
  successfulJobsHistoryLimit: 0
  jobTemplate:
    spec:
      template:
        metadata:
          labels:
            linkerd.io/control-plane-component: heartbeat
            linkerd.io/workload-ns: linkerd
          annotations:
            linkerd.io/created-by: linkerd/cli dev-undefined
        spec:
          nodeSelector:
            kubernetes.io/os: linux
          securityContext:
            seccompProfile:
              type: RuntimeDefault
          serviceAccountName: linkerd-heartbeat
          restartPolicy: Never
          containers:
          - name: heartbeat
            image: cr.l5d.io/linkerd/controller:install-control-plane-version
            imagePullPolicy: IfNotPresent
            env:
            - name: LINKERD_DISABLED
              value: "the heartbeat controller does not use the proxy"
            args:
            - "heartbeat"
            - "-controller-namespace=linkerd"
            - "-log-level=info"
            - "-log-format=plain"
            - "-prometheus-url=http://prometheus.linkerd-viz.svc.cluster.local:9090"
            resources:
              limits:
                memory: "250Mi"
              requests:
                cpu: "100m"
                memory: "50Mi"
            securityContext:
              capabilities:
                drop:
                - ALL
              readOnlyRootFilesystem: true
              runAsNonRoot: true
              runAsUser: 2103
              allowPrivilegeEscalation: false
              seccompProfile:
                type: RuntimeDefault
---
###
### Proxy Injector
###
apiVersion: apps/v1
kind: Deployment
metadata:
  annotations:
    linkerd.io/created-by: linkerd/cli dev-undefined
  labels:
    app.kubernetes.io/name: proxy-injector
    app.kubernetes.io/part-of: Linkerd
    app.kubernetes.io/version: install-control-plane-version
    linkerd.io/control-plane-component: proxy-injector
    linkerd.io/control-plane-ns: linkerd
  name: linkerd-proxy-injector
  namespace: linkerd
spec:
  replicas: 3
  revisionHistoryLimit: 10
  selector:
    matchLabels:
      linkerd.io/control-plane-component: proxy-injector
  strategy:
    rollingUpdate:
      maxSurge: 25%
      maxUnavailable: 1
  template:
    metadata:
      annotations:
        checksum/config: 3ac2189b3e87d5a1ef27d6fe1783bb6f8d53c91b470c4ff42e395ba46cd70d4b
        linkerd.io/created-by: linkerd/cli dev-undefined
        linkerd.io/proxy-version: install-proxy-version
        cluster-autoscaler.kubernetes.io/safe-to-evict: "true"
        linkerd.io/trust-root-sha256: 8dc603abd4e755c25c94da05abbf29b9b283a784733651020d72f97ca8ab98e4
        config.linkerd.io/opaque-ports: "8443"
        config.linkerd.io/default-inbound-policy: "all-unauthenticated"
      labels:
        linkerd.io/control-plane-component: proxy-injector
        linkerd.io/control-plane-ns: linkerd
        linkerd.io/workload-ns: linkerd
        linkerd.io/proxy-deployment: linkerd-proxy-injector
    spec:
      nodeSelector:
        kubernetes.io/os: linux
      affinity:
        podAntiAffinity:
          preferredDuringSchedulingIgnoredDuringExecution:
          - podAffinityTerm:
              labelSelector:
                matchExpressions:
                - key: linkerd.io/control-plane-component
                  operator: In
                  values:
                  - proxy-injector
              topologyKey: topology.kubernetes.io/zone
            weight: 100
          requiredDuringSchedulingIgnoredDuringExecution:
          - labelSelector:
              matchExpressions:
              - key: linkerd.io/control-plane-component
                operator: In
                values:
                - proxy-injector
            topologyKey: kubernetes.io/hostname
      containers:
      - env:
        - name: _pod_name
          valueFrom:
            fieldRef:
              fieldPath: metadata.name
        - name: _pod_ns
          valueFrom:
            fieldRef:
              fieldPath: metadata.namespace
        - name: _pod_nodeName
          valueFrom:
            fieldRef:
              fieldPath: spec.nodeName
        - name: LINKERD2_PROXY_SHUTDOWN_ENDPOINT_ENABLED
          value: "false"
        - name: LINKERD2_PROXY_LOG
          value: "warn,linkerd=info,hickory=error,linkerd_proxy_http::client[{headers}]=off"
        - name: LINKERD2_PROXY_LOG_FORMAT
          value: "plain"
        - name: LINKERD2_PROXY_DESTINATION_SVC_ADDR
          value: linkerd-dst-headless.linkerd.svc.cluster.local.:8086
        - name: LINKERD2_PROXY_DESTINATION_PROFILE_NETWORKS
          value: "10.0.0.0/8,100.64.0.0/10,172.16.0.0/12,192.168.0.0/16,fd00::/8"
        - name: LINKERD2_PROXY_POLICY_SVC_ADDR
          value: linkerd-policy.linkerd.svc.cluster.local.:8090
        - name: LINKERD2_PROXY_POLICY_WORKLOAD
          value: |
            {"ns":"$(_pod_ns)", "pod":"$(_pod_name)"}
        - name: LINKERD2_PROXY_INBOUND_DEFAULT_POLICY
          value: all-unauthenticated
        - name: LINKERD2_PROXY_POLICY_CLUSTER_NETWORKS
          value: "10.0.0.0/8,100.64.0.0/10,172.16.0.0/12,192.168.0.0/16,fd00::/8"
        - name: LINKERD2_PROXY_CONTROL_STREAM_INITIAL_TIMEOUT
          value: "3s"
        - name: LINKERD2_PROXY_CONTROL_STREAM_IDLE_TIMEOUT
          value: "5m"
        - name: LINKERD2_PROXY_CONTROL_STREAM_LIFETIME
          value: "1h"
        - name: LINKERD2_PROXY_INBOUND_CONNECT_TIMEOUT
          value: "100ms"
        - name: LINKERD2_PROXY_OUTBOUND_CONNECT_TIMEOUT
          value: "1000ms"
        - name: LINKERD2_PROXY_OUTBOUND_DISCOVERY_IDLE_TIMEOUT
          value: "5s"
        - name: LINKERD2_PROXY_INBOUND_DISCOVERY_IDLE_TIMEOUT
          value: "90s"
        - name: LINKERD2_PROXY_CONTROL_LISTEN_ADDR
          value: "[::]:4190"
        - name: LINKERD2_PROXY_ADMIN_LISTEN_ADDR
          value: "[::]:4191"
        - name: LINKERD2_PROXY_OUTBOUND_LISTEN_ADDR
          value: "127.0.0.1:4140"
        - name: LINKERD2_PROXY_OUTBOUND_LISTEN_ADDRS
          value: "127.0.0.1:4140"
        - name: LINKERD2_PROXY_INBOUND_LISTEN_ADDR
          value: "[::]:4143"
        - name: LINKERD2_PROXY_INBOUND_IPS
          valueFrom:
            fieldRef:
              fieldPath: status.podIPs
        - name: LINKERD2_PROXY_INBOUND_PORTS
          value: "8443,9995"
        - name: LINKERD2_PROXY_DESTINATION_PROFILE_SUFFIXES
          value: svc.cluster.local.
        - name: LINKERD2_PROXY_INBOUND_ACCEPT_KEEPALIVE
          value: 10000ms
        - name: LINKERD2_PROXY_OUTBOUND_CONNECT_KEEPALIVE
          value: 10000ms
        - name: LINKERD2_PROXY_INBOUND_SERVER_HTTP2_KEEP_ALIVE_INTERVAL
          value: "10s"
        - name: LINKERD2_PROXY_INBOUND_SERVER_HTTP2_KEEP_ALIVE_TIMEOUT
          value: "3s"
        - name: LINKERD2_PROXY_OUTBOUND_SERVER_HTTP2_KEEP_ALIVE_INTERVAL
          value: "10s"
        - name: LINKERD2_PROXY_OUTBOUND_SERVER_HTTP2_KEEP_ALIVE_TIMEOUT
          value: "3s"
        - name: LINKERD2_PROXY_INBOUND_PORTS_DISABLE_PROTOCOL_DETECTION
          value: "25,587,3306,4444,5432,6379,9300,11211"
        - name: LINKERD2_PROXY_DESTINATION_CONTEXT
          value: |
            {"ns":"$(_pod_ns)", "nodeName":"$(_pod_nodeName)", "pod":"$(_pod_name)"}
        - name: _pod_sa
          valueFrom:
            fieldRef:
              fieldPath: spec.serviceAccountName
        - name: _l5d_ns
          value: linkerd
        - name: _l5d_trustdomain
          value: cluster.local
        - name: LINKERD2_PROXY_IDENTITY_DIR
          value: /var/run/linkerd/identity/end-entity
        - name: LINKERD2_PROXY_IDENTITY_TRUST_ANCHORS
          valueFrom:
            configMapKeyRef:
              name: linkerd-identity-trust-roots
              key: ca-bundle.crt
        - name: LINKERD2_PROXY_IDENTITY_TOKEN_FILE
          value: /var/run/secrets/tokens/linkerd-identity-token
        - name: LINKERD2_PROXY_IDENTITY_SVC_ADDR
          value: linkerd-identity-headless.linkerd.svc.cluster.local.:8080
        - name: LINKERD2_PROXY_IDENTITY_LOCAL_NAME
          value: $(_pod_sa).$(_pod_ns).serviceaccount.identity.linkerd.cluster.local
        - name: LINKERD2_PROXY_IDENTITY_SVC_NAME
          value: linkerd-identity.linkerd.serviceaccount.identity.linkerd.cluster.local
        - name: LINKERD2_PROXY_DESTINATION_SVC_NAME
          value: linkerd-destination.linkerd.serviceaccount.identity.linkerd.cluster.local
        - name: LINKERD2_PROXY_POLICY_SVC_NAME
          value: linkerd-destination.linkerd.serviceaccount.identity.linkerd.cluster.local
        image: cr.l5d.io/linkerd/proxy:install-proxy-version
        imagePullPolicy: IfNotPresent
        livenessProbe:
          httpGet:
            path: /live
            port: 4191
          initialDelaySeconds: 10
          timeoutSeconds: 1
        name: linkerd-proxy
        ports:
        - containerPort: 4143
          name: linkerd-proxy
        - containerPort: 4191
          name: linkerd-admin
        readinessProbe:
          httpGet:
            path: /ready
            port: 4191
          initialDelaySeconds: 2
          timeoutSeconds: 1
        resources:
          limits:
            memory: "250Mi"
          requests:
            cpu: "100m"
            memory: "20Mi"
        securityContext:
          allowPrivilegeEscalation: false
          capabilities:
            drop:
              - ALL
          readOnlyRootFilesystem: true
          runAsNonRoot: true
          runAsUser: 2102
          seccompProfile:
            type: RuntimeDefault
        terminationMessagePolicy: FallbackToLogsOnError
        lifecycle:
          postStart:
            exec:
              command:
                - /usr/lib/linkerd/linkerd-await
                - --timeout=2m
                - --port=4191
        volumeMounts:
        - mountPath: /var/run/linkerd/identity/end-entity
          name: linkerd-identity-end-entity
        - mountPath: /var/run/secrets/tokens
          name: linkerd-identity-token
      - args:
        - proxy-injector
        - -log-level=info
        - -log-format=plain
        - -linkerd-namespace=linkerd
        - -enable-pprof=false
        image: cr.l5d.io/linkerd/controller:install-control-plane-version
        imagePullPolicy: IfNotPresent
        livenessProbe:
          httpGet:
            path: /ping
            port: 9995
          initialDelaySeconds: 10
        name: proxy-injector
        ports:
        - containerPort: 8443
          name: proxy-injector
        - containerPort: 9995
          name: admin-http
        readinessProbe:
          failureThreshold: 7
          httpGet:
            path: /ready
            port: 9995
        resources:
          limits:
            memory: "250Mi"
          requests:
            cpu: "100m"
            memory: "50Mi"
        securityContext:
          capabilities:
            drop:
            - ALL
          readOnlyRootFilesystem: true
          runAsNonRoot: true
          runAsUser: 2103
          allowPrivilegeEscalation: false
          seccompProfile:
            type: RuntimeDefault
        volumeMounts:
        - mountPath: /var/run/linkerd/config
          name: config
        - mountPath: /var/run/linkerd/identity/trust-roots
          name: trust-roots
        - mountPath: /var/run/linkerd/tls
          name: tls
          readOnly: true
      initContainers:
      - args:
        - --ipv6=false
        - --incoming-proxy-port
        - "4143"
        - --outgoing-proxy-port
        - "4140"
        - --proxy-uid
        - "2102"
        - --inbound-ports-to-ignore
        - "4190,4191,4567,4568"
        - --outbound-ports-to-ignore
        - "443,6443"
        image: cr.l5d.io/linkerd/proxy-init:v2.4.1
        imagePullPolicy: IfNotPresent
        name: linkerd-init
        resources:
          limits:
            cpu: "100m"
            memory: "20Mi"
          requests:
            cpu: "100m"
            memory: "20Mi"
        securityContext:
          allowPrivilegeEscalation: false
          capabilities:
            add:
            - NET_ADMIN
            - NET_RAW
          privileged: false
          runAsNonRoot: true
          runAsUser: 65534
          runAsGroup: 65534
          readOnlyRootFilesystem: true
          seccompProfile:
            type: RuntimeDefault
        terminationMessagePolicy: FallbackToLogsOnError
        volumeMounts:
        - mountPath: /run
          name: linkerd-proxy-init-xtables-lock
      securityContext:
        seccompProfile:
          type: RuntimeDefault
      serviceAccountName: linkerd-proxy-injector
      volumes:
      - configMap:
          name: linkerd-config
        name: config
      - configMap:
          name: linkerd-identity-trust-roots
        name: trust-roots
      - name: tls
        secret:
          secretName: linkerd-proxy-injector-k8s-tls
      - emptyDir: {}
        name: linkerd-proxy-init-xtables-lock
      - name: linkerd-identity-token
        projected:
          sources:
          - serviceAccountToken:
              path: linkerd-identity-token
              expirationSeconds: 86400
              audience: identity.l5d.io
      - emptyDir:
          medium: Memory
        name: linkerd-identity-end-entity
---
kind: Service
apiVersion: v1
metadata:
  name: linkerd-proxy-injector
  namespace: linkerd
  labels:
    linkerd.io/control-plane-component: proxy-injector
    linkerd.io/control-plane-ns: linkerd
  annotations:
    linkerd.io/created-by: linkerd/cli dev-undefined
    config.linkerd.io/opaque-ports: "443"
spec:
  type: ClusterIP
  selector:
    linkerd.io/control-plane-component: proxy-injector
  ports:
  - name: proxy-injector
    port: 443
    targetPort: proxy-injector
---
kind: PodDisruptionBudget
apiVersion: policy/v1
metadata:
  name: linkerd-proxy-injector
  namespace: linkerd
  labels:
    linkerd.io/control-plane-component: proxy-injector
    linkerd.io/control-plane-ns: linkerd
  annotations:
    linkerd.io/created-by: linkerd/cli dev-undefined
spec:
  maxUnavailable: 1
  selector:
    matchLabels:
      linkerd.io/control-plane-component: proxy-injector
---
apiVersion: v1
data:
  linkerd-config-overrides: Y29udHJvbGxlclJlcGxpY2FzOiAzCmRlYnVnQ29udGFpbmVyOgogIGltYWdlOgogICAgdmVyc2lvbjogaW5zdGFsbC1kZWJ1Zy12ZXJzaW9uCmRlcGxveW1lbnRTdHJhdGVneToKICByb2xsaW5nVXBkYXRlOgogICAgbWF4VW5hdmFpbGFibGU6IDEKZGVzdGluYXRpb25SZXNvdXJjZXM6CiAgY3B1OgogICAgbGltaXQ6ICIiCiAgICByZXF1ZXN0OiAxMDBtCiAgZXBoZW1lcmFsLXN0b3JhZ2U6CiAgICBsaW1pdDogIiIKICAgIHJlcXVlc3Q6ICIiCiAgbWVtb3J5OgogICAgbGltaXQ6IDI1ME1pCiAgICByZXF1ZXN0OiA1ME1pCmVuYWJsZVBvZEFudGlBZmZpbml0eTogdHJ1ZQplbmFibGVQb2REaXNydXB0aW9uQnVkZ2V0OiB0cnVlCmhlYXJ0YmVhdFJlc291cmNlczoKICBjcHU6CiAgICBsaW1pdDogIiIKICAgIHJlcXVlc3Q6IDEwMG0KICBlcGhlbWVyYWwtc3RvcmFnZToKICAgIGxpbWl0OiAiIgogICAgcmVxdWVzdDogIiIKICBtZW1vcnk6CiAgICBsaW1pdDogMjUwTWkKICAgIHJlcXVlc3Q6IDUwTWkKaGVhcnRiZWF0U2NoZWR1bGU6IDEgMiAzIDQgNQpoaWdoQXZhaWxhYmlsaXR5OiB0cnVlCmlkZW50aXR5OgogIGlzc3VlcjoKICAgIHRsczoKICAgICAgY3J0UEVNOiB8CiAgICAgICAgLS0tLS1CRUdJTiBDRVJUSUZJQ0FURS0tLS0tCiAgICAgICAgTUlJQndEQ0NBV2VnQXdJQkFnSVJBSlJJZ1o4UnRPOEV3ZzFYZXBmOFQ0NHdDZ1lJS29aSXpqMEVBd0l3S1RFbgogICAgICAgIE1DVUdBMVVFQXhNZWFXUmxiblJwZEhrdWJHbHVhMlZ5WkM1amJIVnpkR1Z5TG14dlkyRnNNQjRYRFRJd01EZ3kKICAgICAgICBPREEzTVRNME4xb1hEVE13TURneU5qQTNNVE0wTjFvd0tURW5NQ1VHQTFVRUF4TWVhV1JsYm5ScGRIa3ViR2x1CiAgICAgICAgYTJWeVpDNWpiSFZ6ZEdWeUxteHZZMkZzTUZrd0V3WUhLb1pJemowQ0FRWUlLb1pJemowREFRY0RRZ0FFMS9GcAogICAgICAgIGZjUm5EY2VkTDZBalVhWFlQdjRESU1CYUp1Zk9JNU5XdHkrWFNYN0pqWGdadE03MmRRdlJhWWFudXhEMzZEdDEKICAgICAgICAyL0p4eWlTZ3hLV1Jkb2F5K2FOd01HNHdEZ1lEVlIwUEFRSC9CQVFEQWdFR01CSUdBMVVkRXdFQi93UUlNQVlCCiAgICAgICAgQWY4Q0FRQXdIUVlEVlIwT0JCWUVGSTFXbnJxTVlLYUhIT28renB5aWlEcTJwTzBLTUNrR0ExVWRFUVFpTUNDQwogICAgICAgIEhtbGtaVzUwYVhSNUxteHBibXRsY21RdVkyeDFjM1JsY2k1c2IyTmhiREFLQmdncWhrak9QUVFEQWdOSEFEQkUKICAgICAgICBBaUF0dW9JNVh1Q3RyR1ZSelNtUlRsMnJhMjhhVjlNeVRVN2Q1cW5UQUZIS1NnSWdSS0N2bHVPU2dBNU8yMXA1CiAgICAgICAgNTF0ZHJta0hFWlJyMHFsTFNKZEhZZ0VmTXprPQogICAgICAgIC0tLS0tRU5EIENFUlRJRklDQVRFLS0tLS0KICAgICAga2V5UEVNOiB8CiAgICAgICAgLS0tLS1CRUdJTiBFQyBQUklWQVRFIEtFWS0tLS0tCiAgICAgICAgTUhjQ0FRRUVJQUFlOG5mYnpadTljL09CMis4eEpNMEZ6N05Vd1RRYXp1bGtGTnM0VEk1K29Bb0dDQ3FHU000OQogICAgICAgIEF3RUhvVVFEUWdBRTEvRnBmY1JuRGNlZEw2QWpVYVhZUHY0RElNQmFKdWZPSTVOV3R5K1hTWDdKalhnWnRNNzIKICAgICAgICBkUXZSYVlhbnV4RDM2RHQxMi9KeHlpU2d4S1dSZG9heStRPT0KICAgICAgICAtLS0tLUVORCBFQyBQUklWQVRFIEtFWS0tLS0tCmlkZW50aXR5UmVzb3VyY2VzOgogIGNwdToKICAgIGxpbWl0OiAiIgogICAgcmVxdWVzdDogMTAwbQogIGVwaGVtZXJhbC1zdG9yYWdlOgogICAgbGltaXQ6ICIiCiAgICByZXF1ZXN0OiAiIgogIG1lbW9yeToKICAgIGxpbWl0OiAyNTBNaQogICAgcmVxdWVzdDogMTBNaQppZGVudGl0eVRydXN0QW5jaG9yc1BFTTogfAogIC0tLS0tQkVHSU4gQ0VSVElGSUNBVEUtLS0tLQogIE1JSUJ3VENDQVdhZ0F3SUJBZ0lRZURacDVsRGFJeWdRNVVmTUtackZBVEFLQmdncWhrak9QUVFEQWpBcE1TY3cKICBKUVlEVlFRREV4NXBaR1Z1ZEdsMGVTNXNhVzVyWlhKa0xtTnNkWE4wWlhJdWJHOWpZV3d3SGhjTk1qQXdPREk0CiAgTURjeE1qUTNXaGNOTXpBd09ESTJNRGN4TWpRM1dqQXBNU2N3SlFZRFZRUURFeDVwWkdWdWRHbDBlUzVzYVc1cgogIFpYSmtMbU5zZFhOMFpYSXViRzlqWVd3d1dUQVRCZ2NxaGtqT1BRSUJCZ2dxaGtqT1BRTUJCd05DQUFScWM3MFoKICBsMXZndzc5cmpCNXVTSVRJQ1VBNkd5ZnZTRmZjdUlpczdCL1hGU2trd0FIVTVTL3MxQUFQK1IwVFg3SEJXVUM0CiAgdWFHNFdXc2l3SktObjdtZ28zQXdiakFPQmdOVkhROEJBZjhFQkFNQ0FRWXdFZ1lEVlIwVEFRSC9CQWd3QmdFQgogIC93SUJBVEFkQmdOVkhRNEVGZ1FVNVl0alZWUGZkN0k3TkxIc24yQzI2RUJ5R1Ywd0tRWURWUjBSQkNJd0lJSWUKICBhV1JsYm5ScGRIa3ViR2x1YTJWeVpDNWpiSFZ6ZEdWeUxteHZZMkZzTUFvR0NDcUdTTTQ5QkFNQ0Ewa0FNRVlDCiAgSVFDTjdsQkZMRER2ang2VjArWGtqcEtFUlJzSllmNWFkTXZubG9GbDQ4aWxKZ0loQU50eGhuZGNyK1FKUHVDOAogIHZnVUMwZDIvOUZNdWVJVk1iKzQ2V1RDT2pzcXIKICAtLS0tLUVORCBDRVJUSUZJQ0FURS0tLS0tCmltYWdlUHVsbFNlY3JldHM6IG51bGwKbGlua2VyZFZlcnNpb246IGluc3RhbGwtY29udHJvbC1wbGFuZS12ZXJzaW9uCnBvbGljeVZhbGlkYXRvcjoKICBjYUJ1bmRsZTogcG9saWN5IHZhbGlkYXRvciBDQSBidW5kbGUKICBleHRlcm5hbFNlY3JldDogdHJ1ZQpwcm9maWxlVmFsaWRhdG9yOgogIGNhQnVuZGxlOiBwcm9maWxlIHZhbGlkYXRvciBDQSBidW5kbGUKICBleHRlcm5hbFNlY3JldDogdHJ1ZQpwcm94eToKICBpbWFnZToKICAgIHZlcnNpb246IGluc3RhbGwtcHJveHktdmVyc2lvbgogIHJlc291cmNlczoKICAgIGNwdToKICAgICAgcmVxdWVzdDogMTAwbQogICAgbWVtb3J5OgogICAgICBsaW1pdDogMjUwTWkKICAgICAgcmVxdWVzdDogMjBNaQpwcm94eUluamVjdG9yOgogIGNhQnVuZGxlOiBwcm94eSBpbmplY3RvciBDQSBidW5kbGUKICBleHRlcm5hbFNlY3JldDogdHJ1ZQpwcm94eUluamVjdG9yUmVzb3VyY2VzOgogIGNwdToKICAgIGxpbWl0OiAiIgogICAgcmVxdWVzdDogMTAwbQogIGVwaGVtZXJhbC1zdG9yYWdlOgogICAgbGltaXQ6ICIiCiAgICByZXF1ZXN0OiAiIgogIG1lbW9yeToKICAgIGxpbWl0OiAyNTBNaQogICAgcmVxdWVzdDogNTBNaQp3ZWJob29rRmFpbHVyZVBvbGljeTogRmFpbAo=
kind: Secret
metadata:
  creationTimestamp: null
  labels:
    linkerd.io/control-plane-ns: linkerd
  name: linkerd-config-overrides
  namespace: linkerd<|MERGE_RESOLUTION|>--- conflicted
+++ resolved
@@ -1411,11 +1411,7 @@
   template:
     metadata:
       annotations:
-<<<<<<< HEAD
         checksum/config: 46e971b5b0cf8f212d9c50d0a90ca19ec6875216f3420f259e5e2fa09744cd77
-=======
-        checksum/config: 92d3d7185abd241437f7889dabe15a840b3b91f8910f9491ab10de3a1074ed6d
->>>>>>> 010f15f7
         linkerd.io/created-by: linkerd/cli dev-undefined
         linkerd.io/proxy-version: install-proxy-version
         cluster-autoscaler.kubernetes.io/safe-to-evict: "true"
