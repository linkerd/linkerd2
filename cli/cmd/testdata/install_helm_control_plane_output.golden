--- conflicted
+++ resolved
@@ -76,12 +76,9 @@
 - apiGroups: ["workload.linkerd.io"]
   resources: ["externalworkloads"]
   verbs: ["list", "get", "watch"]
-<<<<<<< HEAD
-=======
 - apiGroups: ["coordination.k8s.io"]
   resources: ["leases"]
   verbs: ["create", "get", "update", "patch"]
->>>>>>> 983fc55a
 - apiGroups: ["discovery.k8s.io"]
   resources: ["endpointslices"]
   verbs: ["list", "get", "watch", "create", "update", "patch", "delete"]
@@ -851,7 +848,7 @@
     spec:
       nodeSelector:
         kubernetes.io/os: linux
-      
+
       containers:
       - args:
         - identity
@@ -1223,11 +1220,7 @@
   template:
     metadata:
       annotations:
-<<<<<<< HEAD
-        checksum/config: b9ca426157a69a10758a6e556f325df3fd2a7031ae38a828130e07d4138482d1
-=======
         checksum/config: bdf627c4f8fc3bc85e69064de22d6032ab30887fa55d18238a677e9b9b594dd8
->>>>>>> 983fc55a
         linkerd.io/created-by: linkerd/helm linkerd-version
         linkerd.io/proxy-version: test-proxy-version
         cluster-autoscaler.kubernetes.io/safe-to-evict: "true"
@@ -1241,7 +1234,7 @@
     spec:
       nodeSelector:
         kubernetes.io/os: linux
-      
+
       containers:
       - env:
         - name: _pod_name
@@ -1678,7 +1671,7 @@
     spec:
       nodeSelector:
         kubernetes.io/os: linux
-      
+
       containers:
       - env:
         - name: _pod_name
