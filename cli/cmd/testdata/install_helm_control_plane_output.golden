---
# Source: linkerd-control-plane/templates/namespace.yaml
---
# Source: linkerd-control-plane/templates/identity-rbac.yaml
---
###
### Identity Controller Service RBAC
###
kind: ClusterRole
apiVersion: rbac.authorization.k8s.io/v1
metadata:
  name: linkerd-linkerd-dev-identity
  labels:
    linkerd.io/control-plane-component: identity
    linkerd.io/control-plane-ns: linkerd-dev
rules:
- apiGroups: ["authentication.k8s.io"]
  resources: ["tokenreviews"]
  verbs: ["create"]
# TODO(ver) Restrict this to the Linkerd namespace. See
# https://github.com/linkerd/linkerd2/issues/9367
- apiGroups: [""]
  resources: ["events"]
  verbs: ["create", "patch"]
---
kind: ClusterRoleBinding
apiVersion: rbac.authorization.k8s.io/v1
metadata:
  name: linkerd-linkerd-dev-identity
  labels:
    linkerd.io/control-plane-component: identity
    linkerd.io/control-plane-ns: linkerd-dev
roleRef:
  apiGroup: rbac.authorization.k8s.io
  kind: ClusterRole
  name: linkerd-linkerd-dev-identity
subjects:
- kind: ServiceAccount
  name: linkerd-identity
  namespace: linkerd-dev
---
kind: ServiceAccount
apiVersion: v1
metadata:
  name: linkerd-identity
  namespace: linkerd-dev
  labels:
    linkerd.io/control-plane-component: identity
    linkerd.io/control-plane-ns: linkerd-dev
---
# Source: linkerd-control-plane/templates/destination-rbac.yaml
---
###
### Destination Controller Service
###
kind: ClusterRole
apiVersion: rbac.authorization.k8s.io/v1
metadata:
  name: linkerd-linkerd-dev-destination
  labels:
    linkerd.io/control-plane-component: destination
    linkerd.io/control-plane-ns: linkerd-dev
rules:
- apiGroups: ["apps"]
  resources: ["replicasets"]
  verbs: ["list", "get", "watch"]
- apiGroups: ["batch"]
  resources: ["jobs"]
  verbs: ["list", "get", "watch"]
- apiGroups: [""]
  resources: ["pods", "endpoints", "services", "nodes"]
  verbs: ["list", "get", "watch"]
- apiGroups: ["linkerd.io"]
  resources: ["serviceprofiles"]
  verbs: ["list", "get", "watch"]
- apiGroups: ["workload.linkerd.io"]
  resources: ["externalworkloads"]
  verbs: ["list", "get", "watch"]
- apiGroups: ["coordination.k8s.io"]
  resources: ["leases"]
  verbs: ["create", "get", "update", "patch"]
- apiGroups: ["discovery.k8s.io"]
  resources: ["endpointslices"]
  verbs: ["list", "get", "watch", "create", "update", "patch", "delete"]
---
kind: ClusterRoleBinding
apiVersion: rbac.authorization.k8s.io/v1
metadata:
  name: linkerd-linkerd-dev-destination
  labels:
    linkerd.io/control-plane-component: destination
    linkerd.io/control-plane-ns: linkerd-dev
roleRef:
  apiGroup: rbac.authorization.k8s.io
  kind: ClusterRole
  name: linkerd-linkerd-dev-destination
subjects:
- kind: ServiceAccount
  name: linkerd-destination
  namespace: linkerd-dev
---
kind: ServiceAccount
apiVersion: v1
metadata:
  name: linkerd-destination
  namespace: linkerd-dev
  labels:
    linkerd.io/control-plane-component: destination
    linkerd.io/control-plane-ns: linkerd-dev
---
apiVersion: admissionregistration.k8s.io/v1
kind: ValidatingWebhookConfiguration
metadata:
  name: linkerd-sp-validator-webhook-config
  labels:
    linkerd.io/control-plane-component: destination
    linkerd.io/control-plane-ns: linkerd-dev
webhooks:
- name: linkerd-sp-validator.linkerd.io
  namespaceSelector:
    matchExpressions:
    - key: config.linkerd.io/admission-webhooks
      operator: NotIn
      values:
      - disabled
  clientConfig:
    service:
      name: linkerd-sp-validator
      namespace: linkerd-dev
      path: "/"
    caBundle: dGVzdC1wcm9maWxlLXZhbGlkYXRvci1jYS1idW5kbGU=
  failurePolicy: Ignore
  admissionReviewVersions: ["v1", "v1beta1"]
  rules:
  - operations: ["CREATE", "UPDATE"]
    apiGroups: ["linkerd.io"]
    apiVersions: ["v1alpha1", "v1alpha2"]
    resources: ["serviceprofiles"]
  sideEffects: None
---
apiVersion: admissionregistration.k8s.io/v1
kind: ValidatingWebhookConfiguration
metadata:
  name: linkerd-policy-validator-webhook-config
  labels:
    linkerd.io/control-plane-component: destination
    linkerd.io/control-plane-ns: linkerd-dev
webhooks:
- name: linkerd-policy-validator.linkerd.io
  namespaceSelector:
    matchExpressions:
    - key: config.linkerd.io/admission-webhooks
      operator: NotIn
      values:
      - disabled
  clientConfig:
    service:
      name: linkerd-policy-validator
      namespace: linkerd-dev
      path: "/"
    caBundle: dGVzdC1wcm9maWxlLXZhbGlkYXRvci1jYS1idW5kbGU=
  failurePolicy: Ignore
  admissionReviewVersions: ["v1", "v1beta1"]
  rules:
  - operations: ["CREATE", "UPDATE"]
    apiGroups: ["policy.linkerd.io"]
    apiVersions: ["*"]
    resources:
    - authorizationpolicies
    - httproutes
    - networkauthentications
    - meshtlsauthentications
    - serverauthorizations
    - servers
  - operations: ["CREATE", "UPDATE"]
    apiGroups: ["gateway.networking.k8s.io"]
    apiVersions: ["*"]
    resources:
    - httproutes
    - grpcroutes
  sideEffects: None
---
apiVersion: rbac.authorization.k8s.io/v1
kind: ClusterRole
metadata:
  name: linkerd-policy
  labels:
    app.kubernetes.io/part-of: Linkerd
    linkerd.io/control-plane-component: destination
    linkerd.io/control-plane-ns: linkerd-dev
rules:
  - apiGroups:
      - ""
    resources:
      - pods
    verbs:
      - get
      - list
      - watch
  - apiGroups:
      - apps
    resources:
      - deployments
    verbs:
      - get
  - apiGroups:
      - policy.linkerd.io
    resources:
      - authorizationpolicies
      - httproutes
      - meshtlsauthentications
      - networkauthentications
      - servers
      - serverauthorizations
    verbs:
      - get
      - list
      - watch
  - apiGroups:
      - gateway.networking.k8s.io
    resources:
      - httproutes
      - grpcroutes
    verbs:
      - get
      - list
      - watch
  - apiGroups:
      - policy.linkerd.io
    resources:
      - httproutes/status
    verbs:
      - patch
  - apiGroups:
      - gateway.networking.k8s.io
    resources:
      - httproutes/status
      - grpcroutes/status
    verbs:
      - patch
      - create
  - apiGroups:
      - workload.linkerd.io
    resources:
      - externalworkloads
    verbs:
      - get
      - list
      - watch
  - apiGroups:
      - coordination.k8s.io
    resources:
      - leases
    verbs:
      - create
      - get
      - patch
---
apiVersion: rbac.authorization.k8s.io/v1
kind: ClusterRoleBinding
metadata:
  name: linkerd-destination-policy
  labels:
    app.kubernetes.io/part-of: Linkerd
    linkerd.io/control-plane-component: destination
    linkerd.io/control-plane-ns: linkerd-dev
roleRef:
  apiGroup: rbac.authorization.k8s.io
  kind: ClusterRole
  name: linkerd-policy
subjects:
  - kind: ServiceAccount
    name: linkerd-destination
    namespace: linkerd-dev
---
apiVersion: rbac.authorization.k8s.io/v1
kind: Role
metadata:
  name: remote-discovery
  namespace: linkerd-dev
  labels:
    app.kubernetes.io/part-of: Linkerd
    linkerd.io/control-plane-component: destination
    linkerd.io/control-plane-ns: linkerd-dev
rules:
  - apiGroups:
      - ""
    resources:
      - secrets
    verbs:
      - get
      - list
      - watch
---
apiVersion: rbac.authorization.k8s.io/v1
kind: RoleBinding
metadata:
  name: linkerd-destination-remote-discovery
  namespace: linkerd-dev
  labels:
    app.kubernetes.io/part-of: Linkerd
    linkerd.io/control-plane-component: destination
    linkerd.io/control-plane-ns: linkerd-dev
roleRef:
  apiGroup: rbac.authorization.k8s.io
  kind: Role
  name: remote-discovery
subjects:
  - kind: ServiceAccount
    name: linkerd-destination
    namespace: linkerd-dev
---
# Source: linkerd-control-plane/templates/heartbeat-rbac.yaml
---
###
### Heartbeat RBAC
###
apiVersion: rbac.authorization.k8s.io/v1
kind: Role
metadata:
  name: linkerd-heartbeat
  namespace: linkerd-dev
  labels:
    linkerd.io/control-plane-ns: linkerd-dev
rules:
- apiGroups: [""]
  resources: ["configmaps"]
  verbs: ["get"]
  resourceNames: ["linkerd-config"]
---
apiVersion: rbac.authorization.k8s.io/v1
kind: RoleBinding
metadata:
  name: linkerd-heartbeat
  namespace: linkerd-dev
  labels:
    linkerd.io/control-plane-ns: linkerd-dev
roleRef:
  kind: Role
  name: linkerd-heartbeat
  apiGroup: rbac.authorization.k8s.io
subjects:
- kind: ServiceAccount
  name: linkerd-heartbeat
  namespace: linkerd-dev
---
apiVersion: rbac.authorization.k8s.io/v1
kind: ClusterRole
metadata:
  name: linkerd-heartbeat
  labels:
    linkerd.io/control-plane-ns: linkerd-dev
rules:
- apiGroups: [""]
  resources: ["namespaces"]
  verbs: ["list"]
- apiGroups: ["linkerd.io"]
  resources: ["serviceprofiles"]
  verbs: ["list"]
---
apiVersion: rbac.authorization.k8s.io/v1
kind: ClusterRoleBinding
metadata:
  name: linkerd-heartbeat
  labels:
    linkerd.io/control-plane-ns: linkerd-dev
roleRef:
  kind: ClusterRole
  name: linkerd-heartbeat
  apiGroup: rbac.authorization.k8s.io
subjects:
- kind: ServiceAccount
  name: linkerd-heartbeat
  namespace: linkerd-dev
---
kind: ServiceAccount
apiVersion: v1
metadata:
  name: linkerd-heartbeat
  namespace: linkerd-dev
  labels:
    linkerd.io/control-plane-component: heartbeat
    linkerd.io/control-plane-ns: linkerd-dev
---
# Source: linkerd-control-plane/templates/podmonitor.yaml

---
# Source: linkerd-control-plane/templates/proxy-injector-rbac.yaml
---
###
### Proxy Injector RBAC
###
kind: ClusterRole
apiVersion: rbac.authorization.k8s.io/v1
metadata:
  name: linkerd-linkerd-dev-proxy-injector
  labels:
    linkerd.io/control-plane-component: proxy-injector
    linkerd.io/control-plane-ns: linkerd-dev
rules:
- apiGroups: [""]
  resources: ["events"]
  verbs: ["create", "patch"]
- apiGroups: [""]
  resources: ["namespaces", "replicationcontrollers"]
  verbs: ["list", "get", "watch"]
- apiGroups: [""]
  resources: ["pods"]
  verbs: ["list", "watch"]
- apiGroups: ["extensions", "apps"]
  resources: ["deployments", "replicasets", "daemonsets", "statefulsets"]
  verbs: ["list", "get", "watch"]
- apiGroups: ["extensions", "batch"]
  resources: ["cronjobs", "jobs"]
  verbs: ["list", "get", "watch"]
---
kind: ClusterRoleBinding
apiVersion: rbac.authorization.k8s.io/v1
metadata:
  name: linkerd-linkerd-dev-proxy-injector
  labels:
    linkerd.io/control-plane-component: proxy-injector
    linkerd.io/control-plane-ns: linkerd-dev
subjects:
- kind: ServiceAccount
  name: linkerd-proxy-injector
  namespace: linkerd-dev
  apiGroup: ""
roleRef:
  kind: ClusterRole
  name: linkerd-linkerd-dev-proxy-injector
  apiGroup: rbac.authorization.k8s.io
---
kind: ServiceAccount
apiVersion: v1
metadata:
  name: linkerd-proxy-injector
  namespace: linkerd-dev
  labels:
    linkerd.io/control-plane-component: proxy-injector
    linkerd.io/control-plane-ns: linkerd-dev
---
apiVersion: admissionregistration.k8s.io/v1
kind: MutatingWebhookConfiguration
metadata:
  name: linkerd-proxy-injector-webhook-config
  labels:
    linkerd.io/control-plane-component: proxy-injector
    linkerd.io/control-plane-ns: linkerd-dev
webhooks:
- name: linkerd-proxy-injector.linkerd.io
  namespaceSelector:
    matchExpressions:
    - key: config.linkerd.io/admission-webhooks
      operator: NotIn
      values:
      - disabled
    - key: kubernetes.io/metadata.name
      operator: NotIn
      values:
      - kube-system
      - cert-manager
  objectSelector:
    null
  clientConfig:
    service:
      name: linkerd-proxy-injector
      namespace: linkerd-dev
      path: "/"
    caBundle: dGVzdC1wcm94eS1pbmplY3Rvci1jYS1idW5kbGU=
  failurePolicy: Ignore
  admissionReviewVersions: ["v1", "v1beta1"]
  rules:
  - operations: [ "CREATE" ]
    apiGroups: [""]
    apiVersions: ["v1"]
    resources: ["pods", "services"]
    scope: "Namespaced"
  sideEffects: None
  timeoutSeconds: 10
---
# Source: linkerd-control-plane/templates/psp.yaml
---
# Source: linkerd-control-plane/templates/config.yaml
---
kind: ConfigMap
apiVersion: v1
metadata:
  name: linkerd-config
  namespace: linkerd-dev
  labels:
    linkerd.io/control-plane-component: controller
    linkerd.io/control-plane-ns: linkerd-dev
  annotations:
    linkerd.io/created-by: linkerd/helm linkerd-version
data:
  linkerd-crds-chart-version: linkerd-crds-1.0.0-edge
  values: |
    cliVersion: ""
    clusterDomain: cluster.local
    clusterNetworks: 10.0.0.0/8,100.64.0.0/10,172.16.0.0/12,192.168.0.0/16,fd00::/8
    cniEnabled: false
    controlPlaneTracing: false
    controlPlaneTracingNamespace: linkerd-jaeger
    controller:
      podDisruptionBudget:
        maxUnavailable: 1
    controllerGID: -1
    controllerImage: cr.l5d.io/linkerd/controller
    controllerLogFormat: plain
    controllerLogLevel: info
    controllerReplicas: 1
    controllerUID: 2103
    debugContainer:
      image:
        name: cr.l5d.io/linkerd/debug
        pullPolicy: ""
        version: test-debug-version
    deploymentStrategy:
      rollingUpdate:
        maxSurge: 25%
        maxUnavailable: 25%
    destinationController:
      meshedHttp2ClientProtobuf:
        keep_alive:
          interval:
            seconds: 10
          timeout:
            seconds: 3
          while_idle: true
    destinationProxyResources: null
    destinationResources: null
    disableHeartBeat: false
    disableIPv6: true
    enableEndpointSlices: true
    enableH2Upgrade: true
    enablePodAntiAffinity: false
    enablePodDisruptionBudget: false
    heartbeat: null
    heartbeatResources: null
    heartbeatSchedule: 1 2 3 4 5
    highAvailability: false
    identity:
      additionalEnv: null
      experimentalEnv: null
      externalCA: false
      issuer:
        clockSkewAllowance: 20s
        issuanceLifetime: 24h0m0s
        scheme: linkerd.io/tls
        tls:
          crtPEM: test-crt-pem
      kubeAPI:
        clientBurst: 200
        clientQPS: 100
      serviceAccountTokenProjection: true
    identityProxyResources: null
    identityResources: null
    identityTrustAnchorsPEM: test-trust-anchor
    identityTrustDomain: test.trust.domain
    imagePullPolicy: IfNotPresent
    imagePullSecrets: []
    linkerdVersion: linkerd-version
    networkValidator:
      connectAddr: 1.1.1.1:20001
      enableSecurityContext: true
      listenAddr: 0.0.0.0:4140
      logFormat: plain
      logLevel: debug
      timeout: 10s
    nodeAffinity: null
    nodeSelector:
      kubernetes.io/os: linux
    podAnnotations: {}
    podLabels: {}
    podMonitor:
      controller:
        enabled: true
        namespaceSelector: |
          matchNames:
            - {{ .Release.Namespace }}
            - linkerd-viz
            - linkerd-jaeger
      enabled: false
      proxy:
        enabled: true
      scrapeInterval: 10s
      scrapeTimeout: 10s
      serviceMirror:
        enabled: true
    policyController:
      image:
        name: cr.l5d.io/linkerd/policy-controller
        pullPolicy: ""
        version: ""
      logLevel: info
      probeNetworks:
      - 0.0.0.0/0
      - ::/0
      resources:
        cpu:
          limit: ""
          request: ""
        ephemeral-storage:
          limit: ""
          request: ""
        memory:
          limit: ""
          request: ""
    policyValidator:
      caBundle: test-profile-validator-ca-bundle
      crtPEM: ""
      externalSecret: true
      injectCaFrom: ""
      injectCaFromSecret: ""
      namespaceSelector:
        matchExpressions:
        - key: config.linkerd.io/admission-webhooks
          operator: NotIn
          values:
          - disabled
    priorityClassName: ""
    profileValidator:
      caBundle: test-profile-validator-ca-bundle
      crtPEM: ""
      externalSecret: true
      injectCaFrom: ""
      injectCaFromSecret: ""
      namespaceSelector:
        matchExpressions:
        - key: config.linkerd.io/admission-webhooks
          operator: NotIn
          values:
          - disabled
    prometheusUrl: ""
    proxy:
      accessLog: ""
      additionalEnv: null
      await: true
      capabilities: null
      control:
        streams:
          idleTimeout: 5m
          initialTimeout: 3s
          lifetime: 1h
      defaultInboundPolicy: all-unauthenticated
      disableInboundProtocolDetectTimeout: false
      disableOutboundProtocolDetectTimeout: false
      enableExternalProfiles: false
      enableShutdownEndpoint: false
      experimentalEnv: null
      gid: -1
      image:
        name: cr.l5d.io/linkerd/proxy
        pullPolicy: ""
        version: test-proxy-version
      inbound:
        server:
          http2:
            keepAliveInterval: 10s
            keepAliveTimeout: 3s
      inboundConnectTimeout: 100ms
      inboundDiscoveryCacheUnusedTimeout: 90s
      isGateway: false
      isIngress: false
      livenessProbe:
        initialDelaySeconds: 10
        timeoutSeconds: 1
      logFormat: plain
      logHTTPHeaders: "off"
      logLevel: warn,linkerd=info,hickory=error
      nativeSidecar: false
      opaquePorts: 25,587,3306,4444,5432,6379,9300,11211
      outbound:
        server:
          http2:
            keepAliveInterval: 10s
            keepAliveTimeout: 3s
      outboundConnectTimeout: 1000ms
      outboundDiscoveryCacheUnusedTimeout: 5s
      podInboundPorts: ""
      ports:
        admin: 4191
        control: 4190
        inbound: 4143
        outbound: 4140
      readinessProbe:
        initialDelaySeconds: 2
        timeoutSeconds: 1
      requireIdentityOnInboundPorts: ""
      resources:
        cpu:
          limit: ""
          request: ""
        ephemeral-storage:
          limit: ""
          request: ""
        memory:
          limit: ""
          request: ""
      saMountPath: null
      shutdownGracePeriod: ""
      startupProbe:
        failureThreshold: 120
        initialDelaySeconds: 0
        periodSeconds: 1
      uid: 2102
      waitBeforeExitSeconds: 0
    proxyContainerName: linkerd-proxy
    proxyInit:
      capabilities: null
      closeWaitTimeoutSecs: 0
      ignoreInboundPorts: "222"
      ignoreOutboundPorts: "111"
      image:
        name: cr.l5d.io/linkerd/proxy-init
        pullPolicy: ""
        version: test-proxy-init-version
      iptablesMode: legacy
      kubeAPIServerPorts: 443,6443
      logFormat: ""
      logLevel: ""
      privileged: false
      resources:
        cpu:
          limit: 100m
          request: 100m
        ephemeral-storage:
          limit: ""
          request: ""
        memory:
          limit: 20Mi
          request: 20Mi
      runAsGroup: 65534
      runAsRoot: false
      runAsUser: 65534
      saMountPath: null
      skipSubnets: ""
      xtMountPath:
        mountPath: /run
        name: linkerd-proxy-init-xtables-lock
        readOnly: false
    proxyInjector:
      additionalEnv: null
      caBundle: test-proxy-injector-ca-bundle
      crtPEM: ""
      experimentalEnv: null
      externalSecret: true
      injectCaFrom: ""
      injectCaFromSecret: ""
      namespaceSelector:
        matchExpressions:
        - key: config.linkerd.io/admission-webhooks
          operator: NotIn
          values:
          - disabled
        - key: kubernetes.io/metadata.name
          operator: NotIn
          values:
          - kube-system
          - cert-manager
    proxyInjectorProxyResources: null
    proxyInjectorResources: null
    revisionHistoryLimit: 10
    spValidator: null
    tap:
      caBundle: test-tap-ca-bundle
      externalSecret: true
    tolerations: null
    webhookFailurePolicy: Ignore
---
# Source: linkerd-control-plane/templates/config-rbac.yaml
---
apiVersion: rbac.authorization.k8s.io/v1
kind: Role
metadata:
  labels:
    linkerd.io/control-plane-ns: linkerd-dev
  annotations:
    linkerd.io/created-by: linkerd/helm linkerd-version
  name: ext-namespace-metadata-linkerd-config
  namespace: linkerd-dev
rules:
- apiGroups: [""]
  resources: ["configmaps"]
  verbs: ["get"]
  resourceNames: ["linkerd-config"]
---
# Source: linkerd-control-plane/templates/identity.yaml
---
###
### Identity Controller Service
###
---
kind: Secret
apiVersion: v1
metadata:
  name: linkerd-identity-issuer
  namespace: linkerd-dev
  labels:
    linkerd.io/control-plane-component: identity
    linkerd.io/control-plane-ns: linkerd-dev
  annotations:
    linkerd.io/created-by: linkerd/helm linkerd-version
data:
  crt.pem: dGVzdC1jcnQtcGVt
  key.pem: dGVzdC1rZXktcGVt
---
kind: ConfigMap
apiVersion: v1
metadata:
  name: linkerd-identity-trust-roots
  namespace: linkerd-dev
  labels:
    linkerd.io/control-plane-component: identity
    linkerd.io/control-plane-ns: linkerd-dev
  annotations:
    linkerd.io/created-by: linkerd/helm linkerd-version
data:
  ca-bundle.crt: |-
    test-trust-anchor
---
kind: Service
apiVersion: v1
metadata:
  name: linkerd-identity
  namespace: linkerd-dev
  labels:
    linkerd.io/control-plane-component: identity
    linkerd.io/control-plane-ns: linkerd-dev
  annotations:
    linkerd.io/created-by: linkerd/helm linkerd-version
spec:
  type: ClusterIP
  selector:
    linkerd.io/control-plane-component: identity
  ports:
  - name: grpc
    port: 8080
    targetPort: 8080
---
kind: Service
apiVersion: v1
metadata:
  name: linkerd-identity-headless
  namespace: linkerd-dev
  labels:
    linkerd.io/control-plane-component: identity
    linkerd.io/control-plane-ns: linkerd-dev
  annotations:
    linkerd.io/created-by: linkerd/helm linkerd-version
spec:
  clusterIP: None
  selector:
    linkerd.io/control-plane-component: identity
  ports:
  - name: grpc
    port: 8080
    targetPort: 8080
---
apiVersion: apps/v1
kind: Deployment
metadata:
  annotations:
    linkerd.io/created-by: linkerd/helm linkerd-version
  labels:
    app.kubernetes.io/name: identity
    app.kubernetes.io/part-of: Linkerd
    app.kubernetes.io/version: linkerd-version
    linkerd.io/control-plane-component: identity
    linkerd.io/control-plane-ns: linkerd-dev
  name: linkerd-identity
  namespace: linkerd-dev
spec:
  replicas: 1
  revisionHistoryLimit: 10
  selector:
    matchLabels:
      linkerd.io/control-plane-component: identity
      linkerd.io/control-plane-ns: linkerd-dev
      linkerd.io/proxy-deployment: linkerd-identity
  strategy:
    rollingUpdate:
      maxSurge: 25%
      maxUnavailable: 25%
  template:
    metadata:
      annotations:
        linkerd.io/created-by: linkerd/helm linkerd-version
        linkerd.io/proxy-version: test-proxy-version
        cluster-autoscaler.kubernetes.io/safe-to-evict: "true"
        linkerd.io/trust-root-sha256: f8ebf807fa1cf5bf3b40e94680a5fc91593782385f28c96eae7bb6672dba375e
        config.linkerd.io/default-inbound-policy: "all-unauthenticated"
      labels:
        linkerd.io/control-plane-component: identity
        linkerd.io/control-plane-ns: linkerd-dev
        linkerd.io/workload-ns: linkerd-dev
        linkerd.io/proxy-deployment: linkerd-identity
    spec:
      nodeSelector:
        kubernetes.io/os: linux
      
      containers:
      - args:
        - identity
        - -log-level=info
        - -log-format=plain
        - -controller-namespace=linkerd-dev
        - -identity-trust-domain=test.trust.domain
        - -identity-issuance-lifetime=24h0m0s
        - -identity-clock-skew-allowance=20s
        - -identity-scheme=linkerd.io/tls
        - -enable-pprof=false
        - -kube-apiclient-qps=100
        - -kube-apiclient-burst=200
        env:
        - name: LINKERD_DISABLED
          value: "linkerd-await cannot block the identity controller"
        image: cr.l5d.io/linkerd/controller:linkerd-version
        imagePullPolicy: IfNotPresent
        livenessProbe:
          httpGet:
            path: /ping
            port: 9990
          initialDelaySeconds: 10
        name: identity
        ports:
        - containerPort: 8080
          name: grpc
        - containerPort: 9990
          name: admin-http
        readinessProbe:
          failureThreshold: 7
          httpGet:
            path: /ready
            port: 9990
        securityContext:
          capabilities:
            drop:
            - ALL
          readOnlyRootFilesystem: true
          runAsNonRoot: true
          runAsUser: 2103
          allowPrivilegeEscalation: false
          seccompProfile:
            type: RuntimeDefault
        volumeMounts:
        - mountPath: /var/run/linkerd/identity/issuer
          name: identity-issuer
        - mountPath: /var/run/linkerd/identity/trust-roots/
          name: trust-roots
      - env:
        - name: _pod_name
          valueFrom:
            fieldRef:
              fieldPath: metadata.name
        - name: _pod_ns
          valueFrom:
            fieldRef:
              fieldPath: metadata.namespace
        - name: _pod_nodeName
          valueFrom:
            fieldRef:
              fieldPath: spec.nodeName
        - name: LINKERD2_PROXY_INBOUND_PORTS_REQUIRE_TLS
          value: "8080"
        - name: LINKERD2_PROXY_SHUTDOWN_ENDPOINT_ENABLED
          value: "false"
        - name: LINKERD2_PROXY_LOG
          value: "warn,linkerd=info,hickory=error,linkerd_proxy_http::client[{headers}]=off"
        - name: LINKERD2_PROXY_LOG_FORMAT
          value: "plain"
        - name: LINKERD2_PROXY_DESTINATION_SVC_ADDR
          value: linkerd-dst-headless.linkerd-dev.svc.cluster.local.:8086
        - name: LINKERD2_PROXY_DESTINATION_PROFILE_NETWORKS
          value: "10.0.0.0/8,100.64.0.0/10,172.16.0.0/12,192.168.0.0/16,fd00::/8"
        - name: LINKERD2_PROXY_POLICY_SVC_ADDR
          value: linkerd-policy.linkerd-dev.svc.cluster.local.:8090
        - name: LINKERD2_PROXY_POLICY_WORKLOAD
          value: |
            {"ns":"$(_pod_ns)", "pod":"$(_pod_name)"}
        - name: LINKERD2_PROXY_INBOUND_DEFAULT_POLICY
          value: all-unauthenticated
        - name: LINKERD2_PROXY_POLICY_CLUSTER_NETWORKS
          value: "10.0.0.0/8,100.64.0.0/10,172.16.0.0/12,192.168.0.0/16,fd00::/8"
        - name: LINKERD2_PROXY_CONTROL_STREAM_INITIAL_TIMEOUT
          value: "3s"
        - name: LINKERD2_PROXY_CONTROL_STREAM_IDLE_TIMEOUT
          value: "5m"
        - name: LINKERD2_PROXY_CONTROL_STREAM_LIFETIME
          value: "1h"
        - name: LINKERD2_PROXY_INBOUND_CONNECT_TIMEOUT
          value: "100ms"
        - name: LINKERD2_PROXY_OUTBOUND_CONNECT_TIMEOUT
          value: "1000ms"
        - name: LINKERD2_PROXY_OUTBOUND_DISCOVERY_IDLE_TIMEOUT
          value: "5s"
        - name: LINKERD2_PROXY_INBOUND_DISCOVERY_IDLE_TIMEOUT
          value: "90s"
        - name: LINKERD2_PROXY_CONTROL_LISTEN_ADDR
          value: "[::]:4190"
        - name: LINKERD2_PROXY_ADMIN_LISTEN_ADDR
          value: "[::]:4191"
        - name: LINKERD2_PROXY_OUTBOUND_LISTEN_ADDR
          value: "127.0.0.1:4140"
        - name: LINKERD2_PROXY_OUTBOUND_LISTEN_ADDRS
          value: "127.0.0.1:4140"
        - name: LINKERD2_PROXY_INBOUND_LISTEN_ADDR
          value: "[::]:4143"
        - name: LINKERD2_PROXY_INBOUND_IPS
          valueFrom:
            fieldRef:
              fieldPath: status.podIPs
        - name: LINKERD2_PROXY_INBOUND_PORTS
          value: "8080,9990"
        - name: LINKERD2_PROXY_DESTINATION_PROFILE_SUFFIXES
          value: svc.cluster.local.
        - name: LINKERD2_PROXY_INBOUND_ACCEPT_KEEPALIVE
          value: 10000ms
        - name: LINKERD2_PROXY_OUTBOUND_CONNECT_KEEPALIVE
          value: 10000ms
        - name: LINKERD2_PROXY_INBOUND_SERVER_HTTP2_KEEP_ALIVE_INTERVAL
          value: "10s"
        - name: LINKERD2_PROXY_INBOUND_SERVER_HTTP2_KEEP_ALIVE_TIMEOUT
          value: "3s"
        - name: LINKERD2_PROXY_OUTBOUND_SERVER_HTTP2_KEEP_ALIVE_INTERVAL
          value: "10s"
        - name: LINKERD2_PROXY_OUTBOUND_SERVER_HTTP2_KEEP_ALIVE_TIMEOUT
          value: "3s"
        - name: LINKERD2_PROXY_INBOUND_PORTS_DISABLE_PROTOCOL_DETECTION
          value: "25,587,3306,4444,5432,6379,9300,11211"
        - name: LINKERD2_PROXY_DESTINATION_CONTEXT
          value: |
            {"ns":"$(_pod_ns)", "nodeName":"$(_pod_nodeName)", "pod":"$(_pod_name)"}
        - name: _pod_sa
          valueFrom:
            fieldRef:
              fieldPath: spec.serviceAccountName
        - name: _l5d_ns
          value: linkerd-dev
        - name: _l5d_trustdomain
          value: test.trust.domain
        - name: LINKERD2_PROXY_IDENTITY_DIR
          value: /var/run/linkerd/identity/end-entity
        - name: LINKERD2_PROXY_IDENTITY_TRUST_ANCHORS
          valueFrom:
            configMapKeyRef:
              name: linkerd-identity-trust-roots
              key: ca-bundle.crt
        - name: LINKERD2_PROXY_IDENTITY_TOKEN_FILE
          value: /var/run/secrets/tokens/linkerd-identity-token
        - name: LINKERD2_PROXY_IDENTITY_SVC_ADDR
          value: localhost.:8080
        - name: LINKERD2_PROXY_IDENTITY_LOCAL_NAME
          value: $(_pod_sa).$(_pod_ns).serviceaccount.identity.linkerd-dev.test.trust.domain
        - name: LINKERD2_PROXY_IDENTITY_SVC_NAME
          value: linkerd-identity.linkerd-dev.serviceaccount.identity.linkerd-dev.test.trust.domain
        - name: LINKERD2_PROXY_DESTINATION_SVC_NAME
          value: linkerd-destination.linkerd-dev.serviceaccount.identity.linkerd-dev.test.trust.domain
        - name: LINKERD2_PROXY_POLICY_SVC_NAME
          value: linkerd-destination.linkerd-dev.serviceaccount.identity.linkerd-dev.test.trust.domain
        image: cr.l5d.io/linkerd/proxy:test-proxy-version
        imagePullPolicy: IfNotPresent
        livenessProbe:
          httpGet:
            path: /live
            port: 4191
          initialDelaySeconds: 10
          timeoutSeconds: 1
        name: linkerd-proxy
        ports:
        - containerPort: 4143
          name: linkerd-proxy
        - containerPort: 4191
          name: linkerd-admin
        readinessProbe:
          httpGet:
            path: /ready
            port: 4191
          initialDelaySeconds: 2
          timeoutSeconds: 1
        resources:
        securityContext:
          allowPrivilegeEscalation: false
          capabilities:
            drop:
              - ALL
          readOnlyRootFilesystem: true
          runAsNonRoot: true
          runAsUser: 2102
          seccompProfile:
            type: RuntimeDefault
        terminationMessagePolicy: FallbackToLogsOnError
        volumeMounts:
        - mountPath: /var/run/linkerd/identity/end-entity
          name: linkerd-identity-end-entity
        - mountPath: /var/run/secrets/tokens
          name: linkerd-identity-token
      initContainers:
      - args:
        - --ipv6=false
        - --incoming-proxy-port
        - "4143"
        - --outgoing-proxy-port
        - "4140"
        - --proxy-uid
        - "2102"
        - --inbound-ports-to-ignore
        - "4190,4191,222"
        - --outbound-ports-to-ignore
        - "443,6443"
        image: cr.l5d.io/linkerd/proxy-init:test-proxy-init-version
        imagePullPolicy: IfNotPresent
        name: linkerd-init
        resources:
          limits:
            cpu: "100m"
            memory: "20Mi"
          requests:
            cpu: "100m"
            memory: "20Mi"
        securityContext:
          allowPrivilegeEscalation: false
          capabilities:
            add:
            - NET_ADMIN
            - NET_RAW
          privileged: false
          runAsNonRoot: true
          runAsUser: 65534
          runAsGroup: 65534
          readOnlyRootFilesystem: true
          seccompProfile:
            type: RuntimeDefault
        terminationMessagePolicy: FallbackToLogsOnError
        volumeMounts:
        - mountPath: /run
          name: linkerd-proxy-init-xtables-lock
      securityContext:
        seccompProfile:
          type: RuntimeDefault
      serviceAccountName: linkerd-identity
      volumes:
      - name: identity-issuer
        secret:
          secretName: linkerd-identity-issuer
      - configMap:
          name: linkerd-identity-trust-roots
        name: trust-roots
      - emptyDir: {}
        name: linkerd-proxy-init-xtables-lock
      - name: linkerd-identity-token
        projected:
          sources:
          - serviceAccountToken:
              path: linkerd-identity-token
              expirationSeconds: 86400
              audience: identity.l5d.io
      - emptyDir:
          medium: Memory
        name: linkerd-identity-end-entity
---
# Source: linkerd-control-plane/templates/destination.yaml
---
###
### Destination Controller Service
###
kind: Service
apiVersion: v1
metadata:
  name: linkerd-dst
  namespace: linkerd-dev
  labels:
    linkerd.io/control-plane-component: destination
    linkerd.io/control-plane-ns: linkerd-dev
  annotations:
    linkerd.io/created-by: linkerd/helm linkerd-version
spec:
  type: ClusterIP
  selector:
    linkerd.io/control-plane-component: destination
  ports:
  - name: grpc
    port: 8086
    targetPort: 8086
---
kind: Service
apiVersion: v1
metadata:
  name: linkerd-dst-headless
  namespace: linkerd-dev
  labels:
    linkerd.io/control-plane-component: destination
    linkerd.io/control-plane-ns: linkerd-dev
  annotations:
    linkerd.io/created-by: linkerd/helm linkerd-version
spec:
  clusterIP: None
  selector:
    linkerd.io/control-plane-component: destination
  ports:
  - name: grpc
    port: 8086
    targetPort: 8086
---
kind: Service
apiVersion: v1
metadata:
  name: linkerd-sp-validator
  namespace: linkerd-dev
  labels:
    linkerd.io/control-plane-component: destination
    linkerd.io/control-plane-ns: linkerd-dev
  annotations:
    linkerd.io/created-by: linkerd/helm linkerd-version
spec:
  type: ClusterIP
  selector:
    linkerd.io/control-plane-component: destination
  ports:
  - name: sp-validator
    port: 443
    targetPort: sp-validator
---
kind: Service
apiVersion: v1
metadata:
  name: linkerd-policy
  namespace: linkerd-dev
  labels:
    linkerd.io/control-plane-component: destination
    linkerd.io/control-plane-ns: linkerd-dev
  annotations:
    linkerd.io/created-by: linkerd/helm linkerd-version
spec:
  clusterIP: None
  selector:
    linkerd.io/control-plane-component: destination
  ports:
  - name: grpc
    port: 8090
    targetPort: 8090
---
kind: Service
apiVersion: v1
metadata:
  name: linkerd-policy-validator
  namespace: linkerd-dev
  labels:
    linkerd.io/control-plane-component: destination
    linkerd.io/control-plane-ns: linkerd-dev
  annotations:
    linkerd.io/created-by: linkerd/helm linkerd-version
spec:
  type: ClusterIP
  selector:
    linkerd.io/control-plane-component: destination
  ports:
  - name: policy-https
    port: 443
    targetPort: policy-https
---
apiVersion: apps/v1
kind: Deployment
metadata:
  annotations:
    linkerd.io/created-by: linkerd/helm linkerd-version
  labels:
    app.kubernetes.io/name: destination
    app.kubernetes.io/part-of: Linkerd
    app.kubernetes.io/version: linkerd-version
    linkerd.io/control-plane-component: destination
    linkerd.io/control-plane-ns: linkerd-dev
  name: linkerd-destination
  namespace: linkerd-dev
spec:
  replicas: 1
  revisionHistoryLimit: 10
  selector:
    matchLabels:
      linkerd.io/control-plane-component: destination
      linkerd.io/control-plane-ns: linkerd-dev
      linkerd.io/proxy-deployment: linkerd-destination
  strategy:
    rollingUpdate:
      maxSurge: 25%
      maxUnavailable: 25%
  template:
    metadata:
      annotations:
<<<<<<< HEAD
        checksum/config: c5e0cd8a3d2c01086bbf24974ff50ad866387850e049f8283e2c562d0f461a7b
=======
        checksum/config: aae2f97af199e93464b02da923a0732b603488c822241c14b2d86ba2bf6da03d
>>>>>>> 010f15f7
        linkerd.io/created-by: linkerd/helm linkerd-version
        linkerd.io/proxy-version: test-proxy-version
        cluster-autoscaler.kubernetes.io/safe-to-evict: "true"
        linkerd.io/trust-root-sha256: f8ebf807fa1cf5bf3b40e94680a5fc91593782385f28c96eae7bb6672dba375e
        config.linkerd.io/default-inbound-policy: "all-unauthenticated"
      labels:
        linkerd.io/control-plane-component: destination
        linkerd.io/control-plane-ns: linkerd-dev
        linkerd.io/workload-ns: linkerd-dev
        linkerd.io/proxy-deployment: linkerd-destination
    spec:
      nodeSelector:
        kubernetes.io/os: linux
      
      containers:
      - env:
        - name: _pod_name
          valueFrom:
            fieldRef:
              fieldPath: metadata.name
        - name: _pod_ns
          valueFrom:
            fieldRef:
              fieldPath: metadata.namespace
        - name: _pod_nodeName
          valueFrom:
            fieldRef:
              fieldPath: spec.nodeName
        - name: LINKERD2_PROXY_SHUTDOWN_ENDPOINT_ENABLED
          value: "false"
        - name: LINKERD2_PROXY_LOG
          value: "warn,linkerd=info,hickory=error,linkerd_proxy_http::client[{headers}]=off"
        - name: LINKERD2_PROXY_LOG_FORMAT
          value: "plain"
        - name: LINKERD2_PROXY_DESTINATION_SVC_ADDR
          value: localhost.:8086
        - name: LINKERD2_PROXY_DESTINATION_PROFILE_NETWORKS
          value: "10.0.0.0/8,100.64.0.0/10,172.16.0.0/12,192.168.0.0/16,fd00::/8"
        - name: LINKERD2_PROXY_POLICY_SVC_ADDR
          value: localhost.:8090
        - name: LINKERD2_PROXY_POLICY_WORKLOAD
          value: |
            {"ns":"$(_pod_ns)", "pod":"$(_pod_name)"}
        - name: LINKERD2_PROXY_INBOUND_DEFAULT_POLICY
          value: all-unauthenticated
        - name: LINKERD2_PROXY_POLICY_CLUSTER_NETWORKS
          value: "10.0.0.0/8,100.64.0.0/10,172.16.0.0/12,192.168.0.0/16,fd00::/8"
        - name: LINKERD2_PROXY_CONTROL_STREAM_INITIAL_TIMEOUT
          value: "3s"
        - name: LINKERD2_PROXY_CONTROL_STREAM_IDLE_TIMEOUT
          value: "5m"
        - name: LINKERD2_PROXY_CONTROL_STREAM_LIFETIME
          value: "1h"
        - name: LINKERD2_PROXY_INBOUND_CONNECT_TIMEOUT
          value: "100ms"
        - name: LINKERD2_PROXY_OUTBOUND_CONNECT_TIMEOUT
          value: "1000ms"
        - name: LINKERD2_PROXY_OUTBOUND_DISCOVERY_IDLE_TIMEOUT
          value: "5s"
        - name: LINKERD2_PROXY_INBOUND_DISCOVERY_IDLE_TIMEOUT
          value: "90s"
        - name: LINKERD2_PROXY_CONTROL_LISTEN_ADDR
          value: "[::]:4190"
        - name: LINKERD2_PROXY_ADMIN_LISTEN_ADDR
          value: "[::]:4191"
        - name: LINKERD2_PROXY_OUTBOUND_LISTEN_ADDR
          value: "127.0.0.1:4140"
        - name: LINKERD2_PROXY_OUTBOUND_LISTEN_ADDRS
          value: "127.0.0.1:4140"
        - name: LINKERD2_PROXY_INBOUND_LISTEN_ADDR
          value: "[::]:4143"
        - name: LINKERD2_PROXY_INBOUND_IPS
          valueFrom:
            fieldRef:
              fieldPath: status.podIPs
        - name: LINKERD2_PROXY_INBOUND_PORTS
          value: "8086,8090,8443,9443,9990,9996,9997"
        - name: LINKERD2_PROXY_DESTINATION_PROFILE_SUFFIXES
          value: svc.cluster.local.
        - name: LINKERD2_PROXY_INBOUND_ACCEPT_KEEPALIVE
          value: 10000ms
        - name: LINKERD2_PROXY_OUTBOUND_CONNECT_KEEPALIVE
          value: 10000ms
        - name: LINKERD2_PROXY_INBOUND_SERVER_HTTP2_KEEP_ALIVE_INTERVAL
          value: "10s"
        - name: LINKERD2_PROXY_INBOUND_SERVER_HTTP2_KEEP_ALIVE_TIMEOUT
          value: "3s"
        - name: LINKERD2_PROXY_OUTBOUND_SERVER_HTTP2_KEEP_ALIVE_INTERVAL
          value: "10s"
        - name: LINKERD2_PROXY_OUTBOUND_SERVER_HTTP2_KEEP_ALIVE_TIMEOUT
          value: "3s"
        - name: LINKERD2_PROXY_INBOUND_PORTS_DISABLE_PROTOCOL_DETECTION
          value: "25,587,3306,4444,5432,6379,9300,11211"
        - name: LINKERD2_PROXY_DESTINATION_CONTEXT
          value: |
            {"ns":"$(_pod_ns)", "nodeName":"$(_pod_nodeName)", "pod":"$(_pod_name)"}
        - name: _pod_sa
          valueFrom:
            fieldRef:
              fieldPath: spec.serviceAccountName
        - name: _l5d_ns
          value: linkerd-dev
        - name: _l5d_trustdomain
          value: test.trust.domain
        - name: LINKERD2_PROXY_IDENTITY_DIR
          value: /var/run/linkerd/identity/end-entity
        - name: LINKERD2_PROXY_IDENTITY_TRUST_ANCHORS
          valueFrom:
            configMapKeyRef:
              name: linkerd-identity-trust-roots
              key: ca-bundle.crt
        - name: LINKERD2_PROXY_IDENTITY_TOKEN_FILE
          value: /var/run/secrets/tokens/linkerd-identity-token
        - name: LINKERD2_PROXY_IDENTITY_SVC_ADDR
          value: linkerd-identity-headless.linkerd-dev.svc.cluster.local.:8080
        - name: LINKERD2_PROXY_IDENTITY_LOCAL_NAME
          value: $(_pod_sa).$(_pod_ns).serviceaccount.identity.linkerd-dev.test.trust.domain
        - name: LINKERD2_PROXY_IDENTITY_SVC_NAME
          value: linkerd-identity.linkerd-dev.serviceaccount.identity.linkerd-dev.test.trust.domain
        - name: LINKERD2_PROXY_DESTINATION_SVC_NAME
          value: linkerd-destination.linkerd-dev.serviceaccount.identity.linkerd-dev.test.trust.domain
        - name: LINKERD2_PROXY_POLICY_SVC_NAME
          value: linkerd-destination.linkerd-dev.serviceaccount.identity.linkerd-dev.test.trust.domain
        image: cr.l5d.io/linkerd/proxy:test-proxy-version
        imagePullPolicy: IfNotPresent
        livenessProbe:
          httpGet:
            path: /live
            port: 4191
          initialDelaySeconds: 10
          timeoutSeconds: 1
        name: linkerd-proxy
        ports:
        - containerPort: 4143
          name: linkerd-proxy
        - containerPort: 4191
          name: linkerd-admin
        readinessProbe:
          httpGet:
            path: /ready
            port: 4191
          initialDelaySeconds: 2
          timeoutSeconds: 1
        resources:
        securityContext:
          allowPrivilegeEscalation: false
          capabilities:
            drop:
              - ALL
          readOnlyRootFilesystem: true
          runAsNonRoot: true
          runAsUser: 2102
          seccompProfile:
            type: RuntimeDefault
        terminationMessagePolicy: FallbackToLogsOnError
        lifecycle:
          postStart:
            exec:
              command:
                - /usr/lib/linkerd/linkerd-await
                - --timeout=2m
                - --port=4191
        volumeMounts:
        - mountPath: /var/run/linkerd/identity/end-entity
          name: linkerd-identity-end-entity
        - mountPath: /var/run/secrets/tokens
          name: linkerd-identity-token
      - args:
        - destination
        - -addr=:8086
        - -controller-namespace=linkerd-dev
        - -enable-h2-upgrade=true
        - -log-level=info
        - -log-format=plain
        - -enable-endpoint-slices=true
        - -cluster-domain=cluster.local
        - -identity-trust-domain=test.trust.domain
        - -default-opaque-ports=25,587,3306,4444,5432,6379,9300,11211
        - -enable-ipv6=false
        - -enable-pprof=false
        - --meshed-http2-client-params={"keep_alive":{"interval":{"seconds":10},"timeout":{"seconds":3},"while_idle":true}}
        image: cr.l5d.io/linkerd/controller:linkerd-version
        imagePullPolicy: IfNotPresent
        livenessProbe:
          httpGet:
            path: /ping
            port: 9996
          initialDelaySeconds: 10
        name: destination
        ports:
        - containerPort: 8086
          name: grpc
        - containerPort: 9996
          name: admin-http
        readinessProbe:
          failureThreshold: 7
          httpGet:
            path: /ready
            port: 9996
        securityContext:
          capabilities:
            drop:
            - ALL
          readOnlyRootFilesystem: true
          runAsNonRoot: true
          runAsUser: 2103
          allowPrivilegeEscalation: false
          seccompProfile:
            type: RuntimeDefault
      - args:
        - sp-validator
        - -log-level=info
        - -log-format=plain
        - -enable-pprof=false
        image: cr.l5d.io/linkerd/controller:linkerd-version
        imagePullPolicy: IfNotPresent
        livenessProbe:
          httpGet:
            path: /ping
            port: 9997
          initialDelaySeconds: 10
        name: sp-validator
        ports:
        - containerPort: 8443
          name: sp-validator
        - containerPort: 9997
          name: admin-http
        readinessProbe:
          failureThreshold: 7
          httpGet:
            path: /ready
            port: 9997
        securityContext:
          capabilities:
            drop:
            - ALL
          readOnlyRootFilesystem: true
          runAsNonRoot: true
          runAsUser: 2103
          allowPrivilegeEscalation: false
          seccompProfile:
            type: RuntimeDefault
        volumeMounts:
        - mountPath: /var/run/linkerd/tls
          name: sp-tls
          readOnly: true
      - args:
        - --admin-addr=[::]:9990
        - --control-plane-namespace=linkerd-dev
        - --grpc-addr=[::]:8090
        - --server-addr=[::]:9443
        - --server-tls-key=/var/run/linkerd/tls/tls.key
        - --server-tls-certs=/var/run/linkerd/tls/tls.crt
        - --cluster-networks=10.0.0.0/8,100.64.0.0/10,172.16.0.0/12,192.168.0.0/16,fd00::/8
        - --identity-domain=test.trust.domain
        - --cluster-domain=cluster.local
        - --default-policy=all-unauthenticated
        - --log-level=info
        - --log-format=plain
        - --default-opaque-ports=25,587,3306,4444,5432,6379,9300,11211
        - --probe-networks=0.0.0.0/0,::/0
        image: cr.l5d.io/linkerd/policy-controller:linkerd-version
        imagePullPolicy: IfNotPresent
        livenessProbe:
          httpGet:
            path: /live
            port: admin-http
        name: policy
        ports:
        - containerPort: 8090
          name: grpc
        - containerPort: 9990
          name: admin-http
        - containerPort: 9443
          name: policy-https
        readinessProbe:
          failureThreshold: 7
          httpGet:
            path: /ready
            port: admin-http
          initialDelaySeconds: 10
        resources:
        securityContext:
          capabilities:
            drop:
            - ALL
          readOnlyRootFilesystem: true
          runAsNonRoot: true
          runAsUser: 2103
          allowPrivilegeEscalation: false
          seccompProfile:
            type: RuntimeDefault
        volumeMounts:
        - mountPath: /var/run/linkerd/tls
          name: policy-tls
          readOnly: true
      initContainers:
      - args:
        - --ipv6=false
        - --incoming-proxy-port
        - "4143"
        - --outgoing-proxy-port
        - "4140"
        - --proxy-uid
        - "2102"
        - --inbound-ports-to-ignore
        - "4190,4191,222"
        - --outbound-ports-to-ignore
        - "443,6443"
        image: cr.l5d.io/linkerd/proxy-init:test-proxy-init-version
        imagePullPolicy: IfNotPresent
        name: linkerd-init
        resources:
          limits:
            cpu: "100m"
            memory: "20Mi"
          requests:
            cpu: "100m"
            memory: "20Mi"
        securityContext:
          allowPrivilegeEscalation: false
          capabilities:
            add:
            - NET_ADMIN
            - NET_RAW
          privileged: false
          runAsNonRoot: true
          runAsUser: 65534
          runAsGroup: 65534
          readOnlyRootFilesystem: true
          seccompProfile:
            type: RuntimeDefault
        terminationMessagePolicy: FallbackToLogsOnError
        volumeMounts:
        - mountPath: /run
          name: linkerd-proxy-init-xtables-lock
      securityContext:
        seccompProfile:
          type: RuntimeDefault
      serviceAccountName: linkerd-destination
      volumes:
      - name: sp-tls
        secret:
          secretName: linkerd-sp-validator-k8s-tls
      - name: policy-tls
        secret:
          secretName: linkerd-policy-validator-k8s-tls
      - emptyDir: {}
        name: linkerd-proxy-init-xtables-lock
      - name: linkerd-identity-token
        projected:
          sources:
          - serviceAccountToken:
              path: linkerd-identity-token
              expirationSeconds: 86400
              audience: identity.l5d.io
      - emptyDir:
          medium: Memory
        name: linkerd-identity-end-entity
---
# Source: linkerd-control-plane/templates/heartbeat.yaml
---
###
### Heartbeat
###
apiVersion: batch/v1
kind: CronJob
metadata:
  name: linkerd-heartbeat
  namespace: linkerd-dev
  labels:
    app.kubernetes.io/name: heartbeat
    app.kubernetes.io/part-of: Linkerd
    app.kubernetes.io/version: linkerd-version
    linkerd.io/control-plane-component: heartbeat
    linkerd.io/control-plane-ns: linkerd-dev
  annotations:
    linkerd.io/created-by: linkerd/helm linkerd-version
spec:
  concurrencyPolicy: Replace
  schedule: "1 2 3 4 5"
  successfulJobsHistoryLimit: 0
  jobTemplate:
    spec:
      template:
        metadata:
          labels:
            linkerd.io/control-plane-component: heartbeat
            linkerd.io/workload-ns: linkerd-dev
          annotations:
            linkerd.io/created-by: linkerd/helm linkerd-version
        spec:
          nodeSelector:
            kubernetes.io/os: linux
          securityContext:
            seccompProfile:
              type: RuntimeDefault
          serviceAccountName: linkerd-heartbeat
          restartPolicy: Never
          containers:
          - name: heartbeat
            image: cr.l5d.io/linkerd/controller:linkerd-version
            imagePullPolicy: IfNotPresent
            env:
            - name: LINKERD_DISABLED
              value: "the heartbeat controller does not use the proxy"
            args:
            - "heartbeat"
            - "-controller-namespace=linkerd-dev"
            - "-log-level=info"
            - "-log-format=plain"
            - "-prometheus-url=http://prometheus.linkerd-viz.svc.cluster.local:9090"
            securityContext:
              capabilities:
                drop:
                - ALL
              readOnlyRootFilesystem: true
              runAsNonRoot: true
              runAsUser: 2103
              allowPrivilegeEscalation: false
              seccompProfile:
                type: RuntimeDefault
---
# Source: linkerd-control-plane/templates/proxy-injector.yaml
---
###
### Proxy Injector
###
apiVersion: apps/v1
kind: Deployment
metadata:
  annotations:
    linkerd.io/created-by: linkerd/helm linkerd-version
  labels:
    app.kubernetes.io/name: proxy-injector
    app.kubernetes.io/part-of: Linkerd
    app.kubernetes.io/version: linkerd-version
    linkerd.io/control-plane-component: proxy-injector
    linkerd.io/control-plane-ns: linkerd-dev
  name: linkerd-proxy-injector
  namespace: linkerd-dev
spec:
  replicas: 1
  revisionHistoryLimit: 10
  selector:
    matchLabels:
      linkerd.io/control-plane-component: proxy-injector
  strategy:
    rollingUpdate:
      maxSurge: 25%
      maxUnavailable: 25%
  template:
    metadata:
      annotations:
        checksum/config: a03c5a5d4ed8cae24c45d89569246c3e44eded6915cbdc71698e8008d3587d59
        linkerd.io/created-by: linkerd/helm linkerd-version
        linkerd.io/proxy-version: test-proxy-version
        cluster-autoscaler.kubernetes.io/safe-to-evict: "true"
        linkerd.io/trust-root-sha256: f8ebf807fa1cf5bf3b40e94680a5fc91593782385f28c96eae7bb6672dba375e
        config.linkerd.io/opaque-ports: "8443"
        config.linkerd.io/default-inbound-policy: "all-unauthenticated"
      labels:
        linkerd.io/control-plane-component: proxy-injector
        linkerd.io/control-plane-ns: linkerd-dev
        linkerd.io/workload-ns: linkerd-dev
        linkerd.io/proxy-deployment: linkerd-proxy-injector
    spec:
      nodeSelector:
        kubernetes.io/os: linux
      
      containers:
      - env:
        - name: _pod_name
          valueFrom:
            fieldRef:
              fieldPath: metadata.name
        - name: _pod_ns
          valueFrom:
            fieldRef:
              fieldPath: metadata.namespace
        - name: _pod_nodeName
          valueFrom:
            fieldRef:
              fieldPath: spec.nodeName
        - name: LINKERD2_PROXY_SHUTDOWN_ENDPOINT_ENABLED
          value: "false"
        - name: LINKERD2_PROXY_LOG
          value: "warn,linkerd=info,hickory=error,linkerd_proxy_http::client[{headers}]=off"
        - name: LINKERD2_PROXY_LOG_FORMAT
          value: "plain"
        - name: LINKERD2_PROXY_DESTINATION_SVC_ADDR
          value: linkerd-dst-headless.linkerd-dev.svc.cluster.local.:8086
        - name: LINKERD2_PROXY_DESTINATION_PROFILE_NETWORKS
          value: "10.0.0.0/8,100.64.0.0/10,172.16.0.0/12,192.168.0.0/16,fd00::/8"
        - name: LINKERD2_PROXY_POLICY_SVC_ADDR
          value: linkerd-policy.linkerd-dev.svc.cluster.local.:8090
        - name: LINKERD2_PROXY_POLICY_WORKLOAD
          value: |
            {"ns":"$(_pod_ns)", "pod":"$(_pod_name)"}
        - name: LINKERD2_PROXY_INBOUND_DEFAULT_POLICY
          value: all-unauthenticated
        - name: LINKERD2_PROXY_POLICY_CLUSTER_NETWORKS
          value: "10.0.0.0/8,100.64.0.0/10,172.16.0.0/12,192.168.0.0/16,fd00::/8"
        - name: LINKERD2_PROXY_CONTROL_STREAM_INITIAL_TIMEOUT
          value: "3s"
        - name: LINKERD2_PROXY_CONTROL_STREAM_IDLE_TIMEOUT
          value: "5m"
        - name: LINKERD2_PROXY_CONTROL_STREAM_LIFETIME
          value: "1h"
        - name: LINKERD2_PROXY_INBOUND_CONNECT_TIMEOUT
          value: "100ms"
        - name: LINKERD2_PROXY_OUTBOUND_CONNECT_TIMEOUT
          value: "1000ms"
        - name: LINKERD2_PROXY_OUTBOUND_DISCOVERY_IDLE_TIMEOUT
          value: "5s"
        - name: LINKERD2_PROXY_INBOUND_DISCOVERY_IDLE_TIMEOUT
          value: "90s"
        - name: LINKERD2_PROXY_CONTROL_LISTEN_ADDR
          value: "[::]:4190"
        - name: LINKERD2_PROXY_ADMIN_LISTEN_ADDR
          value: "[::]:4191"
        - name: LINKERD2_PROXY_OUTBOUND_LISTEN_ADDR
          value: "127.0.0.1:4140"
        - name: LINKERD2_PROXY_OUTBOUND_LISTEN_ADDRS
          value: "127.0.0.1:4140"
        - name: LINKERD2_PROXY_INBOUND_LISTEN_ADDR
          value: "[::]:4143"
        - name: LINKERD2_PROXY_INBOUND_IPS
          valueFrom:
            fieldRef:
              fieldPath: status.podIPs
        - name: LINKERD2_PROXY_INBOUND_PORTS
          value: "8443,9995"
        - name: LINKERD2_PROXY_DESTINATION_PROFILE_SUFFIXES
          value: svc.cluster.local.
        - name: LINKERD2_PROXY_INBOUND_ACCEPT_KEEPALIVE
          value: 10000ms
        - name: LINKERD2_PROXY_OUTBOUND_CONNECT_KEEPALIVE
          value: 10000ms
        - name: LINKERD2_PROXY_INBOUND_SERVER_HTTP2_KEEP_ALIVE_INTERVAL
          value: "10s"
        - name: LINKERD2_PROXY_INBOUND_SERVER_HTTP2_KEEP_ALIVE_TIMEOUT
          value: "3s"
        - name: LINKERD2_PROXY_OUTBOUND_SERVER_HTTP2_KEEP_ALIVE_INTERVAL
          value: "10s"
        - name: LINKERD2_PROXY_OUTBOUND_SERVER_HTTP2_KEEP_ALIVE_TIMEOUT
          value: "3s"
        - name: LINKERD2_PROXY_INBOUND_PORTS_DISABLE_PROTOCOL_DETECTION
          value: "25,587,3306,4444,5432,6379,9300,11211"
        - name: LINKERD2_PROXY_DESTINATION_CONTEXT
          value: |
            {"ns":"$(_pod_ns)", "nodeName":"$(_pod_nodeName)", "pod":"$(_pod_name)"}
        - name: _pod_sa
          valueFrom:
            fieldRef:
              fieldPath: spec.serviceAccountName
        - name: _l5d_ns
          value: linkerd-dev
        - name: _l5d_trustdomain
          value: test.trust.domain
        - name: LINKERD2_PROXY_IDENTITY_DIR
          value: /var/run/linkerd/identity/end-entity
        - name: LINKERD2_PROXY_IDENTITY_TRUST_ANCHORS
          valueFrom:
            configMapKeyRef:
              name: linkerd-identity-trust-roots
              key: ca-bundle.crt
        - name: LINKERD2_PROXY_IDENTITY_TOKEN_FILE
          value: /var/run/secrets/tokens/linkerd-identity-token
        - name: LINKERD2_PROXY_IDENTITY_SVC_ADDR
          value: linkerd-identity-headless.linkerd-dev.svc.cluster.local.:8080
        - name: LINKERD2_PROXY_IDENTITY_LOCAL_NAME
          value: $(_pod_sa).$(_pod_ns).serviceaccount.identity.linkerd-dev.test.trust.domain
        - name: LINKERD2_PROXY_IDENTITY_SVC_NAME
          value: linkerd-identity.linkerd-dev.serviceaccount.identity.linkerd-dev.test.trust.domain
        - name: LINKERD2_PROXY_DESTINATION_SVC_NAME
          value: linkerd-destination.linkerd-dev.serviceaccount.identity.linkerd-dev.test.trust.domain
        - name: LINKERD2_PROXY_POLICY_SVC_NAME
          value: linkerd-destination.linkerd-dev.serviceaccount.identity.linkerd-dev.test.trust.domain
        image: cr.l5d.io/linkerd/proxy:test-proxy-version
        imagePullPolicy: IfNotPresent
        livenessProbe:
          httpGet:
            path: /live
            port: 4191
          initialDelaySeconds: 10
          timeoutSeconds: 1
        name: linkerd-proxy
        ports:
        - containerPort: 4143
          name: linkerd-proxy
        - containerPort: 4191
          name: linkerd-admin
        readinessProbe:
          httpGet:
            path: /ready
            port: 4191
          initialDelaySeconds: 2
          timeoutSeconds: 1
        resources:
        securityContext:
          allowPrivilegeEscalation: false
          capabilities:
            drop:
              - ALL
          readOnlyRootFilesystem: true
          runAsNonRoot: true
          runAsUser: 2102
          seccompProfile:
            type: RuntimeDefault
        terminationMessagePolicy: FallbackToLogsOnError
        lifecycle:
          postStart:
            exec:
              command:
                - /usr/lib/linkerd/linkerd-await
                - --timeout=2m
                - --port=4191
        volumeMounts:
        - mountPath: /var/run/linkerd/identity/end-entity
          name: linkerd-identity-end-entity
        - mountPath: /var/run/secrets/tokens
          name: linkerd-identity-token
      - args:
        - proxy-injector
        - -log-level=info
        - -log-format=plain
        - -linkerd-namespace=linkerd-dev
        - -enable-pprof=false
        image: cr.l5d.io/linkerd/controller:linkerd-version
        imagePullPolicy: IfNotPresent
        livenessProbe:
          httpGet:
            path: /ping
            port: 9995
          initialDelaySeconds: 10
        name: proxy-injector
        ports:
        - containerPort: 8443
          name: proxy-injector
        - containerPort: 9995
          name: admin-http
        readinessProbe:
          failureThreshold: 7
          httpGet:
            path: /ready
            port: 9995
        securityContext:
          capabilities:
            drop:
            - ALL
          readOnlyRootFilesystem: true
          runAsNonRoot: true
          runAsUser: 2103
          allowPrivilegeEscalation: false
          seccompProfile:
            type: RuntimeDefault
        volumeMounts:
        - mountPath: /var/run/linkerd/config
          name: config
        - mountPath: /var/run/linkerd/identity/trust-roots
          name: trust-roots
        - mountPath: /var/run/linkerd/tls
          name: tls
          readOnly: true
      initContainers:
      - args:
        - --ipv6=false
        - --incoming-proxy-port
        - "4143"
        - --outgoing-proxy-port
        - "4140"
        - --proxy-uid
        - "2102"
        - --inbound-ports-to-ignore
        - "4190,4191,222"
        - --outbound-ports-to-ignore
        - "443,6443"
        image: cr.l5d.io/linkerd/proxy-init:test-proxy-init-version
        imagePullPolicy: IfNotPresent
        name: linkerd-init
        resources:
          limits:
            cpu: "100m"
            memory: "20Mi"
          requests:
            cpu: "100m"
            memory: "20Mi"
        securityContext:
          allowPrivilegeEscalation: false
          capabilities:
            add:
            - NET_ADMIN
            - NET_RAW
          privileged: false
          runAsNonRoot: true
          runAsUser: 65534
          runAsGroup: 65534
          readOnlyRootFilesystem: true
          seccompProfile:
            type: RuntimeDefault
        terminationMessagePolicy: FallbackToLogsOnError
        volumeMounts:
        - mountPath: /run
          name: linkerd-proxy-init-xtables-lock
      securityContext:
        seccompProfile:
          type: RuntimeDefault
      serviceAccountName: linkerd-proxy-injector
      volumes:
      - configMap:
          name: linkerd-config
        name: config
      - configMap:
          name: linkerd-identity-trust-roots
        name: trust-roots
      - name: tls
        secret:
          secretName: linkerd-proxy-injector-k8s-tls
      - emptyDir: {}
        name: linkerd-proxy-init-xtables-lock
      - name: linkerd-identity-token
        projected:
          sources:
          - serviceAccountToken:
              path: linkerd-identity-token
              expirationSeconds: 86400
              audience: identity.l5d.io
      - emptyDir:
          medium: Memory
        name: linkerd-identity-end-entity
---
kind: Service
apiVersion: v1
metadata:
  name: linkerd-proxy-injector
  namespace: linkerd-dev
  labels:
    linkerd.io/control-plane-component: proxy-injector
    linkerd.io/control-plane-ns: linkerd-dev
  annotations:
    linkerd.io/created-by: linkerd/helm linkerd-version
    config.linkerd.io/opaque-ports: "443"
spec:
  type: ClusterIP
  selector:
    linkerd.io/control-plane-component: proxy-injector
  ports:
  - name: proxy-injector
    port: 443
    targetPort: proxy-injector<|MERGE_RESOLUTION|>--- conflicted
+++ resolved
@@ -1288,11 +1288,7 @@
   template:
     metadata:
       annotations:
-<<<<<<< HEAD
         checksum/config: c5e0cd8a3d2c01086bbf24974ff50ad866387850e049f8283e2c562d0f461a7b
-=======
-        checksum/config: aae2f97af199e93464b02da923a0732b603488c822241c14b2d86ba2bf6da03d
->>>>>>> 010f15f7
         linkerd.io/created-by: linkerd/helm linkerd-version
         linkerd.io/proxy-version: test-proxy-version
         cluster-autoscaler.kubernetes.io/safe-to-evict: "true"
