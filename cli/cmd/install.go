--- conflicted
+++ resolved
@@ -98,12 +98,6 @@
 	helmDefaultChartName = "linkerd2"
 	helmDefaultChartDir  = "linkerd2"
 
-<<<<<<< HEAD
-	tracingChartName = "tracing"
-	grafanaChartName = "grafana"
-
-=======
->>>>>>> 1800d3e9
 	errMsgCannotInitializeClient = `Unable to install the Linkerd control plane. Cannot connect to the Kubernetes cluster:
 
 %s
@@ -159,21 +153,6 @@
 		"templates/smi-metrics.yaml",
 		"templates/linkerd-values.yaml",
 	}
-<<<<<<< HEAD
-
-	tracingTemplates = []*chartutil.BufferedFile{
-		{Name: chartutil.ChartfileName},
-		{Name: "templates/tracing-rbac.yaml"},
-		{Name: "templates/tracing.yaml"},
-	}
-
-	grafanaTemplates = []*chartutil.BufferedFile{
-		{Name: chartutil.ChartfileName},
-		{Name: "templates/grafana-rbac.yaml"},
-		{Name: "templates/grafana.yaml"},
-	}
-=======
->>>>>>> 1800d3e9
 )
 
 // newInstallOptionsWithDefaults initializes install options with default
@@ -894,31 +873,8 @@
 				return err
 			}
 
-<<<<<<< HEAD
-				if _, err := buf.WriteString(b.String()); err != nil {
-					return err
-				}
-			case "grafana":
-				chart = &charts.Chart{
-					Name:      grafanaChartName,
-					Dir:       filepath.Join(addOnChartsPath, grafanaChartName),
-					Namespace: controlPlaneNamespace,
-					RawValues: append(rawValues, values...),
-					Files:     grafanaTemplates,
-				}
-
-				b, err := chart.Render()
-				if err != nil {
-					return err
-				}
-
-				if _, err := buf.WriteString(b.String()); err != nil {
-					return err
-				}
-=======
 			if _, err := buf.WriteString(b.String()); err != nil {
 				return err
->>>>>>> 1800d3e9
 			}
 		}
 	}
@@ -1271,39 +1227,4 @@
 		ClockSkewAllowance: ptypes.DurationProto(csa),
 		Scheme:             idvals.Identity.Issuer.Scheme,
 	}
-<<<<<<< HEAD
-}
-
-func parseAddOnValues(values *l5dcharts.Values) (map[string][]byte, error) {
-	addonValues := map[string][]byte{}
-
-	if values.Tracing != nil {
-		if enabled, ok := values.Tracing["enabled"].(bool); !ok {
-			return nil, fmt.Errorf("invalid value for 'Tracing.enabled' (should be boolean): %s", values.Tracing["enabled"])
-		} else if enabled {
-			data, err := yaml.Marshal(values.Tracing)
-			if err != nil {
-				return nil, err
-			}
-
-			addonValues[tracingChartName] = data
-		}
-	}
-
-	if values.Grafana != nil {
-		if enabled, ok := values.Grafana["enabled"].(bool); !ok {
-			return nil, fmt.Errorf("invalid value for 'Grafana.enabled' (should be boolean): %s", values.Grafana["enabled"])
-		} else if enabled {
-			data, err := yaml.Marshal(values.Grafana)
-			if err != nil {
-				return nil, err
-			}
-
-			addonValues[grafanaChartName] = data
-		}
-	}
-
-	return addonValues, nil
-=======
->>>>>>> 1800d3e9
 }