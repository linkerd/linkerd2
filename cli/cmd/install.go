--- conflicted
+++ resolved
@@ -1,11 +1,7 @@
 package cmd
 
 import (
-<<<<<<< HEAD
-=======
-	"bytes"
 	"crypto/x509"
->>>>>>> 00bd5602
 	"errors"
 	"fmt"
 	"io"
@@ -18,11 +14,7 @@
 	"github.com/golang/protobuf/ptypes"
 	"github.com/google/uuid"
 	pb "github.com/linkerd/linkerd2/controller/gen/config"
-<<<<<<< HEAD
 	"github.com/linkerd/linkerd2/pkg/charts"
-=======
-	identity "github.com/linkerd/linkerd2/controller/identity"
->>>>>>> 00bd5602
 	"github.com/linkerd/linkerd2/pkg/config"
 	"github.com/linkerd/linkerd2/pkg/healthcheck"
 	"github.com/linkerd/linkerd2/pkg/k8s"
@@ -84,48 +76,21 @@
 		TapResources,
 		WebResources *charts.Resources
 
-		Identity         *installIdentityValues
-		ProxyInjector    *charts.ProxyInjector
-		ProfileValidator *charts.ProfileValidator
-		Tap              *charts.Tap
-		Proxy            *charts.Proxy
-		ProxyInit        *charts.ProxyInit
+		Identity                *installIdentityValues
+		LinkerdIdentityIssuer   *installLinkerdIdentityIssuerValues
+		AwsAcmPcaIdentityIssuer *installAwsAcmPcaIdentityIssuerValues
+		ProxyInjector           *charts.ProxyInjector
+		ProfileValidator        *charts.ProfileValidator
+		Tap                     *charts.Tap
+		Proxy                   *charts.Proxy
+		ProxyInit               *charts.ProxyInit
 	}
 
 	configJSONs struct{ Global, Proxy, Install string }
 
-<<<<<<< HEAD
-	installIdentityValues charts.Identity
-=======
-	resources   struct{ CPU, Memory constraints }
-	constraints struct{ Request, Limit string }
-
-	installIdentityValues struct {
-		Replicas uint
-
-		TrustDomain      string
-		TrustAnchorsPEM  string
-		IssuanceLifetime string
-
-		AwsAcmPcaIssuer       *awsAcmPcaIssuerValues
-		LinkerdIdentityIssuer *linkerdIdentityIssuerValues
-	}
-
-	awsAcmPcaIssuerValues struct {
-		CaArn    string
-		CaRegion string
-	}
-
-	linkerdIdentityIssuerValues struct {
-		ClockSkewAllowance string
-
-		KeyPEM, CrtPEM string
-
-		CrtExpiry time.Time
-
-		CrtExpiryAnnotation string
-	}
->>>>>>> 00bd5602
+	installIdentityValues                charts.Identity
+	installLinkerdIdentityIssuerValues   charts.LinkerdIdentityIssuer
+	installAwsAcmPcaIdentityIssuerValues charts.AwsAcmPcaIdentityIssuer
 
 	// installOptions holds values for command line flags that apply to the install
 	// command. All fields in this struct should have corresponding flags added in
@@ -154,17 +119,19 @@
 	}
 
 	installIdentityOptions struct {
-		replicas         uint
-		trustDomain      string
-		trustPEMFile     string
-		caType           int
+		replicas    uint
+		trustDomain string
+
+		issuerType       string
 		issuanceLifetime time.Duration
 
+		trustPEMFile string
+
 		*linkerdIdentityIssuerOptions
-		*awsAcmPcaIssuerOptions
-	}
-
-	awsAcmPcaIssuerOptions struct {
+		*awsAcmPcaIdentityIssuerOptions
+	}
+
+	awsAcmPcaIdentityIssuerOptions struct {
 		region, arn string
 	}
 
@@ -180,7 +147,6 @@
 
 	defaultIdentityIssuanceLifetime   = 24 * time.Hour
 	defaultIdentityClockSkewAllowance = 20 * time.Second
-<<<<<<< HEAD
 
 	helmDefaultChartName = "linkerd2"
 	helmDefaultChartDir  = "linkerd2"
@@ -198,9 +164,6 @@
 
 	errMsgLinkerdConfigConfigMapNotFound = "Can't install the Linkerd control plane in the '%s' namespace. Reason: %s.\nIf this is expected, use the --ignore-cluster flag to continue the installation.\n"
 	errMsgGlobalResourcesMissing         = "Can't install the Linkerd control plane in the '%s' namespace. The required Linkerd global resources are missing.\nIf this is expected, use the --skip-checks flag to continue the installation.\n"
-=======
-	defaultCaType                     = identity.LinkerdIdentityIssuer
->>>>>>> 00bd5602
 )
 
 // newInstallOptionsWithDefaults initializes install options with default
@@ -248,11 +211,7 @@
 			proxyMemoryLimit:       defaults.ProxyMemoryLimit,
 			enableExternalProfiles: defaults.EnableExternalProfiles,
 		},
-		identityOptions: &installIdentityOptions{
-			trustDomain:        defaults.IdentityTrustDomain,
-			issuanceLifetime:   defaults.IdentityIssuerIssuanceLifetime,
-			clockSkewAllowance: defaults.IdentityIssuerClockSkewAllowance,
-		},
+		identityOptions: newInstallIdentityOptionsWithDefaults(defaults),
 
 		generateUUID: func() string {
 			id, err := uuid.NewRandom()
@@ -262,7 +221,6 @@
 			return id.String()
 		},
 
-<<<<<<< HEAD
 		heartbeatSchedule: func() string {
 			// Some of the heartbeat Prometheus queries rely on 5m resolution, which
 			// means at least 5 minutes of data available. Start the first CronJob 10
@@ -286,27 +244,25 @@
 //
 // allStageFlagSet is a subset of recordableFlagSet, but is also added to `linkerd [install|upgrade] config`
 // proxyConfigOptions.flagSet is a subset of recordableFlagSet, and is used by `linkerd inject`.
-=======
-func newInstallIdentityOptionsWithDefaults() *installIdentityOptions {
+func newInstallIdentityOptionsWithDefaults(defaults *charts.DefaultValues) *installIdentityOptions {
 	return &installIdentityOptions{
-		trustDomain:                  defaultIdentityTrustDomain,
-		caType:                       defaultCaType,
-		issuanceLifetime:             defaultIdentityIssuanceLifetime,
-		linkerdIdentityIssuerOptions: newLinkerdIdentityIssuerOptionsWithDefaults(),
-		awsAcmPcaIssuerOptions:       newAwsAcmPcaOptionsWithDefaults(),
-	}
-}
-
-func newLinkerdIdentityIssuerOptionsWithDefaults() *linkerdIdentityIssuerOptions {
+		trustDomain:                    defaults.IdentityTrustDomain,
+		issuerType:                     defaults.IdentityIssuerType,
+		issuanceLifetime:               defaults.IdentityIssuerIssuanceLifetime,
+		linkerdIdentityIssuerOptions:   newLinkerdIdentityIssuerOptionsWithDefaults(defaults),
+		awsAcmPcaIdentityIssuerOptions: newAwsAcmPcaOptions(),
+	}
+}
+
+func newLinkerdIdentityIssuerOptionsWithDefaults(defaults *charts.DefaultValues) *linkerdIdentityIssuerOptions {
 	return &linkerdIdentityIssuerOptions{
-		clockSkewAllowance: defaultIdentityClockSkewAllowance,
-	}
-}
-
-func newAwsAcmPcaOptionsWithDefaults() *awsAcmPcaIssuerOptions {
-	return &awsAcmPcaIssuerOptions{}
-}
->>>>>>> 00bd5602
+		clockSkewAllowance: defaults.IdentityIssuerClockSkewAllowance,
+	}
+}
+
+func newAwsAcmPcaOptions() *awsAcmPcaIdentityIssuerOptions {
+	return &awsAcmPcaIdentityIssuerOptions{}
+}
 
 // newCmdInstallConfig is a subcommand for `linkerd install config`
 func newCmdInstallConfig(options *installOptions, parentFlags *pflag.FlagSet) *cobra.Command {
@@ -454,18 +410,20 @@
 
 	options.recordFlags(flags)
 
-	identityValues, err := options.identityOptions.validateAndBuild()
+	identityValues, linkerdIdentityIssuerVals, awsAcmPcaIdentityIssuerVals, err := options.identityOptions.validateAndBuild()
 	if err != nil {
 		return nil, nil, err
 	}
 
-	configs := options.configs(identityValues.toIdentityContext())
+	configs := options.configs(identityContextFrom(identityValues, linkerdIdentityIssuerVals, awsAcmPcaIdentityIssuerVals))
 
 	values, err := options.buildValuesWithoutIdentity(configs)
 	if err != nil {
 		return nil, nil, err
 	}
 	values.Identity = identityValues
+	values.LinkerdIdentityIssuer = linkerdIdentityIssuerVals
+	values.AwsAcmPcaIdentityIssuer = awsAcmPcaIdentityIssuerVals
 
 	values.stage = stage
 
@@ -568,9 +526,9 @@
 		&options.identityOptions.keyPEMFile, "identity-issuer-key-file", options.identityOptions.keyPEMFile,
 		"A path to a PEM-encoded file containing the Linkerd Identity issuer private key (generated by default)",
 	)
-	flags.IntVar(
-		&options.identityOptions.caType, "identity-ca-type", options.identityOptions.caType,
-		"The type of CA to use for issuing proxy certificates. (0 = linkerd-identity (default), 1 = awsacmpca)",
+	flags.StringVar(
+		&options.identityOptions.issuerType, "identity-issuer-type", options.identityOptions.issuerType,
+		"The type of CA to use for issuing proxy certificates. (linkerd (default), awsacmpca)",
 	)
 
 	return flags
@@ -1080,8 +1038,8 @@
 		return nil
 	}
 
-	switch caType := idopts.caType; caType {
-	case identity.LinkerdIdentityIssuer:
+	switch issuerType := idopts.issuerType; issuerType {
+	case charts.LinkerdIdentityIssuerType:
 		if idopts.trustDomain != "" {
 			if errs := validation.IsDNS1123Subdomain(idopts.trustDomain); len(errs) > 0 {
 				return fmt.Errorf("invalid trust domain '%s': %s", idopts.trustDomain, errs[0])
@@ -1109,7 +1067,7 @@
 				}
 			}
 		}
-	case identity.AwsAcmPcaIssuer:
+	case charts.AwsAcmPcaIdentityIssuerType:
 		if len(idopts.region) == 0 {
 			return errors.New("a region must be specified if using the awsacmpca caType")
 		}
@@ -1135,120 +1093,120 @@
 	return nil
 }
 
-func (idopts *installIdentityOptions) validateAndBuild() (*installIdentityValues, error) {
+func (idopts *installIdentityOptions) validateAndBuild() (*installIdentityValues, *installLinkerdIdentityIssuerValues, *installAwsAcmPcaIdentityIssuerValues, error) {
 	if idopts == nil {
-		return nil, nil
+		return nil, nil, nil, nil
 	}
 
 	if err := idopts.validate(); err != nil {
-		return nil, err
-	}
-
-	switch idopts.caType {
-	case identity.LinkerdIdentityIssuer:
+		return nil, nil, nil, err
+	}
+
+	switch idopts.issuerType {
+	case charts.LinkerdIdentityIssuerType:
 		if idopts.trustPEMFile != "" && idopts.crtPEMFile != "" && idopts.keyPEMFile != "" {
-			return idopts.readValues()
-		}
-	case identity.AwsAcmPcaIssuer:
+			identityValues, linkerdIdentityIssuerValues, err := idopts.readValues()
+			if err != nil {
+				return nil, nil, nil, err
+			}
+			return identityValues, linkerdIdentityIssuerValues, nil, nil
+		}
+	case charts.AwsAcmPcaIdentityIssuerType:
 		if len(idopts.trustPEMFile) > 0 {
 			_, trustAnchorsPEM, err := idopts.readTrustAnchorsPemFile()
 			if err != nil {
-				return nil, err
-			}
-
-			return &installIdentityValues{
-				Replicas:         idopts.replicas,
-				TrustDomain:      idopts.trustDomain,
-				TrustAnchorsPEM:  trustAnchorsPEM,
-				IssuanceLifetime: idopts.issuanceLifetime.String(),
-				AwsAcmPcaIssuer: &awsAcmPcaIssuerValues{
-					CaArn:    idopts.arn,
-					CaRegion: idopts.region,
+				return nil, nil, nil, err
+			}
+
+			identityValues := &installIdentityValues{
+				TrustDomain:     idopts.trustDomain,
+				TrustAnchorsPEM: trustAnchorsPEM,
+				Issuer: &charts.Issuer{
+					IssuanceLifetime: idopts.issuanceLifetime.String(),
+					IssuerType:       idopts.issuerType,
 				},
-			}, nil
-		}
-	}
-
-	return idopts.genValues()
+			}
+			awsAcmPcaIdentityIssuerValues := &installAwsAcmPcaIdentityIssuerValues{
+				CaArn:    idopts.arn,
+				CaRegion: idopts.region,
+			}
+
+			return identityValues, nil, awsAcmPcaIdentityIssuerValues, nil
+		}
+	}
+
+	gennedIdentityValues, gennedLinkerdIdentityIssuerValues, err := idopts.genValues()
+	if err != nil {
+		return nil, nil, nil, err
+	}
+	return gennedIdentityValues, gennedLinkerdIdentityIssuerValues, nil, nil
 }
 
 func (idopts *installIdentityOptions) issuerName() string {
 	return fmt.Sprintf("identity.%s.%s", controlPlaneNamespace, idopts.trustDomain)
 }
 
-func (idopts *installIdentityOptions) genValues() (*installIdentityValues, error) {
+func (idopts *installIdentityOptions) genValues() (*installIdentityValues, *installLinkerdIdentityIssuerValues, error) {
 	root, err := tls.GenerateRootCAWithDefaults(idopts.issuerName())
 	if err != nil {
-		return nil, fmt.Errorf("failed to generate root certificate for identity: %s", err)
+		return nil, nil, fmt.Errorf("failed to generate root certificate for identity: %s", err)
 	}
 
 	return &installIdentityValues{
-<<<<<<< HEAD
-		TrustDomain:     idopts.trustDomain,
-		TrustAnchorsPEM: root.Cred.Crt.EncodeCertificatePEM(),
-		Issuer: &charts.Issuer{
+			TrustDomain:     idopts.trustDomain,
+			TrustAnchorsPEM: root.Cred.Crt.EncodeCertificatePEM(),
+			Issuer: &charts.Issuer{
+				IssuanceLifetime: idopts.issuanceLifetime.String(),
+				IssuerType:       idopts.issuerType,
+			},
+		},
+		&installLinkerdIdentityIssuerValues{
 			ClockSkewAllowance:  idopts.clockSkewAllowance.String(),
-			IssuanceLifetime:    idopts.issuanceLifetime.String(),
 			CrtExpiry:           root.Cred.Crt.Certificate.NotAfter,
-=======
-		Replicas:         idopts.replicas,
-		TrustDomain:      idopts.trustDomain,
-		TrustAnchorsPEM:  root.Cred.Crt.EncodeCertificatePEM(),
-		IssuanceLifetime: idopts.issuanceLifetime.String(),
-		LinkerdIdentityIssuer: &linkerdIdentityIssuerValues{
-			ClockSkewAllowance:  idopts.clockSkewAllowance.String(),
->>>>>>> 00bd5602
 			CrtExpiryAnnotation: k8s.IdentityIssuerExpiryAnnotation,
 			TLS: &charts.TLS{
 				KeyPEM: root.Cred.EncodePrivateKeyPEM(),
 				CrtPEM: root.Cred.Crt.EncodeCertificatePEM(),
 			},
-		},
-	}, nil
+		}, nil
 }
 
 // readValues attempts to read an issuer configuration from disk
-// to produce an `installIdentityValues`.
+// to produce an `installIdentityValues` and associated `installLinkerdIdentityIssuerValues`.
 //
 // The identity options must have already been validated.
-func (idopts *installIdentityOptions) readValues() (*installIdentityValues, error) {
+func (idopts *installIdentityOptions) readValues() (*installIdentityValues, *installLinkerdIdentityIssuerValues, error) {
 	creds, err := tls.ReadPEMCreds(idopts.keyPEMFile, idopts.crtPEMFile)
 	if err != nil {
-		return nil, err
+		return nil, nil, err
 	}
 
 	roots, trustAnchorsPEM, err := idopts.readTrustAnchorsPemFile()
 	if err != nil {
-		return nil, err
+		return nil, nil, err
 	}
 
 	if err := creds.Verify(roots, idopts.issuerName()); err != nil {
-		return nil, fmt.Errorf("invalid credentials: %s", err)
+		return nil, nil, fmt.Errorf("invalid credentials: %s", err)
 	}
 
 	return &installIdentityValues{
-<<<<<<< HEAD
-		TrustDomain:     idopts.trustDomain,
-		TrustAnchorsPEM: trustAnchorsPEM,
-		Issuer: &charts.Issuer{
+			TrustDomain:     idopts.trustDomain,
+			TrustAnchorsPEM: trustAnchorsPEM,
+			Issuer: &charts.Issuer{
+				IssuanceLifetime: idopts.issuanceLifetime.String(),
+				IssuerType:       idopts.issuerType,
+			},
+		},
+		&installLinkerdIdentityIssuerValues{
 			ClockSkewAllowance:  idopts.clockSkewAllowance.String(),
-			IssuanceLifetime:    idopts.issuanceLifetime.String(),
 			CrtExpiry:           creds.Crt.Certificate.NotAfter,
-=======
-		Replicas:         idopts.replicas,
-		TrustDomain:      idopts.trustDomain,
-		TrustAnchorsPEM:  trustAnchorsPEM,
-		IssuanceLifetime: idopts.issuanceLifetime.String(),
-		LinkerdIdentityIssuer: &linkerdIdentityIssuerValues{
-			ClockSkewAllowance:  idopts.clockSkewAllowance.String(),
->>>>>>> 00bd5602
 			CrtExpiryAnnotation: k8s.IdentityIssuerExpiryAnnotation,
 			TLS: &charts.TLS{
 				KeyPEM: creds.EncodePrivateKeyPEM(),
 				CrtPEM: creds.EncodeCertificatePEM(),
 			},
-		},
-	}, nil
+		}, nil
 }
 
 func (idopts *installIdentityOptions) readTrustAnchorsPemFile() (*x509.CertPool, string, error) {
@@ -1266,35 +1224,43 @@
 	return roots, trustAnchorsPEM, nil
 }
 
-func (idvals *installIdentityValues) toIdentityContext() *pb.IdentityContext {
+func identityContextFrom(idvals *installIdentityValues, linkerdIdentityIssuerVals *installLinkerdIdentityIssuerValues, awsAcmPcaIdentityIssuerVals *installAwsAcmPcaIdentityIssuerValues) *pb.IdentityContext {
 	if idvals == nil {
 		return nil
 	}
 
+	if linkerdIdentityIssuerVals == nil && awsAcmPcaIdentityIssuerVals == nil {
+		return nil
+	}
+
+	il, err := time.ParseDuration(idvals.Issuer.IssuanceLifetime)
+	if err != nil {
+		il = defaultIdentityIssuanceLifetime
+	}
 	identityContext := &pb.IdentityContext{
 		TrustDomain:     idvals.TrustDomain,
 		TrustAnchorsPem: idvals.TrustAnchorsPEM,
-	}
-	il, err := time.ParseDuration(idvals.IssuanceLifetime)
-	if err != nil {
-		il = defaultIdentityIssuanceLifetime
-	}
-	identityContext.IssuanceLifetime = ptypes.DurationProto(il)
-
-	if idvals.LinkerdIdentityIssuer != nil {
-		identityContext.CaType = 0
-		csa, err := time.ParseDuration(idvals.LinkerdIdentityIssuer.ClockSkewAllowance)
+		Issuer: &pb.IdentityContext_Issuer{
+			IssuanceLifetime: ptypes.DurationProto(il),
+		},
+	}
+
+	if linkerdIdentityIssuerVals != nil {
+		identityContext.Issuer.IssuerType = charts.LinkerdIdentityIssuerType
+		csa, err := time.ParseDuration(linkerdIdentityIssuerVals.ClockSkewAllowance)
 		if err != nil {
 			csa = defaultIdentityClockSkewAllowance
 		}
-		identityContext.ClockSkewAllowance = ptypes.DurationProto(csa)
-	} else if idvals.AwsAcmPcaIssuer != nil {
-		identityContext.CaType = 1
-		awsacmpcaContext := &pb.IdentityContext_AwsAcmPca{
-			CaArn:    idvals.AwsAcmPcaIssuer.CaArn,
-			CaRegion: idvals.AwsAcmPcaIssuer.CaRegion,
-		}
-		identityContext.Awsacmpca = awsacmpcaContext
+		identityContext.LinkerdIdentityIssuer = &pb.IdentityContext_LinkerdIdentityIssuer{
+			ClockSkewAllowance: ptypes.DurationProto(csa),
+		}
+	} else if awsAcmPcaIdentityIssuerVals != nil {
+		identityContext.Issuer.IssuerType = charts.AwsAcmPcaIdentityIssuerType
+		awsacmpcaContext := &pb.IdentityContext_AwsAcmPcaIdentityIssuer{
+			CaArn:    awsAcmPcaIdentityIssuerVals.CaArn,
+			CaRegion: awsAcmPcaIdentityIssuerVals.CaRegion,
+		}
+		identityContext.AwsacmpcaIdentityIssuer = awsacmpcaContext
 	}
 
 	return identityContext
