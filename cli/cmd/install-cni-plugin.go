--- conflicted
+++ resolved
@@ -1,11 +1,7 @@
 package cmd
 
 import (
-<<<<<<< HEAD
 	"encoding/json"
-=======
-	"bytes"
->>>>>>> 2a86d603
 	"fmt"
 	"io"
 	"os"
@@ -24,12 +20,8 @@
 	"github.com/spf13/cobra"
 	"helm.sh/helm/v3/pkg/chart/loader"
 	"helm.sh/helm/v3/pkg/chartutil"
-<<<<<<< HEAD
 	"helm.sh/helm/v3/pkg/cli/values"
 	"sigs.k8s.io/yaml"
-=======
-	"helm.sh/helm/v3/pkg/engine"
->>>>>>> 2a86d603
 )
 
 var (
@@ -40,17 +32,8 @@
 )
 
 func newCmdInstallCNIPlugin() *cobra.Command {
-<<<<<<< HEAD
 	options, err := newCNIInstallOptionsWithDefaults()
 	var option values.Options
-	
-=======
-	var linkerdVersion string
-	var registry string
-	var wait time.Duration
-
-	values, err := cnicharts.NewValues()
->>>>>>> 2a86d603
 	if err != nil {
 		fmt.Fprintln(os.Stderr, err.Error())
 		os.Exit(1)
@@ -68,7 +51,6 @@
 '--linkerd-cni-enabled' flag. This command needs to be executed before the
 'linkerd install --linkerd-cni-enabled' command.`,
 		RunE: func(cmd *cobra.Command, args []string) error {
-<<<<<<< HEAD
 			return install(os.Stdout, option, options)
 		},
 	}
@@ -96,20 +78,6 @@
 		options.useWaitFlag,
 		"Configures the CNI plugin to use the \"-w\" flag for the iptables command. (default false)")
 	flags.AddValueOptionsFlags(cmd.Flags(), &option)
-=======
-			return install(os.Stdout, values, options, registry)
-		},
-	}
-
-	cmd.PersistentFlags().StringVarP(&linkerdVersion, "linkerd-version", "v", version.Version, "Tag to be used for Linkerd images")
-	cmd.Flags().StringVar(&registry, "registry", "cr.l5d.io/linkerd",
-		fmt.Sprintf("Docker registry to pull cni-plugin image from ($%s)", flags.EnvOverrideDockerRegistry))
-	cmd.Flags().BoolVar(&ignoreCluster, "ignore-cluster", false,
-		"Ignore the current Kubernetes cluster when checking for existing cluster configuration (default false)")
-	cmd.Flags().DurationVar(&wait, "wait", 300*time.Second, "Wait for core control-plane components to be available")	
-
-	flags.AddValueOptionsFlags(cmd.Flags(), &options)
->>>>>>> 2a86d603
 
 	return cmd
 }
@@ -144,7 +112,6 @@
 		return err
 	}
 
-<<<<<<< HEAD
 func  buildValues(options *cniPluginOptions, valuesOverrides map[string]interface{}) (*cnicharts.Values, error) {
 	installValues, err := cnicharts.NewValues()
 	if err != nil {
@@ -206,26 +173,11 @@
 func renderCNIPlugin(w io.Writer, valuesOverrides map[string]interface{}, config *cniPluginOptions) error {
 
 	if err := config.validate(); err != nil {
-=======
-	valuesMap, err := values.ToMap()
-	if err != nil {
->>>>>>> 2a86d603
 		return err
 	}
 	// ....
 
-<<<<<<< HEAD
 	values, err := buildValues(config, valuesOverrides)
-=======
-	var partials []*loader.BufferedFile
-	for _, template := range charts.L5dPartials {
-		partials = append(partials, &loader.BufferedFile{Name: template})
-	}
-	if err := charts.FilesReader(static.Templates, "", partials); err != nil {
-		return err
-	}
-	chart, err := loader.LoadFiles(append(files, partials...))
->>>>>>> 2a86d603
 	if err != nil {
 		return err
 	}
