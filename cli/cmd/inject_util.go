package cmd

import (
	"bufio"
	"bytes"
	"errors"
	"fmt"
	"io"
	"net/http"
	"net/url"
	"os"
	"path/filepath"
	"strings"

	"github.com/linkerd/linkerd2/pkg/inject"
	corev1 "k8s.io/api/core/v1"
	metav1 "k8s.io/apimachinery/pkg/apis/meta/v1"
	"k8s.io/apimachinery/pkg/runtime"
	yamlDecoder "k8s.io/apimachinery/pkg/util/yaml"
	"sigs.k8s.io/yaml"
)

type resourceTransformer interface {
	transform([]byte) ([]byte, []inject.Report, error)
	generateReport([]inject.Report, io.Writer)
}

// Returns the integer representation of os.Exit code; 0 on success and 1 on failure.
func transformInput(inputs []io.Reader, errWriter, outWriter io.Writer, rt resourceTransformer) int {
	postInjectBuf := &bytes.Buffer{}
	reportBuf := &bytes.Buffer{}

	for _, input := range inputs {
		errs := processYAML(input, postInjectBuf, reportBuf, rt)
		if len(errs) > 0 {
			fmt.Fprintf(errWriter, "Error transforming resources:\n%v", concatErrors(errs, "\n"))
			return 1
		}

		_, err := io.Copy(outWriter, postInjectBuf)

		// print error report after yaml output, for better visibility
		// we'll assume Copy is infallible
		//nolint:gosec
		io.Copy(errWriter, reportBuf)

		if err != nil {
			fmt.Fprintf(errWriter, "Error printing YAML: %v\n", err)
			return 1
		}
	}
	return 0
}

// processYAML takes an input stream of YAML, outputting injected/uninjected YAML to out.
func processYAML(in io.Reader, out io.Writer, report io.Writer, rt resourceTransformer) []error {
	reader := yamlDecoder.NewYAMLReader(bufio.NewReaderSize(in, 4096))

	reports := []inject.Report{}

	errs := []error{}

	// Iterate over all YAML objects in the input
	for {
		// Read a single YAML object
		bytes, err := reader.Read()
		if err != nil {
			if errors.Is(err, io.EOF) {
				break
			}
			return []error{err}
		}

		var result []byte
		var irs []inject.Report

		isList, err := kindIsList(bytes)
		if err != nil {
			return []error{err}
		}
		if isList {
			result, irs, err = processList(bytes, rt)
		} else {
			result, irs, err = rt.transform(bytes)
		}
		if err != nil {
			errs = append(errs, err)
		}
		reports = append(reports, irs...)

		if len(errs) == 0 {
			// we'll assume the following Writes are infallible
			out.Write(result)          //nolint:gosec
			out.Write([]byte("---\n")) //nolint:gosec
		}
	}

	rt.generateReport(reports, report)

	return errs
}

func kindIsList(bytes []byte) (bool, error) {
	var meta metav1.TypeMeta
	if err := yaml.Unmarshal(bytes, &meta); err != nil {
		return false, err
	}
	return meta.Kind == "List", nil
}

func processList(bytes []byte, rt resourceTransformer) ([]byte, []inject.Report, error) {
	var sourceList corev1.List
	if err := yaml.Unmarshal(bytes, &sourceList); err != nil {
		return nil, nil, err
	}

	reports := []inject.Report{}
	items := []runtime.RawExtension{}

	for _, item := range sourceList.Items {
		result, irs, err := rt.transform(item.Raw)
		if err != nil {
			return nil, nil, err
		}

		// At this point, we have yaml. The kubernetes internal representation is
		// json. Because we're building a list from RawExtensions, the yaml needs
		// to be converted to json.
		injected, err := yaml.YAMLToJSON(result)
		if err != nil {
			return nil, nil, err
		}

		items = append(items, runtime.RawExtension{Raw: injected})
		reports = append(reports, irs...)
	}

	sourceList.Items = items
	result, err := yaml.Marshal(sourceList)
	if err != nil {
		return nil, nil, err
	}
	return result, reports, nil
}

// Read all the resource files found in path into a slice of readers.
// path can be either a file, directory or stdin.
func read(path string) ([]io.Reader, error) {
	if path == "-" {
<<<<<<< HEAD
		in = append(in, os.Stdin)
	} else if isValidURL(path) {
		// path has been validated
		//nolint:gosec
		resp, err := http.Get(path)
=======
		return []io.Reader{os.Stdin}, nil
	}

	if url, ok := toURL(path); ok {
		if strings.ToLower(url.Scheme) != "https" {
			return nil, fmt.Errorf("only HTTPS URLs are allowed")
		}
		resp, err := http.Get(url.String())
>>>>>>> 27d89a8e
		if err != nil {
			return nil, err
		}
		defer resp.Body.Close()

		if resp.StatusCode != http.StatusOK {
			return nil, fmt.Errorf("unable to read URL %q, server reported %s, status code=%d", path, resp.Status, resp.StatusCode)
		}

		// Save to a buffer, so that response can be closed here
		buf := new(bytes.Buffer)
		_, err = buf.ReadFrom(resp.Body)
		if err != nil {
			return nil, err
		}
<<<<<<< HEAD
		// failing to close the body is insignificant here
		//nolint:gosec
		resp.Body.Close()
		in = append(in, buf)
	} else {
		in, err = walk(path)
		if err != nil {
			return nil, err
		}
=======

		return []io.Reader{buf}, nil
>>>>>>> 27d89a8e
	}

	return walk(path)
}

// checks if the given string is a valid URL
func toURL(path string) (*url.URL, bool) {
	u, err := url.ParseRequestURI(path)
	if err == nil && u.Host != "" && u.Scheme != "" {
		return u, true
	}

	return nil, false
}

// walk walks the file tree rooted at path. path may be a file or a directory.
// Creates a reader for each file found.
func walk(path string) ([]io.Reader, error) {
	stat, err := os.Stat(path)
	if err != nil {
		return nil, err
	}

	if !stat.IsDir() {
		// path has been validated
		//nolint:gosec
		file, err := os.Open(path)
		if err != nil {
			return nil, err
		}

		return []io.Reader{file}, nil
	}

	var in []io.Reader
	werr := filepath.Walk(path, func(path string, info os.FileInfo, err error) error {
		if err != nil {
			return err
		}

		if info.IsDir() {
			return nil
		}

		// path has been validated
		//nolint:gosec
		file, err := os.Open(path)
		if err != nil {
			return err
		}

		in = append(in, file)
		return nil
	})

	if werr != nil {
		return nil, werr
	}

	return in, nil
}

// a helper function to concatenate the items in a []error
// into a single error
func concatErrors(errs []error, delimiter string) error {
	message, errs := errs[0].Error(), errs[1:] // pop the first element of the errs
	// this is done so that the first error message is not prefixed by the delimiter

	for _, err := range errs {
		message = fmt.Sprintf("%s%s%s", message, delimiter, err.Error())
	}
	return errors.New(message)
}<|MERGE_RESOLUTION|>--- conflicted
+++ resolved
@@ -147,13 +147,6 @@
 // path can be either a file, directory or stdin.
 func read(path string) ([]io.Reader, error) {
 	if path == "-" {
-<<<<<<< HEAD
-		in = append(in, os.Stdin)
-	} else if isValidURL(path) {
-		// path has been validated
-		//nolint:gosec
-		resp, err := http.Get(path)
-=======
 		return []io.Reader{os.Stdin}, nil
 	}
 
@@ -162,7 +155,6 @@
 			return nil, fmt.Errorf("only HTTPS URLs are allowed")
 		}
 		resp, err := http.Get(url.String())
->>>>>>> 27d89a8e
 		if err != nil {
 			return nil, err
 		}
@@ -178,20 +170,8 @@
 		if err != nil {
 			return nil, err
 		}
-<<<<<<< HEAD
-		// failing to close the body is insignificant here
-		//nolint:gosec
-		resp.Body.Close()
-		in = append(in, buf)
-	} else {
-		in, err = walk(path)
-		if err != nil {
-			return nil, err
-		}
-=======
 
 		return []io.Reader{buf}, nil
->>>>>>> 27d89a8e
 	}
 
 	return walk(path)
