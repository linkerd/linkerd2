package cmd

import (
	"fmt"
	"os"

	"github.com/linkerd/linkerd2/cli/table"
	pkgcmd "github.com/linkerd/linkerd2/pkg/cmd"
	"github.com/linkerd/linkerd2/pkg/k8s"
	"github.com/spf13/cobra"
)

<<<<<<< HEAD
var sazGVR = schema.GroupVersionResource{
	Group:    "policy.linkerd.io",
	Version:  "v1beta1",
	Resource: "serverauthorizations",
}

var serverGVR = schema.GroupVersionResource{
	Group:    "policy.linkerd.io",
	Version:  "v1beta1",
	Resource: "servers",
}

type id struct{ name, namespace string }

=======
>>>>>>> 3be273e2
func newCmdAuthz() *cobra.Command {

	var namespace string

	cmd := &cobra.Command{
		Use:   "authz [flags] resource",
		Short: "List server authorizations for a resource",
		Long:  "List server authorizations for a resource.",
		Args:  cobra.RangeArgs(1, 2),
		ValidArgsFunction: func(cmd *cobra.Command, args []string, toComplete string) ([]string, cobra.ShellCompDirective) {

			k8sAPI, err := k8s.NewAPI(kubeconfigPath, kubeContext, impersonate, impersonateGroup, 0)
			if err != nil {
				return nil, cobra.ShellCompDirectiveError
			}

			if namespace == "" {
				namespace = pkgcmd.GetDefaultNamespace(kubeconfigPath, kubeContext)
			}

			cc := k8s.NewCommandCompletion(k8sAPI, namespace)

			results, err := cc.Complete(args, toComplete)
			if err != nil {
				return nil, cobra.ShellCompDirectiveError
			}

			return results, cobra.ShellCompDirectiveDefault
		},
		RunE: func(cmd *cobra.Command, args []string) error {

			if namespace == "" {
				namespace = pkgcmd.GetDefaultNamespace(kubeconfigPath, kubeContext)
			}

			k8sAPI, err := k8s.NewAPI(kubeconfigPath, kubeContext, impersonate, impersonateGroup, 0)
			if err != nil {
				return err
			}

			var resource string
			if len(args) == 1 {
				resource = args[0]
			} else if len(args) == 2 {
				resource = args[0] + "/" + args[1]
			}

			rows := make([]table.Row, 0)

			authzs, err := k8s.ServerAuthorizationsForResource(cmd.Context(), k8sAPI, namespace, resource)
			if err != nil {
				fmt.Fprintf(os.Stderr, "Failed to get serverauthorization resources: %s\n", err)
				os.Exit(1)
			}

			for _, authz := range authzs {
				rows = append(rows, table.Row{authz.Server, authz.ServerAuthorization})
			}

			cols := []table.Column{
				{Header: "SERVER", Width: 6, Flexible: true},
				{Header: "AUTHORIZATION", Width: 13, Flexible: true},
			}

			table := table.NewTable(cols, rows)
			table.Render(os.Stdout)

			return nil
		},
	}

	cmd.PersistentFlags().StringVarP(&namespace, "namespace", "n", "", "Namespace of resource")

	pkgcmd.ConfigureNamespaceFlagCompletion(cmd, []string{"namespace"},
		kubeconfigPath, impersonate, impersonateGroup, kubeContext)
	return cmd
}<|MERGE_RESOLUTION|>--- conflicted
+++ resolved
@@ -10,23 +10,6 @@
 	"github.com/spf13/cobra"
 )
 
-<<<<<<< HEAD
-var sazGVR = schema.GroupVersionResource{
-	Group:    "policy.linkerd.io",
-	Version:  "v1beta1",
-	Resource: "serverauthorizations",
-}
-
-var serverGVR = schema.GroupVersionResource{
-	Group:    "policy.linkerd.io",
-	Version:  "v1beta1",
-	Resource: "servers",
-}
-
-type id struct{ name, namespace string }
-
-=======
->>>>>>> 3be273e2
 func newCmdAuthz() *cobra.Command {
 
 	var namespace string
