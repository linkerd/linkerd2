--- conflicted
+++ resolved
@@ -11,9 +11,6 @@
 	"testing"
 )
 
-<<<<<<< HEAD
-func TestUninjectAndInject(t *testing.T) {
-=======
 type injectYAML struct {
 	inputFileName     string
 	goldenFileName    string
@@ -21,7 +18,7 @@
 	testInjectOptions *injectOptions
 }
 
-func testInjectYAML(t *testing.T, tc injectYAML) {
+func testUninjectAndInject(t *testing.T, tc injectYAML) {
 	file, err := os.Open("testdata/" + tc.inputFileName)
 	if err != nil {
 		t.Errorf("error opening test input file: %v\n", err)
@@ -32,9 +29,8 @@
 	output := new(bytes.Buffer)
 	report := new(bytes.Buffer)
 
-	err = InjectYAML(read, output, report, tc.testInjectOptions)
-	if err != nil {
-		t.Errorf("Unexpected error injecting YAML: %v\n", err)
+	if exitCode := uninjectAndInject([]io.Reader{read}, report, output, tc.testInjectOptions); exitCode != 0 {
+		t.Errorf("Unexpected error injecting YAML: %v\n", report)
 	}
 
 	actualOutput := output.String()
@@ -54,8 +50,7 @@
 	}
 }
 
-func TestInjectYAML(t *testing.T) {
->>>>>>> 92f2cd9b
+func TestUninjectAndInject(t *testing.T) {
 	defaultOptions := newInjectOptions()
 	defaultOptions.linkerdVersion = "testinjectversion"
 
@@ -158,39 +153,11 @@
 	for i, tc := range testCases {
 		verbose = true
 		t.Run(fmt.Sprintf("%d: %s --verbose", i, tc.inputFileName), func(t *testing.T) {
-			testInjectYAML(t, tc)
+			testUninjectAndInject(t, tc)
 		})
 		verbose = false
 		t.Run(fmt.Sprintf("%d: %s", i, tc.inputFileName), func(t *testing.T) {
-<<<<<<< HEAD
-			file, err := os.Open("testdata/" + tc.inputFileName)
-			if err != nil {
-				t.Errorf("error opening test input file: %v\n", err)
-			}
-
-			read := bufio.NewReader(file)
-
-			output := new(bytes.Buffer)
-			report := new(bytes.Buffer)
-
-			if exitCode := uninjectAndInject([]io.Reader{read}, report, output, tc.testInjectOptions); exitCode != 0 {
-				t.Errorf("Unexpected error injecting YAML: %v\n", report)
-			}
-
-			actualOutput := output.String()
-			expectedOutput := readOptionalTestFile(t, tc.goldenFileName)
-			if expectedOutput != actualOutput {
-				t.Errorf("Result mismatch.\nExpected: %s\nActual: %s", expectedOutput, actualOutput)
-			}
-
-			actualReport := report.String()
-			expectedReport := readOptionalTestFile(t, tc.reportFileName)
-			if expectedReport != actualReport {
-				t.Errorf("Result mismatch.\nExpected: %s\nActual: %s", expectedReport, actualReport)
-			}
-=======
-			testInjectYAML(t, tc)
->>>>>>> 92f2cd9b
+			testUninjectAndInject(t, tc)
 		})
 	}
 }
