--- conflicted
+++ resolved
@@ -64,13 +64,8 @@
 	cmd.Args = cobra.NoArgs
 	cmd.PersistentFlags().StringVar(&options.versionOverride, "expected-version", options.versionOverride, "Overrides the version used when checking if Linkerd is running the latest version (mostly for testing)")
 	cmd.PersistentFlags().BoolVar(&options.preInstallOnly, "pre", options.preInstallOnly, "Only run pre-installation checks, to determine if the control plane can be installed")
-<<<<<<< HEAD
-	cmd.PersistentFlags().StringVar(&options.targetProxyResource, "proxy", options.targetProxyResource, "Only run data-plane checks on a given target, to determine if the data plane is healthy. If no target is provided, all resources will be used.")
-	cmd.PersistentFlags().DurationVar(&options.wait, "wait", options.wait, "Retry and wait for some checks to succeed if they don't pass the first time")
-=======
-	cmd.PersistentFlags().BoolVar(&options.dataPlaneOnly, "proxy", options.dataPlaneOnly, "Only run data-plane checks, to determine if the data plane is healthy")
+	cmd.PersistentFlags().BoolVar(&options.targetProxyResource, "proxy", options.targetProxyResource, "Only run data-plane checks, to determine if the data plane is healthy")
 	cmd.PersistentFlags().DurationVar(&options.wait, "wait", options.wait, "Maximum allowed time for all tests to pass")
->>>>>>> 26aa7714
 	cmd.PersistentFlags().StringVarP(&options.namespace, "namespace", "n", options.namespace, "Namespace to use for --proxy checks (default: all namespaces)")
 	cmd.PersistentFlags().BoolVar(&options.singleNamespace, "single-namespace", options.singleNamespace, "When running pre-installation checks (--pre), only check the permissions required to operate the control plane in a single namespace")
 
