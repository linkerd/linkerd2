--- conflicted
+++ resolved
@@ -57,7 +57,7 @@
 				return err
 			}
 		}
-<<<<<<< HEAD
+
 
 		postInjectBuf := new(bytes.Buffer)
 
@@ -69,9 +69,6 @@
 		io.Copy(os.Stdout, postInjectBuf)
 
 		return nil
-=======
-		return InjectYAML(in, os.Stdout)
->>>>>>> 1489a843
 	},
 }
 
@@ -182,89 +179,8 @@
 	t.Spec.Containers = append(t.Spec.Containers, sidecar)
 	t.Spec.InitContainers = append(t.Spec.InitContainers, initContainer)
 
-<<<<<<< HEAD
-func InjectYAML(in io.Reader, out io.Writer) error {
-	reader := yamlDecoder.NewYAMLReader(bufio.NewReaderSize(in, 4096))
-	// Iterate over all YAML objects in the input
-	for {
-		// Read a single YAML object
-		bytes, err := reader.Read()
-		if err == io.EOF {
-			break
-		}
-		if err != nil {
-			return err
-		}
-
-		// Unmarshal the object enough to read the Kind field
-		var meta metaV1.TypeMeta
-		if err := yaml.Unmarshal(bytes, &meta); err != nil {
-			return err
-		}
-
-		var injected interface{} = nil
-		switch meta.Kind {
-		case "Deployment":
-			injected, err = injectDeployment(bytes)
-		case "ReplicationController":
-			injected, err = injectReplicationController(bytes)
-		case "ReplicaSet":
-			injected, err = injectReplicaSet(bytes)
-		case "Job":
-			injected, err = injectJob(bytes)
-		case "DaemonSet":
-			injected, err = injectDaemonSet(bytes)
-		}
-		output := bytes
-		if injected != nil {
-			output, err = yaml.Marshal(injected)
-			if err != nil {
-				return err
-			}
-		}
-		out.Write(output)
-		out.Write([]byte("---\n"))
-	}
-	return nil
-}
-
-/* The v1.PodSpec struct contains a field annotation that causes the
- * InitContainers field to be omitted when serializing the struct as json.
- * Since we wish for this field to be included, we have to define our own
- * enhancedPodSpec struct with a different annotation on this field.  We then
- * must define our own structs to use this struct, and so on.
- */
-type enhancedPodSpec struct {
-	*v1.PodSpec
-	InitContainers []v1.Container `json:"initContainers"`
-}
-
-type enhancedPodTemplateSpec struct {
-	*v1.PodTemplateSpec
-	Spec enhancedPodSpec `json:"spec,omitempty"`
-}
-
-type enhancedDeploymentSpec struct {
-	*v1beta1.DeploymentSpec
-	Template enhancedPodTemplateSpec `json:"template,omitempty"`
-}
-
-type enhancedDeployment struct {
-	*v1beta1.Deployment
-	Spec enhancedDeploymentSpec `json:"spec,omitempty"`
-}
-
-type enhancedReplicationControllerSpec struct {
-	*v1.ReplicationControllerSpec
-	Template enhancedPodTemplateSpec `json:"template,omitempty"`
-}
-
-type enhancedReplicationController struct {
-	*v1.ReplicationController
-	Spec enhancedReplicationControllerSpec `json:"spec,omitempty"`
-=======
 	return true
->>>>>>> 1489a843
+
 }
 
 func InjectYAML(in io.Reader, out io.Writer) error {
