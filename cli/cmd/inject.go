package cmd

import (
	"bufio"
	"bytes"
	"fmt"
	"io"
	"os"
	"strconv"
	"strings"

	"github.com/ghodss/yaml"
	"github.com/runconduit/conduit/pkg/k8s"
	"github.com/runconduit/conduit/pkg/version"
	"github.com/spf13/cobra"
	batchV1 "k8s.io/api/batch/v1"
	"k8s.io/api/core/v1"
	"k8s.io/api/extensions/v1beta1"
	metaV1 "k8s.io/apimachinery/pkg/apis/meta/v1"
	yamlDecoder "k8s.io/apimachinery/pkg/util/yaml"
)

const (
	LocalhostDNSNameOverride = "localhost"
	ControlPlanePodName      = "controller"
)

var (
	initImage           string
	proxyImage          string
	proxyUID            int64
	inboundPort         uint
	outboundPort        uint
	ignoreInboundPorts  []uint
	ignoreOutboundPorts []uint
	proxyControlPort    uint
	proxyAPIPort        uint
	proxyLogLevel       string
)

var injectCmd = &cobra.Command{
	Use:   "inject [flags] CONFIG-FILE",
	Short: "Add the Conduit proxy to a Kubernetes config",
	Long: `Add the Conduit proxy to a Kubernetes config.

You can use a config file from stdin by using the '-' argument
with 'conduit inject'. e.g. curl http://url.to/yml | conduit inject -
	`,
	RunE: func(cmd *cobra.Command, args []string) error {

		if len(args) < 1 {
			return fmt.Errorf("please specify a deployment file")
		}

		var in io.Reader
		var err error

		if args[0] == "-" {
			in = os.Stdin
		} else {
			if in, err = os.Open(args[0]); err != nil {
				return err
			}
		}
		exitCode := runInjectCmd(in, os.Stderr, os.Stdout, conduitVersion)
		os.Exit(exitCode)
		return nil
	},
}

// Returns the integer representation of os.Exit code; 0 on success and 1 on failure.
func runInjectCmd(input io.Reader, errWriter, outWriter io.Writer, version string) int {
	postInjectBuf := &bytes.Buffer{}
	err := InjectYAML(input, postInjectBuf, version)
	if err != nil {
		fmt.Fprintf(errWriter, "Error injecting conduit proxy: %v\n", err)
		return 1
	}
	_, err = io.Copy(outWriter, postInjectBuf)
	if err != nil {
		fmt.Fprintf(errWriter, "Error printing YAML: %v\n", err)
		return 1
	}
	return 0
}

/* Given a PodTemplateSpec, return a new PodTemplateSpec with the sidecar
 * and init-container injected. If the pod is unsuitable for having them
 * injected, return null.
 */
func injectPodTemplateSpec(t *v1.PodTemplateSpec, controlPlaneDNSNameOverride, version string, promLabels string) bool {
	// Pods with `hostNetwork=true` share a network namespace with the host. The
	// init-container would destroy the iptables configuration on the host, so
	// skip the injection in this case.
	if t.Spec.HostNetwork {
		return false
	}

	f := false
	inboundSkipPorts := append(ignoreInboundPorts, proxyControlPort)
	inboundSkipPortsStr := make([]string, len(inboundSkipPorts))
	for i, p := range inboundSkipPorts {
		inboundSkipPortsStr[i] = strconv.Itoa(int(p))
	}

	outboundSkipPortsStr := make([]string, len(ignoreOutboundPorts))
	for i, p := range ignoreOutboundPorts {
		outboundSkipPortsStr[i] = strconv.Itoa(int(p))
	}

	initArgs := []string{
		"--incoming-proxy-port", fmt.Sprintf("%d", inboundPort),
		"--outgoing-proxy-port", fmt.Sprintf("%d", outboundPort),
		"--proxy-uid", fmt.Sprintf("%d", proxyUID),
	}

	if len(inboundSkipPortsStr) > 0 {
		initArgs = append(initArgs, "--inbound-ports-to-ignore")
		initArgs = append(initArgs, strings.Join(inboundSkipPortsStr, ","))
	}

	if len(outboundSkipPortsStr) > 0 {
		initArgs = append(initArgs, "--outbound-ports-to-ignore")
		initArgs = append(initArgs, strings.Join(outboundSkipPortsStr, ","))
	}

	initContainer := v1.Container{
		Name:            "conduit-init",
		Image:           fmt.Sprintf("%s:%s", initImage, version),
		ImagePullPolicy: v1.PullPolicy(imagePullPolicy),
		Args:            initArgs,
		SecurityContext: &v1.SecurityContext{
			Capabilities: &v1.Capabilities{
				Add: []v1.Capability{v1.Capability("NET_ADMIN")},
			},
			Privileged: &f,
		},
	}
	controlPlaneDNS := fmt.Sprintf("proxy-api.%s.svc.cluster.local", controlPlaneNamespace)
	if controlPlaneDNSNameOverride != "" {
		controlPlaneDNS = controlPlaneDNSNameOverride
	}

	sidecar := v1.Container{
		Name:            "conduit-proxy",
		Image:           fmt.Sprintf("%s:%s", proxyImage, version),
		ImagePullPolicy: v1.PullPolicy(imagePullPolicy),
		SecurityContext: &v1.SecurityContext{
			RunAsUser: &proxyUID,
		},
		Ports: []v1.ContainerPort{
			v1.ContainerPort{
				Name:          "conduit-proxy",
				ContainerPort: int32(inboundPort),
			},
		},
		Env: []v1.EnvVar{
			v1.EnvVar{Name: "CONDUIT_PROXY_LOG", Value: proxyLogLevel},
			v1.EnvVar{
				Name:  "CONDUIT_PROXY_CONTROL_URL",
				Value: fmt.Sprintf("tcp://%s:%d", controlPlaneDNS, proxyAPIPort),
			},
			v1.EnvVar{Name: "CONDUIT_PROXY_CONTROL_LISTENER", Value: fmt.Sprintf("tcp://0.0.0.0:%d", proxyControlPort)},
			v1.EnvVar{Name: "CONDUIT_PROXY_PRIVATE_LISTENER", Value: fmt.Sprintf("tcp://127.0.0.1:%d", outboundPort)},
			v1.EnvVar{Name: "CONDUIT_PROXY_PUBLIC_LISTENER", Value: fmt.Sprintf("tcp://0.0.0.0:%d", inboundPort)},
			v1.EnvVar{
				Name:      "CONDUIT_PROXY_NODE_NAME",
				ValueFrom: &v1.EnvVarSource{FieldRef: &v1.ObjectFieldSelector{FieldPath: "spec.nodeName"}},
			},
			v1.EnvVar{
				Name:      "CONDUIT_PROXY_POD_NAME",
				ValueFrom: &v1.EnvVarSource{FieldRef: &v1.ObjectFieldSelector{FieldPath: "metadata.name"}},
			},
			v1.EnvVar{
				Name:      "CONDUIT_PROXY_POD_NAMESPACE",
				ValueFrom: &v1.EnvVarSource{FieldRef: &v1.ObjectFieldSelector{FieldPath: "metadata.namespace"}},
			},
<<<<<<< HEAD
			v1.EnvVar{
				Name:  "CONDUIT_PROXY_DESTINATIONS_AUTOCOMPLETE_FQDN",
				Value: "Kubernetes",
			},
			v1.EnvVar{Name: "CONDUIT_PROMETHEUS_LABELS", Value: promLabels},
=======
>>>>>>> 9cdc485e
		},
	}

	if t.Annotations == nil {
		t.Annotations = make(map[string]string)
	}
	t.Annotations[k8s.CreatedByAnnotation] = k8s.CreatedByAnnotationValue()
	t.Annotations[k8s.ProxyVersionAnnotation] = version

	if t.Labels == nil {
		t.Labels = make(map[string]string)
	}
	t.Labels[k8s.ControllerNSLabel] = controlPlaneNamespace
	t.Spec.Containers = append(t.Spec.Containers, sidecar)
	t.Spec.InitContainers = append(t.Spec.InitContainers, initContainer)

	return true
}

func InjectYAML(in io.Reader, out io.Writer, version string) error {
	reader := yamlDecoder.NewYAMLReader(bufio.NewReaderSize(in, 4096))
	// Iterate over all YAML objects in the input
	for {
		// Read a single YAML object
		bytes, err := reader.Read()
		if err == io.EOF {
			break
		}
		if err != nil {
			return err
		}

		// The Kuberentes API is versioned and each version has an API modeled
		// with its own distinct Go types. If we tell `yaml.Unmarshal()` which
		// version we support then it will provide a representation of that
		// object using the given type if possible. However, it only allows us
		// to supply one object (of one type), so first we have to determine
		// what kind of object `bytes` represents so we can pass an object of
		// the correct type to `yaml.Unmarshal()`.

		// Unmarshal the object enough to read the Kind field
		var meta metaV1.TypeMeta
		if err := yaml.Unmarshal(bytes, &meta); err != nil {
			return err
		}

		// obj and podTemplateSpec will reference zero or one the following
		// objects, depending on the type.
		var obj interface{}
		var podTemplateSpec *v1.PodTemplateSpec
		var DNSNameOverride string
		var promLabels string

		// When injecting the conduit proxy into a conduit controller pod. The conduit proxy's
		// CONDUIT_PROXY_CONTROL_URL variable must be set to localhost for the following reasons:
		//	1. According to https://github.com/kubernetes/minikube/issues/1568, minikube has an issue
		//     where pods are unable to connect to themselves through their associated service IP.
		//     Setting the CONDUIT_PROXY_CONTROL_URL to localhost allows the proxy to bypass kube DNS
		//     name resolution as a workaround to this issue.
		//  2. We avoid the TLS overhead in encrypting and decrypting intra-pod traffic i.e. traffic
		//     between containers in the same pod.
		//  3. Using a Service IP instead of localhost would mean intra-pod traffic would be load-balanced
		//     across all controller pod replicas. This is undesirable as we would want all traffic between
		//	   containers to be self contained.
		//  4. We skip recording telemetry for intra-pod traffic within the control plane.
		switch meta.Kind {
		case "Deployment":
			var deployment v1beta1.Deployment
			err = yaml.Unmarshal(bytes, &deployment)
			if err != nil {
				return err
			}
			if deployment.Name == ControlPlanePodName && deployment.Namespace == controlPlaneNamespace {
				DNSNameOverride = LocalhostDNSNameOverride
			}
			obj = &deployment
			promLabels = "deployment=" + deployment.Name
			podTemplateSpec = &deployment.Spec.Template
		case "ReplicationController":
			var rc v1.ReplicationController
			err = yaml.Unmarshal(bytes, &rc)
			if err != nil {
				return err
			}
			obj = &rc
			promLabels = "replication_controller=" + rc.Name
			podTemplateSpec = rc.Spec.Template
		case "ReplicaSet":
			var rs v1beta1.ReplicaSet
			err = yaml.Unmarshal(bytes, &rs)
			if err != nil {
				return err
			}
			obj = &rs
			promLabels = "replica_set=" + rs.Name
			podTemplateSpec = &rs.Spec.Template
		case "Job":
			var job batchV1.Job
			err = yaml.Unmarshal(bytes, &job)
			if err != nil {
				return err
			}
			obj = &job
			promLabels = "job=" + job.Name
			podTemplateSpec = &job.Spec.Template
		case "DaemonSet":
			var ds v1beta1.DaemonSet
			err = yaml.Unmarshal(bytes, &ds)
			if err != nil {
				return err
			}
			obj = &ds
			promLabels = "daemon_set=" + ds.Name
			podTemplateSpec = &ds.Spec.Template
		}

		// If we don't inject anything into the pod template then output the
		// original serialization of the original object. Otherwise, output the
		// serialization of the modified object.
		output := bytes
		if podTemplateSpec != nil && injectPodTemplateSpec(podTemplateSpec, DNSNameOverride, version, promLabels) {
			output, err = yaml.Marshal(obj)
			if err != nil {
				return err
			}
		}

		out.Write(output)
		out.Write([]byte("---\n"))
	}
	return nil
}

func init() {
	RootCmd.AddCommand(injectCmd)
	addProxyConfigFlags(injectCmd)
	injectCmd.PersistentFlags().StringVar(&initImage, "init-image", "gcr.io/runconduit/proxy-init", "Conduit init container image name")
	injectCmd.PersistentFlags().UintVar(&inboundPort, "inbound-port", 4143, "proxy port to use for inbound traffic")
	injectCmd.PersistentFlags().UintVar(&outboundPort, "outbound-port", 4140, "proxy port to use for outbound traffic")
	injectCmd.PersistentFlags().UintSliceVar(&ignoreInboundPorts, "skip-inbound-ports", nil, "ports that should skip the proxy and send directly to the application")
	injectCmd.PersistentFlags().UintSliceVar(&ignoreOutboundPorts, "skip-outbound-ports", nil, "outbound ports that should skip the proxy")
}

func addProxyConfigFlags(cmd *cobra.Command) {
	cmd.PersistentFlags().StringVarP(&conduitVersion, "conduit-version", "v", version.Version, "tag to be used for Conduit images")
	cmd.PersistentFlags().StringVar(&proxyImage, "proxy-image", "gcr.io/runconduit/proxy", "Conduit proxy container image name")
	cmd.PersistentFlags().StringVar(&imagePullPolicy, "image-pull-policy", "IfNotPresent", "Docker image pull policy")
	cmd.PersistentFlags().Int64Var(&proxyUID, "proxy-uid", 2102, "Run the proxy under this user ID")
	cmd.PersistentFlags().StringVar(&proxyLogLevel, "proxy-log-level", "warn,conduit_proxy=info", "log level for the proxy")
	cmd.PersistentFlags().UintVar(&proxyAPIPort, "api-port", 8086, "port where the Conduit controller is running")
	cmd.PersistentFlags().UintVar(&proxyControlPort, "control-port", 4190, "proxy port to use for control")
}<|MERGE_RESOLUTION|>--- conflicted
+++ resolved
@@ -175,14 +175,7 @@
 				Name:      "CONDUIT_PROXY_POD_NAMESPACE",
 				ValueFrom: &v1.EnvVarSource{FieldRef: &v1.ObjectFieldSelector{FieldPath: "metadata.namespace"}},
 			},
-<<<<<<< HEAD
-			v1.EnvVar{
-				Name:  "CONDUIT_PROXY_DESTINATIONS_AUTOCOMPLETE_FQDN",
-				Value: "Kubernetes",
-			},
 			v1.EnvVar{Name: "CONDUIT_PROMETHEUS_LABELS", Value: promLabels},
-=======
->>>>>>> 9cdc485e
 		},
 	}
 
