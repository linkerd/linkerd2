package cmd

import (
	"bytes"
	"context"
	"errors"
	"fmt"
	"io"
	"os"
	"strconv"
	"strings"
	"time"

	jsonpatch "github.com/evanphx/json-patch"
	"github.com/linkerd/linkerd2/cli/flag"
	"github.com/linkerd/linkerd2/pkg/charts/linkerd2"
	charts "github.com/linkerd/linkerd2/pkg/charts/linkerd2"
	"github.com/linkerd/linkerd2/pkg/healthcheck"
	"github.com/linkerd/linkerd2/pkg/inject"
	"github.com/linkerd/linkerd2/pkg/k8s"
	api "github.com/linkerd/linkerd2/pkg/public"
	log "github.com/sirupsen/logrus"
	"github.com/spf13/cobra"
	"sigs.k8s.io/yaml"
)

const (
	// for inject reports
	hostNetworkDesc                  = "pods do not use host networking"
	sidecarDesc                      = "pods do not have a 3rd party proxy or initContainer already injected"
	injectDisabledDesc               = "pods are not annotated to disable injection"
	unsupportedDesc                  = "at least one resource can be injected or annotated"
	udpDesc                          = "pod specs do not include UDP ports"
	automountServiceAccountTokenDesc = "pods do not have automountServiceAccountToken set to \"false\" or service account token projection is enabled"
	slash                            = "/"
)

type resourceTransformerInject struct {
	allowNsInject       bool
	injectProxy         bool
	values              *linkerd2.Values
	overrideAnnotations map[string]string
	enableDebugSidecar  bool
	closeWaitTimeout    time.Duration
}

func runInjectCmd(inputs []io.Reader, errWriter, outWriter io.Writer, transformer *resourceTransformerInject) int {
	return transformInput(inputs, errWriter, outWriter, transformer)
}

func newCmdInject() *cobra.Command {
	defaults, err := charts.NewValues()
	if err != nil {
		fmt.Fprint(os.Stderr, err.Error())
		os.Exit(1)
	}
	flags, proxyFlagSet := makeProxyFlags(defaults)
	injectFlags, injectFlagSet := makeInjectFlags(defaults)
	var manualOption, enableDebugSidecar bool
	var closeWaitTimeout time.Duration

	cmd := &cobra.Command{
		Use:   "inject [flags] CONFIG-FILE",
		Short: "Add the Linkerd proxy to a Kubernetes config",
		Long: `Add the Linkerd proxy to a Kubernetes config.

You can inject resources contained in a single file, inside a folder and its
sub-folders, or coming from stdin.`,
		Example: `  # Inject all the deployments in the default namespace.
  kubectl get deploy -o yaml | linkerd inject - | kubectl apply -f -

  # Injecting a file from a remote URL
  linkerd inject http://url.to/yml | kubectl apply -f -

  # Inject all the resources inside a folder and its sub-folders.
  linkerd inject <folder> | kubectl apply -f -`,
		RunE: func(cmd *cobra.Command, args []string) error {
			if len(args) < 1 {
				return fmt.Errorf("please specify a kubernetes resource file")
			}

			values := defaults
			if !ignoreCluster {
				values, err = fetchConfigs(cmd.Context())
				if err != nil {
					return err
				}
			}

			baseValues, err := values.DeepCopy()
			if err != nil {
				return err
			}
			err = flag.ApplySetFlags(values, append(flags, injectFlags...))
			if err != nil {
				return err
			}

			in, err := read(args[0])
			if err != nil {
				return err
			}

			overrideAnnotations := getOverrideAnnotations(values, baseValues)

			transformer := &resourceTransformerInject{
				allowNsInject:       true,
				injectProxy:         manualOption,
				values:              values,
				overrideAnnotations: overrideAnnotations,
				enableDebugSidecar:  enableDebugSidecar,
				closeWaitTimeout:    closeWaitTimeout,
			}
			exitCode := uninjectAndInject(in, stderr, stdout, transformer)
			os.Exit(exitCode)
			return nil
		},
	}

	cmd.Flags().BoolVar(
		&manualOption, "manual", manualOption,
		"Include the proxy sidecar container spec in the YAML output (the auto-injector won't pick it up, so config annotations aren't supported) (default false)",
	)

	cmd.Flags().BoolVar(
		&ignoreCluster, "ignore-cluster", false,
		"Ignore the current Kubernetes cluster when checking for existing cluster configuration (default false)",
	)

	cmd.Flags().BoolVar(&enableDebugSidecar, "enable-debug-sidecar", enableDebugSidecar,
		"Inject a debug sidecar for data plane debugging")

	cmd.Flags().DurationVar(
		&closeWaitTimeout, "close-wait-timeout", closeWaitTimeout,
		"Sets nf_conntrack_tcp_timeout_close_wait")

	cmd.Flags().AddFlagSet(proxyFlagSet)
	cmd.Flags().AddFlagSet(injectFlagSet)

	return cmd
}

func uninjectAndInject(inputs []io.Reader, errWriter, outWriter io.Writer, transformer *resourceTransformerInject) int {
	var out bytes.Buffer
	if exitCode := runUninjectSilentCmd(inputs, errWriter, &out, transformer.values); exitCode != 0 {
		return exitCode
	}
	return runInjectCmd([]io.Reader{&out}, errWriter, outWriter, transformer)
}

func (rt resourceTransformerInject) transform(bytes []byte) ([]byte, []inject.Report, error) {
	conf := inject.NewResourceConfig(rt.values, inject.OriginCLI, controlPlaneNamespace)

	if rt.enableDebugSidecar {
		conf.AppendPodAnnotation(k8s.ProxyEnableDebugAnnotation, "true")
	}

	if rt.closeWaitTimeout != time.Duration(0) {
		conf.AppendPodAnnotation(k8s.CloseWaitTimeoutAnnotation, rt.closeWaitTimeout.String())
	}

	report, err := conf.ParseMetaAndYAML(bytes)
	if err != nil {
		return nil, nil, err
	}

	if conf.IsControlPlaneComponent() && !rt.injectProxy {
		return nil, nil, errors.New("--manual must be set when injecting control plane components")
	}

	reports := []inject.Report{*report}

	if conf.IsService() {
		opaquePorts, ok := rt.overrideAnnotations[k8s.ProxyOpaquePortsAnnotation]
		if ok {
			annotations := map[string]string{k8s.ProxyOpaquePortsAnnotation: opaquePorts}
			bytes, err = conf.AnnotateService(annotations)
			report.Annotated = true
		}
		return bytes, reports, err
	}
	if rt.allowNsInject && conf.IsNamespace() {
		bytes, err = conf.AnnotateNamespace(rt.overrideAnnotations)
		report.Annotated = true
		return bytes, reports, err
	}
	if conf.HasPodTemplate() {
		conf.AppendPodAnnotations(rt.overrideAnnotations)
		report.Annotated = true
	}

	if ok, _ := report.Injectable(); !ok {
		if errs := report.ThrowInjectError(); len(errs) > 0 {
			return bytes, reports, fmt.Errorf("failed to inject %s%s%s: %v", report.Kind, slash, report.Name, concatErrors(errs, ", "))
		}
		return bytes, reports, nil
	}

	if rt.injectProxy {
		// delete the inject annotation if present as its not needed in the manual case
		// prevents injector from taking a different code path in the ingress mode
		delete(rt.overrideAnnotations, k8s.ProxyInjectAnnotation)
		conf.AppendPodAnnotation(k8s.CreatedByAnnotation, k8s.CreatedByAnnotationValue())
	} else if !rt.values.Proxy.IsIngress { // Add enabled annotation only if its not ingress mode to prevent overriding the annotation
		// flag the auto-injector to inject the proxy, regardless of the namespace annotation
		conf.AppendPodAnnotation(k8s.ProxyInjectAnnotation, k8s.ProxyInjectEnabled)
	}

	patchJSON, err := conf.GetPodPatch(rt.injectProxy)
	if err != nil {
		return nil, nil, err
	}

	if len(patchJSON) == 0 {
		return bytes, reports, nil
	}
	log.Infof("patch generated for: %s", report.ResName())
	log.Debugf("patch: %s", patchJSON)
	patch, err := jsonpatch.DecodePatch(patchJSON)
	if err != nil {
		return nil, nil, err
	}
	origJSON, err := yaml.YAMLToJSON(bytes)
	if err != nil {
		return nil, nil, err
	}
	injectedJSON, err := patch.Apply(origJSON)
	if err != nil {
		return nil, nil, err
	}
	injectedYAML, err := conf.JSONToYAML(injectedJSON)
	if err != nil {
		return nil, nil, err
	}
	return injectedYAML, reports, nil
}

func (resourceTransformerInject) generateReport(reports []inject.Report, output io.Writer) {
	injected := []inject.Report{}
	annotatable := false
	hostNetwork := []string{}
	sidecar := []string{}
	udp := []string{}
	injectDisabled := []string{}
	automountServiceAccountTokenFalse := []string{}
	warningsPrinted := verbose

	for _, r := range reports {
		if b, _ := r.Injectable(); b {
			injected = append(injected, r)
		}

		if r.IsAnnotatable() {
			annotatable = true
		}

		if r.HostNetwork {
			hostNetwork = append(hostNetwork, r.ResName())
			warningsPrinted = true
		}

		if r.Sidecar {
			sidecar = append(sidecar, r.ResName())
			warningsPrinted = true
		}

		if r.UDP {
			udp = append(udp, r.ResName())
			warningsPrinted = true
		}

		if r.InjectDisabled {
			injectDisabled = append(injectDisabled, r.ResName())
			warningsPrinted = true
		}

		if !r.AutomountServiceAccountToken {
			automountServiceAccountTokenFalse = append(automountServiceAccountTokenFalse, r.ResName())
			warningsPrinted = true
		}
	}

	//
	// Warnings
	//

	// Leading newline to separate from yaml output on stdout
	output.Write([]byte("\n"))

	if len(hostNetwork) > 0 {
		output.Write([]byte(fmt.Sprintf("%s \"hostNetwork: true\" detected in %s\n", warnStatus, strings.Join(hostNetwork, ", "))))
	} else if verbose {
		output.Write([]byte(fmt.Sprintf("%s %s\n", okStatus, hostNetworkDesc)))
	}

	if len(sidecar) > 0 {
		output.Write([]byte(fmt.Sprintf("%s known 3rd party sidecar detected in %s\n", warnStatus, strings.Join(sidecar, ", "))))
	} else if verbose {
		output.Write([]byte(fmt.Sprintf("%s %s\n", okStatus, sidecarDesc)))
	}

	if len(injectDisabled) > 0 {
		output.Write([]byte(fmt.Sprintf("%s \"%s: %s\" annotation set on %s\n",
			warnStatus, k8s.ProxyInjectAnnotation, k8s.ProxyInjectDisabled, strings.Join(injectDisabled, ", "))))
	} else if verbose {
		output.Write([]byte(fmt.Sprintf("%s %s\n", okStatus, injectDisabledDesc)))
	}

	if len(injected) == 0 && !annotatable {
		output.Write([]byte(fmt.Sprintf("%s no supported objects found\n", warnStatus)))
		warningsPrinted = true
	} else if verbose {
		output.Write([]byte(fmt.Sprintf("%s %s\n", okStatus, unsupportedDesc)))
	}

	if len(udp) > 0 {
		verb := "uses"
		if len(udp) > 1 {
			verb = "use"
		}
		output.Write([]byte(fmt.Sprintf("%s %s %s \"protocol: UDP\"\n", warnStatus, strings.Join(udp, ", "), verb)))
	} else if verbose {
		output.Write([]byte(fmt.Sprintf("%s %s\n", okStatus, udpDesc)))
	}

	if len(automountServiceAccountTokenFalse) == 0 && verbose {
		output.Write([]byte(fmt.Sprintf("%s %s\n", okStatus, automountServiceAccountTokenDesc)))
	}

	//
	// Summary
	//
	if warningsPrinted {
		output.Write([]byte("\n"))
	}

	for _, r := range reports {
		if r.Annotated {
			output.Write([]byte(fmt.Sprintf("%s \"%s\" annotated\n", r.Kind, r.Name)))
		}
		ok, _ := r.Injectable()
		if ok {
			output.Write([]byte(fmt.Sprintf("%s \"%s\" injected\n", r.Kind, r.Name)))
		}
		if !r.Annotated && !ok {
			if r.Kind != "" {
				output.Write([]byte(fmt.Sprintf("%s \"%s\" skipped\n", r.Kind, r.Name)))
			} else {
				output.Write([]byte(fmt.Sprintln("document missing \"kind\" field, skipped")))
			}
		}
	}

	// Trailing newline to separate from kubectl output if piping
	output.Write([]byte("\n"))
}

func fetchConfigs(ctx context.Context) (*linkerd2.Values, error) {

	api.CheckPublicAPIClientOrRetryOrExit(healthcheck.Options{
		ControlPlaneNamespace: controlPlaneNamespace,
		KubeConfig:            kubeconfigPath,
		Impersonate:           impersonate,
		ImpersonateGroup:      impersonateGroup,
		KubeContext:           kubeContext,
		APIAddr:               apiAddr,
		RetryDeadline:         time.Time{},
	})

	api, err := k8s.NewAPI(kubeconfigPath, kubeContext, impersonate, impersonateGroup, 0)
	if err != nil {
		return nil, err
	}

	// Get the New Linkerd Configuration
	_, values, err := healthcheck.FetchCurrentConfiguration(ctx, api, controlPlaneNamespace)
	return values, err
}

// overrideConfigs uses command-line overrides to update the provided configs.
// the overrideAnnotations map keeps track of which configs are overridden, by
// storing the corresponding annotations and values.
func getOverrideAnnotations(values *charts.Values, base *charts.Values) map[string]string {
	overrideAnnotations := make(map[string]string)

	proxy := values.Proxy
	baseProxy := base.Proxy
	if proxy.Image.Version != baseProxy.Image.Version {
		overrideAnnotations[k8s.ProxyVersionOverrideAnnotation] = proxy.Image.Version
	}

	if values.ProxyInit.IgnoreInboundPorts != base.ProxyInit.IgnoreInboundPorts {
		overrideAnnotations[k8s.ProxyIgnoreInboundPortsAnnotation] = values.ProxyInit.IgnoreInboundPorts
	}
	if values.ProxyInit.IgnoreOutboundPorts != base.ProxyInit.IgnoreOutboundPorts {
		overrideAnnotations[k8s.ProxyIgnoreOutboundPortsAnnotation] = values.ProxyInit.IgnoreOutboundPorts
	}

	if proxy.Ports.Admin != baseProxy.Ports.Admin {
		overrideAnnotations[k8s.ProxyAdminPortAnnotation] = fmt.Sprintf("%d", proxy.Ports.Admin)
	}
	if proxy.Ports.Control != baseProxy.Ports.Control {
		overrideAnnotations[k8s.ProxyControlPortAnnotation] = fmt.Sprintf("%d", proxy.Ports.Control)
	}
	if proxy.Ports.Inbound != baseProxy.Ports.Inbound {
		overrideAnnotations[k8s.ProxyInboundPortAnnotation] = fmt.Sprintf("%d", proxy.Ports.Inbound)
	}
	if proxy.Ports.Outbound != baseProxy.Ports.Outbound {
		overrideAnnotations[k8s.ProxyOutboundPortAnnotation] = fmt.Sprintf("%d", proxy.Ports.Outbound)
	}
	if proxy.OpaquePorts != baseProxy.OpaquePorts {
		overrideAnnotations[k8s.ProxyOpaquePortsAnnotation] = proxy.OpaquePorts
	}

	if proxy.Image.Name != baseProxy.Image.Name {
		overrideAnnotations[k8s.ProxyImageAnnotation] = proxy.Image.Name
	}
	if values.ProxyInit.Image.Name != base.ProxyInit.Image.Name {
		overrideAnnotations[k8s.ProxyInitImageAnnotation] = values.ProxyInit.Image.Name
	}
	if values.DebugContainer.Image.Name != base.DebugContainer.Image.Name {
		overrideAnnotations[k8s.DebugImageAnnotation] = values.DebugContainer.Image.Name
	}

	if values.ProxyInit.Image.Version != base.ProxyInit.Image.Version {
		overrideAnnotations[k8s.ProxyInitImageVersionAnnotation] = values.ProxyInit.Image.Version
	}

	if values.DebugContainer.Image.Version != base.DebugContainer.Image.Version {
		overrideAnnotations[k8s.DebugImageVersionAnnotation] = values.DebugContainer.Image.Version
	}

	if proxy.Image.PullPolicy != baseProxy.Image.PullPolicy {
		overrideAnnotations[k8s.ProxyImagePullPolicyAnnotation] = proxy.Image.PullPolicy
	}

	if proxy.UID != baseProxy.UID {
		overrideAnnotations[k8s.ProxyUIDAnnotation] = strconv.FormatInt(proxy.UID, 10)
	}

	if proxy.LogLevel != baseProxy.LogLevel {
		overrideAnnotations[k8s.ProxyLogLevelAnnotation] = proxy.LogLevel
	}

	if proxy.LogFormat != baseProxy.LogFormat {
		overrideAnnotations[k8s.ProxyLogFormatAnnotation] = proxy.LogFormat
	}

	if proxy.DisableIdentity != baseProxy.DisableIdentity {
		overrideAnnotations[k8s.ProxyDisableIdentityAnnotation] = strconv.FormatBool(proxy.DisableIdentity)
	}

	if proxy.RequireIdentityOnInboundPorts != baseProxy.RequireIdentityOnInboundPorts {
		overrideAnnotations[k8s.ProxyRequireIdentityOnInboundPortsAnnotation] = proxy.RequireIdentityOnInboundPorts
	}

	if proxy.EnableExternalProfiles != baseProxy.EnableExternalProfiles {
		overrideAnnotations[k8s.ProxyEnableExternalProfilesAnnotation] = strconv.FormatBool(proxy.EnableExternalProfiles)
	}

	if proxy.IsIngress != baseProxy.IsIngress {
		overrideAnnotations[k8s.ProxyInjectAnnotation] = k8s.ProxyInjectIngress
	}

	if proxy.Resources.CPU.Request != baseProxy.Resources.CPU.Request {
		overrideAnnotations[k8s.ProxyCPURequestAnnotation] = proxy.Resources.CPU.Request
	}
	if proxy.Resources.CPU.Limit != baseProxy.Resources.CPU.Limit {
		overrideAnnotations[k8s.ProxyCPULimitAnnotation] = proxy.Resources.CPU.Limit
	}
	if proxy.Resources.Memory.Request != baseProxy.Resources.Memory.Request {
		overrideAnnotations[k8s.ProxyMemoryRequestAnnotation] = proxy.Resources.Memory.Request
	}
	if proxy.Resources.Memory.Limit != baseProxy.Resources.Memory.Limit {
		overrideAnnotations[k8s.ProxyMemoryLimitAnnotation] = proxy.Resources.Memory.Limit
	}
	if proxy.WaitBeforeExitSeconds != baseProxy.WaitBeforeExitSeconds {
		overrideAnnotations[k8s.ProxyWaitBeforeExitSecondsAnnotation] = uintToString(proxy.WaitBeforeExitSeconds)
	}

	if proxy.Await != baseProxy.Await {
		if proxy.Await {
			overrideAnnotations[k8s.ProxyAwait] = k8s.Enabled
		} else {
			overrideAnnotations[k8s.ProxyAwait] = k8s.Disabled
		}
	}

<<<<<<< HEAD
=======
	if proxy.DefaultInboundPolicy != baseProxy.DefaultInboundPolicy {
		overrideAnnotations[k8s.ProxyDefaultInboundPolicyAnnotation] = proxy.DefaultInboundPolicy
	}

	// Set fields that can't be converted into annotations
	values.Namespace = controlPlaneNamespace

>>>>>>> 9c0d457a
	return overrideAnnotations
}

func uintToString(v uint64) string {
	return strconv.FormatUint(v, 10)
}<|MERGE_RESOLUTION|>--- conflicted
+++ resolved
@@ -486,16 +486,10 @@
 		}
 	}
 
-<<<<<<< HEAD
-=======
 	if proxy.DefaultInboundPolicy != baseProxy.DefaultInboundPolicy {
 		overrideAnnotations[k8s.ProxyDefaultInboundPolicyAnnotation] = proxy.DefaultInboundPolicy
 	}
 
-	// Set fields that can't be converted into annotations
-	values.Namespace = controlPlaneNamespace
-
->>>>>>> 9c0d457a
 	return overrideAnnotations
 }
 
