--- conflicted
+++ resolved
@@ -67,11 +67,7 @@
 		t.Run(fmt.Sprintf("test %d TestConfigureAndRunVersion()", i), func(t *testing.T) {
 			wout := bytes.NewBufferString("")
 
-<<<<<<< HEAD
-			configureAndRunVersion(context.Background(), tc.options, wout, tc.mkClient, nil)
-=======
-			configureAndRunVersion(context.Background(), nil, tc.options, wout, tc.mkClient)
->>>>>>> 4c3d0025
+			configureAndRunVersion(context.Background(), nil, tc.options, wout, tc.mkClient, nil)
 
 			if tc.out != wout.String() {
 				t.Fatalf("Expected output: \"%s\", got: \"%s\"", tc.out, wout)
