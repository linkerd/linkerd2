--- conflicted
+++ resolved
@@ -25,6 +25,7 @@
 	rbac "k8s.io/api/rbac/v1"
 	kerrors "k8s.io/apimachinery/pkg/api/errors"
 	metav1 "k8s.io/apimachinery/pkg/apis/meta/v1"
+	"k8s.io/apimachinery/pkg/runtime"
 	"k8s.io/client-go/tools/clientcmd"
 	"k8s.io/client-go/tools/clientcmd/api"
 	"k8s.io/helm/pkg/chartutil"
@@ -630,7 +631,7 @@
 	cmd.Flags().Uint32Var(&opts.serviceMirrorRetryLimit, "service-mirror-retry-limit", opts.serviceMirrorRetryLimit, "The number of times a failed update from the target cluster is allowed to be retried")
 	cmd.Flags().StringVar(&opts.logLevel, "log-level", opts.logLevel, "Log level for the Multicluster components")
 	cmd.Flags().StringVar(&opts.dockerRegistry, "registry", opts.dockerRegistry, "Docker registry to pull service mirror controller image from")
-<<<<<<< HEAD
+	cmd.Flags().StringVarP(&opts.selector, "selector", "l", opts.selector, "Selector (label query) to filter which services in the target cluster to mirror")
 
 	return cmd
 }
@@ -730,232 +731,6 @@
 	}
 }
 
-type exportReport struct {
-	resourceKind string
-	resourceName string
-	exported     bool
-}
-
-func transform(bytes []byte, gatewayName, gatewayNamespace string) ([]byte, []*exportReport, error) {
-	var metaType metav1.TypeMeta
-
-	if err := yaml.Unmarshal(bytes, &metaType); err != nil {
-		return nil, nil, err
-	}
-
-	if metaType.Kind == "Service" {
-		var service corev1.Service
-		if err := yaml.Unmarshal(bytes, &service); err != nil {
-			return nil, nil, err
-		}
-
-		if service.Annotations == nil {
-			service.Annotations = map[string]string{}
-		}
-		report := &exportReport{
-			resourceKind: strings.ToLower(metaType.Kind),
-			resourceName: service.Name,
-		}
-
-		if service.Labels != nil {
-			if _, isMirroredResource := service.Labels[k8s.MirroredResourceLabel]; isMirroredResource {
-				report.exported = false
-				return bytes, []*exportReport{report}, nil
-			}
-		}
-
-		service.Annotations[k8s.GatewayNameAnnotation] = gatewayName
-		service.Annotations[k8s.GatewayNsAnnotation] = gatewayNamespace
-
-		transformed, err := yaml.Marshal(service)
-
-		if err != nil {
-			return nil, nil, err
-		}
-		report.exported = true
-		return transformed, []*exportReport{report}, nil
-	}
-
-	report := &exportReport{
-		resourceKind: strings.ToLower(metaType.Kind),
-		exported:     false,
-	}
-
-	return bytes, []*exportReport{report}, nil
-}
-
-func generateReport(reports []*exportReport, reportsOut io.Writer) error {
-	unexportedResources := map[string]int{}
-
-	for _, r := range reports {
-		if r.exported {
-			if _, err := reportsOut.Write([]byte(fmt.Sprintf("%s \"%s\" exported\n", r.resourceKind, r.resourceName))); err != nil {
-				return err
-			}
-		} else {
-			if val, ok := unexportedResources[r.resourceKind]; ok {
-				unexportedResources[r.resourceKind] = val + 1
-			} else {
-				unexportedResources[r.resourceKind] = 1
-			}
-		}
-	}
-
-	if len(unexportedResources) > 0 {
-		reportsOut.Write([]byte("\n"))
-		reportsOut.Write([]byte("Number of skipped resources:\n"))
-	}
-
-	for res, num := range unexportedResources {
-		reportsOut.Write([]byte(fmt.Sprintf("%ss: %d\n", res, num)))
-	}
-
-	return nil
-}
-
-func transformList(bytes []byte, gatewayName, gatewayNamespace string) ([]byte, []*exportReport, error) {
-	var sourceList corev1.List
-	if err := yaml.Unmarshal(bytes, &sourceList); err != nil {
-		return nil, nil, err
-	}
-
-	reports := []*exportReport{}
-	items := []runtime.RawExtension{}
-
-	for _, item := range sourceList.Items {
-		result, report, err := transform(item.Raw, gatewayName, gatewayNamespace)
-		if err != nil {
-			return nil, nil, err
-		}
-
-		exported, err := yaml.YAMLToJSON(result)
-		if err != nil {
-			return nil, nil, err
-		}
-
-		items = append(items, runtime.RawExtension{Raw: exported})
-		reports = append(reports, report...)
-	}
-
-	sourceList.Items = items
-	result, err := yaml.Marshal(sourceList)
-	if err != nil {
-		return nil, nil, err
-	}
-	return result, reports, nil
-}
-
-func processExportYaml(in io.Reader, out io.Writer, gatewayName, gatewayNamespace string) ([]*exportReport, error) {
-	reader := yamlDecoder.NewYAMLReader(bufio.NewReaderSize(in, 4096))
-	var reports []*exportReport
-	// Iterate over all YAML objects in the input
-	for {
-		// Read a single YAML object
-		bytes, err := reader.Read()
-		if err == io.EOF {
-			break
-		}
-		if err != nil {
-			return nil, err
-		}
-
-		isList, err := kindIsList(bytes)
-		if err != nil {
-			return nil, err
-		}
-
-		var result []byte
-		var currentReports []*exportReport
-
-		if isList {
-			result, currentReports, err = transformList(bytes, gatewayName, gatewayNamespace)
-
-		} else {
-			result, currentReports, err = transform(bytes, gatewayName, gatewayNamespace)
-		}
-
-		if err != nil {
-			return nil, err
-		}
-
-		reports = append(reports, currentReports...)
-		out.Write(result)
-		out.Write([]byte("---\n"))
-	}
-
-	return reports, nil
-}
-
-func transformExportInput(inputs []io.Reader, errWriter, outWriter io.Writer, gatewayName, gatewayNamespace string) int {
-	postTransformBuf := &bytes.Buffer{}
-	reportBuf := &bytes.Buffer{}
-	var finalReports []*exportReport
-	for _, input := range inputs {
-		reports, err := processExportYaml(input, postTransformBuf, gatewayName, gatewayNamespace)
-		if err != nil {
-			fmt.Fprintf(errWriter, "Error transforming resources: %v\n", err)
-			return 1
-		}
-		_, err = io.Copy(outWriter, postTransformBuf)
-
-		if err != nil {
-			fmt.Fprintf(errWriter, "Error printing YAML: %v\n", err)
-			return 1
-		}
-
-		finalReports = append(finalReports, reports...)
-	}
-
-	// print error report after yaml output, for better visibility
-	if err := generateReport(finalReports, reportBuf); err != nil {
-		fmt.Fprintf(errWriter, "Error generating reports: %v\n", err)
-		return 1
-	}
-	errWriter.Write([]byte("\n"))
-	io.Copy(errWriter, reportBuf)
-	errWriter.Write([]byte("\n"))
-	return 0
-}
-
-func newExportServiceCommand() *cobra.Command {
-	opts := exportServiceOptions{}
-
-	cmd := &cobra.Command{
-		Use:   "export-service",
-		Short: "Exposes a service to be mirrored",
-		RunE: func(cmd *cobra.Command, args []string) error {
-
-			if len(args) < 1 {
-				return fmt.Errorf("please specify a kubernetes resource file")
-			}
-
-			if opts.gatewayName == "" {
-				return errors.New("The --gateway-name flag needs to be set")
-			}
-
-			if opts.gatewayNamespace == "" {
-				return errors.New("The --gateway-namespace flag needs to be set")
-			}
-
-			in, err := read(args[0])
-			if err != nil {
-				return err
-			}
-			exitCode := transformExportInput(in, stderr, stdout, opts.gatewayName, opts.gatewayNamespace)
-			os.Exit(exitCode)
-			return nil
-		},
-	}
-
-	cmd.Flags().StringVar(&opts.gatewayName, "gateway-name", "linkerd-gateway", "the name of the gateway")
-	cmd.Flags().StringVar(&opts.gatewayNamespace, "gateway-namespace", defaultMulticlusterNamespace, "the namespace of the gateway")
-=======
-	cmd.Flags().StringVarP(&opts.selector, "selector", "l", opts.selector, "Selector (label query) to filter which services in the target cluster to mirror")
->>>>>>> a1543b33
-
-	return cmd
-}
-
 func newCmdMulticluster() *cobra.Command {
 
 	multiclusterCmd := &cobra.Command{
