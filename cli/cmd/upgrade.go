--- conflicted
+++ resolved
@@ -163,23 +163,14 @@
 	return upgradeFlags
 }
 
-<<<<<<< HEAD
-func upgradeRunE(ctx context.Context, k *k8s.KubernetesAPI, flags []flag.Flag, crds bool, options valuespkg.Options) error {
-
-	if !crds {
-		err := healthcheck.CheckCustomResourceDefinitions(ctx, k)
-		if err != nil {
-			fmt.Println(err)
-			fmt.Fprintln(os.Stderr, "Linkerd CRDs must be installed first. Run linkerd upgrade with the --crds flag.")
-			os.Exit(1)
-		}
-	}
-
-	buf, err := upgrade(ctx, k, flags, crds, options)
-=======
 func upgradeControlPlaneRunE(ctx context.Context, k *k8s.KubernetesAPI, flags []flag.Flag, options valuespkg.Options) error {
+
+	err := healthcheck.CheckCustomResourceDefinitions(ctx, k)
+	if err != nil {
+		return fmt.Errorf("Linkerd CRDs must be installed first. Run linkerd upgrade with the --crds flag:\n%w", err)
+	}
+
 	buf, err := upgradeControlPlane(ctx, k, flags, options)
->>>>>>> 348ea5bf
 	if err != nil {
 		return err
 	}
