package cmd

import (
	"bytes"
	"context"
	"fmt"
	"io"
	"os"
	"path/filepath"
	"strings"
	"testing"

	"github.com/linkerd/linkerd2/cli/flag"
	charts "github.com/linkerd/linkerd2/pkg/charts/linkerd2"
	"github.com/linkerd/linkerd2/pkg/k8s"
	"github.com/linkerd/linkerd2/pkg/tls"
	"helm.sh/helm/v3/pkg/cli/values"
	corev1 "k8s.io/api/core/v1"
)

const (
	installProxyVersion        = "install-proxy-version"
	installControlPlaneVersion = "install-control-plane-version"
	installDebugVersion        = "install-debug-version"

	externalGatewayAPIManifest = `---
apiVersion: apiextensions.k8s.io/v1
kind: CustomResourceDefinition
metadata:
  name: httproutes.gateway.networking.k8s.io
spec:
  versions:
    - name: v1
`
)

func TestRender(t *testing.T) {
	defaultValues, err := testInstallOptionsFakeCerts()
	if err != nil {
		t.Fatal(err)
	}

	gidValues, err := testInstallOptionsFakeCerts()
	if err != nil {
		t.Fatal(err)
	}
	gidValues.ControllerGID = 1234
	gidValues.Proxy.GID = 4321

	// A configuration that shows that all config setting strings are honored
	// by `render()`.
	var controllerGID int64 = 2103
	var proxyGID int64 = 2102
	metaValues := &charts.Values{
		ControllerImage:         "ControllerImage",
		LinkerdVersion:          "LinkerdVersion",
		ControllerUID:           2103,
		ControllerGID:           controllerGID,
		EnableH2Upgrade:         true,
		WebhookFailurePolicy:    "WebhookFailurePolicy",
		HeartbeatSchedule:       "1 2 3 4 5",
		Identity:                defaultValues.Identity,
		NodeSelector:            defaultValues.NodeSelector,
		Tolerations:             defaultValues.Tolerations,
		ClusterDomain:           "cluster.local",
		ClusterNetworks:         "ClusterNetworks",
		ImagePullPolicy:         "ImagePullPolicy",
		CliVersion:              "CliVersion",
		ControllerLogLevel:      "ControllerLogLevel",
		ControllerLogFormat:     "ControllerLogFormat",
		ProxyContainerName:      "ProxyContainerName",
		RevisionHistoryLimit:    10,
		CNIEnabled:              false,
		IdentityTrustDomain:     defaultValues.IdentityTrustDomain,
		IdentityTrustAnchorsPEM: defaultValues.IdentityTrustAnchorsPEM,
		Controller:              defaultValues.Controller,
		DestinationController:   defaultValues.DestinationController,
		PodAnnotations:          map[string]string{},
		PodLabels:               map[string]string{},
		PriorityClassName:       "PriorityClassName",
		PolicyController: &charts.PolicyController{
			LogLevel: "log-level",
			Resources: &charts.Resources{
				CPU: charts.Constraints{
					Limit:   "cpu-limit",
					Request: "cpu-request",
				},
				Memory: charts.Constraints{
					Limit:   "memory-limit",
					Request: "memory-request",
				},
			},
			ProbeNetworks: []string{"1.0.0.0/0", "2.0.0.0/0"},
		},
		Proxy: &charts.Proxy{
			Image: &charts.Image{
				Name:       "ProxyImageName",
				PullPolicy: "ImagePullPolicy",
				Version:    "ProxyVersion",
			},
			LogLevel:       "warn,linkerd=info",
			LogFormat:      "plain",
			LogHTTPHeaders: "off",
			Resources: &charts.Resources{
				CPU: charts.Constraints{
					Limit:   "cpu-limit",
					Request: "cpu-request",
				},
				Memory: charts.Constraints{
					Limit:   "memory-limit",
					Request: "memory-request",
				},
			},
			Ports: &charts.Ports{
				Admin:    4191,
				Control:  4190,
				Inbound:  4143,
				Outbound: 4140,
			},
			UID:                  2102,
			GID:                  proxyGID,
			OpaquePorts:          "25,443,587,3306,5432,11211",
			Await:                true,
			DefaultInboundPolicy: "default-allow-policy",
			Metrics: &charts.ProxyMetrics{
				HostnameLabels: false,
			},
			Tracing: &charts.Tracing{
				Enabled:          false,
				TraceServiceName: "linkerd-proxy",
				Collector: &charts.TracingCollector{
					Endpoint: "",
<<<<<<< HEAD
					MeshIdentity: &charts.TracingCollectorIdentity{
						Name:      "",
						Namespace: "",
=======
					MeshIdentity: &charts.ProxyTracingCollectorIdentity{
						ServiceAccountName: "",
						Namespace:          "",
>>>>>>> 4dd8b351
					},
				},
			},
			LivenessProbe: &charts.Probe{
				InitialDelaySeconds: 10,
				TimeoutSeconds:      1,
			},
			ReadinessProbe: &charts.Probe{
				InitialDelaySeconds: 2,
				TimeoutSeconds:      1,
			},
		},
		ProxyInit: &charts.ProxyInit{
			IptablesMode: "legacy",
			Image: &charts.Image{
				Name:       "ProxyInitImageName",
				PullPolicy: "ImagePullPolicy",
				Version:    "ProxyInitVersion",
			},
			IgnoreOutboundPorts: "443",
			XTMountPath: &charts.VolumeMountPath{
				MountPath: "/run",
				Name:      "linkerd-proxy-init-xtables-lock",
			},
			RunAsRoot:  false,
			RunAsUser:  65534,
			RunAsGroup: 65534,
		},
		NetworkValidator: &charts.NetworkValidator{
			LogLevel:    "debug",
			LogFormat:   "plain",
			ConnectAddr: "1.1.1.1:20001",
			ListenAddr:  "[::]:4140",
			Timeout:     "10s",
		},
		Configs: charts.ConfigJSONs{
			Global:  "GlobalConfig",
			Proxy:   "ProxyConfig",
			Install: "InstallConfig",
		},
		DebugContainer: &charts.DebugContainer{
			Image: &charts.Image{
				Name:       "DebugImageName",
				PullPolicy: "DebugImagePullPolicy",
				Version:    "DebugVersion",
			},
		},
		ControllerReplicas: 1,
		ProxyInjector:      defaultValues.ProxyInjector,
		ProfileValidator:   defaultValues.ProfileValidator,
		PolicyValidator:    defaultValues.PolicyValidator,
		Egress:             defaultValues.Egress,
	}

	haValues, err := testInstallOptionsHA(true)
	if err != nil {
		t.Fatalf("Unexpected error: %v\n", err)
	}
	addFakeTLSSecrets(haValues)

	haWithOverridesValues, err := testInstallOptionsHA(true)
	if err != nil {
		t.Fatalf("Unexpected error: %v\n", err)
	}

	haWithOverridesValues.HighAvailability = true
	haWithOverridesValues.ControllerReplicas = 2
	haWithOverridesValues.Proxy.Resources.CPU.Request = "400m"
	haWithOverridesValues.Proxy.Resources.Memory.Request = "300Mi"
	haWithOverridesValues.EnablePodDisruptionBudget = true
	addFakeTLSSecrets(haWithOverridesValues)

	cniEnabledValues, err := testInstallOptions()
	if err != nil {
		t.Fatalf("Unexpected error: %v\n", err)
	}

	cniEnabledValues.CNIEnabled = true
	addFakeTLSSecrets(cniEnabledValues)

	withProxyIgnoresValues, err := testInstallOptions()
	if err != nil {
		t.Fatalf("Unexpected error: %v\n", err)
	}
	withProxyIgnoresValues.ProxyInit.IgnoreInboundPorts = "22,8100-8102"
	withProxyIgnoresValues.ProxyInit.IgnoreOutboundPorts = "5432"
	addFakeTLSSecrets(withProxyIgnoresValues)

	withHeartBeatDisabledValues, err := testInstallOptions()
	if err != nil {
		t.Fatalf("Unexpected error: %v\n", err)
	}
	withHeartBeatDisabledValues.DisableHeartBeat = true
	addFakeTLSSecrets(withHeartBeatDisabledValues)

	withControlPlaneTracingValues, err := testInstallOptions()
	if err != nil {
		t.Fatalf("Unexpected error: %v\n", err)
	}
	withControlPlaneTracingValues.Controller.Tracing = &charts.Tracing{
		Enable: true,
		Collector: &charts.TracingCollector{
			Endpoint: "tracing.foo:4317",
		},
	}
	addFakeTLSSecrets(withControlPlaneTracingValues)

	customRegistryOverride := "my.custom.registry/linkerd-io"
	withCustomRegistryValues, err := testInstallOptions()
	if err != nil {
		t.Fatalf("Unexpected error: %v\n", err)
	}
	flags, flagSet := makeProxyFlags(withCustomRegistryValues)
	err = flagSet.Set("registry", customRegistryOverride)
	if err != nil {
		t.Fatalf("Unexpected error: %v\n", err)
	}
	err = flag.ApplySetFlags(withCustomRegistryValues, flags)
	if err != nil {
		t.Fatalf("Unexpected error: %v\n", err)
	}
	addFakeTLSSecrets(withCustomRegistryValues)

	withCustomDestinationGetNetsValues, err := testInstallOptions()
	if err != nil {
		t.Fatalf("Unexpected error: %v\n", err)
	}
	withCustomDestinationGetNetsValues.ClusterNetworks = "10.0.0.0/8,100.64.0.0/10,172.0.0.0/8"
	addFakeTLSSecrets(withCustomDestinationGetNetsValues)

	testCases := []struct {
		values         *charts.Values
		goldenFileName string
		options        values.Options
	}{
		{defaultValues, "install_default.golden", values.Options{}},
		{metaValues, "install_output.golden", values.Options{}},
		{haValues, "install_ha_output.golden", values.Options{}},
		{haWithOverridesValues, "install_ha_with_overrides_output.golden", values.Options{}},
		{cniEnabledValues, "install_no_init_container.golden", values.Options{}},
		{withProxyIgnoresValues, "install_proxy_ignores.golden", values.Options{}},
		{withHeartBeatDisabledValues, "install_heartbeat_disabled_output.golden", values.Options{}},
		{withControlPlaneTracingValues, "install_controlplane_tracing_output.golden", values.Options{}},
		{withCustomRegistryValues, "install_custom_registry.golden", values.Options{}},
		{withCustomDestinationGetNetsValues, "install_default_override_dst_get_nets.golden", values.Options{}},
		{defaultValues, "install_custom_domain.golden", values.Options{}},
		{defaultValues, "install_values_file.golden", values.Options{ValueFiles: []string{filepath.Join("testdata", "install_config.yaml")}}},
		{defaultValues, "install_default_token.golden", values.Options{Values: []string{"identity.serviceAccountTokenProjection=false"}}},
		{gidValues, "install_gid_output.golden", values.Options{}},
	}

	for i, tc := range testCases {
		tc := tc // pin
		t.Run(fmt.Sprintf("%d: %s", i, tc.goldenFileName), func(t *testing.T) {
			valuesOverrides, err := tc.options.MergeValues(nil)
			if err != nil {
				t.Fatalf("Failed to get values overrides: %v", err)
			}
			var buf bytes.Buffer
			if err := renderControlPlane(&buf, tc.values, valuesOverrides, "yaml"); err != nil {
				t.Fatalf("Failed to render templates: %v", err)
			}

			if err := testDataDiffer.DiffTestYAML(tc.goldenFileName, buf.String()); err != nil {
				t.Error(err)
			}
		})
	}
}

func TestIgnoreCluster(t *testing.T) {
	defaultValues, err := testInstallOptions()
	if err != nil {
		t.Fatal(err)
	}
	addFakeTLSSecrets(defaultValues)

	var buf bytes.Buffer
	if err := installControlPlane(context.Background(), nil, &buf, defaultValues, nil, values.Options{}, "yaml"); err != nil {
		t.Fatal(err)
	}
}

func TestGWApi(t *testing.T) {
	unsupportedGatewayAPIVersionManifest := `---
apiVersion: apiextensions.k8s.io/v1
kind: CustomResourceDefinition
metadata:
  name: httproutes.gateway.networking.k8s.io
spec:
  versions:
    - name: v1alpha1
`

	linkerdGatewayAPIManifest := `---
apiVersion: apiextensions.k8s.io/v1
kind: CustomResourceDefinition
metadata:
  name: httproutes.gateway.networking.k8s.io
  annotations:
    linkerd.io/created-by: linkerd
`

	testCases := []struct {
		name        string
		resources   string
		values      values.Options
		expectError bool
		goldenFile  string
	}{
		{
			"render with external GW API",
			externalGatewayAPIManifest,
			values.Options{},
			false,
			"install_crds.golden",
		},
		{
			"error with unsupported external GW API",
			unsupportedGatewayAPIVersionManifest,
			values.Options{},
			true,
			"",
		},
		{
			"render with missing GW API",
			"",
			values.Options{},
			true,
			"",
		},
		{
			"render with GW API (installGatewayAPI flag)",
			"",
			values.Options{
				Values: []string{"installGatewayAPI=true"},
			},
			false,
			"install_crds_with_gateway_api.golden",
		},
		{
			"render with GW API (lagecy flags)",
			"",
			values.Options{
				Values: []string{
					"enableHttpRoutes=true",
					"enableTlsRoutes=true",
					"enableTcpRoutes=true",
				},
			},
			false,
			"install_crds_with_gateway_api.golden",
		},
		{
			"render with conflicting GW API (installGatewayAPI flag)",
			externalGatewayAPIManifest,
			values.Options{
				Values: []string{"installGatewayAPI=true"},
			},
			true,
			"",
		},
		{
			"render with conflicting GW API (legacy flags)",
			externalGatewayAPIManifest,
			values.Options{
				Values: []string{
					"enableHttpRoutes=true",
					"enableTlsRoutes=true",
					"enableTcpRoutes=true",
				},
			},
			true,
			"",
		},
		{
			"error on attempt to remove a Linkerd managed version via installGatewayAPI=false",
			linkerdGatewayAPIManifest,
			values.Options{
				Values: []string{"installGatewayAPI=false"},
			},
			true,
			"",
		},
	}

	for _, tc := range testCases {
		tc := tc // pin
		t.Run(tc.name, func(t *testing.T) {
			k, err := k8s.NewFakeAPIFromManifests([]io.Reader{strings.NewReader(tc.resources)})
			if err != nil {
				t.Fatalf("failed to initialize fake API: %s", err)
			}

			var buf bytes.Buffer
			err = renderCRDs(context.Background(), k, &buf, tc.values, "yaml")
			if err != nil {
				if tc.expectError {
					return
				}
				t.Fatalf("Failed to render templates: %v", err)
			}

			if tc.expectError && err == nil {
				t.Fatal("an error was expected")

			}

			if err := testDataDiffer.DiffTestYAML(tc.goldenFile, buf.String()); err != nil {
				t.Error(err)
			}
		})
	}

}

func TestValidateAndBuild_Errors(t *testing.T) {
	t.Run("Fails validation for invalid ignoreInboundPorts", func(t *testing.T) {
		values, err := testInstallOptions()
		if err != nil {
			t.Fatalf("Unexpected error: %v\n", err)
		}
		values.ProxyInit.IgnoreInboundPorts = "-25"
		err = validateValues(context.Background(), nil, values)
		if err == nil {
			t.Fatal("expected error but got nothing")
		}
	})

	t.Run("Fails validation for invalid ignoreOutboundPorts", func(t *testing.T) {
		values, err := testInstallOptions()
		if err != nil {
			t.Fatalf("Unexpected error: %v\n", err)
		}
		values.ProxyInit.IgnoreOutboundPorts = "-25"
		err = validateValues(context.Background(), nil, values)
		if err == nil {
			t.Fatal("expected error but got nothing")
		}
	})
}

func testInstallOptionsFakeCerts() (*charts.Values, error) {
	values, err := testInstallOptions()
	if err != nil {
		return nil, err
	}
	addFakeTLSSecrets(values)
	return values, nil
}

func testInstallOptions() (*charts.Values, error) {
	return testInstallOptionsHA(false)
}

func testInstallOptionsHA(ha bool) (*charts.Values, error) {
	values, err := testInstallOptionsNoCerts(ha)
	if err != nil {
		return nil, err
	}

	data, err := os.ReadFile(filepath.Join("testdata", "valid-crt.pem"))
	if err != nil {
		return nil, err
	}

	crt, err := tls.DecodePEMCrt(string(data))
	if err != nil {
		return nil, err
	}
	values.Identity.Issuer.TLS.CrtPEM = crt.EncodeCertificatePEM()

	key, err := loadKeyPEM(filepath.Join("testdata", "valid-key.pem"))
	if err != nil {
		return nil, err
	}
	values.Identity.Issuer.TLS.KeyPEM = key

	data, err = os.ReadFile(filepath.Join("testdata", "valid-trust-anchors.pem"))
	if err != nil {
		return nil, err
	}
	values.IdentityTrustAnchorsPEM = string(data)

	return values, nil
}

func testInstallOptionsNoCerts(ha bool) (*charts.Values, error) {
	values, err := charts.NewValues()
	if err != nil {
		return nil, err
	}
	if ha {
		if err = charts.MergeHAValues(values); err != nil {
			return nil, err
		}
	}

	values.Proxy.Image.Version = installProxyVersion
	values.DebugContainer.Image.Version = installDebugVersion
	values.LinkerdVersion = installControlPlaneVersion
	values.HeartbeatSchedule = fakeHeartbeatSchedule()

	return values, nil
}

func testInstallValues() (*charts.Values, error) {
	values, err := charts.NewValues()
	if err != nil {
		return nil, err
	}

	values.Proxy.Image.Version = installProxyVersion
	values.DebugContainer.Image.Version = installDebugVersion
	values.LinkerdVersion = installControlPlaneVersion
	values.HeartbeatSchedule = fakeHeartbeatSchedule()

	identityCert, err := os.ReadFile(filepath.Join("testdata", "valid-crt.pem"))
	if err != nil {
		return nil, err
	}
	identityKey, err := os.ReadFile(filepath.Join("testdata", "valid-key.pem"))
	if err != nil {
		return nil, err
	}
	trustAnchorsPEM, err := os.ReadFile(filepath.Join("testdata", "valid-trust-anchors.pem"))
	if err != nil {
		return nil, err
	}

	values.Identity.Issuer.TLS.CrtPEM = string(identityCert)
	values.Identity.Issuer.TLS.KeyPEM = string(identityKey)
	values.IdentityTrustAnchorsPEM = string(trustAnchorsPEM)
	return values, nil
}

func TestValidate(t *testing.T) {
	t.Run("Accepts the default options as valid", func(t *testing.T) {
		values, err := testInstallOptions()
		if err != nil {
			t.Fatalf("Unexpected error: %v\n", err)
		}

		if err := validateValues(context.Background(), nil, values); err != nil {
			t.Fatalf("Unexpected error: %s", err)
		}
	})

	t.Run("Rejects invalid destination networks", func(t *testing.T) {
		values, err := testInstallOptions()
		if err != nil {
			t.Fatalf("Unexpected error: %v\n", err)
		}

		values.ClusterNetworks = "wrong"
		expected := "cannot parse destination get networks: invalid CIDR address: wrong"

		err = validateValues(context.Background(), nil, values)
		if err == nil {
			t.Fatal("Expected error, got nothing")
		}
		if err.Error() != expected {
			t.Fatalf("Expected error string\"%s\", got \"%s\"", expected, err)
		}
	})

	t.Run("Rejects invalid controller log level", func(t *testing.T) {
		values, err := testInstallOptions()
		if err != nil {
			t.Fatalf("Unexpected error: %v\n", err)
		}

		values.ControllerLogLevel = "super"
		expected := "--controller-log-level must be one of: panic, fatal, error, warn, info, debug, trace"

		err = validateValues(context.Background(), nil, values)
		if err == nil {
			t.Fatal("Expected error, got nothing")
		}
		if err.Error() != expected {
			t.Fatalf("Expected error string\"%s\", got \"%s\"", expected, err)
		}
	})

	t.Run("Properly validates proxy log level", func(t *testing.T) {
		testCases := []struct {
			input string
			valid bool
		}{
			{"", false},
			{"off", true},
			{"info", true},
			{"somemodule", true},
			{"bad%name", false},
			{"linkerd=debug", true},
			{"linkerd2%proxy=debug", false},
			{"linkerd=foobar", false},
			{"linker2d_proxy,std::option", true},
			{"warn,linkerd=info", true},
			{"warn,linkerd=foobar", false},
		}

		values, err := testInstallOptions()
		if err != nil {
			t.Fatalf("Unexpected error: %v\n", err)
		}

		for _, tc := range testCases {
			values.Proxy.LogLevel = tc.input
			err := validateValues(context.Background(), nil, values)
			if tc.valid && err != nil {
				t.Fatalf("Error not expected: %s", err)
			}
			if !tc.valid && err == nil {
				t.Fatalf("Expected error string \"%s is not a valid proxy log level\", got nothing", tc.input)
			}
			expectedErr := fmt.Sprintf("\"%s\" is not a valid proxy log level - for allowed syntax check https://docs.rs/env_logger/0.6.0/env_logger/#enabling-logging", tc.input)
			if tc.input == "" {
				expectedErr = "--proxy-log-level must not be empty"
			}
			if !tc.valid && err.Error() != expectedErr {
				t.Fatalf("Expected error string \"%s\", got \"%s\"; input=\"%s\"", expectedErr, err, tc.input)
			}
		}
	})

	t.Run("Validates the issuer certs upon install", func(t *testing.T) {

		testCases := []struct {
			crtFilePrefix string
			expectedError string
		}{
			{"valid", ""},
			{"valid-with-rsa-anchor", ""},
			{"expired", "failed to validate issuer credentials: not valid anymore. Expired on 1990-01-01T01:01:11Z"},
			{"not-valid-yet", "failed to validate issuer credentials: not valid before: 2100-01-01T01:00:51Z"},
			{"wrong-algo", "failed to validate issuer credentials: must use P-256 curve for public key, instead P-521 was used"},
		}
		for _, tc := range testCases {

			values, err := testInstallOptions()
			if err != nil {
				t.Fatalf("Unexpected error: %v\n", err)
			}

			crt, err := loadCrtPEM(filepath.Join("testdata", tc.crtFilePrefix+"-crt.pem"))
			if err != nil {
				t.Fatal(err)
			}
			values.Identity.Issuer.TLS.CrtPEM = crt

			key, err := loadKeyPEM(filepath.Join("testdata", tc.crtFilePrefix+"-key.pem"))
			if err != nil {
				t.Fatal(err)
			}
			values.Identity.Issuer.TLS.KeyPEM = key

			ca, err := os.ReadFile(filepath.Join("testdata", tc.crtFilePrefix+"-trust-anchors.pem"))
			if err != nil {
				t.Fatal(err)
			}
			values.IdentityTrustAnchorsPEM = string(ca)

			err = validateValues(context.Background(), nil, values)

			if tc.expectedError != "" {
				if err == nil {
					t.Fatal("Expected error, got nothing")
				}
				if err.Error() != tc.expectedError {
					t.Fatalf("Expected error string\"%s\", got \"%s\"", tc.expectedError, err)
				}
			} else if err != nil {
				t.Fatalf("Expected no error but got \"%s\"", err)
			}
		}
	})

	t.Run("Rejects identity cert files data when external issuer is set", func(t *testing.T) {

		values, err := testInstallOptionsNoCerts(false)
		if err != nil {
			t.Fatalf("Unexpected error: %v\n", err)
		}

		values.Identity.Issuer.Scheme = string(corev1.SecretTypeTLS)

		withoutCertDataOptions, _ := values.DeepCopy()

		withCrtFile, _ := values.DeepCopy()
		withCrtFile.Identity.Issuer.TLS.CrtPEM = "certificate"

		withKeyFile, _ := values.DeepCopy()
		withKeyFile.Identity.Issuer.TLS.KeyPEM = "key"

		testCases := []struct {
			input         *charts.Values
			expectedError string
		}{
			{withoutCertDataOptions, ""},
			{withCrtFile, "--identity-issuer-certificate-file must not be specified if --identity-external-issuer=true"},
			{withKeyFile, "--identity-issuer-key-file must not be specified if --identity-external-issuer=true"},
		}

		for _, tc := range testCases {
			err = validateValues(context.Background(), nil, tc.input)

			if tc.expectedError != "" {
				if err == nil {
					t.Fatalf("Expected error '%s', got nothing", tc.expectedError)
				}
				if err.Error() != tc.expectedError {
					t.Fatalf("Expected error string\"%s\", got \"%s\"", tc.expectedError, err)
				}
			} else if err != nil {
				t.Fatalf("Expected no error but got \"%s\"", err)
			}
		}
	})

	t.Run("Rejects invalid default-inbound-policy", func(t *testing.T) {
		values, err := testInstallOptions()
		if err != nil {
			t.Fatalf("Unexpected error: %v\n", err)
		}
		values.Proxy.DefaultInboundPolicy = "everybody"
		expected := "--default-inbound-policy must be one of: all-authenticated, all-unauthenticated, cluster-authenticated, cluster-unauthenticated, deny, audit (got everybody)"

		err = validateValues(context.Background(), nil, values)
		if err == nil {
			t.Fatal("Expected error, got nothing")
		}
		if err.Error() != expected {
			t.Fatalf("Expected error string \"%s\", got \"%s\"", expected, err)
		}
	})
}

func fakeHeartbeatSchedule() string {
	return "1 2 3 4 5"
}

func addFakeTLSSecrets(values *charts.Values) {
	values.ProxyInjector.ExternalSecret = true
	values.ProxyInjector.CaBundle = "proxy injector CA bundle"
	values.ProxyInjector.InjectCaFrom = ""
	values.ProxyInjector.InjectCaFromSecret = ""
	values.ProfileValidator.ExternalSecret = true
	values.ProfileValidator.CaBundle = "profile validator CA bundle"
	values.ProfileValidator.InjectCaFrom = ""
	values.ProfileValidator.InjectCaFromSecret = ""
	values.PolicyValidator.ExternalSecret = true
	values.PolicyValidator.CaBundle = "policy validator CA bundle"
	values.PolicyValidator.InjectCaFrom = ""
	values.PolicyValidator.InjectCaFromSecret = ""
}<|MERGE_RESOLUTION|>--- conflicted
+++ resolved
@@ -130,15 +130,9 @@
 				TraceServiceName: "linkerd-proxy",
 				Collector: &charts.TracingCollector{
 					Endpoint: "",
-<<<<<<< HEAD
 					MeshIdentity: &charts.TracingCollectorIdentity{
-						Name:      "",
-						Namespace: "",
-=======
-					MeshIdentity: &charts.ProxyTracingCollectorIdentity{
 						ServiceAccountName: "",
 						Namespace:          "",
->>>>>>> 4dd8b351
 					},
 				},
 			},
