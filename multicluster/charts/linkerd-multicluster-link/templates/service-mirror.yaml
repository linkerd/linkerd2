--- conflicted
+++ resolved
@@ -100,14 +100,10 @@
         - service-mirror
         - -log-level={{.Values.logLevel}}
         - -event-requeue-limit={{.Values.serviceMirrorRetryLimit}}
-<<<<<<< HEAD
         - -namespace={{.Release.Namespace}}
-=======
-        - -namespace={{.Values.namespace}}
         {{- if .Values.enableHeadlessServices }}
         - -enable-headless-services
         {{- end }}
->>>>>>> 6415e8c6
         - {{.Values.targetClusterName}}
         image: {{.Values.controllerImage}}:{{.Values.controllerImageVersion}}
         name: service-mirror
