gateway:
  # -- If the gateway component should be installed
  enabled: true
  # -- Number of replicas for the gateway pod
  replicas: 1
  # -- The name of the gateway that will be installed
  name: linkerd-gateway
  # -- The port on which all the gateway will accept incoming traffic
  port: 4143
  # -- Service Type of gateway Service
  serviceType: LoadBalancer
  # nodePort -- Set the gateway nodePort (for LoadBalancer or NodePort) to a specific value
  # nodePort:
  probe:
    # -- The path that will be used by remote clusters for determining whether the
    # gateway is alive
    path: /ready
    # -- The port used for liveliness probing
    port: 4191
    # nodePort -- Set the probe nodePort (for LoadBalancer or NodePort) to a specific value
    # nodePort:
    # -- The interval (in seconds) between liveness probes
    seconds: 3
  # -- Annotations to add to the gateway service
  serviceAnnotations: {}
  # -- Set loadBalancerIP on gateway service
  loadBalancerIP: ""

# -- If the namespace should be installed
installNamespace: true
# -- Control plane version
linkerdVersion: linkerdVersionValue
# -- Service Mirror component namespace
namespace: linkerd-multicluster
# -- The port on which the proxy accepts outbound traffic
proxyOutboundPort: 4140
# -- If the remote mirror service account should be installed
remoteMirrorServiceAccount: true
# -- The name of the service account used to allow remote clusters to mirror
# local services
remoteMirrorServiceAccountName: linkerd-service-mirror-remote-access-default
# -- Namespace of linkerd installation
linkerdNamespace: linkerd
# -- Identity Trust Domain of the certificate authority
identityTrustDomain: cluster.local

# -- Create Roles and RoleBindings to associate this extension's
# ServiceAccounts to the control plane PSP resource. This requires that
# `enabledPSP` is set to true on the control plane install. Note PSP has been
# deprecated since k8s v1.21
enablePSP: false
<<<<<<< HEAD
# -- Use EndpointSlices instead of Endpoints
enableEndpointSlices: false
=======

# -- Enables Pod Anti Affinity logic to balance the placement of replicas
# across hosts and zones for High Availability.
# Enable this only when you have multiple replicas of components.
enablePodAntiAffinity: false
>>>>>>> bf71df00
<|MERGE_RESOLUTION|>--- conflicted
+++ resolved
@@ -49,13 +49,10 @@
 # `enabledPSP` is set to true on the control plane install. Note PSP has been
 # deprecated since k8s v1.21
 enablePSP: false
-<<<<<<< HEAD
 # -- Use EndpointSlices instead of Endpoints
 enableEndpointSlices: false
-=======
 
 # -- Enables Pod Anti Affinity logic to balance the placement of replicas
 # across hosts and zones for High Availability.
 # Enable this only when you have multiple replicas of components.
-enablePodAntiAffinity: false
->>>>>>> bf71df00
+enablePodAntiAffinity: false