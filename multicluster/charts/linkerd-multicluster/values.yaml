gateway:
  # -- If the gateway component should be installed
  enabled: true
  # -- Number of replicas for the gateway pod
  replicas: 1
  # -- The name of the gateway that will be installed
  name: linkerd-gateway
  # -- The port on which all the gateway will accept incoming traffic
  port: 4143
  # -- Service Type of gateway Service
  serviceType: LoadBalancer
  # nodePort -- Set the gateway nodePort (for LoadBalancer or NodePort) to a specific value
  # nodePort:
  probe:
    # -- The path that will be used by remote clusters for determining whether the
    # gateway is alive
    path: /ready
    # -- The port used for liveliness probing
    port: 4191
    # nodePort -- Set the probe nodePort (for LoadBalancer or NodePort) to a specific value
    # nodePort:
    # -- The interval (in seconds) between liveness probes
    seconds: 3
  # -- Annotations to add to the gateway service
  serviceAnnotations: {}
  # -- Annotations to add to the gateway deployment
  deploymentAnnotations: {}
  # -- Set loadBalancerIP on gateway service
  loadBalancerIP: ""
<<<<<<< HEAD
  # -- Set loadBalancerSourceRanges on gateway service
  loadBalancerSourceRanges: []
=======
  # -- Set terminationGracePeriodSeconds on gateway deployment
  terminationGracePeriodSeconds: ""

>>>>>>> 8ea8bded
  # -- The pause container to use
  pauseImage: "gcr.io/google_containers/pause:3.2"

  # -- User id under which the gateway shall be ran
  UID: 2103

# -- Control plane version
linkerdVersion: linkerdVersionValue
# -- Additional labels to add to all pods
podLabels: {}
# -- Labels to apply to all resources
commonLabels: {}
# -- Docker imagePullPolicy for all multicluster components
imagePullPolicy: IfNotPresent
# -- The port on which the proxy accepts outbound traffic
proxyOutboundPort: 4140
# -- If the remote mirror service account should be installed
remoteMirrorServiceAccount: true
# -- The name of the service account used to allow remote clusters to mirror
# local services
remoteMirrorServiceAccountName: linkerd-service-mirror-remote-access-default
# -- Namespace of linkerd installation
linkerdNamespace: linkerd
# -- Identity Trust Domain of the certificate authority
identityTrustDomain: cluster.local

namespaceMetadata:
  image:
    # -- Docker registry for the namespace-metadata instance
    registry: curlimages
    # -- Docker image name for the namespace-metadata instance
    name: curl
    # -- Docker image tag for the namespace-metadata instance
    tag: 7.78.0
    # -- Pull policy for the namespace-metadata instance
    # @default -- imagePullPolicy
    pullPolicy: ""

# -- Create Roles and RoleBindings to associate this extension's
# ServiceAccounts to the control plane PSP resource. This requires that
# `enabledPSP` is set to true on the control plane install. Note PSP has been
# deprecated since k8s v1.21
enablePSP: false

# -- Enables Pod Anti Affinity logic to balance the placement of replicas
# across hosts and zones for High Availability.
# Enable this only when you have multiple replicas of components.
enablePodAntiAffinity: false

# -- NodeAffinity section, See the
# [K8S documentation](https://kubernetes.io/docs/concepts/scheduling-eviction/assign-pod-node/#node-affinity)
# for more information
# nodeAffinity:<|MERGE_RESOLUTION|>--- conflicted
+++ resolved
@@ -27,14 +27,11 @@
   deploymentAnnotations: {}
   # -- Set loadBalancerIP on gateway service
   loadBalancerIP: ""
-<<<<<<< HEAD
   # -- Set loadBalancerSourceRanges on gateway service
   loadBalancerSourceRanges: []
-=======
   # -- Set terminationGracePeriodSeconds on gateway deployment
   terminationGracePeriodSeconds: ""
-
->>>>>>> 8ea8bded
+  
   # -- The pause container to use
   pauseImage: "gcr.io/google_containers/pause:3.2"
 
