--- conflicted
+++ resolved
@@ -70,11 +70,8 @@
 
 | Key | Type | Default | Description |
 |-----|------|---------|-------------|
-<<<<<<< HEAD
 | cniEnabled | bool | `false` | This should be the same value used on the control-plane chart. If enabled, the linkerd-multicluster namespace will enforce the "privileged" PodSecurity mode. |
-=======
 | commonLabels | object | `{}` | Labels to apply to all resources |
->>>>>>> 9058a073
 | enablePSP | bool | `false` | Create Roles and RoleBindings to associate this extension's ServiceAccounts to the control plane PSP resource. This requires that `enabledPSP` is set to true on the control plane install. Note PSP has been deprecated since k8s v1.21 |
 | enablePodAntiAffinity | bool | `false` | Enables Pod Anti Affinity logic to balance the placement of replicas across hosts and zones for High Availability. Enable this only when you have multiple replicas of components. |
 | gateway.UID | int | `2103` | User id under which the gateway shall be ran |
