package cmd

import (
	"bytes"
	"context"
	"errors"
	"fmt"
	"io"
	"os"
	"path"
	"time"

	"github.com/linkerd/linkerd2/multicluster/static"
	multicluster "github.com/linkerd/linkerd2/multicluster/values"
	"github.com/linkerd/linkerd2/pkg/charts"
	partials "github.com/linkerd/linkerd2/pkg/charts/static"
	"github.com/linkerd/linkerd2/pkg/flags"
	"github.com/linkerd/linkerd2/pkg/healthcheck"
	api "github.com/linkerd/linkerd2/pkg/public"
	"github.com/linkerd/linkerd2/pkg/version"
	log "github.com/sirupsen/logrus"
	"github.com/spf13/cobra"
	"helm.sh/helm/v3/pkg/chart/loader"
	chartloader "helm.sh/helm/v3/pkg/chart/loader"
	"helm.sh/helm/v3/pkg/chartutil"
	valuespkg "helm.sh/helm/v3/pkg/cli/values"
	"helm.sh/helm/v3/pkg/engine"
	kerrors "k8s.io/apimachinery/pkg/api/errors"
	"sigs.k8s.io/yaml"
)

type (
	multiclusterInstallOptions struct {
		gateway                 multicluster.Gateway
		remoteMirrorCredentials bool
	}
)

func newMulticlusterInstallCommand() *cobra.Command {
	options, err := newMulticlusterInstallOptionsWithDefault()
	var wait time.Duration
	var valuesOptions valuespkg.Options

	if err != nil {
		fmt.Fprintf(os.Stderr, "%s", err)
		os.Exit(1)
	}

	cmd := &cobra.Command{
		Use:   "install",
		Short: "Output Kubernetes configs to install the Linkerd multicluster add-on",
		Args:  cobra.NoArgs,
		Example: `  # Default install.
  linkerd multicluster install | kubectl apply -f -

The installation can be configured by using the --set, --values, --set-string and --set-file flags.
A full list of configurable values can be found at https://github.com/linkerd/linkerd2/blob/main/multicluster/charts/linkerd-multicluster/README.md
  `,
		RunE: func(cmd *cobra.Command, args []string) error {

			// Wait for the core control-plane to be up and running
			api.CheckPublicAPIClientOrRetryOrExit(healthcheck.Options{
				ControlPlaneNamespace: controlPlaneNamespace,
				KubeConfig:            kubeconfigPath,
				KubeContext:           kubeContext,
				Impersonate:           impersonate,
				ImpersonateGroup:      impersonateGroup,
				APIAddr:               apiAddr,
				RetryDeadline:         time.Now().Add(wait),
			})
<<<<<<< HEAD

			values, err := buildMulticlusterInstallValues(cmd.Context(), options)

			if err != nil {
				return err
			}

			// Render raw values and create chart config
			rawValues, err := yaml.Marshal(values)
			if err != nil {
				return err
			}

			files := []*chartloader.BufferedFile{
				{Name: chartutil.ChartfileName},
				{Name: "templates/namespace.yaml"},
				{Name: "templates/gateway.yaml"},
				{Name: "templates/psp.yaml"},
				{Name: "templates/remote-access-service-mirror-rbac.yaml"},
				{Name: "templates/link-crd.yaml"},
			}

			var partialFiles []*loader.BufferedFile
			for _, template := range charts.L5dPartials {
				partialFiles = append(partialFiles,
					&loader.BufferedFile{Name: template},
				)
			}

			// Load all multicluster install chart files into buffer
			if err := charts.FilesReader(static.Templates, helmMulticlusterDefaultChartName+"/", files); err != nil {
				return err
			}

			// Load all partial chart files into buffer
			if err := charts.FilesReader(partials.Templates, "", partialFiles); err != nil {
				return err
			}

			// Create a Chart obj from the files
			chart, err := loader.LoadFiles(append(files, partialFiles...))
			if err != nil {
				return err
			}

			// Store final Values generated from values.yaml and CLI flags
			err = yaml.Unmarshal(rawValues, &chart.Values)
			if err != nil {
				return err
			}

			// Create values override
			valuesOverrides, err := valuesOptions.MergeValues(nil)
			if err != nil {
				return err
			}

			vals, err := chartutil.CoalesceValues(chart, valuesOverrides)
			if err != nil {
				return err
			}

			fullValues := map[string]interface{}{
				"Values": vals,
				"Release": map[string]interface{}{
					"Namespace": defaultMulticlusterNamespace,
					"Service":   "CLI",
				},
			}

			// Attach the final values into the `Values` field for rendering to work
			renderedTemplates, err := engine.Render(chart, fullValues)
			if err != nil {
				return err
			}

			// Merge templates and inject
			var buf bytes.Buffer
			for _, tmpl := range chart.Templates {
				t := path.Join(chart.Metadata.Name, tmpl.Name)
				if _, err := buf.WriteString(renderedTemplates[t]); err != nil {
					return err
				}
			}
			stdout.Write(buf.Bytes())
			stdout.Write([]byte("---\n"))

			return nil
=======
			return install(cmd.Context(), stdout, options, valuesOptions)
>>>>>>> be0406f4
		},
	}

	flags.AddValueOptionsFlags(cmd.Flags(), &valuesOptions)
	cmd.Flags().BoolVar(&options.gateway.Enabled, "gateway", options.gateway.Enabled, "If the gateway component should be installed")
	cmd.Flags().Uint32Var(&options.gateway.Port, "gateway-port", options.gateway.Port, "The port on the gateway used for all incoming traffic")
	cmd.Flags().Uint32Var(&options.gateway.Probe.Seconds, "gateway-probe-seconds", options.gateway.Probe.Seconds, "The interval at which the gateway will be checked for being alive in seconds")
	cmd.Flags().Uint32Var(&options.gateway.Probe.Port, "gateway-probe-port", options.gateway.Probe.Port, "The liveness check port of the gateway")
	cmd.Flags().BoolVar(&options.remoteMirrorCredentials, "service-mirror-credentials", options.remoteMirrorCredentials, "Whether to install the service account which can be used by service mirror components in source clusters to discover exported services")
	cmd.Flags().StringVar(&options.gateway.ServiceType, "gateway-service-type", options.gateway.ServiceType, "Overwrite Service type for gateway service")
	cmd.Flags().DurationVar(&wait, "wait", 300*time.Second, "Wait for core control-plane components to be available")

	// Hide developer focused flags in release builds.
	release, err := version.IsReleaseChannel(version.Version)
	if err != nil {
		log.Errorf("Unable to parse version: %s", version.Version)
	}
	if release {
		cmd.Flags().MarkHidden("control-plane-version")
		cmd.Flags().MarkHidden("gateway-nginx-image")
		cmd.Flags().MarkHidden("gateway-nginx-image-version")
	}

	return cmd
}

func install(ctx context.Context, w io.Writer, options *multiclusterInstallOptions, valuesOptions valuespkg.Options) error {
	values, err := buildMulticlusterInstallValues(ctx, options)
	if err != nil {
		return err
	}

	// Create values override
	valuesOverrides, err := valuesOptions.MergeValues(nil)
	if err != nil {
		return err
	}

	return render(w, values, valuesOverrides)
}

func render(w io.Writer, values *multicluster.Values, valuesOverrides map[string]interface{}) error {
	files := []*chartloader.BufferedFile{
		{Name: chartutil.ChartfileName},
		{Name: chartutil.ValuesfileName},
		{Name: "templates/namespace.yaml"},
		{Name: "templates/gateway.yaml"},
		{Name: "templates/proxy-admin-policy.yaml"},
		{Name: "templates/gateway-policy.yaml"},
		{Name: "templates/psp.yaml"},
		{Name: "templates/remote-access-service-mirror-rbac.yaml"},
		{Name: "templates/link-crd.yaml"},
		{Name: "templates/service-mirror-policy.yaml"},
	}

	var partialFiles []*loader.BufferedFile
	for _, template := range charts.L5dPartials {
		partialFiles = append(partialFiles,
			&loader.BufferedFile{Name: template},
		)
	}

	// Load all multicluster install chart files into buffer
	if err := charts.FilesReader(static.Templates, helmMulticlusterDefaultChartName+"/", files); err != nil {
		return err
	}

	// Load all partial chart files into buffer
	if err := charts.FilesReader(partials.Templates, "", partialFiles); err != nil {
		return err
	}

	// Create a Chart obj from the files
	chart, err := loader.LoadFiles(append(files, partialFiles...))
	if err != nil {
		return err
	}

	// Render raw values and create chart config
	rawValues, err := yaml.Marshal(values)
	if err != nil {
		return err
	}
	// Store final Values generated from values.yaml and CLI flags
	err = yaml.Unmarshal(rawValues, &chart.Values)
	if err != nil {
		return err
	}

	vals, err := chartutil.CoalesceValues(chart, valuesOverrides)
	if err != nil {
		return err
	}

	// Attach the final values into the `Values` field for rendering to work
	renderedTemplates, err := engine.Render(chart, map[string]interface{}{"Values": vals})
	if err != nil {
		return err
	}

	// Merge templates and inject
	var buf bytes.Buffer
	for _, tmpl := range chart.Templates {
		t := path.Join(chart.Metadata.Name, tmpl.Name)
		if _, err := buf.WriteString(renderedTemplates[t]); err != nil {
			return err
		}
	}
	w.Write(buf.Bytes())
	w.Write([]byte("---\n"))

	return nil
}

func newMulticlusterInstallOptionsWithDefault() (*multiclusterInstallOptions, error) {
	defaults, err := multicluster.NewInstallValues()
	if err != nil {
		return nil, err
	}

	return &multiclusterInstallOptions{
		gateway:                 *defaults.Gateway,
		remoteMirrorCredentials: true,
	}, nil
}

func buildMulticlusterInstallValues(ctx context.Context, opts *multiclusterInstallOptions) (*multicluster.Values, error) {

	values, err := getLinkerdConfigMap(ctx)
	if err != nil {
		if kerrors.IsNotFound(err) {
			return nil, errors.New("you need Linkerd to be installed in order to install multicluster addons")
		}
		return nil, err
	}

	defaults, err := multicluster.NewInstallValues()
	if err != nil {
		return nil, err
	}

	defaults.Gateway.Enabled = opts.gateway.Enabled
	defaults.Gateway.Port = opts.gateway.Port
	defaults.Gateway.Probe.Seconds = opts.gateway.Probe.Seconds
	defaults.Gateway.Probe.Port = opts.gateway.Probe.Port
	defaults.IdentityTrustDomain = values.IdentityTrustDomain
	defaults.LinkerdNamespace = controlPlaneNamespace
	defaults.ProxyOutboundPort = uint32(values.Proxy.Ports.Outbound)
	defaults.LinkerdVersion = version.Version
	defaults.RemoteMirrorServiceAccount = opts.remoteMirrorCredentials
	defaults.Gateway.ServiceType = opts.gateway.ServiceType

	return defaults, nil
}<|MERGE_RESOLUTION|>--- conflicted
+++ resolved
@@ -68,98 +68,7 @@
 				APIAddr:               apiAddr,
 				RetryDeadline:         time.Now().Add(wait),
 			})
-<<<<<<< HEAD
-
-			values, err := buildMulticlusterInstallValues(cmd.Context(), options)
-
-			if err != nil {
-				return err
-			}
-
-			// Render raw values and create chart config
-			rawValues, err := yaml.Marshal(values)
-			if err != nil {
-				return err
-			}
-
-			files := []*chartloader.BufferedFile{
-				{Name: chartutil.ChartfileName},
-				{Name: "templates/namespace.yaml"},
-				{Name: "templates/gateway.yaml"},
-				{Name: "templates/psp.yaml"},
-				{Name: "templates/remote-access-service-mirror-rbac.yaml"},
-				{Name: "templates/link-crd.yaml"},
-			}
-
-			var partialFiles []*loader.BufferedFile
-			for _, template := range charts.L5dPartials {
-				partialFiles = append(partialFiles,
-					&loader.BufferedFile{Name: template},
-				)
-			}
-
-			// Load all multicluster install chart files into buffer
-			if err := charts.FilesReader(static.Templates, helmMulticlusterDefaultChartName+"/", files); err != nil {
-				return err
-			}
-
-			// Load all partial chart files into buffer
-			if err := charts.FilesReader(partials.Templates, "", partialFiles); err != nil {
-				return err
-			}
-
-			// Create a Chart obj from the files
-			chart, err := loader.LoadFiles(append(files, partialFiles...))
-			if err != nil {
-				return err
-			}
-
-			// Store final Values generated from values.yaml and CLI flags
-			err = yaml.Unmarshal(rawValues, &chart.Values)
-			if err != nil {
-				return err
-			}
-
-			// Create values override
-			valuesOverrides, err := valuesOptions.MergeValues(nil)
-			if err != nil {
-				return err
-			}
-
-			vals, err := chartutil.CoalesceValues(chart, valuesOverrides)
-			if err != nil {
-				return err
-			}
-
-			fullValues := map[string]interface{}{
-				"Values": vals,
-				"Release": map[string]interface{}{
-					"Namespace": defaultMulticlusterNamespace,
-					"Service":   "CLI",
-				},
-			}
-
-			// Attach the final values into the `Values` field for rendering to work
-			renderedTemplates, err := engine.Render(chart, fullValues)
-			if err != nil {
-				return err
-			}
-
-			// Merge templates and inject
-			var buf bytes.Buffer
-			for _, tmpl := range chart.Templates {
-				t := path.Join(chart.Metadata.Name, tmpl.Name)
-				if _, err := buf.WriteString(renderedTemplates[t]); err != nil {
-					return err
-				}
-			}
-			stdout.Write(buf.Bytes())
-			stdout.Write([]byte("---\n"))
-
-			return nil
-=======
 			return install(cmd.Context(), stdout, options, valuesOptions)
->>>>>>> be0406f4
 		},
 	}
 
@@ -254,8 +163,16 @@
 		return err
 	}
 
+	fullValues := map[string]interface{}{
+		"Values": vals,
+		"Release": map[string]interface{}{
+			"Namespace": defaultMulticlusterNamespace,
+			"Service":   "CLI",
+		},
+	}
+
 	// Attach the final values into the `Values` field for rendering to work
-	renderedTemplates, err := engine.Render(chart, map[string]interface{}{"Values": vals})
+	renderedTemplates, err := engine.Render(chart, fullValues)
 	if err != nil {
 		return err
 	}
