--- conflicted
+++ resolved
@@ -994,16 +994,7 @@
 		}
 		updatedEndpoints.Annotations[consts.RemoteGatewayIdentity] = rcsw.link.GatewayIdentity
 
-<<<<<<< HEAD
-		err = rcsw.createOrUpdateEndpoints(ctx, updatedEndpoints)
-=======
-		_, err = rcsw.localAPIClient.Client.CoreV1().Services(updatedService.Namespace).Update(ctx, &updatedService, metav1.UpdateOptions{})
-		if err != nil {
-			rcsw.log.Error(err)
-			continue
-		}
 		err = rcsw.updateMirrorEndpoints(ctx, updatedEndpoints)
->>>>>>> 5b3373e3
 		if err != nil {
 			rcsw.log.Error(err)
 		}
