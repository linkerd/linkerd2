package servicemirror

import (
	"context"
	"errors"
	"fmt"
	"net"
	"strings"
	"time"

	"github.com/linkerd/linkerd2/controller/k8s"
	consts "github.com/linkerd/linkerd2/pkg/k8s"
	"github.com/linkerd/linkerd2/pkg/multicluster"
	"github.com/prometheus/client_golang/prometheus"
	logging "github.com/sirupsen/logrus"
	corev1 "k8s.io/api/core/v1"
	v1 "k8s.io/api/core/v1"
	kerrors "k8s.io/apimachinery/pkg/api/errors"
	metav1 "k8s.io/apimachinery/pkg/apis/meta/v1"
	"k8s.io/apimachinery/pkg/labels"
	"k8s.io/client-go/kubernetes/scheme"
	typedcorev1 "k8s.io/client-go/kubernetes/typed/core/v1"
	"k8s.io/client-go/rest"
	"k8s.io/client-go/tools/cache"
	"k8s.io/client-go/tools/record"
	"k8s.io/client-go/util/workqueue"
)

const (
	eventTypeSkipped = "ServiceMirroringSkipped"
	kubeSystem       = "kube-system"
)

type (
	// RemoteClusterServiceWatcher is a watcher instantiated for every cluster that is being watched
	// Its main job is to listen to events coming from the remote cluster and react accordingly, keeping
	// the state of the mirrored services in sync. This is achieved by maintaining a SharedInformer
	// on the remote cluster. The basic add/update/delete operations are mapped to a more domain specific
	// events, put onto a work queue and handled by the processing loop. In case processing an event fails
	// it can be requeued up to N times, to ensure that the failure is not due to some temporary network
	// problems or general glitch in the Matrix.
	RemoteClusterServiceWatcher struct {
		serviceMirrorNamespace  string
		link                    *multicluster.Link
		remoteAPIClient         *k8s.API
		localAPIClient          *k8s.API
		stopper                 chan struct{}
		recorder                record.EventRecorder
		log                     *logging.Entry
		eventsQueue             workqueue.RateLimitingInterface
		requeueLimit            int
		repairPeriod            time.Duration
		gatewayAlive            bool
		liveness                chan bool
		headlessServicesEnabled bool
	}

	// RemoteServiceCreated is generated whenever a remote service is created Observing
	// this event means that the service in question is not mirrored atm
	RemoteServiceCreated struct {
		service *corev1.Service
	}

	// RemoteServiceUpdated is generated when we see something about an already
	// mirrored service change on the remote cluster. In that case we need to
	// reconcile. Most importantly we need to keep track of exposed ports
	// and gateway association changes.
	RemoteServiceUpdated struct {
		localService   *corev1.Service
		localEndpoints *corev1.Endpoints
		remoteUpdate   *corev1.Service
	}

	// RemoteServiceDeleted when a remote service is going away or it is not
	// considered mirrored anymore
	RemoteServiceDeleted struct {
		Name      string
		Namespace string
	}

	// ClusterUnregistered is issued when this ClusterWatcher is shut down.
	ClusterUnregistered struct{}

	// OrphanedServicesGcTriggered is a self-triggered event which aims to delete any
	// orphaned services that are no longer on the remote cluster. It is emitted every
	// time a new remote cluster is registered for monitoring. The need for this arises
	// because the following might happen.
	//
	// 1. A cluster is registered for monitoring
	// 2. Services A,B,C are created and mirrored
	// 3. Then this component crashes, leaving the mirrors around
	// 4. In the meantime services B and C are deleted on the remote cluster
	// 5. When the controller starts up again it registers to listen for mirrored services
	// 6. It receives an ADD for A but not a DELETE for B and C
	//
	// This event indicates that we need to make a diff with all services on the remote
	// cluster, ensuring that we do not keep any mirrors that are not relevant anymore
	OrphanedServicesGcTriggered struct{}

	// OnAddCalled is issued when the onAdd function of the
	// shared informer is called
	OnAddCalled struct {
		svc *corev1.Service
	}

	// OnAddEndpointsCalled is issued when the onAdd function of the Endpoints
	// shared informer is called
	OnAddEndpointsCalled struct {
		ep *corev1.Endpoints
	}

	// OnUpdateCalled is issued when the onUpdate function of the
	// shared informer is called
	OnUpdateCalled struct {
		svc *corev1.Service
	}

	// OnUpdateEndpointsCalled is issued when the onUpdate function of the
	// shared Endpoints informer is called
	OnUpdateEndpointsCalled struct {
		ep *corev1.Endpoints
	}
	// OnDeleteCalled is issued when the onDelete function of the
	// shared informer is called
	OnDeleteCalled struct {
		svc *corev1.Service
	}

	// RepairEndpoints is issued when the service mirror and mirror gateway
	// endpoints should be resolved based on the remote gateway and updated.
	RepairEndpoints struct{}

	// OnLocalNamespaceAdded is issued when when a new namespace is added to
	// the local cluster. This means that we should check the remote cluster
	// for exported service in that namespace.
	OnLocalNamespaceAdded struct {
		ns *corev1.Namespace
	}

	// RetryableError is an error that should be retried through requeuing events
	RetryableError struct{ Inner []error }
)

func (re RetryableError) Error() string {
	var errorStrings []string
	for _, err := range re.Inner {
		errorStrings = append(errorStrings, err.Error())
	}
	return fmt.Sprintf("Inner errors:\n\t%s", strings.Join(errorStrings, "\n\t"))
}

// NewRemoteClusterServiceWatcher constructs a new cluster watcher
func NewRemoteClusterServiceWatcher(
	ctx context.Context,
	serviceMirrorNamespace string,
	localAPI *k8s.API,
	cfg *rest.Config,
	link *multicluster.Link,
	requeueLimit int,
	repairPeriod time.Duration,
	liveness chan bool,
	enableHeadlessSvc bool,
) (*RemoteClusterServiceWatcher, error) {
	remoteAPI, err := k8s.InitializeAPIForConfig(ctx, cfg, false, k8s.Svc, k8s.Endpoint)
	if err != nil {
		return nil, fmt.Errorf("cannot initialize api for target cluster %s: %w", clusterName, err)
	}
	_, err = remoteAPI.Client.Discovery().ServerVersion()
	if err != nil {
		return nil, fmt.Errorf("cannot connect to api for target cluster %s: %w", clusterName, err)
	}

	// Create k8s event recorder
	eventBroadcaster := record.NewBroadcaster()
	eventBroadcaster.StartRecordingToSink(&typedcorev1.EventSinkImpl{
		Interface: remoteAPI.Client.CoreV1().Events(""),
	})
	recorder := eventBroadcaster.NewRecorder(scheme.Scheme, v1.EventSource{
		Component: fmt.Sprintf("linkerd-service-mirror-%s", clusterName),
	})

	stopper := make(chan struct{})
	return &RemoteClusterServiceWatcher{
		serviceMirrorNamespace: serviceMirrorNamespace,
		link:                   link,
		remoteAPIClient:        remoteAPI,
		localAPIClient:         localAPI,
		stopper:                stopper,
		recorder:               recorder,
		log: logging.WithFields(logging.Fields{
			"cluster":    clusterName,
			"apiAddress": cfg.Host,
		}),
		eventsQueue:             workqueue.NewRateLimitingQueue(workqueue.DefaultControllerRateLimiter()),
		requeueLimit:            requeueLimit,
		repairPeriod:            repairPeriod,
		liveness:                liveness,
		headlessServicesEnabled: enableHeadlessSvc,
	}, nil
}

func (rcsw *RemoteClusterServiceWatcher) mirroredResourceName(remoteName string) string {
	return fmt.Sprintf("%s-%s", remoteName, rcsw.link.TargetClusterName)
}

func (rcsw *RemoteClusterServiceWatcher) targetResourceName(mirrorName string) string {
	return strings.TrimSuffix(mirrorName, "-"+rcsw.link.TargetClusterName)
}

func (rcsw *RemoteClusterServiceWatcher) originalResourceName(mirroredName string) string {
	return strings.TrimSuffix(mirroredName, fmt.Sprintf("-%s", rcsw.link.TargetClusterName))
}

// Provides labels for mirrored service.
// "remoteService" is an optional parameter. If provided, copies all labels
// from the remote service to mirrored service (except labels with the
// "SvcMirrorPrefix").
func (rcsw *RemoteClusterServiceWatcher) getMirroredServiceLabels(remoteService *corev1.Service) map[string]string {
	labels := map[string]string{
		consts.MirroredResourceLabel:  "true",
		consts.RemoteClusterNameLabel: rcsw.link.TargetClusterName,
	}

	if remoteService == nil {
		return labels
	}

	for key, value := range remoteService.ObjectMeta.Labels {
		if strings.HasPrefix(key, consts.SvcMirrorPrefix) {
			continue
		}
		labels[key] = value
	}

	return labels
}

// Provides annotations for mirrored service
func (rcsw *RemoteClusterServiceWatcher) getMirroredServiceAnnotations(remoteService *corev1.Service) map[string]string {
	annotations := map[string]string{
		consts.RemoteResourceVersionAnnotation: remoteService.ResourceVersion, // needed to detect real changes
		consts.RemoteServiceFqName:             fmt.Sprintf("%s.%s.svc.%s", remoteService.Name, remoteService.Namespace, rcsw.link.TargetClusterDomain),
	}

	for key, value := range remoteService.ObjectMeta.Annotations {
		annotations[key] = value
	}

	value, ok := remoteService.GetAnnotations()[consts.ProxyOpaquePortsAnnotation]
	if ok {
		annotations[consts.ProxyOpaquePortsAnnotation] = value
	}

	return annotations
}

// This method takes care of port remapping. What it does essentially is get the one gateway port
// that we should send traffic to and create endpoint ports that bind to the mirrored service ports
// (same name, etc) but send traffic to the gateway port. This way we do not need to do any remapping
// on the service side of things. It all happens in the endpoints.
func (rcsw *RemoteClusterServiceWatcher) getEndpointsPorts(service *corev1.Service) []corev1.EndpointPort {
	var endpointsPorts []corev1.EndpointPort
	for _, remotePort := range service.Spec.Ports {
		endpointsPorts = append(endpointsPorts, corev1.EndpointPort{
			Name:     remotePort.Name,
			Protocol: remotePort.Protocol,
			Port:     int32(rcsw.link.GatewayPort),
		})
	}
	return endpointsPorts
}

func (rcsw *RemoteClusterServiceWatcher) cleanupOrphanedServices(ctx context.Context) error {
	matchLabels := map[string]string{
		consts.MirroredResourceLabel:  "true",
		consts.RemoteClusterNameLabel: rcsw.link.TargetClusterName,
	}

	servicesOnLocalCluster, err := rcsw.localAPIClient.Svc().Lister().List(labels.Set(matchLabels).AsSelector())
	if err != nil {
		innerErr := fmt.Errorf("failed to list services while cleaning up mirror services: %w", err)
		if kerrors.IsNotFound(err) {
			return innerErr
		}
		// if it is something else, we can just retry
		return RetryableError{[]error{innerErr}}
	}

	var errors []error
	for _, srv := range servicesOnLocalCluster {
		_, err := rcsw.remoteAPIClient.Svc().Lister().Services(srv.Namespace).Get(rcsw.originalResourceName(srv.Name))
		if err != nil {
			if kerrors.IsNotFound(err) {
				// service does not exist anymore. Need to delete
				if err := rcsw.localAPIClient.Client.CoreV1().Services(srv.Namespace).Delete(ctx, srv.Name, metav1.DeleteOptions{}); err != nil {
					// something went wrong with deletion, we need to retry
					errors = append(errors, err)
				} else {
					rcsw.log.Infof("Deleted service %s/%s while cleaning up mirror services", srv.Namespace, srv.Name)
				}
			} else {
				// something went wrong getting the service, we can retry
				errors = append(errors, err)
			}
		}
	}
	if len(errors) > 0 {
		return RetryableError{errors}
	}

	return nil
}

// Whenever we stop watching a cluster, we need to cleanup everything that we have
// created. This piece of code is responsible for doing just that. It takes care of
// services, endpoints and namespaces (if needed)
func (rcsw *RemoteClusterServiceWatcher) cleanupMirroredResources(ctx context.Context) error {
	matchLabels := rcsw.getMirroredServiceLabels(nil)

	services, err := rcsw.localAPIClient.Svc().Lister().List(labels.Set(matchLabels).AsSelector())
	if err != nil {
		innerErr := fmt.Errorf("could not retrieve mirrored services that need cleaning up: %w", err)
		if kerrors.IsNotFound(err) {
			return innerErr
		}
		// if its not notFound then something else went wrong, so we can retry
		return RetryableError{[]error{innerErr}}
	}

	var errors []error
	for _, svc := range services {
		if err := rcsw.localAPIClient.Client.CoreV1().Services(svc.Namespace).Delete(ctx, svc.Name, metav1.DeleteOptions{}); err != nil {
			if kerrors.IsNotFound(err) {
				continue
			}
			errors = append(errors, fmt.Errorf("Could not delete service %s/%s: %w", svc.Namespace, svc.Name, err))
		} else {
			rcsw.log.Infof("Deleted service %s/%s", svc.Namespace, svc.Name)
		}
	}

	endpoints, err := rcsw.localAPIClient.Endpoint().Lister().List(labels.Set(matchLabels).AsSelector())
	if err != nil {
		innerErr := fmt.Errorf("could not retrieve endpoints that need cleaning up: %w", err)
		if kerrors.IsNotFound(err) {
			return innerErr
		}
		return RetryableError{[]error{innerErr}}
	}

	for _, endpoint := range endpoints {
		if err := rcsw.localAPIClient.Client.CoreV1().Endpoints(endpoint.Namespace).Delete(ctx, endpoint.Name, metav1.DeleteOptions{}); err != nil {
			if kerrors.IsNotFound(err) {
				continue
			}
			errors = append(errors, fmt.Errorf("Could not delete endpoints %s/%s: %w", endpoint.Namespace, endpoint.Name, err))
		} else {
			rcsw.log.Infof("Deleted endpoints %s/%s", endpoint.Namespace, endpoint.Name)
		}
	}

	if len(errors) > 0 {
		return RetryableError{errors}
	}
	return nil
}

// Deletes a locally mirrored service as it is not present on the remote cluster anymore
func (rcsw *RemoteClusterServiceWatcher) handleRemoteServiceDeleted(ctx context.Context, ev *RemoteServiceDeleted) error {
	localServiceName := rcsw.mirroredResourceName(ev.Name)
	localService, err := rcsw.localAPIClient.Svc().Lister().Services(ev.Namespace).Get(localServiceName)
	var errors []error
	if err != nil {
		if kerrors.IsNotFound(err) {
			rcsw.log.Debugf("Failed to delete mirror service %s/%s: %v", ev.Namespace, ev.Name, err)
			return nil
		}
		errors = append(errors, fmt.Errorf("could not fetch service %s/%s: %w", ev.Namespace, localServiceName, err))
	}

	// If the mirror service is headless, also delete its endpoint mirror
	// services.
	if localService.Spec.ClusterIP == corev1.ClusterIPNone {
		matchLabels := map[string]string{
			consts.MirroredHeadlessSvcNameLabel: localServiceName,
		}
		endpointMirrorServices, err := rcsw.localAPIClient.Svc().Lister().List(labels.Set(matchLabels).AsSelector())
		if err != nil {
			if !kerrors.IsNotFound(err) {
				errors = append(errors, fmt.Errorf("could not fetch endpoint mirrors for mirror service %s/%s: %w", ev.Namespace, localServiceName, err))
			}
		}

		for _, endpointMirror := range endpointMirrorServices {
			err = rcsw.localAPIClient.Client.CoreV1().Services(endpointMirror.Namespace).Delete(ctx, endpointMirror.Name, metav1.DeleteOptions{})
			if err != nil {
				if !kerrors.IsNotFound(err) {
					errors = append(errors, fmt.Errorf("could not delete endpoint mirror %s/%s: %w", endpointMirror.Namespace, endpointMirror.Name, err))
				}
			}
		}
	}

	rcsw.log.Infof("Deleting mirrored service %s/%s", ev.Namespace, localServiceName)
	if err := rcsw.localAPIClient.Client.CoreV1().Services(ev.Namespace).Delete(ctx, localServiceName, metav1.DeleteOptions{}); err != nil {
		if !kerrors.IsNotFound(err) {
			errors = append(errors, fmt.Errorf("could not delete service: %s/%s: %w", ev.Namespace, localServiceName, err))
		}
	}

	if len(errors) > 0 {
		return RetryableError{errors}
	}

	rcsw.log.Infof("Successfully deleted service: %s/%s", ev.Namespace, localServiceName)
	return nil
}

// Updates a locally mirrored service. There might have been some pretty fundamental changes such as
// new gateway being assigned or additional ports exposed. This method takes care of that.
func (rcsw *RemoteClusterServiceWatcher) handleRemoteServiceUpdated(ctx context.Context, ev *RemoteServiceUpdated) error {
	rcsw.log.Infof("Updating mirror service %s/%s", ev.localService.Namespace, ev.localService.Name)
	gatewayAddresses, err := rcsw.resolveGatewayAddress()
	if err != nil {
		return err
	}

	copiedEndpoints := ev.localEndpoints.DeepCopy()
	copiedEndpoints.Subsets = []corev1.EndpointSubset{
		{
			Addresses: gatewayAddresses,
			Ports:     rcsw.getEndpointsPorts(ev.remoteUpdate),
		},
	}

	if copiedEndpoints.Annotations == nil {
		copiedEndpoints.Annotations = make(map[string]string)
	}
	copiedEndpoints.Annotations[consts.RemoteGatewayIdentity] = rcsw.link.GatewayIdentity

	err = rcsw.createOrUpdateEndpoints(ctx, copiedEndpoints)
	if err != nil {
		return RetryableError{[]error{err}}
	}

	ev.localService.Labels = rcsw.getMirroredServiceLabels(ev.remoteUpdate)
	ev.localService.Annotations = rcsw.getMirroredServiceAnnotations(ev.remoteUpdate)
	ev.localService.Spec.Ports = remapRemoteServicePorts(ev.remoteUpdate.Spec.Ports)

	if _, err := rcsw.localAPIClient.Client.CoreV1().Services(ev.localService.Namespace).Update(ctx, ev.localService, metav1.UpdateOptions{}); err != nil {
		return RetryableError{[]error{err}}
	}
	return nil
}

func remapRemoteServicePorts(ports []corev1.ServicePort) []corev1.ServicePort {
	// We ignore the NodePort here as its not relevant
	// to the local cluster
	var newPorts []corev1.ServicePort
	for _, port := range ports {
		newPorts = append(newPorts, corev1.ServicePort{
			Name:       port.Name,
			Protocol:   port.Protocol,
			Port:       port.Port,
			TargetPort: port.TargetPort,
		})
	}
	return newPorts
}

func (rcsw *RemoteClusterServiceWatcher) handleRemoteServiceCreated(ctx context.Context, ev *RemoteServiceCreated) error {
	remoteService := ev.service.DeepCopy()
	if rcsw.headlessServicesEnabled && remoteService.Spec.ClusterIP == corev1.ClusterIPNone {
		return nil
	}

	serviceInfo := fmt.Sprintf("%s/%s", remoteService.Namespace, remoteService.Name)
	localServiceName := rcsw.mirroredResourceName(remoteService.Name)

	// Ensure the namespace exists, and skip mirroring if it doesn't
	if _, err := rcsw.localAPIClient.Client.CoreV1().Namespaces().Get(ctx, remoteService.Namespace, metav1.GetOptions{}); err != nil {
		if kerrors.IsNotFound(err) {
			rcsw.recorder.Event(remoteService, v1.EventTypeNormal, eventTypeSkipped, "Skipped mirroring service: namespace does not exist")
			rcsw.log.Warnf("Skipping mirroring of service %s: namespace %s does not exist", serviceInfo, remoteService.Namespace)
			return nil
		}
		// something else went wrong, so we can just retry
		return RetryableError{[]error{err}}
	}

	serviceToCreate := &corev1.Service{
		ObjectMeta: metav1.ObjectMeta{
			Name:        localServiceName,
			Namespace:   remoteService.Namespace,
			Annotations: rcsw.getMirroredServiceAnnotations(remoteService),
			Labels:      rcsw.getMirroredServiceLabels(remoteService),
		},
		Spec: corev1.ServiceSpec{
			Ports: remapRemoteServicePorts(remoteService.Spec.Ports),
		},
	}

	rcsw.log.Infof("Creating a new service mirror for %s", serviceInfo)
	if _, err := rcsw.localAPIClient.Client.CoreV1().Services(remoteService.Namespace).Create(ctx, serviceToCreate, metav1.CreateOptions{}); err != nil {
		if !kerrors.IsAlreadyExists(err) {
			// we might have created it during earlier attempt, if that is not the case, we retry
			return RetryableError{[]error{err}}
		}
	}

	return rcsw.createGatewayEndpoints(ctx, remoteService)
}

func (rcsw *RemoteClusterServiceWatcher) handleLocalNamespaceAdded(ns *corev1.Namespace) error {
	// When a local namespace is added, we issue a create event for all the services in the corresponding namespace in
	// case any of them are exported and need to be mirrored.
	svcs, err := rcsw.remoteAPIClient.Svc().Lister().Services(ns.Name).List(labels.Everything())
	if err != nil {
		return RetryableError{[]error{err}}
	}
	for _, svc := range svcs {
		rcsw.eventsQueue.Add(&OnAddCalled{
			svc: svc,
		})
	}
	return nil
}

// isEmptyService returns true if any of these conditions are true:
// - svc's Endpoint is not found
// - svc's Endpoint has no Subsets (happens when there's no associated Pod)
// - svc's Endpoint has Subsets, but none have addresses (only notReadyAddresses,
// when the pod is not ready yet)
func (rcsw *RemoteClusterServiceWatcher) isEmptyService(svc *corev1.Service) (bool, error) {
	ep, err := rcsw.remoteAPIClient.Endpoint().Lister().Endpoints(svc.Namespace).Get(svc.Name)
	if err != nil {
		if kerrors.IsNotFound(err) {
			rcsw.log.Debugf("target endpoint %s/%s not found", svc.Namespace, svc.Name)
			return true, nil
		}

		return true, err
	}
	return rcsw.isEmptyEndpoints(ep), nil
}

// isEmptyEndpoints returns true if any of these conditions are true:
// - The Endpoint is not found
// - The Endpoint has no Subsets (happens when there's no associated Pod)
// - The Endpoint has Subsets, but none have addresses (only notReadyAddresses,
// when the pod is not ready yet)
func (rcsw *RemoteClusterServiceWatcher) isEmptyEndpoints(ep *corev1.Endpoints) bool {
	if len(ep.Subsets) == 0 {
		rcsw.log.Debugf("endpoint %s/%s has no Subsets", ep.Namespace, ep.Name)
		return true
	}
	for _, subset := range ep.Subsets {
		if len(subset.Addresses) > 0 {
			return false
		}
	}
	rcsw.log.Debugf("endpoint %s/%s has no ready addresses", ep.Namespace, ep.Name)
	return true
}

func (rcsw *RemoteClusterServiceWatcher) createGatewayEndpoints(ctx context.Context, exportedService *corev1.Service) error {
	empty, err := rcsw.isEmptyService(exportedService)
	if err != nil {
		return RetryableError{[]error{err}}
	}

	gatewayAddresses, err := rcsw.resolveGatewayAddress()
	if err != nil {
		return err
	}

	localServiceName := rcsw.mirroredResourceName(exportedService.Name)
	serviceInfo := fmt.Sprintf("%s/%s", exportedService.Namespace, exportedService.Name)
	endpointsToCreate := &corev1.Endpoints{
		ObjectMeta: metav1.ObjectMeta{
			Name:      localServiceName,
			Namespace: exportedService.Namespace,
			Labels: map[string]string{
				consts.MirroredResourceLabel:  "true",
				consts.RemoteClusterNameLabel: rcsw.link.TargetClusterName,
			},
			Annotations: map[string]string{
				consts.RemoteServiceFqName: fmt.Sprintf("%s.%s.svc.%s", exportedService.Name, exportedService.Namespace, rcsw.link.TargetClusterDomain),
			},
		},
	}

	rcsw.log.Infof("Resolved gateway [%v:%d] for %s", gatewayAddresses, rcsw.link.GatewayPort, serviceInfo)

	if !empty && len(gatewayAddresses) > 0 {
		endpointsToCreate.Subsets = []corev1.EndpointSubset{
			{
				Addresses: gatewayAddresses,
				Ports:     rcsw.getEndpointsPorts(exportedService),
			},
		}
	} else if !empty {
		endpointsToCreate.Subsets = []corev1.EndpointSubset{
			{
				NotReadyAddresses: gatewayAddresses,
				Ports:             rcsw.getEndpointsPorts(exportedService),
			},
		}
		rcsw.log.Warnf("could not resolve gateway addresses for %s; setting endpoint subsets to not ready", serviceInfo)
	} else {
		rcsw.log.Warnf("exported service %s is empty", serviceInfo)
	}

	if rcsw.link.GatewayIdentity != "" {
		endpointsToCreate.Annotations[consts.RemoteGatewayIdentity] = rcsw.link.GatewayIdentity
	}

	rcsw.log.Infof("Creating a new endpoints for %s", serviceInfo)
	err = rcsw.createOrUpdateEndpoints(ctx, endpointsToCreate)
	if err != nil {
		if svcErr := rcsw.localAPIClient.Client.CoreV1().Services(exportedService.Namespace).Delete(ctx, localServiceName, metav1.DeleteOptions{}); svcErr != nil {
			rcsw.log.Errorf("Failed to delete service %s after endpoints creation failed: %s", localServiceName, svcErr)
		}
		return RetryableError{[]error{err}}
	}
	return nil
}

func (rcsw *RemoteClusterServiceWatcher) isExportedService(service *corev1.Service) bool {
	selector, err := metav1.LabelSelectorAsSelector(&rcsw.link.Selector)
	if err != nil {
		rcsw.log.Errorf("Invalid service selector: %s", err)
		return false
	}
	return selector.Matches(labels.Set(service.Labels))
}

// this method is common to both CREATE and UPDATE because if we have been
// offline for some time due to a crash a CREATE for a service that we have
// observed before is simply a case of UPDATE
func (rcsw *RemoteClusterServiceWatcher) createOrUpdateService(service *corev1.Service) error {
	localName := rcsw.mirroredResourceName(service.Name)

	if rcsw.isExportedService(service) {
		localService, err := rcsw.localAPIClient.Svc().Lister().Services(service.Namespace).Get(localName)
		if err != nil {
			if kerrors.IsNotFound(err) {
				rcsw.eventsQueue.Add(&RemoteServiceCreated{
					service: service,
				})
				return nil
			}
			return RetryableError{[]error{err}}
		}
		// if we have the local service present, we need to issue an update
		lastMirroredRemoteVersion, ok := localService.Annotations[consts.RemoteResourceVersionAnnotation]
		if ok && lastMirroredRemoteVersion != service.ResourceVersion {
			endpoints, err := rcsw.localAPIClient.Endpoint().Lister().Endpoints(service.Namespace).Get(localName)
			if err == nil {
				rcsw.eventsQueue.Add(&RemoteServiceUpdated{
					localService:   localService,
					localEndpoints: endpoints,
					remoteUpdate:   service,
				})
				return nil
			}
			return RetryableError{[]error{err}}
		}

		return nil
	}
	localSvc, err := rcsw.localAPIClient.Svc().Lister().Services(service.Namespace).Get(localName)
	if err == nil {
		if localSvc.Labels != nil {
			_, isMirroredRes := localSvc.Labels[consts.MirroredResourceLabel]
			clusterName := localSvc.Labels[consts.RemoteClusterNameLabel]
			if isMirroredRes && (clusterName == rcsw.link.TargetClusterName) {
				rcsw.eventsQueue.Add(&RemoteServiceDeleted{
					Name:      service.Name,
					Namespace: service.Namespace,
				})
			}
		}
	}
	return nil
}

func (rcsw *RemoteClusterServiceWatcher) handleOnDelete(service *corev1.Service) {
	if rcsw.isExportedService(service) {
		rcsw.eventsQueue.Add(&RemoteServiceDeleted{
			Name:      service.Name,
			Namespace: service.Namespace,
		})
	} else {
		rcsw.log.Infof("Skipping OnDelete for service %s", service)
	}
}

func (rcsw *RemoteClusterServiceWatcher) processNextEvent(ctx context.Context) (bool, interface{}, error) {
	event, done := rcsw.eventsQueue.Get()
	if event != nil {
		rcsw.log.Infof("Received: %s", event)
	} else if done {
		rcsw.log.Infof("Received: Stop")
	}

	var err error
	switch ev := event.(type) {
	case *OnAddCalled:
		err = rcsw.createOrUpdateService(ev.svc)
	case *OnAddEndpointsCalled:
		err = rcsw.handleCreateOrUpdateEndpoints(ctx, ev.ep)
	case *OnUpdateCalled:
		err = rcsw.createOrUpdateService(ev.svc)
	case *OnUpdateEndpointsCalled:
		err = rcsw.handleCreateOrUpdateEndpoints(ctx, ev.ep)
	case *OnDeleteCalled:
		rcsw.handleOnDelete(ev.svc)
	case *RemoteServiceCreated:
		err = rcsw.handleRemoteServiceCreated(ctx, ev)
	case *RemoteServiceUpdated:
		err = rcsw.handleRemoteServiceUpdated(ctx, ev)
	case *RemoteServiceDeleted:
		err = rcsw.handleRemoteServiceDeleted(ctx, ev)
	case *ClusterUnregistered:
		err = rcsw.cleanupMirroredResources(ctx)
	case *OrphanedServicesGcTriggered:
		err = rcsw.cleanupOrphanedServices(ctx)
	case *RepairEndpoints:
		err = rcsw.repairEndpoints(ctx)
	case *OnLocalNamespaceAdded:
		err = rcsw.handleLocalNamespaceAdded(ev.ns)
	default:
		if ev != nil || !done { // we get a nil in case we are shutting down...
			rcsw.log.Warnf("Received unknown event: %v", ev)
		}
	}

	return done, event, err

}

// the main processing loop in which we handle more domain specific events
// and deal with retries
func (rcsw *RemoteClusterServiceWatcher) processEvents(ctx context.Context) {
	for {
		done, event, err := rcsw.processNextEvent(ctx)
		rcsw.eventsQueue.Done(event)
		// the logic here is that there might have been an API
		// connectivity glitch or something. So its not a bad idea to requeue
		// the event and try again up to a number of limits, just to ensure
		// that we are not diverging in states due to bad luck...
		if err == nil {
			rcsw.eventsQueue.Forget(event)
		} else {
			var re RetryableError
			if errors.As(err, &re) {
				rcsw.log.Warnf("Requeues: %d, Limit: %d for event %s", rcsw.eventsQueue.NumRequeues(event), rcsw.requeueLimit, event)
				if (rcsw.eventsQueue.NumRequeues(event) < rcsw.requeueLimit) && !done {
					rcsw.log.Errorf("Error processing %s (will retry): %s", event, re)
					rcsw.eventsQueue.AddRateLimited(event)
				} else {
					rcsw.log.Errorf("Error processing %s (giving up): %s", event, re)
					rcsw.eventsQueue.Forget(event)
				}
			} else {
				rcsw.log.Errorf("Error processing %s (will not retry): %s", event, err)
			}
		}
		if done {
			rcsw.log.Infof("Shutting down events processor")
			return
		}
	}
}

// Start starts watching the remote cluster
func (rcsw *RemoteClusterServiceWatcher) Start(ctx context.Context) error {
	rcsw.remoteAPIClient.Sync(rcsw.stopper)
	rcsw.eventsQueue.Add(&OrphanedServicesGcTriggered{})
	rcsw.remoteAPIClient.Svc().Informer().AddEventHandler(
		cache.ResourceEventHandlerFuncs{
			AddFunc: func(svc interface{}) {
				rcsw.eventsQueue.Add(&OnAddCalled{svc.(*corev1.Service)})
			},
			DeleteFunc: func(obj interface{}) {
				service, ok := obj.(*corev1.Service)
				if !ok {
					tombstone, ok := obj.(cache.DeletedFinalStateUnknown)
					if !ok {
						rcsw.log.Errorf("couldn't get object from DeletedFinalStateUnknown %#v", obj)
						return
					}
					service, ok = tombstone.Obj.(*corev1.Service)
					if !ok {
						rcsw.log.Errorf("DeletedFinalStateUnknown contained object that is not a Service %#v", obj)
						return
					}
				}
				rcsw.eventsQueue.Add(&OnDeleteCalled{service})
			},
			UpdateFunc: func(old, new interface{}) {
				rcsw.eventsQueue.Add(&OnUpdateCalled{new.(*corev1.Service)})
			},
		},
	)

	rcsw.remoteAPIClient.Endpoint().Informer().AddEventHandler(
		cache.ResourceEventHandlerFuncs{
			// AddFunc only relevant for exported headless endpoints
			AddFunc: func(obj interface{}) {
				if obj.(metav1.Object).GetNamespace() == kubeSystem {
					return
				}

				if !isExportedEndpoints(obj, rcsw.log) || !isHeadlessEndpoints(obj, rcsw.log) {
					return
				}

				rcsw.eventsQueue.Add(&OnAddEndpointsCalled{obj.(*corev1.Endpoints)})
			},
			// AddFunc relevant for all kind of exported endpoints
			UpdateFunc: func(old, new interface{}) {
				if new.(metav1.Object).GetNamespace() == kubeSystem {
					return
				}

				if !isExportedEndpoints(old, rcsw.log) {
					return
				}

				rcsw.eventsQueue.Add(&OnUpdateEndpointsCalled{new.(*corev1.Endpoints)})
			},
		},
	)

	rcsw.localAPIClient.NS().Informer().AddEventHandler(
		cache.ResourceEventHandlerFuncs{
			AddFunc: func(obj interface{}) {
				if obj.(metav1.Object).GetName() == kubeSystem {
					return
				}

				rcsw.eventsQueue.Add(&OnLocalNamespaceAdded{obj.(*corev1.Namespace)})
			},
		},
	)

	go rcsw.processEvents(ctx)

	// We need to issue a RepairEndpoints immediately to populate the gateway
	// mirror endpoints.
	ev := RepairEndpoints{}
	rcsw.eventsQueue.Add(&ev)

	go func() {
		ticker := time.NewTicker(rcsw.repairPeriod)
		for {
			select {
			case <-ticker.C:
				ev := RepairEndpoints{}
				rcsw.eventsQueue.Add(&ev)
			case alive := <-rcsw.liveness:
				rcsw.log.Debugf("gateway liveness change from %t to %t", rcsw.gatewayAlive, alive)
				rcsw.gatewayAlive = alive
				ev := RepairEndpoints{}
				rcsw.eventsQueue.Add(&ev)
			case <-rcsw.stopper:
				return
			}
		}
	}()

	return nil
}

// Stop stops watching the cluster and cleans up all mirrored resources
func (rcsw *RemoteClusterServiceWatcher) Stop(cleanupState bool) {
	close(rcsw.stopper)
	if cleanupState {
		rcsw.eventsQueue.Add(&ClusterUnregistered{})
	}
	rcsw.eventsQueue.ShutDown()
}

func (rcsw *RemoteClusterServiceWatcher) resolveGatewayAddress() ([]corev1.EndpointAddress, error) {
	var gatewayEndpoints []corev1.EndpointAddress
	var errors []error
	for _, addr := range strings.Split(rcsw.link.GatewayAddress, ",") {
		ipAddr, err := net.ResolveIPAddr("ip", addr)
		if err == nil {
			gatewayEndpoints = append(gatewayEndpoints, corev1.EndpointAddress{
				IP: ipAddr.String(),
			})
		} else {
			err = fmt.Errorf("Error resolving '%s': %w", addr, err)
			rcsw.log.Warn(err)
			errors = append(errors, err)
		}
	}
	// one resolved address is enough
	if len(gatewayEndpoints) > 0 {
		return gatewayEndpoints, nil
	}
	return nil, RetryableError{errors}
}

func (rcsw *RemoteClusterServiceWatcher) repairEndpoints(ctx context.Context) error {
	endpointRepairCounter.With(prometheus.Labels{
		gatewayClusterName: rcsw.link.TargetClusterName,
	}).Inc()

	// Create or update the gateway mirror endpoints responsible for driving
	// the cluster watcher's gateway liveness status.
	gatewayAddresses, err := rcsw.resolveGatewayAddress()
	if err != nil {
		return err
	}
	err = rcsw.createOrUpdateGatewayEndpoints(ctx, gatewayAddresses)
	if err != nil {
		rcsw.log.Errorf("Failed to create/update gateway mirror endpoints: %s", err)
	}

	// Repair mirror service endpoints.
	matchLabels := map[string]string{
		consts.MirroredResourceLabel:  "true",
		consts.RemoteClusterNameLabel: rcsw.link.TargetClusterName,
	}
	mirrorServices, err := rcsw.localAPIClient.Client.CoreV1().Services("").List(context.Background(), metav1.ListOptions{LabelSelector: labels.SelectorFromSet(matchLabels).String()})
	if err != nil {
		rcsw.log.Errorf("Failed to list mirror services: %s", err)
	}
	for _, svc := range mirrorServices.Items {
		updatedService := svc

		// Mirrors for headless services are also headless, and their
		// Endpoints point to auxiliary services instead of pointing to
		// the gateway, so they're skipped.
		if svc.Spec.ClusterIP == corev1.ClusterIPNone {
			rcsw.log.Debugf("Skipped repairing endpoints for %s/%s", svc.Namespace, svc.Name)
			continue
		}
		// And these auxiliary services have Endpoints that point to
		// the gateway but aren't mirroring per se any Endpoints on the
		// target cluster, so they're also skipped.
		if _, found := svc.Labels[consts.MirroredHeadlessSvcNameLabel]; found {
			rcsw.log.Debugf("Skipped repairing endpoints for %s/%s", svc.Namespace, svc.Name)
			continue
		}

		endpoints, err := rcsw.localAPIClient.Endpoint().Lister().Endpoints(svc.Namespace).Get(svc.Name)
		if err != nil {
			if !kerrors.IsNotFound(err) {
				rcsw.log.Errorf("failed to list local endpoints: %s", err)
				continue
			}
			endpoints, err = rcsw.localAPIClient.Client.CoreV1().Endpoints(svc.Namespace).Get(ctx, svc.Name, metav1.GetOptions{})
			if err != nil {
				rcsw.log.Errorf("failed to get local endpoints %s/%s: %s", svc.Namespace, svc.Name, err)
			}
		}

		updatedEndpoints := endpoints.DeepCopy()
		updatedEndpoints.Subsets = []corev1.EndpointSubset{
			{
				Addresses: gatewayAddresses,
				Ports:     rcsw.getEndpointsPorts(&updatedService),
			},
		}

		// If the Service's Endpoints has no Subsets, use an empty Subset locally as well
		targetService := svc.DeepCopy()
		targetService.Name = rcsw.targetResourceName(svc.Name)
		empty, err := rcsw.isEmptyService(targetService)
		if err != nil {
			rcsw.log.Errorf("could not check service emptiness: %s", err)
			continue
		}
		if empty {
			rcsw.log.Warnf("exported service %s/%s is empty", targetService.Namespace, targetService.Name)
			updatedEndpoints.Subsets = []corev1.EndpointSubset{}
		}

		if updatedEndpoints.Annotations == nil {
			updatedEndpoints.Annotations = make(map[string]string)
		}
		updatedEndpoints.Annotations[consts.RemoteGatewayIdentity] = rcsw.link.GatewayIdentity

		_, err = rcsw.localAPIClient.Client.CoreV1().Services(updatedService.Namespace).Update(ctx, &updatedService, metav1.UpdateOptions{})
		if err != nil {
			rcsw.log.Error(err)
			continue
		}
		err = rcsw.createOrUpdateEndpoints(ctx, updatedEndpoints)
		if err != nil {
			rcsw.log.Error(err)
		}
	}

	return nil
}

// createOrUpdateGatewayEndpoints will create or update the gateway mirror
// endpoints for a remote cluster. These endpoints are required for the probe
// worker responsible for probing gateway liveness, so these endpoints are
// never in a not ready state.
func (rcsw *RemoteClusterServiceWatcher) createOrUpdateGatewayEndpoints(ctx context.Context, addressses []v1.EndpointAddress) error {
	gatewayMirrorName := fmt.Sprintf("probe-gateway-%s", rcsw.link.TargetClusterName)
	endpoints := &corev1.Endpoints{
		ObjectMeta: metav1.ObjectMeta{
			Name:      gatewayMirrorName,
			Namespace: rcsw.serviceMirrorNamespace,
			Labels: map[string]string{
				consts.RemoteClusterNameLabel: rcsw.link.TargetClusterName,
			},
			Annotations: map[string]string{
				consts.RemoteGatewayIdentity: rcsw.link.GatewayIdentity,
			},
		},
		Subsets: []corev1.EndpointSubset{
			{
				Addresses: addressses,
				Ports: []corev1.EndpointPort{
					{
						Name:     "mc-probe",
						Port:     int32(rcsw.link.ProbeSpec.Port),
						Protocol: "TCP",
					},
				},
			},
		},
	}
	_, err := rcsw.localAPIClient.Client.CoreV1().Endpoints(endpoints.Namespace).Get(ctx, endpoints.Name, metav1.GetOptions{})
	if err != nil {
		if !kerrors.IsNotFound(err) {
			return err
		}

		// Mirror endpoints for the gateway do not exist so they need to be
		// created. As mentioned above, these endpoints are required for the
		// probe worker and therefore should never be put in a not ready
		// state.
		_, err = rcsw.localAPIClient.Client.CoreV1().Endpoints(endpoints.Namespace).Create(ctx, endpoints, metav1.CreateOptions{})
		if err != nil {
			return err
		}
		return nil
	}

	// Mirror endpoints for the gateway already exist so they need to be
	// updated. As mentioned above, these endpoints are required for the probe
	// worker and therefore should never be put in a not ready state.
	_, err = rcsw.localAPIClient.Client.CoreV1().Endpoints(endpoints.Namespace).Update(ctx, endpoints, metav1.UpdateOptions{})
	return err
}

// handleCreateOrUpdateEndpoints forwards the call to
// createOrUpdateHeadlessEndpoints when adding/updating exported headless
// endpoints. Otherwise, it handles updates to endpoints to check if they've
// become empty/filled since their creation, in order to empty/fill the
// mirrored endpoints as well
func (rcsw *RemoteClusterServiceWatcher) handleCreateOrUpdateEndpoints(
	ctx context.Context,
	exportedEndpoints *corev1.Endpoints,
) error {
	if isHeadlessEndpoints(exportedEndpoints, rcsw.log) {
		if rcsw.headlessServicesEnabled {
			return rcsw.createOrUpdateHeadlessEndpoints(ctx, exportedEndpoints)
		}
		return nil
	}

	localServiceName := rcsw.mirroredResourceName(exportedEndpoints.Name)
	ep, err := rcsw.localAPIClient.Endpoint().Lister().Endpoints(exportedEndpoints.Namespace).Get(localServiceName)
	if err != nil {
		return RetryableError{[]error{err}}
	}

	if (rcsw.isEmptyEndpoints(ep) && rcsw.isEmptyEndpoints(exportedEndpoints)) ||
		(!rcsw.isEmptyEndpoints(ep) && !rcsw.isEmptyEndpoints(exportedEndpoints)) {
		return nil
	}

	rcsw.log.Infof("Updating subsets for mirror endpoint %s/%s", exportedEndpoints.Namespace, exportedEndpoints.Name)
	if rcsw.isEmptyEndpoints(exportedEndpoints) {
		ep.Subsets = []corev1.EndpointSubset{}
	} else {
		exportedService, err := rcsw.remoteAPIClient.Svc().Lister().Services(exportedEndpoints.Namespace).Get(exportedEndpoints.Name)
		if err != nil {
			return RetryableError{[]error{
				fmt.Errorf("error retrieving exported service %s/%s: %w", exportedEndpoints.Namespace, exportedEndpoints.Name, err),
			}}
		}
		gatewayAddresses, err := rcsw.resolveGatewayAddress()
		if err != nil {
			return err
		}
		ep.Subsets = []corev1.EndpointSubset{
			{
				Addresses: gatewayAddresses,
				Ports:     rcsw.getEndpointsPorts(exportedService),
			},
		}
	}
	return rcsw.createOrUpdateEndpoints(ctx, ep)
}

<<<<<<< HEAD
// createEndpointMirrorService creates a new Endpoint Mirror service and its
// corresponding endpoints object. It returns the newly created Endpoint Mirror
// service object. When a headless service is exported, we create a Headless
// Mirror service in the source cluster and then for each hostname in the
// exported service's endpoints object, we also create an Endpoint Mirror
// service (and its corresponding endpoints object).
func (rcsw *RemoteClusterServiceWatcher) createEndpointMirrorService(ctx context.Context, endpointHostname, resourceVersion, endpointMirrorName string, exportedService *corev1.Service) (*corev1.Service, error) {
	gatewayAddresses, err := rcsw.resolveGatewayAddress()
	if err != nil {
		return nil, err
	}

	endpointMirrorAnnotations := map[string]string{
		consts.RemoteResourceVersionAnnotation: resourceVersion, // needed to detect real changes
		consts.RemoteServiceFqName:             fmt.Sprintf("%s.%s.%s.svc.%s", endpointHostname, exportedService.Name, exportedService.Namespace, rcsw.link.TargetClusterDomain),
	}

	endpointMirrorLabels := rcsw.getMirroredServiceLabels(nil)
	mirrorServiceName := rcsw.mirroredResourceName(exportedService.Name)
	endpointMirrorLabels[consts.MirroredHeadlessSvcNameLabel] = mirrorServiceName

	// Create service spec, clusterIP
	endpointMirrorService := &corev1.Service{
		ObjectMeta: metav1.ObjectMeta{
			Name:        endpointMirrorName,
			Namespace:   exportedService.Namespace,
			Annotations: endpointMirrorAnnotations,
			Labels:      endpointMirrorLabels,
		},
		Spec: corev1.ServiceSpec{
			Ports: remapRemoteServicePorts(exportedService.Spec.Ports),
		},
	}
	endpointMirrorEndpoints := &corev1.Endpoints{
		ObjectMeta: metav1.ObjectMeta{
			Name:      endpointMirrorService.Name,
			Namespace: endpointMirrorService.Namespace,
			Labels:    endpointMirrorLabels,
			Annotations: map[string]string{
				consts.RemoteServiceFqName: endpointMirrorService.Annotations[consts.RemoteServiceFqName],
			},
		},
		Subsets: []corev1.EndpointSubset{
			{
				Addresses: gatewayAddresses,
				Ports:     rcsw.getEndpointsPorts(exportedService),
			},
		},
	}

	if rcsw.link.GatewayIdentity != "" {
		endpointMirrorEndpoints.Annotations[consts.RemoteGatewayIdentity] = rcsw.link.GatewayIdentity
	}

	exportedServiceInfo := fmt.Sprintf("%s/%s", exportedService.Namespace, exportedService.Name)
	endpointMirrorInfo := fmt.Sprintf("%s/%s", endpointMirrorService.Namespace, endpointMirrorName)
	rcsw.log.Infof("Creating a new endpoint mirror service %s for exported headless service %s", endpointMirrorInfo, exportedServiceInfo)
	createdService, err := rcsw.localAPIClient.Client.CoreV1().Services(endpointMirrorService.Namespace).Create(ctx, endpointMirrorService, metav1.CreateOptions{})
	if err != nil {
		if !kerrors.IsAlreadyExists(err) {
			// we might have created it during earlier attempt, if that is not the case, we retry
			return createdService, RetryableError{[]error{err}}
		}
	}

	rcsw.log.Infof("Creating a new endpoints object for endpoint mirror service %s", endpointMirrorInfo)
	if _, err := rcsw.localAPIClient.Client.CoreV1().Endpoints(endpointMirrorService.Namespace).Create(ctx, endpointMirrorEndpoints, metav1.CreateOptions{}); err != nil {
		if svcErr := rcsw.localAPIClient.Client.CoreV1().Services(endpointMirrorService.Namespace).Delete(ctx, endpointMirrorName, metav1.DeleteOptions{}); svcErr != nil {
			rcsw.log.Errorf("failed to delete Service %s after Endpoints creation failed: %s", endpointMirrorName, svcErr)
		}
		// and retry
		return createdService, RetryableError{[]error{err}}
	}

	return createdService, nil
}

// createOrUpdateEndpoints will create or update endpoints based off gateway
// liveness. If the gateway is not alive, then the addresses in each subset
// will be set to not ready; these will moved back to ready once the gateway
// is alive and an update is received.
func (rcsw *RemoteClusterServiceWatcher) createOrUpdateEndpoints(ctx context.Context, endpoints *corev1.Endpoints) error {
	if !rcsw.gatewayAlive {
		rcsw.log.Warnf("gateway for %s/%s does not have ready addresses; setting addresses to not ready", endpoints.Namespace, endpoints.Name)
		var subsets []v1.EndpointSubset
		for _, subset := range endpoints.Subsets {
			subset.NotReadyAddresses = append(subset.NotReadyAddresses, subset.Addresses...)
			subset.Addresses = nil
			subsets = append(subsets, subset)
		}
		endpoints.Subsets = subsets
	}
	_, err := rcsw.localAPIClient.Client.CoreV1().Endpoints(endpoints.Namespace).Get(ctx, endpoints.Name, metav1.GetOptions{})
	if err != nil {
		if !kerrors.IsNotFound(err) {
			return fmt.Errorf("Failed to get endpoints for %s/%s: %w", endpoints.Namespace, endpoints.Name, err)
		}
		_, err := rcsw.localAPIClient.Client.CoreV1().Endpoints(endpoints.Namespace).Create(ctx, endpoints, metav1.CreateOptions{})
		if err != nil {
			return fmt.Errorf("Failed to create endpoints for %s/%s: %w", endpoints.Namespace, endpoints.Name, err)
		}
		return nil
	}
	_, err = rcsw.localAPIClient.Client.CoreV1().Endpoints(endpoints.Namespace).Update(ctx, endpoints, metav1.UpdateOptions{})
	return err
}

=======
>>>>>>> 855a3fc5
func isExportedEndpoints(obj interface{}, log *logging.Entry) bool {
	ep, ok := obj.(*corev1.Endpoints)
	if !ok {
		log.Errorf("error processing endpoints object: got %#v, expected *corev1.Endpoints", ep)
		return false
	}

	if _, found := ep.Labels[consts.DefaultExportedServiceSelector]; !found {
		log.Debugf("skipped processing endpoints object %s/%s: missing %s label", ep.Namespace, ep.Name, consts.DefaultExportedServiceSelector)
		return false
	}

	return true
}<|MERGE_RESOLUTION|>--- conflicted
+++ resolved
@@ -1105,84 +1105,6 @@
 	return rcsw.createOrUpdateEndpoints(ctx, ep)
 }
 
-<<<<<<< HEAD
-// createEndpointMirrorService creates a new Endpoint Mirror service and its
-// corresponding endpoints object. It returns the newly created Endpoint Mirror
-// service object. When a headless service is exported, we create a Headless
-// Mirror service in the source cluster and then for each hostname in the
-// exported service's endpoints object, we also create an Endpoint Mirror
-// service (and its corresponding endpoints object).
-func (rcsw *RemoteClusterServiceWatcher) createEndpointMirrorService(ctx context.Context, endpointHostname, resourceVersion, endpointMirrorName string, exportedService *corev1.Service) (*corev1.Service, error) {
-	gatewayAddresses, err := rcsw.resolveGatewayAddress()
-	if err != nil {
-		return nil, err
-	}
-
-	endpointMirrorAnnotations := map[string]string{
-		consts.RemoteResourceVersionAnnotation: resourceVersion, // needed to detect real changes
-		consts.RemoteServiceFqName:             fmt.Sprintf("%s.%s.%s.svc.%s", endpointHostname, exportedService.Name, exportedService.Namespace, rcsw.link.TargetClusterDomain),
-	}
-
-	endpointMirrorLabels := rcsw.getMirroredServiceLabels(nil)
-	mirrorServiceName := rcsw.mirroredResourceName(exportedService.Name)
-	endpointMirrorLabels[consts.MirroredHeadlessSvcNameLabel] = mirrorServiceName
-
-	// Create service spec, clusterIP
-	endpointMirrorService := &corev1.Service{
-		ObjectMeta: metav1.ObjectMeta{
-			Name:        endpointMirrorName,
-			Namespace:   exportedService.Namespace,
-			Annotations: endpointMirrorAnnotations,
-			Labels:      endpointMirrorLabels,
-		},
-		Spec: corev1.ServiceSpec{
-			Ports: remapRemoteServicePorts(exportedService.Spec.Ports),
-		},
-	}
-	endpointMirrorEndpoints := &corev1.Endpoints{
-		ObjectMeta: metav1.ObjectMeta{
-			Name:      endpointMirrorService.Name,
-			Namespace: endpointMirrorService.Namespace,
-			Labels:    endpointMirrorLabels,
-			Annotations: map[string]string{
-				consts.RemoteServiceFqName: endpointMirrorService.Annotations[consts.RemoteServiceFqName],
-			},
-		},
-		Subsets: []corev1.EndpointSubset{
-			{
-				Addresses: gatewayAddresses,
-				Ports:     rcsw.getEndpointsPorts(exportedService),
-			},
-		},
-	}
-
-	if rcsw.link.GatewayIdentity != "" {
-		endpointMirrorEndpoints.Annotations[consts.RemoteGatewayIdentity] = rcsw.link.GatewayIdentity
-	}
-
-	exportedServiceInfo := fmt.Sprintf("%s/%s", exportedService.Namespace, exportedService.Name)
-	endpointMirrorInfo := fmt.Sprintf("%s/%s", endpointMirrorService.Namespace, endpointMirrorName)
-	rcsw.log.Infof("Creating a new endpoint mirror service %s for exported headless service %s", endpointMirrorInfo, exportedServiceInfo)
-	createdService, err := rcsw.localAPIClient.Client.CoreV1().Services(endpointMirrorService.Namespace).Create(ctx, endpointMirrorService, metav1.CreateOptions{})
-	if err != nil {
-		if !kerrors.IsAlreadyExists(err) {
-			// we might have created it during earlier attempt, if that is not the case, we retry
-			return createdService, RetryableError{[]error{err}}
-		}
-	}
-
-	rcsw.log.Infof("Creating a new endpoints object for endpoint mirror service %s", endpointMirrorInfo)
-	if _, err := rcsw.localAPIClient.Client.CoreV1().Endpoints(endpointMirrorService.Namespace).Create(ctx, endpointMirrorEndpoints, metav1.CreateOptions{}); err != nil {
-		if svcErr := rcsw.localAPIClient.Client.CoreV1().Services(endpointMirrorService.Namespace).Delete(ctx, endpointMirrorName, metav1.DeleteOptions{}); svcErr != nil {
-			rcsw.log.Errorf("failed to delete Service %s after Endpoints creation failed: %s", endpointMirrorName, svcErr)
-		}
-		// and retry
-		return createdService, RetryableError{[]error{err}}
-	}
-
-	return createdService, nil
-}
-
 // createOrUpdateEndpoints will create or update endpoints based off gateway
 // liveness. If the gateway is not alive, then the addresses in each subset
 // will be set to not ready; these will moved back to ready once the gateway
@@ -1213,8 +1135,6 @@
 	return err
 }
 
-=======
->>>>>>> 855a3fc5
 func isExportedEndpoints(obj interface{}, log *logging.Entry) bool {
 	ep, ok := obj.(*corev1.Endpoints)
 	if !ok {
