ARG RUNTIME_IMAGE=debian:stretch-20190812-slim

FROM debian:stretch-20190812-slim as fetch
RUN apt-get update && apt-get install -y ca-certificates curl
WORKDIR /build
COPY bin/fetch-proxy bin/fetch-proxy
COPY .proxy-version proxy-version
RUN (proxy=$(bin/fetch-proxy $(cat proxy-version)) && \
    mv "$proxy" linkerd2-proxy)

## compile proxy-identity agent
<<<<<<< HEAD
FROM gcr.io/linkerd-io/go-deps:57ec36a4 as golang
=======
FROM gcr.io/linkerd-io/go-deps:93ea34a8 as golang
>>>>>>> 3ba66f6f
WORKDIR /linkerd-build
COPY pkg/flags pkg/flags
COPY pkg/tls pkg/tls
COPY pkg/version pkg/version
RUN CGO_ENABLED=0 GOOS=linux go build -mod=readonly ./pkg/...
COPY proxy-identity proxy-identity
RUN CGO_ENABLED=0 GOOS=linux go build -o /out/proxy-identity -mod=readonly -ldflags "-s -w" ./proxy-identity

FROM $RUNTIME_IMAGE as runtime
COPY --from=fetch /build/target/proxy/LICENSE /usr/lib/linkerd/LICENSE
COPY --from=fetch /build/proxy-version /usr/lib/linkerd/linkerd2-proxy-version.txt
COPY --from=fetch /build/linkerd2-proxy /usr/lib/linkerd/linkerd2-proxy
COPY --from=golang /out/proxy-identity /usr/lib/linkerd/linkerd2-proxy-identity
COPY proxy-identity/run-proxy.sh /usr/bin/linkerd2-proxy-run
ARG LINKERD_VERSION
ENV LINKERD_CONTAINER_VERSION_OVERRIDE=${LINKERD_VERSION}
ENV LINKERD2_PROXY_LOG=warn,linkerd=info
ENTRYPOINT ["/usr/bin/linkerd2-proxy-run"]<|MERGE_RESOLUTION|>--- conflicted
+++ resolved
@@ -9,11 +9,7 @@
     mv "$proxy" linkerd2-proxy)
 
 ## compile proxy-identity agent
-<<<<<<< HEAD
-FROM gcr.io/linkerd-io/go-deps:57ec36a4 as golang
-=======
-FROM gcr.io/linkerd-io/go-deps:93ea34a8 as golang
->>>>>>> 3ba66f6f
+FROM gcr.io/linkerd-io/go-deps:395b5137 as golang
 WORKDIR /linkerd-build
 COPY pkg/flags pkg/flags
 COPY pkg/tls pkg/tls
