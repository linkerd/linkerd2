ARG RUNTIME_IMAGE=debian:buster-20200514-slim

FROM debian:buster-20200514-slim as fetch
RUN apt-get update && apt-get install -y ca-certificates curl
WORKDIR /build
COPY bin/fetch-proxy bin/fetch-proxy
COPY .proxy-version proxy-version
RUN (proxy=$(bin/fetch-proxy $(cat proxy-version)) && \
    mv "$proxy" linkerd2-proxy)

## compile proxy-identity agent
<<<<<<< HEAD
FROM gcr.io/linkerd-io/go-deps:e6187ace as golang
=======
FROM gcr.io/linkerd-io/go-deps:1a8bf322 as golang
>>>>>>> 904f1465
WORKDIR /linkerd-build
COPY pkg/flags pkg/flags
COPY pkg/tls pkg/tls
COPY pkg/version pkg/version
RUN CGO_ENABLED=0 GOOS=linux go build -mod=readonly ./pkg/...
COPY proxy-identity proxy-identity
RUN CGO_ENABLED=0 GOOS=linux go build -o /out/proxy-identity -mod=readonly -ldflags "-s -w" ./proxy-identity

FROM $RUNTIME_IMAGE as runtime
COPY --from=fetch /build/target/proxy/LICENSE /usr/lib/linkerd/LICENSE
COPY --from=fetch /build/proxy-version /usr/lib/linkerd/linkerd2-proxy-version.txt
COPY --from=fetch /build/linkerd2-proxy /usr/lib/linkerd/linkerd2-proxy
COPY --from=golang /out/proxy-identity /usr/lib/linkerd/linkerd2-proxy-identity
COPY proxy-identity/run-proxy.sh /usr/bin/linkerd2-proxy-run
ARG LINKERD_VERSION
ENV LINKERD_CONTAINER_VERSION_OVERRIDE=${LINKERD_VERSION}
ENV LINKERD2_PROXY_LOG=warn,linkerd=info
ENTRYPOINT ["/usr/bin/linkerd2-proxy-run"]<|MERGE_RESOLUTION|>--- conflicted
+++ resolved
@@ -9,11 +9,7 @@
     mv "$proxy" linkerd2-proxy)
 
 ## compile proxy-identity agent
-<<<<<<< HEAD
-FROM gcr.io/linkerd-io/go-deps:e6187ace as golang
-=======
-FROM gcr.io/linkerd-io/go-deps:1a8bf322 as golang
->>>>>>> 904f1465
+FROM gcr.io/linkerd-io/go-deps:30d997a8 as golang
 WORKDIR /linkerd-build
 COPY pkg/flags pkg/flags
 COPY pkg/tls pkg/tls
