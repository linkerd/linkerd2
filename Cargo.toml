[workspace]
resolver = "2"
members = [
    "policy-controller",
    "policy-controller/core",
    "policy-controller/grpc",
    "policy-controller/k8s/api",
    "policy-controller/k8s/index",
    "policy-controller/k8s/status",
    "policy-controller/runtime",
    "policy-test",
]

[profile.release]
lto = "thin"

[workspace.dependencies]
http = "1"
hyper = "1"
k8s-openapi = { version = "0.24", features = ["v1_31"] }
kube = { version = "0.98", default-features = false }
kubert = { version = "0.23", default-features = false }
prometheus-client = { version = "0.23", default-features = false }
tonic = { version = "0.12", default-features = false }
tower = { version = "0.5", default-features = false }

[workspace.dependencies.k8s-gateway-api]
# TODO(ver): Remove this once we update to a proper generated version of the gateway api bindings.
git = "https://github.com/linkerd/k8s-gateway-api-rs"
features = ["experimental"]

[workspace.dependencies.linkerd2-proxy-api]
git = "https://github.com/linkerd/linkerd2-proxy-api"
<<<<<<< HEAD
branch = "ver/deps-http"
features = ["inbound", "outbound"]
=======
branch = "main"
features = [
    "inbound",
    "outbound",
]
>>>>>>> 992e2c00
<|MERGE_RESOLUTION|>--- conflicted
+++ resolved
@@ -31,13 +31,5 @@
 
 [workspace.dependencies.linkerd2-proxy-api]
 git = "https://github.com/linkerd/linkerd2-proxy-api"
-<<<<<<< HEAD
-branch = "ver/deps-http"
-features = ["inbound", "outbound"]
-=======
 branch = "main"
-features = [
-    "inbound",
-    "outbound",
-]
->>>>>>> 992e2c00
+features = ["inbound", "outbound"]