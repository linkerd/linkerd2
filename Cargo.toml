[workspace]
members = [
    "policy-controller",
    "policy-controller/core",
    "policy-controller/grpc",
    "policy-controller/k8s/api",
    "policy-controller/k8s/index",
    "policy-controller/k8s/status",
    "policy-test",
]

[profile.release]
lto = "thin"

[patch.crates-io]
<<<<<<< HEAD
kubert = { git = "https://github.com/olix0r/kubert", branch = "main" }
=======
linkerd2-proxy-api = { git = "https://github.com/linkerd/linkerd2-proxy-api", branch = "main" }
>>>>>>> 141ae152
<|MERGE_RESOLUTION|>--- conflicted
+++ resolved
@@ -10,11 +10,4 @@
 ]
 
 [profile.release]
-lto = "thin"
-
-[patch.crates-io]
-<<<<<<< HEAD
-kubert = { git = "https://github.com/olix0r/kubert", branch = "main" }
-=======
-linkerd2-proxy-api = { git = "https://github.com/linkerd/linkerd2-proxy-api", branch = "main" }
->>>>>>> 141ae152
+lto = "thin"