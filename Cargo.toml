--- conflicted
+++ resolved
@@ -15,11 +15,13 @@
 lto = "thin"
 
 [workspace.dependencies]
-<<<<<<< HEAD
+http = "1"
+hyper = "1"
 k8s-openapi = { version = "0.24", features = ["v1_31"] }
 kube = { version = "0.98", default-features = false }
 kubert = { version = "=0.23.0-alpha10", default-features = false }
 prometheus-client = { version = "0.23", default-features = false }
+tonic = { version = "0.12", default-features = false }
 
 [workspace.dependencies.k8s-gateway-api]
 # TODO(ver): Remove this once we update to a proper generated version of the gateway api bindings.
@@ -29,22 +31,6 @@
 [workspace.dependencies.linkerd2-proxy-api]
 git = "https://github.com/linkerd/linkerd2-proxy-api"
 branch = "main"
-=======
-http = "0.2"
-hyper = { version = "0.14" }
-k8s-openapi = { version = "0.20", features = ["v1_22"] }
-kube = { version = "0.87.1", default-features = false }
-kubert = { version = "0.22", default-features = false }
-prometheus-client = { version = "0.22", default-features = false }
-tonic = { version = "0.10", default-features = false }
-
-[workspace.dependencies.k8s-gateway-api]
-version = "0.16"
-features = ["experimental"]
-
-[workspace.dependencies.linkerd2-proxy-api]
-version = "0.15"
->>>>>>> 1c23be12
 features = [
     "inbound",
     "outbound",
