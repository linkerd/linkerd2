module github.com/linkerd/linkerd2

go 1.21

require (
	contrib.go.opencensus.io/exporter/ocagent v0.7.0
	github.com/briandowns/spinner v0.0.0-20190212173954-5cf08d0ac778
	github.com/clarketm/json v1.15.7
	github.com/emicklei/proto v1.13.0
	github.com/evanphx/json-patch v5.8.1+incompatible
	github.com/fatih/color v1.16.0
	github.com/fsnotify/fsnotify v1.7.0
	github.com/go-openapi/spec v0.20.14
	github.com/go-test/deep v1.1.0
	github.com/golang/protobuf v1.5.3
	github.com/gorilla/websocket v1.5.1
	github.com/grantae/certinfo v0.0.0-20170412194111-59d56a35515b
	github.com/grpc-ecosystem/go-grpc-prometheus v1.2.0
	github.com/imdario/mergo v0.3.16
	github.com/julienschmidt/httprouter v1.3.0
	github.com/linkerd/linkerd2-proxy-api v0.13.0
	github.com/mattn/go-isatty v0.0.20
	github.com/mattn/go-runewidth v0.0.15
	github.com/nsf/termbox-go v1.1.1
	github.com/patrickmn/go-cache v2.1.0+incompatible
	github.com/pkg/browser v0.0.0-20170505125900-c90ca0c84f15
	github.com/prometheus/client_golang v1.18.0
	github.com/prometheus/common v0.46.0
	github.com/sergi/go-diff v1.3.1
	github.com/shurcooL/httpfs v0.0.0-20190707220628-8d4bc4ba7749 // indirect
	github.com/shurcooL/vfsgen v0.0.0-20181202132449-6a9ea43bcacd
	github.com/sirupsen/logrus v1.9.3
	github.com/spf13/cobra v1.8.0
	github.com/spf13/pflag v1.0.5
	go.opencensus.io v0.24.0
	golang.org/x/net v0.20.0
	golang.org/x/tools v0.17.0
	google.golang.org/grpc v1.60.1
	google.golang.org/grpc/cmd/protoc-gen-go-grpc v1.3.0
	google.golang.org/protobuf v1.32.0
<<<<<<< HEAD
	helm.sh/helm/v3 v3.13.3
	k8s.io/api v0.29.1
	k8s.io/apiextensions-apiserver v0.29.0
	k8s.io/apimachinery v0.29.1
	k8s.io/client-go v0.29.1
=======
	helm.sh/helm/v3 v3.14.0
	k8s.io/api v0.29.1
	k8s.io/apiextensions-apiserver v0.29.0
	k8s.io/apimachinery v0.29.1
	k8s.io/client-go v0.29.0
>>>>>>> 52288e29
	k8s.io/code-generator v0.29.0
	k8s.io/klog/v2 v2.120.1
	k8s.io/kube-aggregator v0.29.0
	sigs.k8s.io/gateway-api v0.8.1
	sigs.k8s.io/yaml v1.4.0
)

require (
	github.com/AdaLogics/go-fuzz-headers v0.0.0-20230811130428-ced1acdcaa24
	github.com/bombsimon/logrusr/v4 v4.1.0
	github.com/prometheus/client_model v0.5.0
	gopkg.in/yaml.v2 v2.4.0
	k8s.io/utils v0.0.0-20230726121419-3b25d923346b
)

require (
	github.com/Azure/go-ansiterm v0.0.0-20210617225240-d185dfc1b5a1 // indirect
	github.com/BurntSushi/toml v1.3.2 // indirect
	github.com/Masterminds/goutils v1.1.1 // indirect
	github.com/Masterminds/semver/v3 v3.2.1 // indirect
	github.com/Masterminds/sprig/v3 v3.2.3 // indirect
	github.com/Microsoft/hcsshim v0.11.4 // indirect
	github.com/beorn7/perks v1.0.1 // indirect
	github.com/blang/semver/v4 v4.0.0 // indirect
	github.com/census-instrumentation/opencensus-proto v0.4.1 // indirect
	github.com/cespare/xxhash/v2 v2.2.0 // indirect
	github.com/containerd/containerd v1.7.11 // indirect
	github.com/containerd/log v0.1.0 // indirect
	github.com/cpuguy83/go-md2man/v2 v2.0.3 // indirect
	github.com/cyphar/filepath-securejoin v0.2.4 // indirect
	github.com/davecgh/go-spew v1.1.2-0.20180830191138-d8f796af33cc // indirect
	github.com/docker/cli v24.0.6+incompatible // indirect
	github.com/docker/distribution v2.8.2+incompatible // indirect
	github.com/docker/docker v24.0.7+incompatible // indirect
	github.com/docker/docker-credential-helpers v0.7.0 // indirect
	github.com/docker/go-connections v0.4.0 // indirect
	github.com/docker/go-metrics v0.0.1 // indirect
	github.com/docker/go-units v0.5.0 // indirect
	github.com/emicklei/go-restful/v3 v3.11.0 // indirect
	github.com/felixge/httpsnoop v1.0.3 // indirect
	github.com/go-errors/errors v1.4.2 // indirect
	github.com/go-logr/logr v1.4.1 // indirect
	github.com/go-logr/stdr v1.2.2 // indirect
	github.com/go-openapi/jsonpointer v0.20.2 // indirect
	github.com/go-openapi/jsonreference v0.20.4 // indirect
	github.com/go-openapi/swag v0.22.6 // indirect
	github.com/gobwas/glob v0.2.3 // indirect
	github.com/gogo/protobuf v1.3.2 // indirect
	github.com/golang/groupcache v0.0.0-20210331224755-41bb18bfe9da // indirect
	github.com/google/btree v1.0.1 // indirect
	github.com/google/gnostic-models v0.6.8 // indirect
	github.com/google/go-cmp v0.6.0 // indirect
	github.com/google/gofuzz v1.2.0 // indirect
	github.com/google/shlex v0.0.0-20191202100458-e7afc7fbc510 // indirect
	github.com/google/uuid v1.3.1 // indirect
	github.com/gorilla/mux v1.8.0 // indirect
	github.com/gregjones/httpcache v0.0.0-20180305231024-9cad4c3443a7 // indirect
	github.com/grpc-ecosystem/grpc-gateway/v2 v2.16.0 // indirect
	github.com/huandu/xstrings v1.4.0 // indirect
	github.com/inconshreveable/mousetrap v1.1.0 // indirect
	github.com/josharian/intern v1.0.0 // indirect
	github.com/json-iterator/go v1.1.12 // indirect
	github.com/klauspost/compress v1.17.0 // indirect
	github.com/liggitt/tabwriter v0.0.0-20181228230101-89fcab3d43de // indirect
	github.com/mailru/easyjson v0.7.7 // indirect
	github.com/mattn/go-colorable v0.1.13 // indirect
	github.com/mitchellh/copystructure v1.2.0 // indirect
	github.com/mitchellh/reflectwalk v1.0.2 // indirect
	github.com/moby/locker v1.0.1 // indirect
	github.com/moby/spdystream v0.2.0 // indirect
	github.com/moby/term v0.5.0 // indirect
	github.com/modern-go/concurrent v0.0.0-20180306012644-bacd9c7ef1dd // indirect
	github.com/modern-go/reflect2 v1.0.2 // indirect
	github.com/monochromegane/go-gitignore v0.0.0-20200626010858-205db1a8cc00 // indirect
	github.com/morikuni/aec v1.0.0 // indirect
	github.com/munnerz/goautoneg v0.0.0-20191010083416-a7dc8b61c822 // indirect
	github.com/mxk/go-flowrate v0.0.0-20140419014527-cca7078d478f // indirect
	github.com/opencontainers/go-digest v1.0.0 // indirect
	github.com/opencontainers/image-spec v1.1.0-rc5 // indirect
	github.com/peterbourgon/diskv v2.0.1+incompatible // indirect
	github.com/pkg/errors v0.9.1 // indirect
	github.com/pmezard/go-difflib v1.0.1-0.20181226105442-5d4384ee4fb2 // indirect
	github.com/prometheus/procfs v0.12.0 // indirect
	github.com/rivo/uniseg v0.4.4 // indirect
	github.com/russross/blackfriday/v2 v2.1.0 // indirect
	github.com/shopspring/decimal v1.3.1 // indirect
	github.com/spf13/cast v1.5.1 // indirect
	github.com/stretchr/objx v0.5.1 // indirect
	github.com/xeipuuv/gojsonpointer v0.0.0-20190905194746-02993c407bfb // indirect
	github.com/xeipuuv/gojsonreference v0.0.0-20180127040603-bd5ef7bd5415 // indirect
	github.com/xeipuuv/gojsonschema v1.2.0 // indirect
	github.com/xlab/treeprint v1.2.0 // indirect
	go.opentelemetry.io/contrib/instrumentation/net/http/otelhttp v0.45.0 // indirect
	go.opentelemetry.io/otel v1.19.0 // indirect
	go.opentelemetry.io/otel/metric v1.19.0 // indirect
	go.opentelemetry.io/otel/trace v1.19.0 // indirect
	go.starlark.net v0.0.0-20230525235612-a134d8f9ddca // indirect
	golang.org/x/crypto v0.18.0 // indirect
	golang.org/x/mod v0.14.0 // indirect
	golang.org/x/oauth2 v0.16.0 // indirect
	golang.org/x/sync v0.6.0 // indirect
	golang.org/x/sys v0.16.0 // indirect
	golang.org/x/term v0.16.0 // indirect
	golang.org/x/text v0.14.0 // indirect
	golang.org/x/time v0.3.0 // indirect
	google.golang.org/api v0.143.0 // indirect
	google.golang.org/appengine v1.6.8 // indirect
	google.golang.org/genproto/googleapis/api v0.0.0-20231002182017-d307bd883b97 // indirect
	google.golang.org/genproto/googleapis/rpc v0.0.0-20231002182017-d307bd883b97 // indirect
	gopkg.in/inf.v0 v0.9.1 // indirect
	gopkg.in/yaml.v3 v3.0.1 // indirect
<<<<<<< HEAD
	k8s.io/cli-runtime v0.28.4 // indirect
	k8s.io/component-base v0.29.1 // indirect
	k8s.io/endpointslice v0.29.1 // indirect
=======
	k8s.io/cli-runtime v0.29.0 // indirect
>>>>>>> 52288e29
	k8s.io/gengo v0.0.0-20230829151522-9cce18d56c01 // indirect
	k8s.io/kube-openapi v0.0.0-20231010175941-2dd684a91f00 // indirect
	oras.land/oras-go v1.2.4 // indirect
	sigs.k8s.io/json v0.0.0-20221116044647-bc3834ca7abd // indirect
	sigs.k8s.io/kustomize/api v0.13.5-0.20230601165947-6ce0bf390ce3 // indirect
	sigs.k8s.io/kustomize/kyaml v0.14.3 // indirect
	sigs.k8s.io/structured-merge-diff/v4 v4.4.1 // indirect
)<|MERGE_RESOLUTION|>--- conflicted
+++ resolved
@@ -38,19 +38,11 @@
 	google.golang.org/grpc v1.60.1
 	google.golang.org/grpc/cmd/protoc-gen-go-grpc v1.3.0
 	google.golang.org/protobuf v1.32.0
-<<<<<<< HEAD
-	helm.sh/helm/v3 v3.13.3
-	k8s.io/api v0.29.1
-	k8s.io/apiextensions-apiserver v0.29.0
-	k8s.io/apimachinery v0.29.1
-	k8s.io/client-go v0.29.1
-=======
 	helm.sh/helm/v3 v3.14.0
 	k8s.io/api v0.29.1
 	k8s.io/apiextensions-apiserver v0.29.0
 	k8s.io/apimachinery v0.29.1
 	k8s.io/client-go v0.29.0
->>>>>>> 52288e29
 	k8s.io/code-generator v0.29.0
 	k8s.io/klog/v2 v2.120.1
 	k8s.io/kube-aggregator v0.29.0
@@ -162,13 +154,7 @@
 	google.golang.org/genproto/googleapis/rpc v0.0.0-20231002182017-d307bd883b97 // indirect
 	gopkg.in/inf.v0 v0.9.1 // indirect
 	gopkg.in/yaml.v3 v3.0.1 // indirect
-<<<<<<< HEAD
-	k8s.io/cli-runtime v0.28.4 // indirect
-	k8s.io/component-base v0.29.1 // indirect
-	k8s.io/endpointslice v0.29.1 // indirect
-=======
 	k8s.io/cli-runtime v0.29.0 // indirect
->>>>>>> 52288e29
 	k8s.io/gengo v0.0.0-20230829151522-9cce18d56c01 // indirect
 	k8s.io/kube-openapi v0.0.0-20231010175941-2dd684a91f00 // indirect
 	oras.land/oras-go v1.2.4 // indirect
