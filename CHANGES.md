--- conflicted
+++ resolved
@@ -2,13 +2,8 @@
 
 * Controller
   * Added `linkerd install-sp` command to install service profiles into the
-<<<<<<< HEAD
     Linkerd control plane
-  * Improved API for ListPods (thanks @alenkacz!)
-=======
-    linkerd control plane
   * Improved API for `ListPods` (thanks @alenkacz!)
->>>>>>> 19e3cbc7
   * Fixed `GetProfiles` API call not returning immediately when no profile
     exists (resulting in proxies logging warnings)
 * Web UI
