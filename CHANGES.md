<<<<<<< HEAD
## stable-2.4.0

This stable release adds percentage-based traffic splitting, fine-grained
observability into the TLS-based identity system via the new `linkerd edges`
command, installation stages, and a host of performance and usability
improvements in the proxy and UI.

Creating an SMI [Traffic Split](https://github.com/deislabs/smi-spec/blob/master/traffic-split.md)
resource will allow Linkerd to split traffic between the specified backend
services. The `linkerd edges` command provides a thorough breakdown of the name
and identity for proxied connections, as well as a new "Edges" table in the web
UI!

Significant changes to the installation lifecycle have introduced default
automatic proxy injection, and optional installation stages via the `linkerd
install config` and `linkerd install control-plane` commands which separate the
concerns for cluster-level and namespace-level privileges.

Among the many performance and usability improvements to the proxy and web UI,
debugging efforts have been accompanied by a new `--enable-debug-sidecar`
flag for the `linkerd inject` command and more accurate metric collection of
proxied connections.

TODO: Update blog post link. For more details, see the announcement [blog post](https://linkerd.io/blog/)

To install this release, run: `curl https://run.linkerd.io/install | sh`

**Upgrade notes**: TODO: Add summary of upgrade notes link. Please see the
[upgrade instructions](https://linkerd.io/2/tasks/upgrade/#upgrade-notice-stable-2-4-0)
for more details.

**Special thanks to**: @alenkacz, @codeman9, @dwj300, @jackprice, @liquidslr
@matej-g, @Pothulapati, @zaharidichev, 

**Full release notes**:

* CLI
  * **Breaking Change** Removed the `--proxy-auto-inject` flag, as the proxy
    injector is now always installed
  * **Breaking Change** Replaced the `--linkerd-version` flag with the
    `--proxy-version` flag in the `linkerd install` and `linkerd upgrade`
    commands, which allows setting the version for the injected proxy sidecar
    image, without changing the image versions for the control plane
  * Introduced install stages: `linkerd install config` and `linkerd install
    control-plane`
  * Introduced upgrade stages: `linkerd upgrade config` and `linkerd upgrade
    control-plane`
  * Introduced a new `--from-manifests` flag to `linkerd upgrade` allowing
    manually feeding a previously saved output of `linkerd install` into the
    command, instead of requiring a connection to the cluster to fetch the
    config
  * Introduced a new `--manual` flag to `linkerd inject` to output the proxy
    sidecar container spec
  * Introduced a new `--enable-debug-sidecar` flag to `linkerd inject`, that
    injects a debug sidecar to inspect traffic to and from the meshed pod
  * Added a new check for unschedulable pods and PSP issues (thanks,
    @liquidslr!)
  * Disabled the spinner in `linkerd check` when running without a TTY
  * Ensured the ServiceAccount for the proxy injector is created before its
    Deployment to avoid warnings when installing the proxy injector (thanks,
    @dwj300!)
  * Added a `linkerd check config` command for verifying that `linkerd install
    config` was successful
  * Improved the help documentation of `linkerd install` to clarify flag usage
  * Added support for private Kubernetes clusters by changing the CLI to connect
    to the control plane using a port-forward (thanks, @jackprice!)
  * Fixed `linkerd check` and `linkerd dashboard` failing when any control plane
    pod is not ready, even when multiple replicas exist (as in HA mode)
  * **New** Added a `linkerd edges` command that shows the source and
    destination name and identity for proxied connections, to assist in
    debugging
  * Tap can now be disabled for specific pods during injection by using the
    `--disable-tap` flag, or by using the `config.linkerd.io/disable-tap`
    annotation
  * Introduced pre-install healthcheck for clock skew (thanks, @matej-g!)
  * Added a JSON option to the `linkerd edges` command so that output is
    scripting friendly and can be parsed easily (thanks @alenkacz!)
  * Fixed an issue when Linkerd is installed with `--ha`, running `linkerd
    upgrade` without `--ha` will disable the high availability control plane
  * Fixed an issue with `linkerd upgrade` where running without `--ha` would
    unintentionally disable high availability features if they were previously
    enabled
  * Added a `--init-image-version` flag to `linkerd inject` to override the
    injected proxy-init container version
  * Added the `--linkerd-cni-enabled` flag to the `install` subcommands so that
    `NET_ADMIN` capability is omitted from the CNI-enabled control plane's PSP
  * Updated `linkerd check` to validate the caller can create
    `PodSecurityPolicy` resources
  * Added a check to `linkerd install` to prevent installing multiple control
    planes into different namespaces avoid conflicts between global resources
  * Added support for passing a URL directly to `linkerd inject` (thanks
    @Pothulapati!)
  * Added more descriptive output to the `linkerd check` output for control
    plane ReplicaSet readiness
* Controller
  * Added Go pprof HTTP endpoints to all control plane components' admin servers
    to better assist debugging efforts
  * Fixed bug in the proxy injector, where sporadically the pod workload owner
    wasn't properly determined, which would result in erroneous stats
  * Added support for a new `config.linkerd.io/disable-identity` annotation to
    opt out of identity for a specific pod
  * Fixed pod creation failure when a `ResourceQuota` exists by adding a default
    resource spec for the proxy-init init container
  * Fixed control plane components failing on startup when the Kubernetes API
    returns an `ErrGroupDiscoveryFailed`
  * Added Controller Component Labels to the webhook config resources (thanks,
    @Pothulapati!)
  * Moved the tap service into its own pod
  * **New** Control plane installations now generate a self-signed certificate
    and private key pair for each webhook, to prepare for future work to make
    the proxy injector and service profile validator HA
  * Added the ` config.linkerd.io/enable-debug-sidecar` annotation allowing the
    `--enable-debug-sidecar` flag to work when auto-injecting Linkerd proxies
  * Added multiple replicas for the `proxy-injector` and `sp-validator`
    controllers when run in high availability mode (thanks to @Pothulapati!)
  * Defined least privilege default security context values for the proxy
    container so that auto-injection does not fail (thanks @codeman9!)
  * Default the webhook failure policy to `Fail` in order to account for
    unexpected errors during auto-inject; this ensures uninjected applications
    are not deployed
  * Introduced control plane's PSP and RBAC resources into Helm templates; these
    policies are only in effect if the PSP admission controller is enabled
  * Removed `UPDATE` operation from proxy-injector webhook because pod mutations
    are disallowed during update operations
  * Default the mutating and validating webhook configurations `sideEffects`
    property to `None` to indicate that the webhooks have no side effects on
    other resources (thanks @Pothulapati!)
  * Added support for the SMI TrafficSplit API which allows users to define
    traffic splits in TrafficSplit custom resources
  * Added the `linkerd.io/control-plane-ns` label to all Linkerd resources
    allowing them to be identified using a label selector.
* Proxy
  * Replaced the fixed reconnect backoff with an exponential one (thanks,
    @zaharidichev!)
  * Fixed an issue where load balancers can become stuck
  * Added a dispatch timeout that limits the amount of time a request can be
    buffered in the proxy
  * Removed the limit on the number of concurrently active service discovery
    queries to the destination service
  * Fix an epoll notification issue that could cause excessive CPU usage
  * Added the ability to disable tap by setting an env var (thanks,
    @zaharidichev!)
  * Changed the proxy's routing behavior so that, when the control plane does
    not resolve a destination, the proxy forwards the request with minimal
    additional routing logic
  * Fixed a bug in the proxy's HPACK codec that could cause requests with very
    large header values to hang indefinitely
  * Fixed a memory leak that can occur if an HTTP/2 request with a payload ends
    before the entire payload is sent to the destination
  * The `l5d-override-dst` header is now used for inbound service profile
    discovery
  * Added errors totals to `response_total` metrics
  * Changed the load balancer to require that Kubernetes services are resolved
    via the control plane
  * Added the `NET_RAW` capability to the proxy-init container to be compatible
    with `PodSecurityPolicy`s that use `drop: all`
  * Fixed the proxy rejecting HTTP2 requests that don't have an `:authority`
  * Improved idle service eviction to reduce resource consumption for clients
    that send requests to many services
  * Fixed proxied HTTP/2 connections returning 502 errors when the upstream
    connection is reset, rather than propagating the reset to the client
  * Changed the proxy to treat unexpected HTTP/2 frames as stream errors rather
    than connection errors
* Web UI
  * Added the Font Awesome stylesheet locally; this allows both Font Awesome and
    Material-UI sidebar icons to display consistently with no/limited internet
    access (thanks again, @liquidslr!)
  * Removed the Authorities table and sidebar link from the dashboard to prepare
    for a new, improved dashboard view communicating authority data
  * Fixed dashboard behavior that caused incorrect table sorting
  * Removed the "Debug" page from the Linkerd dashboard while the functionality
    of that page is being redesigned
  * Added an Edges table to the resource detail view that shows the source,
    destination name, and identity for proxied connections
  * Improved UI for Edges table in dashboard by changing column names, adding a
    "Secured" icon and showing an empty Edges table in the case of no returned
    edges
* Internal
  * Known container errors were hidden in the integration tests; now they are
    reported in the output without having the tests fail
  * Fixed integration tests by adding known proxy-injector log warning to tests
  * Modified the integration test for `linkerd upgrade` in order to test
    upgrading from the latest stable release instead of the latest edge and
    reflect the typical use case
  * Moved the proxy-init container to a separate `linkerd/proxy-init` Git
    repository
=======
## edge-19.7.2

* CLI
  * Refactored the `linkerd endpoints` to use the same interface as used by the
    proxy for service discovery information
  * Fixed a bug where `linkerd inject` would fail when given a path to a file
    outside the current directory
* Proxy
  * Fixed a bug where DNS queries could persist longer than necessary
  * Improved router eviction to remove idle services in a more timely manner
  * Fixed a bug where the proxy would fail to process requests with obscure
    characters in the URI
>>>>>>> 92ddffa3

## edge-19.7.1

* CLI
  * Added more descriptive output to the `linkerd check` output for control
    plane ReplicaSet readiness
  * **Breaking change** Renamed `config.linkerd.io/debug` annotation to
    `config.linkerd.io/enable-debug-sidecar`, to match the
    `--enable-debug-sidecar` CLI flag that sets it
  * Fixed a bug in `linkerd edges` that caused incorrect identities to be
    displayed when requests were sent from two or more namespaces
* Controller
  * Added the `linkerd.io/control-plane-ns` label to the SMI Traffic Split CRD
* Proxy
  * Fixed proxied HTTP/2 connections returning 502 errors when the upstream
    connection is reset, rather than propagating the reset to the client
  * Changed the proxy to treat unexpected HTTP/2 frames as stream errors rather
    than connection errors

## edge-19.6.4

This release adds support for the SMI [Traffic Split](https://github.com/deislabs/smi-spec/blob/master/traffic-split.md)
API. Creating a TrafficSplit resource will cause Linkerd to split traffic
between the specified backend services. Please see [the spec](https://github.com/deislabs/smi-spec/blob/master/traffic-split.md)
for more details.

* CLI
  * Added a check to `install` to prevent installing multiple control planes
    into different namespaces
  * Added support for passing a URL directly to `linkerd inject` (thanks
    @Pothulapati!)
  * Added the `--all-namespaces` flag to `linkerd edges`
* Controller
  * Added support for the SMI TrafficSplit API which allows users to define
    traffic splits in TrafficSplit custom resources
* Web UI
  * Improved UI for Edges table in dashboard by changing column names, adding a
    "Secured" icon and showing an empty Edges table in the case of no returned
    edges

## edge-19.6.3

* CLI
  * Updated `linkerd check` to validate the caller can create
    `PodSecurityPolicy` resources
* Controller
  * Default the mutating and validating webhook configurations `sideEffects`
    property to `None` to indicate that the webhooks have no side effects on
    other resources (thanks @Pothulapati!)
* Proxy
  * Added the `NET_RAW` capability to the proxy-init container to be compatible
    with `PodSecurityPolicy`s that use `drop: all`
  * Fixed the proxy rejecting HTTP2 requests that don't have an `:authority`
  * Improved idle service eviction to reduce resource consumption for clients
    that send requests to many services
* Web UI
  * Removed the "Debug" page from the Linkerd dashboard while the functionality
    of that page is being redesigned
  * Added an Edges table to the resource detail view that shows the source,
    destination name, and identity for proxied connections

## edge-19.6.2

* CLI
  * Added the `--linkerd-cni-enabled` flag to the `install` subcommands so that
    `NET_ADMIN` capability is omitted from the CNI-enabled control plane's PSP
* Controller
  * Default to least-privilege security context values for the proxy container
    so that auto-inject does not fail on restricted PSPs (thanks @codeman9!)
  * Defined least privilege default security context values for the proxy
    container so that auto-injection does not fail on (thanks @codeman9!)
  * Default the webhook failure policy to `Fail` in order to account for
    unexpected errors during auto-inject; this ensures uninjected applications
    are not deployed
  * Introduced control plane's PSP and RBAC resources into Helm templates;
    these policies are only in effect if the PSP admission controller is
    enabled
  * Removed `UPDATE` operation from proxy-injector webhook because pod
    mutations are disallowed during update operations
* Proxy
  * The `l5d-override-dst` header is now used for inbound service profile
    discovery
  * Include errors in `response_total` metrics
  * Changed the load balancer to require that Kubernetes services are resolved
    via the control plane
* Web UI
  * Fixed dashboard behavior that caused incorrect table sorting

## edge-19.5.4

* CLI
  * Fixed an issue where, when Linkerd is installed with `--ha`, running
    `linkerd upgrade` without `--ha` will disable the high availability
    control plane
  * Added a `--init-image-version` flag to `linkerd inject` to override the
    injected proxy-init container version
* Controller
  * Added multiple replicas for the `proxy-injector` and `sp-validator`
    controllers when run in high availability mode (thanks to @Pothulapati!)
* Proxy
  * Fixed a memory leak that can occur if an HTTP/2 request with a payload
    ends before the entire payload is sent to the destination
* Internal
  * Moved the proxy-init container to a separate `linkerd/proxy-init` Git
    repository

## stable-2.3.2

This stable release fixes a memory leak in the proxy.

To install this release, run: `curl https://run.linkerd.io/install | sh`

**Full release notes**:

* Proxy
  * Fixed a memory leak that can occur if an HTTP/2 request with a payload
    ends before the entire payload is sent to the destination

## edge-19.5.4

* CLI
  * Added a JSON option to the `linkerd edges` command so that output is
    scripting friendly and can be parsed easily (thanks @alenkacz!)
* Controller
  * **New** Control plane installations now generate a self-signed certificate
    and private key pair for each webhook, to prepare for future work to make
    the proxy injector and service profile validator HA
  * Added a debug container annotation, allowing the `--enable-debug-sidecar`
    flag to work when auto-injecting Linkerd proxies
* Proxy
  * Changed the proxy's routing behavior so that, when the control plane does
    not resolve a destination, the proxy forwards the request with minimal
    additional routing logic
  * Fixed a bug in the proxy's HPACK codec that could cause requests with very
    large header values to hang indefinitely
* Web UI
  * Removed the Authorities table and sidebar link from the dashboard to prepare
    for a new, improved dashboard view communicating authority data
* Internal
  * Modified the integration test for `linkerd upgrade` to test upgrading from
    the latest stable release instead of the latest edge, to reflect the typical
    use case

## stable-2.3.1

This stable release adds a number of proxy stability improvements.

To install this release, run: `curl https://run.linkerd.io/install | sh`

**Special thanks to**: @zaharidichev and @11Takanori!

**Full release notes**:

* Proxy
  * Changed the proxy's routing behavior so that, when the control plane
    does not resolve a destination, the proxy forwards the request with minimal
    additional routing logic
  * Fixed a bug in the proxy's HPACK codec that could cause requests with
    very large header values to hang indefinitely
  * Replaced the fixed reconnect backoff with an exponential one (thanks,
    @zaharidichev!)
  * Fixed an issue where requests could be held indefinitely by the load balancer
  * Added a dispatch timeout that limits the amount of time a request can be
    buffered in the proxy
  * Removed the limit on the number of concurrently active service discovery
    queries to the destination service
  * Fixed an epoll notification issue that could cause excessive CPU usage
  * Added the ability to disable tap by setting an env var (thanks,
    @zaharidichev!)

## edge-19.5.3

* CLI
  * **New** Added a `linkerd edges` command that shows the source and
    destination name and identity for proxied connections, to assist in
    debugging
  * Tap can now be disabled for specific pods during injection by using the
    `--disable-tap` flag, or by using the `config.linkerd.io/disable-tap`
    annotation
  * Introduced pre-install healthcheck for clock skew (thanks, @matej-g!)
* Controller
  * Added Controller Component Labels to the webhook config resources (thanks,
    @Pothulapati!)
  * Moved the tap service into its own pod
* Proxy
  * Fix an epoll notification issue that could cause excessive CPU usage
  * Added the ability to disable tap by setting an env var (thanks,
    @zaharidichev!)

## edge-19.5.2

* CLI
  * Fixed `linkerd check` and `linkerd dashboard` failing when any control plane
    pod is not ready, even when multiple replicas exist (as in HA mode)
* Controller
  * Fixed control plane components failing on startup when the Kubernetes API
    returns an `ErrGroupDiscoveryFailed`
* Proxy
  * Added a dispatch timeout that limits the amount of time a request can be
    buffered in the proxy
  * Removed the limit on the number of concurrently active service discovery
    queries to the destination service

Special thanks to @zaharidichev for adding end to end tests for proxies with
TLS!

## edge-19.5.1

* CLI
  * Added a `linkerd check config` command for verifying that
    `linkerd install config` was successful
  * Improved the help documentation of `linkerd install` to clarify flag usage
  * Added support for private Kubernetes clusters by changing the CLI to connect
    to the control plane using a port-forward (thanks, @jackprice!)
* Controller
  * Fixed pod creation failure when a `ResourceQuota` exists by adding a default
    resource spec for the proxy-init init container
* Proxy
  * Replaced the fixed reconnect backoff with an exponential one (thanks,
    @zaharidichev!)
  * Fixed an issue where load balancers can become stuck
* Internal
  * Fixed integration tests by adding known proxy-injector log warning to tests

## edge-19.4.5

**Significant Update**

As of this edge release the proxy injector component is always installed.
To have the proxy injector inject a pod you still can manually add the
`linkerd.io/inject: enable` annotation into the pod spec, or at the namespace
level to have all your pods be injected by default.
With this release the behaviour of the `linkerd inject` command changes, where
the proxy sidecar container YAML is no longer included in its output by
default, but instead it will just add the annotations to defer the injection to
the proxy injector.
For use cases that require the full injected YAML to be output, a new
`--manual` flag has been added.

Another important update is the introduction of install stages. You still have
the old `linkerd install` command, but now it can be broken into
`linkerd install config` which installs the resources that require
cluster-level privileges, and `linkerd install control-plane` that continues
with the resources that only require namespace-level privileges.
This also applies to the `linkerd upgrade` command.

* CLI
  * **Breaking Change** Removed the `--proxy-auto-inject` flag, as the
    proxy injector is now always installed
  * **Breaking Change** Replaced the `--linkerd-version` flag with the
    `--proxy-version` flag in the `linkerd install` and `linkerd upgrade`
    commands, which allows setting the version for the injected proxy sidecar
    image, without changing the image versions for the control plane
  * Introduced install stages: `linkerd install config` and
    `linkerd install control-plane`
  * Introduced upgrade stages: `linkerd upgrade config` and
    `linkerd upgrade control-plane`
  * Introduced a new `--from-manifests` flag to `linkerd upgrade` allowing
    manually feeding a previously saved output of `linkerd install` into the
    command, instead of requiring a connection to the cluster to fetch the
    config
  * Introduced a new `--manual` flag to `linkerd inject` to output the proxy
    sidecar container spec
  * Introduced a new `--enable-debug-sidecar` option to `linkerd inject`, that
    injects a debug sidecar to inspect traffic to and from the meshed pod
  * Added a new check for unschedulable pods and PSP issues (thanks, @liquidslr!)
  * Disabled the spinner in `linkerd check` when running without a TTY
  * Ensured the ServiceAccount for the proxy injector is created before its
    Deployment to avoid warnings when installing the proxy injector
    (thanks, @dwj300!)

* Controller
  * Added Go pprof HTTP endpoints to all control plane components' admin
    servers to better assist debugging efforts
  * Fixed bug in the proxy injector, where sporadically the pod workload owner
    wasn't properly determined, which would result in erroneous stats
  * Added support for a new `config.linkerd.io/disable-identity` annotation to
    opt out of identity for a specific pod

* Web UI
  * Added the Font Awesome stylesheet locally; this allows both Font Awesome
    and Material-UI sidebar icons to display consistently with no/limited
    internet access (thanks again, @liquidslr!)

* Internal
  * Known container errors were hidden in the integration tests; now they are
    reported in the output, still without having the tests fail

## stable-2.3.0

This stable release introduces a new TLS-based service identity system into the
default Linkerd installation, replacing `--tls=optional` and the `linkerd-ca`
controller. Now, proxies generate ephemeral private keys into a tmpfs directory
and dynamically refresh certificates, authenticated by Kubernetes ServiceAccount
tokens, and tied to ServiceAccounts as the identity primitive

In this release, all meshed HTTP communication is private and authenticated by
default.

Among the many improvements to the web dashboard, we've added a Community page
to surface news and updates from linkerd.io.

For more details, see the announcement blog post:
https://linkerd.io/2019/04/16/announcing-linkerd-2.3/

To install this release, run: `curl https://run.linkerd.io/install | sh`

**Upgrade notes**: The `linkerd-ca` controller has been removed in favor of the
`linkerd-identity` controller. If you had previously installed Linkerd with
`--tls=optional`, manually delete the `linkerd-ca` deployment after upgrading.
Also, `--single-namespace` mode is no longer supported. For full details on
upgrading to this release, please see the
[upgrade instructions](https://linkerd.io/2/tasks/upgrade/#upgrade-notice-stable-2-3-0).

**Special thanks to**: @codeman9, @harsh-98, @huynq0911, @KatherineMelnyk,
@liquidslr, @paranoidaditya, @Pothulapati, @TwinProduction, and @yb172!

**Full release notes**:

* CLI
  * Introduced an `upgrade` command! This allows an existing Linkerd control
    plane to be reinstalled or reconfigured; it is particularly useful for
    automatically reusing flags set in the previous `install` or `upgrade`
  * Introduced the `linkerd metrics` command for fetching proxy metrics
  * **Breaking Change:** The `--linkerd-cni-enabled` flag has been removed from
    the `inject` command; CNI is configured at the cluster level with the
    `install` command and no longer applies to the `inject` command
  * **Breaking Change** Removed the `--disable-external-profiles` flag from the
    `install` command; external profiles are now disabled by default and can be
    enabled with the new `--enable-external-profiles` flag
  * **Breaking change** Removed the `--api-port` flag from the `inject` and
    `install` commands, since there's no benefit to running the control plane's
    destination API on a non-default port (thanks, @paranoidaditya)
  * **Breaking change** Removed the `--tls=optional` flag from the
    `linkerd install` command, since TLS is now enabled by default
  * Changed `install` to accept or generate an issuer Secret for the Identity
    controller
  * Changed `install` to fail in the case of a conflict with an existing
    installation; this can be disabled with the `--ignore-cluster` flag
  * Added the ability to adjust the Prometheus log level via
    `--controller-log-level`
  * Implemented `--proxy-cpu-limit` and `--proxy-memory-limit` for setting the
    proxy resources limits (`--proxy-cpu` and `--proxy-memory` were deprecated in
    favor of `proxy-cpu-request` and `proxy-memory-request`) (thanks @TwinProduction!)
  * Added a validator for the `--proxy-log-level` flag
  * Updated the `inject` and `uninject` subcommands to issue warnings when
    resources lack a `Kind` property (thanks @Pothulapati!)
  * The `inject` command proxy options are now converted into config
    annotations; the annotations ensure that these configs are persisted in
    subsequent resource updates
  * Changed `inject` to require fetching a configuration from the control plane;
    this can be disabled with the `--ignore-cluster` and `--disable-identity`
    flags, though this will prevent the injected pods from participating in mesh
    identity
  * Included kubectl version check as part of `linkerd check` (thanks @yb172!)
  * Updated `linkerd check` to ensure hint URLs are displayed for RPC checks
  * Fixed sporadic (and harmless) race condition error in `linkerd check`
  * Introduced a check for NET_ADMIN in `linkerd check`
  * Fixed permissions check for CRDs
  * Updated the `linkerd dashboard` command to serve the dashboard on a fixed
    port, allowing it to leverage browser local storage for user settings
  * Updated the `linkerd routes` command to display rows for routes that are not
    receiving any traffic
  * Added TCP stats to the stat command, under the `-o wide` and `-o json` flags
  * The `stat` command now always shows the number of open TCP connections
  * Removed TLS metrics from the `stat` command; this is in preparation for
    surfacing identity metrics in a clearer way
  * Exposed the `install-cni` command and its flags, and tweaked their descriptions
  * Eliminated false-positive vulnerability warnings related to go.uuid
* Controller
  * Added a new public API endpoint for fetching control plane configuration
  * **Breaking change** Removed support for running the control plane in
    single-namespace mode, which was severely limited in the number of features
    it supported due to not having access to cluster-wide resources; the end
    goal being Linkerd degrading gracefully depending on its privileges
  * Updated automatic proxy injection and CLI injection to support overriding
    inject defaults via pod spec annotations
  * Added support for the `config.linkerd.io/proxy-version` annotation on pod
    specs; this will override the injected proxy version
  * The auto-inject admission controller webhook is updated to watch pods
    creation and update events; with this change, proxy auto-injection now works
    for all kinds of workloads, including StatefulSets, DaemonSets, Jobs, etc
  * Service profile validation is now performed via a webhook endpoint; this
    prevents Kubernetes from accepting invalid service profiles
  * Changed the default CPU request from `10m` to `100m` for HA deployments;
    this will help some intermittent liveness/readiness probes from failing due
    to tight resource constraints
  * Updated destination service to return TLS identities only when the
    destination pod is TLS-aware and is in the same controller namespace
  * Lessen klog level to improve security
  * Updated control plane components to query Kubernetes at startup to determine
    authorized namespaces and if ServiceProfile support is available
  * Modified the stats payload to include the following TCP stats:
    `tcp_open_connections`, `tcp_read_bytes_total`, `tcp_write_bytes_total`
  * Instrumented clients in the control plane connecting to Kubernetes, thus
    providing better visibility for diagnosing potential problems with those
    connections
  * Renamed the "linkerd-proxy-api" service to "linkerd-destination"
  * Bumped Prometheus to version 2.7.1 and Grafana to version 5.4.3
* Proxy
  * Introduced per-proxy private key generation and dynamic certificate renewal
  * **Fixed** a connection starvation issue where TLS discovery detection on
    slow or idle connections could block all other connections from being
    accepted on the inbound listener of the proxy
  * **Fixed** a stream leak between the proxy and the control plane that could
    cause the `linkerd-controller` pod to use an excessive amount of memory
  * Added a readiness check endpoint on `:4191/ready` so that Kubernetes doesn't
    consider pods ready until they have acquired a certificate from the Identity
    controller
  * Some `l5d-*` informational headers have been temporarily removed from
    requests and responses because they could leak information to external
    clients
  * The proxy's connect timeouts have been updated, especially to improve
    reconnect behavior between the proxy and the control plane
  * Increased the inbound/router cap on MAX_CONCURRENT_STREAMS
  * The `l5d-remote-ip` header is now set on inbound requests and outbound
    responses
  * Fixed issue with proxy falling back to filesystem polling due to improperly
    sized inotify buffer
* Web UI
  * **New** Added a Community page to surface news and updates from linkerd.io
  * Added a Debug page to the web dashboard, allowing you to introspect service
    discovery state
  * The Overview page in the Linkerd dashboard now renders appropriately when
    viewed on mobile devices
  * Added filter functionality to the metrics tables
  * Added stable sorting for table rows
  * Added TCP stats to the Linkerd Pod Grafana dashboard
  * Added TCP stat tables on the namespace landing page and resource detail page
  * The topology graph now shows TCP stats if no HTTP stats are available
  * Improved table display on the resource detail page for resources with
    TCP-only traffic
  * Updated the resource detail page to start displaying a table with TCP stats
  * Modified the Grafana variable queries to use a TCP-based metric, so that
    if there is only TCP traffic then the dropdowns don't end up empty
  * Fixed sidebar not updating when resources were added/deleted (thanks
    @liquidslr!)
  * Added validation to the "new service profile" form (thanks @liquidslr!)
  * Added a Grafana dashboard and web tables for displaying Job stats
    (thanks, @Pothulapati!)
  * Removed TLS columns from the dashboard tables; this is in preparation for
    surfacing identity metrics in a clearer way
  * Fixed the behavior of the Top query 'Start' button if a user's query returns
    no data
  * Fixed an issue with the order of tables returned from a Top Routes query
  * Added text wrap for paths in the modal for expanded Tap query data
  * Fixed a quoting issue with service profile downloads (thanks, @liquidslr!)
  * Updated sorting of route table to move default routes to the bottom
  * Removed 'Help' hierarchy and surfaced links on navigation sidebar
  * Ensured that all the tooltips in Grafana displaying the series are shared
    across all the graphs
* Internals
  * Improved the `bin/go-run` script for the build process so that on failure,
    all associated background processes are terminated
  * Added more log errors to the integration tests
  * Removed the GOPATH dependence from the CLI dev environment
  * Consolidated injection code from CLI and admission controller code paths
  * Enabled the following linters: `unparam`, `unconvert`, `goimports`,
    `goconst`, `scopelint`, `unused`, `gosimple`
  * Bumped base Docker images
  * Added the flags `-update` and `-pretty-diff` to tests to allow overwriting
    fixtures and to print the full text of the fixtures upon mismatches
  * Introduced golangci-lint tooling, using `.golangci.yml` to centralize
    the config
  * Added a `-cover` parameter to track code coverage in go tests
    (more info in TEST.md)
  * Renamed a function in a test that was shadowing a go built-in function
    (thanks @huynq0911!)

## edge-19.4.4

* Proxy
  * **Fixed** a connection starvation issue where TLS discovery detection on
    slow or idle connections could block all other connections from being
    accepted on the inbound listener of the proxy
* CLI
  * **Fixed** `inject` to allow the `--disable-identity` flag to be used
    without having to specify the `--ignore-cluster` flag
* Web UI
  * The Overview page in the Linkerd dashboard now renders appropriately when
    viewed on mobile devices

## edge-19.4.3

* CLI
  * **Fixed** `linkerd upgrade` command not upgrading proxy containers (thanks
    @jon-walton for the issue report!)
  * **Fixed** `linkerd upgrade` command not installing the identity service when
    it was not already installed
  * Eliminate false-positive vulnerability warnings related to go.uuid

Special thanks to @KatherineMelnyk for updating the web component to read the
UUID from the `linkerd-config` ConfigMap!

## edge-19.4.2

* CLI
  * Removed TLS metrics from the `stat` command; this is in preparation for
    surfacing identity metrics in a clearer way
  * The `upgrade` command now outputs a URL that explains next steps for
    upgrading
  * **Breaking Change:** The `--linkerd-cni-enabled` flag has been removed from
    the `inject` command; CNI is configured at the cluster level with the
    `install` command and no longer applies to the `inject` command
* Controller
  * Service profile validation is now performed via a webhook endpoint; this
    prevents Kubernetes from accepting invalid service profiles
  * Added support for the `config.linkerd.io/proxy-version` annotation on pod
    specs; this will override the injected proxy version
  * Changed the default CPU request from `10m` to `100m` for HA deployments;
    this will help some intermittent liveness/readiness probes from failing due
    to tight resource constraints
* Proxy
  * The `CommonName` field on CSRs is now set to the proxy's identity name
* Web UI
  * Removed TLS columns from the dashboard tables; this is in preparation for
    surfacing identity metrics in a clearer way

## edge-19.4.1

* CLI
  * Introduced an `upgrade` command! This allows an existing Linkerd control
    plane to be reinstalled or reconfigured; it is particularly useful for
    automatically reusing flags set in the previous `install` or `upgrade`
  * The `inject` command proxy options are now converted into config
    annotations; the annotations ensure that these configs are persisted in
    subsequent resource updates
  * The `stat` command now always shows the number of open TCP connections
  * **Breaking Change** Removed the `--disable-external-profiles` flag from the
    `install` command; external profiles are now disabled by default and can be
    enabled with the new `--enable-external-profiles` flag
* Controller
  * The auto-inject admission controller webhook is updated to watch pods
    creation and update events; with this change, proxy auto-injection now works
    for all kinds of workloads, including StatefulSets, DaemonSets, Jobs, etc
* Proxy
  * Some `l5d-*` informational headers have been temporarily removed from
    requests and responses because they could leak information to external
    clients
* Web UI
  * The topology graph now shows TCP stats if no HTTP stats are available
  * Improved table display on the resource detail page for resources with
    TCP-only traffic
  * Added validation to the "new service profile" form (thanks @liquidslr!)

## edge-19.3.3

**Significant Update**

This edge release introduces a new TLS Identity system into the default Linkerd
installation, replacing `--tls=optional` and the `linkerd-ca` controller. Now,
proxies generate ephemeral private keys into a tmpfs directory and dynamically
refresh certificates, authenticated by Kubernetes ServiceAccount tokens, via the
newly-introduced Identity controller.

Now, all meshed HTTP communication is private and authenticated by default.

* CLI
  * Changed `install` to accept or generate an issuer Secret for the Identity
    controller
  * Changed `install` to fail in the case of a conflict with an existing
    installation; this can be disabled with the `--ignore-cluster` flag
  * Changed `inject` to require fetching a configuration from the control plane;
    this can be disabled with the `--ignore-cluster` and `--disable-identity`
    flags, though this will prevent the injected pods from participating in mesh
    identity
  * **Breaking change** Removed the `--tls=optional` flag from the
    `linkerd install` command, since TLS is now enabled by default
  * Added the ability to adjust the Prometheus log level
* Proxy
  * **Fixed** a stream leak between the proxy and the control plane that could
    cause the `linkerd-controller` pod to use an excessive amount of memory
  * Introduced per-proxy private key generation and dynamic certificate renewal
  * Added a readiness check endpoint on `:4191/ready` so that Kubernetes doesn't
    consider pods ready until they have acquired a certificate from the Identity
    controller
  * The proxy's connect timeouts have been updated, especially to improve
    reconnect behavior between the proxy and the control plane
* Web UI
  * Added TCP stats to the Linkerd Pod Grafana dashboard
  * Fixed the behavior of the Top query 'Start' button if a user's query returns
    no data
  * Added stable sorting for table rows
  * Fixed an issue with the order of tables returned from a Top Routes query
  * Added text wrap for paths in the modal for expanded Tap query data
* Internal
  * Improved the `bin/go-run` script for the build process so that on failure,
    all associated background processes are terminated

Special thanks to @liquidslr for many useful UI and log changes, and to @mmalone
and @sourishkrout at @smallstep for collaboration and advice on the Identity
system!

## edge-19.3.2

* Controller
  * **Breaking change** Removed support for running the control plane in
    single-namespace mode, which was severely limited in the number of features
    it supported due to not having access to cluster-wide resources
  * Updated automatic proxy injection and CLI injection to support overriding
    inject defaults via pod spec annotations
  * Added a new public API endpoint for fetching control plane configuration
* CLI
  * **Breaking change** Removed the `--api-port` flag from the `inject` and
    `install` commands, since there's no benefit to running the control plane's
    destination API on a non-default port (thanks, @paranoidaditya)
  * Introduced the `linkerd metrics` command for fetching proxy metrics
  * Updated the `linkerd routes` command to display rows for routes that are not
    receiving any traffic
  * Updated the `linkerd dashboard` command to serve the dashboard on a fixed
    port, allowing it to leverage browser local storage for user settings
* Web UI
  * **New** Added a Community page to surface news and updates from linkerd.io
  * Fixed a quoting issue with service profile downloads (thanks, @liquidslr!)
  * Added a Grafana dashboard and web tables for displaying Job stats
    (thanks, @Pothulapati!)
  * Updated sorting of route table to move default routes to the bottom
  * Added TCP stat tables on the namespace landing page and resource detail page

## edge-19.3.1

* CLI
  * Introduced a check for NET_ADMIN in `linkerd check`
  * Fixed permissions check for CRDs
  * Included kubectl version check as part of `linkerd check` (thanks @yb172!)
  * Added TCP stats to the stat command, under the `-o wide` and `-o json` flags
* Controller
  * Updated the `mutatingwebhookconfiguration` so that it is recreated when the
    proxy injector is restarted, so that the MWC always picks up the latest
    config template during version upgrade
* Proxy
  * Increased the inbound/router cap on MAX_CONCURRENT_STREAMS
  * The `l5d-remote-ip` header is now set on inbound requests and outbound
    responses
* Web UI
  * Fixed sidebar not updating when resources were added/deleted (thanks
    @liquidslr!)
  * Added filter functionality to the metrics tables
* Internal
  * Added more log errors to the integration tests
  * Removed the GOPATH dependence from the CLI dev environment
  * Consolidated injection code from CLI and admission controller code paths

## edge-19.2.5

* CLI
  * Updated `linkerd check` to ensure hint URLs are displayed for RPC checks
* Controller
  * Updated the auto-inject admission controller webhook to respond to UPDATE
    events for deployment workloads
  * Updated destination service to return TLS identities only when the
    destination pod is TLS-aware and is in the same controller namespace
  * Lessen klog level to improve security
  * Updated control plane components to query Kubernetes at startup to determine
    authorized namespaces and if ServiceProfile support is available
  * Modified the stats payload to include the following TCP stats:
    `tcp_open_connections`, `tcp_read_bytes_total`, `tcp_write_bytes_total`
* Proxy
  * Fixed issue with proxy falling back to filesystem polling due to improperly
    sized inotify buffer
* Web UI
  * Removed 'Help' hierarchy and surfaced links on navigation sidebar
  * Added a Debug page to the web dashboard, allowing you to introspect service
    discovery state
  * Updated the resource detail page to start displaying a table with TCP stats
* Internal
  * Enabled the following linters: `unparam`, `unconvert`, `goimports`,
    `goconst`, `scopelint`, `unused`, `gosimple`
  * Bumped base Docker images

## stable-2.2.1

This stable release polishes some of the CLI help text and fixes two issues that
came up since the stable-2.2.0 release.

To install this release, run: `curl https://run.linkerd.io/install | sh`

**Full release notes**:

* CLI
  * Fixed handling of kubeconfig server urls that include paths
  * Updated the description of the `--proxy-auto-inject` flag to indicate that
    it is no longer experimental
  * Updated the `profile` help text to match the other commands
  * Added the "ep" alias for the `endpoints` command
* Controller
  * Stopped logging an error when a route doesn't specify a timeout

## edge-19-2.4

* CLI
  * Implemented `--proxy-cpu-limit` and `--proxy-memory-limit` for setting the
    proxy resources limits (`--proxy-cpu` and `--proxy-memory` were deprecated
    in favor of `proxy-cpu-request` and `proxy-memory-request`) (thanks
    @TwinProduction!)
  * Updated the `inject` and `uninject` subcommands to issue warnings when
    resources lack a `Kind` property (thanks @Pothulapati!)
  * Exposed the `install-cni` command and its flags, and tweaked their
    descriptions
  * Fixed handling of kubeconfig server urls that include paths
  * Updated the description of the `--proxy-auto-inject` flag to indicate that
    it is no longer experimental
  * Updated the `profile` help text to match the other commands
  * Added the "ep" alias for the `endpoints` command (also @Pothulapati!)
  * Added a validator for the `--proxy-log-level` flag
  * Fixed sporadic (and harmless) race condition error in `linkerd check`
* Controller
  * Instrumented clients in the control plane connecting to Kubernetes, thus
    providing better visibility for diagnosing potential problems with those
    connections
  * Stopped logging an error when a route doesn't specify a timeout
  * Renamed the "linkerd-proxy-api" service to "linkerd-destination"
  * Bumped Prometheus to version 2.7.1 and Grafana to version 5.4.3
* Web UI
  * Modified the Grafana variable queries to use a TCP-based metric, so that
    if there is only TCP traffic then the dropdowns don't end up empty
  * Ensured that all the tooltips in Grafana displaying the series are shared
    across all the graphs
* Internals
  * Added the flags `-update` and `-pretty-diff` to tests to allow overwriting
    fixtures and to print the full text of the fixtures upon mismatches
  * Introduced golangci-lint tooling, using `.golangci.yml` to centralize
    the config
  * Added a `-cover` parameter to track code coverage in go tests
    (more info in TEST.md)
  * Added integration tests for `--single-namespace`
  * Renamed a function in a test that was shadowing a go built-in function
    (thanks @huynq0911!)

## stable-2.2.0

This stable release introduces automatic request retries and timeouts, and
graduates auto-inject to be a fully-supported (non-experimental) feature. It
adds several new CLI commands, including `logs` and `endpoints`, that provide
diagnostic visibility into Linkerd's control plane. Finally, it introduces two
exciting experimental features: a cryptographically-secured client identity
header, and a CNI plugin that avoids the need for `NET_ADMIN` kernel
capabilities at deploy time.

For more details, see the announcement blog post:
https://blog.linkerd.io/2019/02/12/announcing-linkerd-2-2/

To install this release, run: `curl https://run.linkerd.io/install | sh`

**Upgrade notes**: The default behavior for proxy auto injection and service
profile ownership has changed as part of this release. Please see the
[upgrade instructions](https://linkerd.io/2/tasks/upgrade/#upgrade-notice-stable-2-2-0)
for more details.

**Special thanks to**: @alenkacz, @codeman9, @jonrichards, @radu-matei, @yeya24,
and @zknill

**Full release notes**:

* CLI
  * Improved service profile validation when running `linkerd check` in order to
    validate service profiles in all namespaces
  * Added the `linkerd endpoints` command to introspect Linkerd's service
    discovery state
  * Added the `--tap` flag to `linkerd profile` to generate service profiles
    using the route results seen during the tap
  * Added support for the `linkerd.io/inject: disabled` annotation on pod specs
    to disable injection for specific pods when running `linkerd inject`
  * Added support for `basePath` in OpenAPI 2.0 files when running `linkerd
    profile --open-api`
  * Increased `linkerd check` client timeout from 5 seconds to 30 seconds to fix
    issues for clusters with slow API servers
  * Updated `linkerd routes` to no longer return rows for `ExternalName`
    services in the namespace
  * Broadened the set of valid URLs when connecting to the Kubernetes API
  * Added the `--proto` flag to `linkerd profile` to output a service profile
    based on a Protobuf spec file
  * Fixed CLI connection failures to clusters that use self-signed certificates
  * Simplified `linkerd install` so that setting up proxy auto-injection
    (flag `--proxy-auto-inject`) no longer requires enabling TLS (flag `--tls`)
  * Added links for each `linkerd check` failure, pointing to a relevant section
    in our new FAQ page with resolution steps for each case
  * Added optional `linkerd install-sp` command to generate service profiles for
    the control plane, providing per-route metrics for control plane components
  * Removed `--proxy-bind-timeout` flag from `linkerd install` and
    `linkerd inject`, as the proxy no longer accepts this environment variable
  * Improved CLI appearance on Windows systems
  * Improved `linkerd check` output, fixed bug with `--single-namespace`
  * Fixed panic when `linkerd routes` is called in single-namespace mode
  * Added `linkerd logs` command to surface logs from any container in the
    Linkerd control plane
  * Added `linkerd uninject` command to remove the Linkerd proxy from a
    Kubernetes config
  * Improved `linkerd inject` to re-inject a resource that already has a Linkerd
    proxy
  * Improved `linkerd routes` to list all routes, including those without
    traffic
  * Improved readability in `linkerd check` and `linkerd inject` outputs
  * Adjusted the set of checks that are run before executing CLI commands, which
    allows the CLI to be invoked even when the control plane is not fully ready
  * Fixed reporting of injected resources when the `linkerd inject` command is
    run on `List` type resources with multiple items
  * Updated the `linkerd dashboard` command to use port-forwarding instead of
    proxying when connecting to the web UI and Grafana
  * Added validation for the `ServiceProfile` CRD
  * Updated the `linkerd check` command to disallow setting both the `--pre` and
    `--proxy` flags simultaneously
  * Added `--routes` flag to the `linkerd top` command, for grouping table rows
    by route instead of by path
  * Updated Prometheus configuration to automatically load `*_rules.yml` files
  * Removed TLS column from the `linkerd routes` command output
  * Updated `linkerd install` output to use non-default service accounts,
    `emptyDir` volume mounts, and non-root users
  * Removed cluster-wide resources from single-namespace installs
  * Fixed resource requests for proxy-injector container in `--ha` installs
* Controller
  * Fixed issue with auto-injector not setting the proxy ID, which is required
    to successfully locate client service profiles
  * Added full stat and tap support for DaemonSets and StatefulSets in the CLI,
    Grafana, and web UI
  * Updated auto-injector to use the proxy log level configured at install time
  * Fixed issue with auto-injector including TLS settings in injected pods even
    when TLS was not enabled
  * Changed automatic proxy injection to be opt-in via the `linkerd.io/inject`
    annotation on the pod or namespace
  * Move service profile definitions to client and server namespaces, rather
    than the control plane namespace
  * Added `linkerd.io/created-by` annotation to the linkerd-cni DaemonSet
  * Added a 10 second keepalive default to resolve dropped connections in Azure
    environments
  * Improved node selection for installing the linkerd-cni DaemonSet
  * Corrected the expected controller identity when configuring pods with TLS
  * Modified klog to be verbose when controller log-level is set to `debug`
  * Added support for retries and timeouts, configured directly in the service
    profile for each route
  * Added an experimental CNI plugin to avoid requiring the NET_ADMIN capability
    when injecting proxies
  * Improved the API for `ListPods`
  * Fixed `GetProfiles` API call not returning immediately when no profile
    exists (resulting in proxies logging warnings)
  * Blocked controller initialization until caches have synced with kube API
  * Fixed proxy-api handling of named target ports in service configs
  * Added parameter to stats API to skip retrieving prometheus stats
* Web UI
  * Updated navigation to link the Linkerd logo back to the Overview page
  * Fixed console warnings on the Top page
  * Grayed-out the tap icon for requests from sources that are not meshed
  * Improved resource detail pages to show all resource types
  * Fixed stats not appearing for routes that have service profiles installed
  * Added "meshed" and "no traffic" badges on the resource detail pages
  * Fixed `linkerd dashboard` to maintain proxy connection when browser open
    fails
  * Fixed JavaScript bundling to avoid serving old versions after upgrade
  * Reduced the size of the webpack JavaScript bundle by nearly 50%
  * Fixed an indexing error on the top results page
  * Restored unmeshed resources in the network graph on the resource detail page
  * Adjusted label for unknown routes in route tables, added tooltip
  * Updated Top Routes page to persist form settings in URL
  * Added button to create new service profiles on Top Routes page
  * Fixed CLI commands displayed when linkerd is running in non-default
    namespace
* Proxy
  * Modified the way in which canonicalization warnings are logged to reduce the
    overall volume of error logs and make it clearer when failures occur
  * Added TCP keepalive configuration to fix environments where peers may
    silently drop connections
  * Updated the `Get` and `GetProfiles` APIs to accept a `proxy_id` parameter in
    order to return more tailored results
  * Removed TLS fallback-to-plaintext if handshake fails
  * Added the ability to override a proxy's normal outbound routing by adding an
   `l5d-override-dst` header
  * Added `LINKERD2_PROXY_DNS_CANONICALIZE_TIMEOUT` environment variable to
    customize the timeout for DNS queries to canonicalize a name
  * Added support for route timeouts in service profiles
  * Improved logging for gRPC errors and for malformed HTTP/2 request headers
  * Improved log readability by moving some noisy log messages to more verbose
    log levels
  * Fixed a deadlock in HTTP/2 stream reference counts
  * Updated the proxy-init container to exit with a non-zero exit code if
    initialization fails, making initialization errors much more visible
  * Fixed a memory leak due to leaked UDP sockets for failed DNS queries
  * Improved configuration of the PeakEwma load balancer
  * Improved handling of ports configured to skip protocol detection when the
    proxy is running with TLS enabled

## edge-19.2.3

* Controller
  * Fixed issue with auto-injector not setting the proxy ID, which is required
    to successfully locate client service profiles
* Web UI
  * Updated navigation to link the Linkerd logo back to the Overview page
  * Fixed console warnings on the Top page

## edge-19.2.2

* CLI
  * Improved service profile validation when running `linkerd check` in order to
    validate service profiles in all namespaces
* Controller
  * Added stat and tap support for StatefulSets in the CLI, Grafana, and web UI
  * Updated auto-injector to use the proxy log level configured at install time
  * Fixed issue with auto-injector including TLS settings in injected pods even
    when TLS was not enabled
* Proxy
  * Modified the way in which canonicalization warnings are logged to reduce the
    overall volume of error logs and make it clearer when failures occur

## edge-19.2.1

* Controller
  * **Breaking change** Changed automatic proxy injection to be opt-in via the
    `linkerd.io/inject` annotation on the pod or namespace. More info:
    https://linkerd.io/2/proxy-injection/
  * **Breaking change** `ServiceProfile`s are now defined in client and server
    namespaces, rather than the control plane namespace. `ServiceProfile`s
    defined in the client namespace take priority over ones defined in the
    server namespace
  * Added `linkerd.io/created-by` annotation to the linkerd-cni DaemonSet
    (thanks @codeman9!)
  * Added a 10 second keepalive default to resolve dropped connections in Azure
    environments
  * Improved node selection for installing the linkerd-cni DaemonSet (thanks
    @codeman9!)
  * Corrected the expected controller identity when configuring pods with TLS
  * Modified klog to be verbose when controller log-level is set to `Debug`
* CLI
  * Added the `linkerd endpoints` command to introspect Linkerd's service
    discovery state
  * Added the `--tap` flag to `linkerd profile` to generate a `ServiceProfile`
    by using the route results seen during the tap
  * Added support for the `linkerd.io/inject: disabled` annotation on pod specs
    to disable injection for specific pods when running `linkerd inject`
  * Added support for `basePath` in OpenAPI 2.0 files when running `linkerd
    profile --open-api`
  * Increased `linkerd check` client timeout from 5 seconds to 30 seconds to fix
    issues for clusters with a slower API server
  * `linkerd routes` will no longer return rows for `ExternalName` services in
    the namespace
  * Broadened set of valid URLs when connecting to the Kubernetes API
  * Improved `ServiceProfile` field validation in `linkerd check`
* Proxy
  * Added TCP keepalive configuration to fix environments where peers may
    silently drop connections
  * The `Get` and `GetProfiles` API now accept a `proxy_id` parameter in order
    to return more tailored results
  * Removed TLS fallback-to-plaintext if handshake fails

## edge-19.1.4

* Controller
  * Added support for timeouts! Configurable in the service profiles for each
    route
  * Added an experimental CNI plugin to avoid requiring the NET_ADMIN capability
    when injecting proxies (more details at https://linkerd.io/2/cni) (thanks
    @codeman9!)
  * Added more improvements to the API for `ListPods` (thanks @alenkacz!)
* Web UI
  * Grayed-out the tap icon for requests from sources that are not meshed
* CLI
  * Added the `--proto` flag to `linkerd profile` to output a service profile
    based on a Protobuf spec file
  * Fixed CLI connection failure to clusters that use self-signed certificates
  * Simplified `linkerd install` so that setting up proxy auto-injection
    (flag `--proxy-auto-inject`) no longer requires enabling TLS (flag `--tls`)
  * Added links for each `linkerd check` failure, pointing to a relevant section
    in our new FAQ page with resolution steps for each case

## edge-19.1.3

* Controller
  * Improved API for `ListPods` (thanks @alenkacz!)
  * Fixed `GetProfiles` API call not returning immediately when no profile
    exists (resulting in proxies logging warnings)
* Web UI
  * Improved resource detail pages now show all resource types
  * Fixed stats not appearing for routes that have service profiles installed
* CLI
  * Added optional `linkerd install-sp` command to generate service profiles for
    the control plane, providing per-route metrics for control plane components
  * Removed `--proxy-bind-timeout` flag from `linkerd install` and
    `linkerd inject` commands, as the proxy no longer accepts this environment
    variable
  * Improved CLI appearance on Windows systems
  * Improved `linkerd check` output, fixed check bug when using
    `--single-namespace` (thanks to @djeeg for the bug report!)
  * Improved `linkerd stat` now supports DaemonSets (thanks @zknill!)
  * Fixed panic when `linkerd routes` is called in single-namespace mode
* Proxy
  * Added the ability to override a proxy's normal outbound routing by adding an
   `l5d-override-dst` header
  * Added `LINKERD2_PROXY_DNS_CANONICALIZE_TIMEOUT` environment variable to
    customize the timeout for DNS queries to canonicalize a name
  * Added support for route timeouts in service profiles
  * Improved logging for gRPC errors and for malformed HTTP/2 request headers
  * Improved log readability by moving some noisy log messages to more verbose
    log levels

## edge-19.1.2

* Controller
  * Retry support! Introduce an `isRetryable` property to service profiles to
    enable configuring retries on a per-route basis
* Web UI
  * Add "meshed" and "no traffic" badges on the resource detail pages
  * Fix `linkerd dashboard` to maintain proxy connection when browser open fails
  * Fix JavaScript bundling to avoid serving old versions after upgrade
* CLI
  * Add `linkerd logs` command to surface logs from any container in the Linkerd
    control plane (shout out to [Stern](https://github.com/wercker/stern)!)
  * Add `linkerd uninject` command to remove the Linkerd proxy from a Kubernetes
    config
  * Improve `linkerd inject` to re-inject a resource that already has a Linkerd
    proxy
  * Improve `linkerd routes` to list all routes, including those without traffic
  * Improve readability in `linkerd check` and `linkerd inject` outputs
* Proxy
  * Fix a deadlock in HTTP/2 stream reference counts

## edge-19.1.1

* CLI
  * Adjust the set of checks that are run before executing CLI commands, which
    allows the CLI to be invoked even when the control plane is not fully ready
  * Fix reporting of injected resources when the `linkerd inject` command is run
    on `List` type resources with multiple items
  * Update the `linkerd dashboard` command to use port-forwarding instead of
    proxying when connecting to the web UI and Grafana
  * Add validation for the `ServiceProfile` CRD (thanks, @alenkacz!)
  * Update the `linkerd check` command to disallow setting both the `--pre` and
    `--proxy` flags simultaneously (thanks again, @alenkacz!)
* Web UI
  * Reduce the size of the webpack JavaScript bundle by nearly 50%!
  * Fix an indexing error on the top results page
* Proxy
  * **Fixed** The proxy-init container now exits with a non-zero exit code if
    initialization fails, making initialization errors much more visible
  * **Fixed** The proxy previously leaked UDP sockets for failed DNS queries,
    causing a memory leak; this has been fixed

## edge-18.12.4

Upgrade notes: The control plane components have been renamed as of the
edge-18.12.1 release to reduce possible naming collisions. To upgrade an
older installation, see the [Upgrade Guide](https://linkerd.io/2/upgrade/).

* CLI
  * Add `--routes` flag to the `linkerd top` command, for grouping table rows
    by route instead of by path
  * Update Prometheus configuration to automatically load `*_rules.yml` files
  * Remove TLS column from the `linkerd routes` command output
* Web UI
  * Restore unmeshed resources in the network graph on the resource detail page
  * Reduce the overall size of the asset bundle for the web frontend
* Proxy
  * Improve configuration of the PeakEwma load balancer

Special thanks to @radu-matei for cleaning up a whole slew of Go lint warnings,
and to @jonrichards for improving the Rust build setup!

## edge-18.12.3

Upgrade notes: The control plane components have been renamed as of the
edge-18.12.1 release to reduce possible naming collisions. To upgrade an
older installation, see the [Upgrade Guide](https://linkerd.io/2/upgrade/).

* CLI
  * Multiple improvements to the `linkerd install` config (thanks @codeman9!)
    * Use non-default service accounts for grafana and web deployments
    * Use `emptyDir` volume mount for prometheus and grafana pods
    * Set security context on control plane components to not run as root
  * Remove cluster-wide resources from single-namespace installs
    * Disable service profiles in single-namespace mode
    * Require that namespace already exist for single-namespace installs
  * Fix resource requests for proxy-injector container in `--ha` installs
* Controller
  * Block controller initialization until caches have synced with kube API
  * Fix proxy-api handling of named target ports in service configs
  * Add parameter to stats API to skip retrieving prometheus stats (thanks,
    @alpeb!)
* Web UI
  * Adjust label for unknown routes in route tables, add tooltip
  * Update Top Routes page to persist form settings in URL
  * Add button to create new service profiles on Top Routes page
  * Fix CLI commands displayed when linkerd is running in non-default namespace
* Proxy
  * Proxies with TLS enabled now honor ports configured to skip protocol
    detection

## stable-2.1.0

This stable release introduces several major improvements, including per-route
metrics, service profiles, and a vastly improved dashboard UI. It also adds
several significant experimental features, including proxy auto-injection,
single namespace installs, and a high-availability mode for the control plane.

For more details, see the announcement blog post:
https://blog.linkerd.io/2018/12/06/announcing-linkerd-2-1/

To install this release, run: `curl https://run.linkerd.io/install | sh`

**Upgrade notes**: The control plane components have been renamed in this
release to reduce possible naming collisions. Please make sure to read the
[upgrade instructions](https://linkerd.io/2/upgrade/#upgrade-notice-stable-2-1-0)
if you are upgrading from the `stable-2.0.0` release.

**Special thanks to**: @alenkacz, @alpeb, @benjdlambert, @fahrradflucht,
@ffd2subroutine, @hypnoglow, @ihcsim, @lucab, and @rochacon

**Full release notes**:
* CLI
  * `linkerd routes` command displays per-route stats for *any resource*
  * Service profiles are now supported for external authorities
  * `linkerd routes --open-api` flag generates a service profile
    based on an OpenAPI specification (swagger) file
  * `linkerd routes` command displays per-route stats for services with
    service profiles
  * Add `--ha` flag to `linkerd install` command, for HA
    deployment of the control plane
  * Update stat command to accept multiple stat targets
  * Fix authority stat filtering when the `--from` flag is present
  * Various improvements to check command, including:
    * Emit warnings instead of errors when not running the latest version
    * Add retries if control plane health check fails initially
    * Run all pre-install RBAC checks, instead of stopping at first failure
  * Fixed an issue with the `--registry` install flag not accepting
    hosts with ports
  * Added an `--output` stat flag, for printing stats as JSON
  * Updated the `top` table to set column widths dynamically
  * Added a `--single-namespace` install flag for installing
    the control plane with Role permissions instead of ClusterRole permissions
  * Added a `--proxy-auto-inject` flag to the `install` command,
    allowing for auto-injection of sidecar containers
  * Added `--proxy-cpu` and `--proxy-memory` flags to the `install`
    and `inject` commands, giving the ability to configure CPU + Memory requests
  * Added a `--context` flag to specify the context to use to talk
    to the Kubernetes apiserver
  * The namespace in which Linkerd is installed is configurable via the
    `LINKERD_NAMESPACE` env var, in addition to the `--linkerd-namespace` flag
  * The wait time for the `check` and `dashboard` commands is
    configurable via the `--wait` flag
  * The `top` command now aggregates by HTTP method as well
* Controller
  * Rename snake case fields to camel case in service profile spec
  * Controller components are now prefixed with `linkerd-` to
    prevent name collisions with existing resources
  * `linkerd install --disable-h2-upgrade` flag has been added to
    control automatic HTTP/2 upgrading
  * Fix auto injection issue on Kubernetes `v1.9.11` that would
    merge, rather than append, the proxy container into the application
  * Fixed a few issues with auto injection via the proxy-injector webhook:
    * Injected pods now execute the linkerd-init container last, to avoid
      rerouting requests during pod init
    * Original pod labels and annotations are preserved when auto-injecting
  * CLI health check now uses unified endpoint for data plane checks
  * Include Licence files in all Docker images
* Proxy
  * The proxy's `tap` subsystem has been reimplemented to be more
    efficient and and reliable
    * The proxy now supports route metadata in tap queries and events
  * A potential HTTP/2 window starvation bug has been fixed
  * Prometheus counters now wrap properly for values greater than 2^53
  * Add controller client metrics, scoped under `control_`
  * Canonicalize outbound names via DNS for inbound profiles
  * Fix routing issue when a pod makes a request to itself
  * Only include `classification` label on `response_total` metric
  * Remove panic when failing to get remote address
  * Better logging in TCP connect error messages
* Web UI
  * Top routes page, served at `/routes`
  * Route metrics are now available in the resource detail pages for
    services with configured profiles
  * Service profiles can be created and downloaded from the Web UI
  * Top Routes page, served at `/routes`
  * Fixed a smattering of small UI issues
  * Added a new Grafana dashboard for authorities
  * Revamped look and feel of the Linkerd dashboard by switching
    component libraries from antd to material-ui
  * Added a Help section in the sidebar containing useful links
  * Tap and Top pages
    * Added clear button to query form
  * Resource Detail pages
    * Limit number of resources shown in the graph
  * Resource Detail page
    * Better rendering of the dependency graph at the top of the page
    * Unmeshed sources are now populated in the Inbound traffic table
    * Sources and destinations are aligned in the popover
  * Tap and Top pages
    * Additional validation and polish for the form controls
    * The top table clears older results when a new top call is started
    * The top table now aggregates by HTTP method as well

## edge-18.12.2

Upgrade notes: The control plane components have been renamed as of the
edge-18.12.1 release to reduce possible naming collisions. To upgrade an
older installation, see the [Upgrade Guide](https://linkerd.io/2/upgrade/).

* Controller
  * Rename snake case fields to camel case in service profile spec

## edge-18.12.1

Upgrade notes: The control plane components have been renamed in this release to
reduce possible naming collisions. To upgrade an existing installation:

* Install new CLI: `curl https://run.linkerd.io/install-edge | sh`
* Install new control plane: `linkerd install | kubectl apply -f -`
* Remove old deploys/cms:
  `kubectl -n linkerd get deploy,cm -oname | grep -v linkerd | xargs kubectl -n linkerd delete`
* Re-inject your applications: `linkerd inject my-app.yml | kubectl apply -f -`
* Remove old services:
  `kubectl -n linkerd get svc -oname | grep -v linkerd | xargs kubectl -n linkerd delete`

For more information, see the [Upgrade Guide](https://linkerd.io/2/upgrade/).

* CLI
  * **Improved** `linkerd routes` command displays per-route stats for
    *any resource*!
  * **New** Service profiles are now supported for external authorities!
  * **New** `linkerd routes --open-api` flag generates a service profile
    based on an OpenAPI specification (swagger) file
* Web UI
  * **New** Top routes page, served at `/routes`
  * **New** Route metrics are now available in the resource detail pages for
    services with configured profiles
  * **New** Service profiles can be created and downloaded from the Web UI
* Controller
  * **Improved** Controller components are now prefixed with `linkerd-` to
    prevent name collisions with existing resources
  * **New** `linkerd install --disable-h2-upgrade` flag has been added to
    control automatic HTTP/2 upgrading
* Proxy
  * **Improved** The proxy's `tap` subsystem has been reimplemented to be more
    efficient and and reliable
    * The proxy now supports route metadata in tap queries and events
  * **Fixed** A potential HTTP/2 window starvation bug has been fixed
  * **Fixed** Prometheus counters now wrap properly for values greater than
    2^53 (thanks, @lucab!)

## edge-18.11.3

* CLI
  * **New** `linkerd routes` command displays per-route stats for services with
    service profiles
  * **Experimental** Add `--ha` flag to `linkerd install` command, for HA
    deployment of the control plane (thanks @benjdlambert!)
* Web UI
  * **Experimental** Top Routes page, served at `/routes`
* Controller
  * **Fixed** Fix auto injection issue on Kubernetes `v1.9.11` that would
    merge, rather than append, the proxy container into the application
* Proxy
  * **Improved** Add controller client metrics, scoped under `control_`
  * **Improved** Canonicalize outbound names via DNS for inbound profiles

## edge-18.11.2

* CLI
  * **Improved** Update stat command to accept multiple stat targets
  * **Fixed** Fix authority stat filtering when the `--from` flag is present
  * Various improvements to check command, including:
    * Emit warnings instead of errors when not running the latest version
    * Add retries if control plane health check fails initially
    * Run all pre-install RBAC checks, instead of stopping at first failure
* Proxy / Proxy-Init
  * **Fixed** Fix routing issue when a pod makes a request to itself (#1585)
  * Only include `classification` label on `response_total` metric

## edge-18.11.1

* Proxy
  * **Fixed** Remove panic when failing to get remote address
  * **Improved** Better logging in TCP connect error messages
* Web UI
  * **Improved** Fixed a smattering of small UI issues

## edge-18.10.4

This release includes a major redesign of the web frontend to make use of the
Material design system. Additional features that leverage the new design are
coming soon! This release also includes the following changes:

* CLI
  * **Fixed** Fixed an issue with the `--registry` install flag not accepting
    hosts with ports (thanks, @alenkacz!)
* Web UI
  * **New** Added a new Grafana dashboard for authorities (thanks, @alpeb!)
  * **New** Revamped look and feel of the Linkerd dashboard by switching
    component libraries from antd to material-ui

## edge-18.10.3

* CLI
  * **New** Added an `--output` stat flag, for printing stats as JSON
  * **Improved** Updated the `top` table to set column widths dynamically
  * **Experimental** Added a `--single-namespace` install flag for installing
    the control plane with Role permissions instead of ClusterRole permissions
* Controller
  * Fixed a few issues with auto injection via the proxy-injector webhook:
    * Injected pods now execute the linkerd-init container last, to avoid
      rerouting requests during pod init
    * Original pod labels and annotations are preserved when auto-injecting
* Web UI
  * **New** Added a Help section in the sidebar containing useful links

## edge-18.10.2

This release brings major improvements to the CLI as described below, including
support for auto-injecting deployments via a Kubernetes Admission Controller.
Proxy auto-injection is **experimental**, and the implementation may change
going forward.

* CLI
  * **New** Added a `--proxy-auto-inject` flag to the `install` command,
    allowing for auto-injection of sidecar containers (Thanks @ihcsim!)
  * **Improved** Added `--proxy-cpu` and `--proxy-memory` flags to the `install`
    and `inject` commands, giving the ability to configure CPU + Memory requests
    (Thanks @benjdlambert!)
  * **Improved** Added a `--context` flag to specify the context to use to talk
    to the Kubernetes apiserver (Thanks @ffd2subroutine!)

## edge-18.10.1

* Web UI
  * **Improved** Tap and Top pages
    * Added clear button to query form
  * **Improved** Resource Detail pages
    * Limit number of resources shown in the graph
* Controller
  * CLI health check now uses unified endpoint for data plane checks
  * Include Licence files in all Docker images

Special thanks to @alenkacz for contributing to this release!

## edge-18.9.3

* Web UI
  * **Improved** Resource Detail page
    * Better rendering of the dependency graph at the top of the page
    * Unmeshed sources are now populated in the Inbound traffic table
    * Sources and destinations are aligned in the popover
  * **Improved** Tap and Top pages
    * Additional validation and polish for the form controls
    * The top table clears older results when a new top call is started
    * The top table now aggregates by HTTP method as well
* CLI
  * **New** The namespace in which Linkerd is installed is configurable via the
    `LINKERD_NAMESPACE` env var, in addition to the `--linkerd-namespace` flag
  * **New** The wait time for the `check` and `dashboard` commands is
    configurable via the `--wait` flag
  * **Improved** The `top` command now aggregates by HTTP method as well

Special thanks to @rochacon, @fahrradflucht and @alenkacz for contributing to
this release!

## stable-2.0.0

## edge-18.9.2

* **New** _edge_ and _stable_ release channels
* Web UI
  * **Improved** Tap & Top UIs with better layout and linking
* CLI
  * **Improved** `check --pre` command verifies the caller has sufficient
    permissions to install Linkerd
  * **Improved** `check` command verifies that Prometheus has data for proxied
    pods
* Proxy
  * **Fix** `hyper` crate dependency corrects HTTP/1.0 Keep-Alive behavior

## v18.9.1

* Web UI
  * **New** Default landing page provides namespace overview with expandable
    sections
  * **New** Breadcrumb navigation at the top of the dashboard
  * **Improved** Tap and Top pages
    * Table rendering performance improvements via throttling
    * Tables now link to resource detail pages
    * Tap an entire namespace when no resource is specified
    * Tap websocket errors provide more descriptive text
    * Consolidated source and destination columns
  * Misc ui updates
    * Metrics tables now include a small success rate chart
    * Improved latency formatting for seconds latencies
    * Renamed upstream/downstream to inbound/outbound
    * Sidebar scrolls independently from main panel, scrollbars hidden when not
      needed
    * Removed social links from sidebar
* CLI
  * **New** `linkerd check` now validates Linkerd proxy versions and readiness
  * **New** `linkerd inject` now provides an injection status report, and warns
    when resources are not injectable
  * **New** `linkerd top` now has a `--hide-sources` flag, to hide the source
    column and collapse top results accordingly
* Control Plane
  * Updated Prometheus to v2.4.0, Grafana to 5.2.4

## v18.8.4

* Web UI
  * **Improved** Tap and Top now have a better sampling rate
  * **Fixed** Missing sidebar headings now appear

## v18.8.3

* Web UI
  * **Improved** Kubernetes resource navigation in the sidebar
  * **Improved** resource detail pages:
    * **New** live request view
    * **New** success rate graphs
* CLI
  * `tap` and `top` have been improved to sample up to 100 RPS
* Control plane
  * Injected proxy containers now have readiness and liveness probes enabled

Special thanks to @sourishkrout for contributing a web readibility fix!

## v18.8.2

* CLI
  * **New** `linkerd top` command has been added, displays live traffic stats
  * `linkerd check` has been updated with additional checks, now supports a
    `--pre` flag for running pre-install checks
  * `linkerd check` and `linkerd dashboard` now support a `--wait` flag that
    tells the CLI to wait for the control plane to become ready
  * `linkerd tap` now supports a `--output` flag to display output in a wide
    format that includes src and dst resources and namespaces
  * `linkerd stat` includes additional validation for command line inputs
  * All commands that talk to the Linkerd API now show better error messages
    when the control plane is unavailable
* Web UI
  * **New** individual resources can now be viewed on a resource detail page,
    which includes stats for the resource itself and its nearest neighbors
  * **Experimental** web-based Top interface accessible at `/top`, aggregates
    tap data in real time to display live traffic stats
  * The `/tap` page has multiple improvements, including displaying additional
    src/dst metadata, improved form controls, and better latency formatting
  * All resource tables have been updated to display meshed pod counts, as well
    as an icon linking to the resource's Grafana dashboard if it is meshed
  * The UI now shows more useful information when server errors are encountered
* Proxy
  * The `h2` crate fixed a HTTP/2 window management bug
  * The `rustls` crate fixed a bug that could improperly fail TLS streams
* Control Plane
  * The tap server now hydrates metadata for both sources and destinations

## v18.8.1

* Web UI
  * **New** Tap UI makes it possible to query & inspect requests from the
    browser!
* Proxy
  * **New** Automatic, transparent HTTP/2 multiplexing of HTTP/1 traffic
    reduces the cost of short-lived HTTP/1 connections
* Control Plane
  * **Improved** `linkerd inject` now supports injecting all resources in a
    folder
  * **Fixed** `linkerd tap` no longer crashes when there are many pods
  * **New** Prometheus now only scrapes proxies belonging to its own linkerd
    install
  * **Fixed** Prometheus metrics collection for clusters with >100 pods

Special thanks to @ihcsim for contributing the `inject` improvement!

## v18.7.3

Linkerd2 v18.7.3 completes the rebranding from Conduit to Linkerd2, and improves
overall performance and stability.

* Proxy
  * **Improved** CPU utilization by ~20%
* Web UI
  * **Experimental** `/tap` page now supports additional filters
* Control Plane
  * Updated all k8s.io dependencies to 1.11.1

## v18.7.2

Linkerd2 v18.7.2 introduces new stability features as we work toward production
readiness.

* Control Plane
  * **Breaking change** Injected pod labels have been renamed to be more
    consistent with Kubernetes; previously injected pods must be re-injected
    with new version of linkerd CLI in order to work with updated control plane
  * The "ca-bundle-distributor" deployment has been renamed to "ca"
* Proxy
  * **Fixed** HTTP/1.1 connections were not properly reused, leading to
    elevated latencies and CPU load
  * **Fixed** The `process_cpu_seconds_total` was calculated incorrectly
* Web UI
  * **New** per-namespace application topology graph
  * **Experimental** web-based Tap interface accessible at  `/tap`
  * Updated favicon to the Linkerd logo

## v18.7.1

Linkerd2 v18.7.1 is the first release of the Linkerd2 project, which was
formerly hosted at github.com/runconduit/conduit.

* Packaging
  * Introduce new date-based versioning scheme, `vYY.M.n`
  * Move all Docker images to `gcr.io/linkerd-io` repo
* User Interface
  * Update branding to reference Linkerd throughout
  * The CLI is now called `linkerd`
* Production Readiness
  * Fix issue with destination service sending back incomplete pod metadata
  * Fix high CPU usage during proxy shutdown
  * ClusterRoles are now unique per Linkerd install, allowing multiple instances
    to be installed in the same Kubernetes cluster

## v0.5.0

Conduit v0.5.0 introduces a new, experimental feature that automatically
enables Transport Layer Security between Conduit proxies to secure
application traffic. It also adds support for HTTP protocol upgrades, so
applications that use WebSockets can now benefit from Conduit.

* Security
  * **New** `conduit install --tls=optional` enables automatic, opportunistic
    TLS. See [the docs][auto-tls] for more info.
* Production Readiness
  * The proxy now transparently supports HTTP protocol upgrades to support, for
    instance, WebSockets.
  * The proxy now seamlessly forwards HTTP `CONNECT` streams.
  * Controller services are now configured with liveness and readiness probes.
* User Interface
  * `conduit stat` now supports a virtual `authority` resource that aggregates
    traffic by the `:authority` (or `Host`) header of an HTTP request.
  * `dashboard`, `stat`, and `tap` have been updated to describe TLS state for
    traffic.
  * `conduit tap` now has more detailed information, including the direction of
    each message (outbound or inbound).
  * `conduit stat` now more-accurately records histograms for low-latency
    services.
  * `conduit dashboard` now includes error messages when a Conduit-enabled pod
    fails.
* Internals
  * Prometheus has been upgraded to v2.3.1.
  * A potential live-lock has been fixed in HTTP/2 servers.
  * `conduit tap` could crash due to a null-pointer access. This has been fixed.

[auto-tls]: docs/automatic-tls.md

## v0.4.4

Conduit v0.4.4 continues to improve production suitability and sets up internals
for the upcoming v0.5.0 release.

* Production Readiness
  * The destination service has been mostly-rewritten to improve safety and
    correctness, especially during controller initialization.
  * Readiness and Liveness checks have been added for some controller
    components.
  * RBAC settings have been expanded so that Prometheus can access node-level
    metrics.
* User Interface
  * Ad blockers like uBlock prevented the Conduit dashboard from fetching API
    data. This has been fixed.
  * The UI now highlights pods that have failed to start a proxy.
* Internals
  * Various dependency upgrades, including Rust 1.26.2.
  * TLS testing continues to bear fruit, precipitating stability improvements to
    dependencies like Rustls.

Special thanks to @alenkacz for improving docker build times!

## v0.4.3

Conduit v0.4.3 continues progress towards production readiness. It features a
new latency-aware load balancer.

* Production Readiness
  * The proxy now uses a latency-aware load balancer for outbound requests. This
    implementation is based on Finagle's Peak-EWMA balancer, which has been
    proven to significantly reduce tail latencies. This is the same load
    balancing strategy used by Linkerd.
* User Interface
  * `conduit stat` is now slightly more predictable in the way it outputs
    things, especially for commands like
    `watch conduit stat all --all-namespaces`.
  * Failed and completed pods are no longer shown in stat summary results.
* Internals
  * The proxy now supports some TLS configuration, though these features remain
    disabled and undocumented pending further testing and instrumentation.

Special thanks to @ihcsim for contributing his first PR to the project and to
@roanta for discussing the Peak-EWMA load balancing algorithm with us.

## v0.4.2

Conduit v0.4.2 is a major step towards production readiness. It features a wide
array of fixes and improvements for long-running proxies, and several new
telemetry features. It also lays the groundwork for upcoming releases that
introduce mutual TLS everywhere.

* Production Readiness
  * The proxy now drops metrics that do not update for 10 minutes, preventing unbounded
    memory growth for long-running processes.
  * The proxy now constrains the number of services that a node can route to
    simultaneously (default: 100). This protects long-running proxies from consuming
    unbounded resources by tearing down the longest-idle clients when the capacity is
    reached.
  * The proxy now properly honors HTTP/2 request cancellation.
  * The proxy could incorrectly handle requests in the face of some connection errors.
    This has been fixed.
  * The proxy now honors DNS TTLs.
  * `conduit inject` now works with `statefulset` resources.
* Telemetry
  * **New** `conduit stat` now supports the `all` Kubernetes resource, which
    shows traffic stats for all Kubernetes resources in a namespace.
  * **New** the Conduit web UI has been reorganized to provide namespace overviews.
  * **Fix** a bug in Tap that prevented the proxy from simultaneously satisfying more than
    one Tap request.
  * **Fix** a bug that could prevent stats from being reported for some TCP streams in
    failure conditions.
  * The proxy now measures response latency as time-to-first-byte.
* Internals
  * The proxy now supports user-friendly time values (e.g. `10s`) from environment
    configuration.
  * The control plane now uses client for Kubernetes 1.10.2.
  * Much richer proxy debug logging, including socket and stream metadata.
  * The proxy internals have been changed substantially in preparation for TLS support.

Special thanks to @carllhw, @kichristensen, & @sfroment for contributing to this release!

### Upgrading from v0.4.1

When upgrading from v0.4.1, we suggest that the control plane be upgraded to v0.4.2 before
injecting application pods to use v0.4.2 proxies.

## v0.4.1

Conduit 0.4.1 builds on the telemetry work from 0.4.0, providing rich,
Kubernetes-aware observability and debugging.

* Web UI
  * **New** Automatically-configured Grafana dashboards for Services, Pods,
    ReplicationControllers, and Conduit mesh health.
  * **New** `conduit dashboard` Pod and ReplicationController views.
* Command-line interface
  * **Breaking change** `conduit tap` now operates on most Kubernetes resources.
  * `conduit stat` and `conduit tap` now both support kubectl-style resource
    strings (`deploy`, `deploy/web`, and `deploy web`), specifically:
    * `namespaces`
    * `deployments`
    * `replicationcontrollers`
    * `services`
    * `pods`
* Telemetry
  * **New** Tap support for filtering by and exporting destination metadata. Now
    you can sample requests from A to B, where A and B are any resource or group
    of resources.
  * **New** TCP-level stats, including connection counts and durations, and
    throughput, wired through to Grafana dashboards.
* Service Discovery
  * The proxy now uses the [trust-dns] DNS resolver. This fixes a number of DNS
    correctness issues.
  * The destination service could sometimes return incorrect, stale, labels for an
    endpoint. This has been fixed!

[trust-dns]: https://github.com/bluejekyll/trust-dns

## v0.4.0

Conduit 0.4.0 overhauls Conduit's telemetry system and improves service discovery
reliability.

* Web UI
  * **New** automatically-configured Grafana dashboards for all Deployments.
* Command-line interface
  * `conduit stat` has been completely rewritten to accept arguments like `kubectl get`.
    The `--to` and `--from` filters can be used to filter traffic by destination and
    source, respectively.  `conduit stat` currently can operate on `Namespace` and
    `Deployment` Kubernetes resources. More resource types will be added in the next
    release!
* Proxy (data plane)
  * **New** Prometheus-formatted metrics are now exposed on `:4191/metrics`, including
    rich destination labeling for outbound HTTP requests. The proxy no longer pushes
    metrics to the control plane.
  * The proxy now handles `SIGINT` or `SIGTERM`, gracefully draining requests until all
    are complete or `SIGQUIT` is received.
  * SMTP and MySQL (ports 25 and 3306) are now treated as opaque TCP by default. You
    should no longer have to specify `--skip-outbound-ports` to communicate with such
    services.
  * When the proxy reconnected to the controller, it could continue to send requests to
    old endpoints. Now, when the proxy reconnects to the controller, it properly removes
    invalid endpoints.
  * A bug impacting some HTTP/2 reset scenarios has been fixed.
* Service Discovery
  * Previously, the proxy failed to resolve some domain names that could be misinterpreted
    as a Kubernetes Service name. This has been fixed by extending the _Destination_ API
    with a negative acknowledgement response.
* Control Plane
  * The _Telemetry_ service and associated APIs have been removed.
* Documentation
  * Updated [Roadmap](doc/roadmap.md)

Special thanks to @ahume, @alenkacz, & @xiaods for contributing to this release!

### Upgrading from v0.3.1

When upgrading from v0.3.1, it's important to upgrade proxies before upgrading the
controller. As you upgrade proxies, the controller will lose visibility into some data
plane stats. Once all proxies are updated, `conduit install |kubectl apply -f -` can be
run to upgrade the controller without causing any data plane disruptions. Once the
controller has been restarted, traffic stats should become available.

## v0.3.1

Conduit 0.3.1 improves Conduit's resilience and transparency.

* Proxy (data plane)
  * The proxy now makes fewer changes to requests and responses being proxied. In particular,
    requests and responses without bodies or with empty bodies are better supported.
  * HTTP/1 requests with different `Host` header fields are no longer sent on the same HTTP/1
    connection even when those hostnames resolve to the same IP address.
  * A connection leak during proxying of non-HTTP TCP connections was fixed.
  * The proxy now handles unavailable services more gracefully by timing out while waiting for an
    endpoint to become available for the service.
* Command-line interface
  * `$KUBECONFIG` with multiple paths is now supported. (PR #482 by @hypnoglow).
  * `conduit check` now checks for the availability of a Conduit update. (PR #460 by @ahume).
* Service Discovery
  * Kubernetes services with type `ExternalName` are now supported.
* Control Plane
  * The proxy is injected into the control plane during installation to improve the control plane's
    resilience and to "dogfood" the proxy.
  * The control plane is now more resilient regarding networking failures.
* Documentation
  * The markdown source for the documentation published at https://conduit.io/docs/ is now open
    source at https://github.com/runconduit/conduit/tree/master/doc.

## v0.3.0

Conduit 0.3 focused heavily on production hardening of Conduit's telemetry system. Conduit 0.3
should "just work" for most apps on Kubernetes 1.8 or 1.9 without configuration, and should support
Kubernetes clusters with hundreds of services, thousands of instances, and hundreds of RPS per
instance.

With this release, Conduit also moves from _experimental_ to _alpha_---meaning that we're ready
for some serious testing and vetting from you. As part of this, we've published the
[Conduit roadmap](https://conduit.io/roadmap/), and we've also launched some new mailing lists:
[conduit-users](https://groups.google.com/forum/#!forum/conduit-users),
[conduit-dev](https://groups.google.com/forum/#!forum/conduit-dev), and
[conduit-announce](https://groups.google.com/forum/#!forum/conduit-announce).

* CLI
  * CLI commands no longer depend on `kubectl`
  * `conduit dashboard` now runs on an ephemeral port, removing port 8001 conflicts
  * `conduit inject` now skips pods with `hostNetwork=true`
  * CLI commands now have friendlier error messages, and support a `--verbose` flag for debugging
* Web UI
  * All displayed metrics are now instantaneous snapshots rather than aggregated over 10 minutes
  * The sidebar can now be collapsed
  * UX refinements and bug fixes
* Conduit proxy (data plane)
  * Proxy does load-aware (P2C + least-loaded) L7 balancing for HTTP
  * Proxy can now route to external DNS names
  * Proxy now properly sheds load in some pathological cases when it cannot route
* Telemetry system
  * Many optimizations and refinements to support scale goals
  * Per-path and per-pod metrics have been removed temporarily to improve scalability and stability;
    they will be reintroduced in Conduit 0.4 (#405)
* Build improvements
  * The Conduit docker images are now much smaller.
  * Dockerfiles have been changed to leverage caching, improving build times substantially

Known Issues:
* Some DNS lookups to external domains fail (#62, #155, #392)
* Applications that use WebSockets, HTTP tunneling/proxying, or protocols such as MySQL and SMTP,
  require additional configuration (#339)

## v0.2.0

This is a big milestone! With this release, Conduit adds support for HTTP/1.x and raw TCP traffic,
meaning it should "just work" for most applications that are running on Kubernetes without
additional configuration.

* Data plane
  * Conduit now transparently proxies all TCP traffic, including HTTP/1.x and HTTP/2.
    (See caveats below.)
* Command-line interface
  * Improved error handling for the `tap` command
  * `tap` also now works with HTTP/1.x traffic
* Dashboard
  * Minor UI appearance tweaks
  * Deployments now searchable from the dashboard sidebar

Caveats:
* Conduit will automatically work for most protocols. However, applications that use WebSockets,
  HTTP tunneling/proxying, or protocols such as MySQL and SMTP, will require some additional
  configuration. See the [documentation](https://conduit.io/adding-your-service/#protocol-support)
  for details.
* Conduit doesn't yet support external DNS lookups. These will be addressed in an upcoming release.
* There are known issues with Conduit's telemetry pipeline that prevent it from scaling beyond a
  few nodes. These will be addressed in an upcoming release.
* Conduit is still in alpha! Please help us by
  [filing issues and contributing pull requests](https://github.com/runconduit/conduit/issues/new).

## v0.1.3

* This is a minor bugfix for some web dashboard UI elements that were not rendering correctly.

## v0.1.2

Conduit 0.1.2 continues down the path of increasing usability and improving debugging and
introspection of the service mesh itself.

* Conduit CLI
  * New `conduit check` command reports on the health of your Conduit installation.
  * New `conduit completion` command provides shell completion.
* Dashboard
  * Added per-path metrics to the deployment detail pages.
  * Added animations to line graphs indicating server activity.
  * More descriptive CSS variable names. (Thanks @natemurthy!)
  * A variety of other minor UI bugfixes and improvements
* Fixes
  * Fixed Prometheus config when using RBAC. (Thanks @FaKod!)
  * Fixed `tap` failure when pods do not belong to a deployment. (Thanks @FaKod!)

## v0.1.1

Conduit 0.1.1 is focused on making it easier to get started with Conduit.

* Conduit can now be installed on Kubernetes clusters that use RBAC.
* The `conduit inject` command now supports a `--skip-outbound-ports` flag that directs Conduit to
  bypass proxying for specific outbound ports, making Conduit easier to use with non-gRPC or HTTP/2
  protocols.
* The `conduit tap` command output has been reformatted to be line-oriented, making it easier to
  parse with common UNIX command line utilities.
* Conduit now supports routing of non-fully qualified domain names.
* The web UI has improved support for large deployments and deployments that don't have any
  inbound/outbound traffic.

## v0.1.0

Conduit 0.1.0 is the first public release of Conduit.

* This release supports services that communicate via gRPC only. non-gRPC HTTP/2 services should
  work. More complete HTTP support, including HTTP/1.0 and HTTP/1.1 and non-gRPC HTTP/2, will be
  added in an upcoming release.
* Kubernetes 1.8.0 or later is required.
* kubectl 1.8.0 or later is required. `conduit dashboard` will not work with earlier versions of
  kubectl.
* When deploying to Minikube, Minikube 0.23 or 0.24.1 or later are required. Earlier versions will
  not work.
* This release has been tested using Google Kubernetes Engine and Minikube. Upcoming releases will
  be tested on additional providers too.
* Configuration settings and protocols are not stable yet.
* Services written in Go must use grpc-go 1.3 or later to avoid
  [grpc-go bug #1120](https://github.com/grpc/grpc-go/issues/1120).<|MERGE_RESOLUTION|>--- conflicted
+++ resolved
@@ -1,4 +1,3 @@
-<<<<<<< HEAD
 ## stable-2.4.0
 
 This stable release adds percentage-based traffic splitting, fine-grained
@@ -93,6 +92,10 @@
     @Pothulapati!)
   * Added more descriptive output to the `linkerd check` output for control
     plane ReplicaSet readiness
+  * Refactored the `linkerd endpoints` to use the same interface as used by the
+    proxy for service discovery information
+  * Fixed a bug where `linkerd inject` would fail when given a path to a file
+    outside the current directory
 * Controller
   * Added Go pprof HTTP endpoints to all control plane components' admin servers
     to better assist debugging efforts
@@ -162,6 +165,10 @@
     connection is reset, rather than propagating the reset to the client
   * Changed the proxy to treat unexpected HTTP/2 frames as stream errors rather
     than connection errors
+  * Fixed a bug where DNS queries could persist longer than necessary
+  * Improved router eviction to remove idle services in a more timely manner
+  * Fixed a bug where the proxy would fail to process requests with obscure
+    characters in the URI
 * Web UI
   * Added the Font Awesome stylesheet locally; this allows both Font Awesome and
     Material-UI sidebar icons to display consistently with no/limited internet
@@ -185,7 +192,7 @@
     reflect the typical use case
   * Moved the proxy-init container to a separate `linkerd/proxy-init` Git
     repository
-=======
+
 ## edge-19.7.2
 
 * CLI
@@ -198,7 +205,6 @@
   * Improved router eviction to remove idle services in a more timely manner
   * Fixed a bug where the proxy would fail to process requests with obscure
     characters in the URI
->>>>>>> 92ddffa3
 
 ## edge-19.7.1
 
