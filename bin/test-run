--- conflicted
+++ resolved
@@ -1,84 +1,9 @@
 #!/bin/bash
 
-<<<<<<< HEAD
-function check_linkerd_binary(){
-    printf "Checking the linkerd binary..."
-    if [[ "$linkerd_path" != /* ]]; then
-        printf "\\n[%s] is not an absolute path\\n" "$linkerd_path"
-        exit 1
-    fi
-    if [ ! -x "$linkerd_path" ]; then
-        printf "\\n[%s] does not exist or is not executable\\n" "$linkerd_path"
-        exit 1
-    fi
-    exit_code=0
-    "$linkerd_path" version --client > /dev/null 2>&1 || exit_code=$?
-    if [ $exit_code -ne 0 ]; then
-        printf "\\nFailed to run linkerd version command\\n"
-        exit $exit_code
-    fi
-    printf "[ok]\\n"
-}
-
-function check_if_k8s_reachable(){
-    printf "Checking if there is a Kubernetes cluster available..."
-    exit_code=0
-    kubectl --context=$k8s_context --request-timeout=5s get ns > /dev/null 2>&1 || exit_code=$?
-    if [ $exit_code -ne 0 ]; then
-        printf "\\nFailed to connect to Kubernetes cluster\\n"
-        exit $exit_code
-    fi
-    printf "[ok]\\n"
-}
-
-function run_test(){
-    filename="$1"
-    shift
-
-    printf "Running test [%s] %s\\n" "$(basename "$filename")" "$@"
-    go test "$filename" --linkerd="$linkerd_path" --k8s-context="$k8s_context" --integration-tests "$@"
-}
-
-# Install the latest stable release.
-# $1 - namespace to use for the stable release
-function install_stable() {
-    tmp=$(mktemp -d -t l5dbin.XXX)
-    trap "rm -rf $tmp" EXIT
-
-    curl -s https://run.linkerd.io/install | HOME=$tmp sh > /dev/null 2>&1
-
-    local linkerd_path=$tmp/.linkerd2/bin/linkerd
-    local stable_namespace="$1"
-    $linkerd_path install --linkerd-namespace="$stable_namespace" | kubectl apply -f - > /dev/null 2>&1
-    $linkerd_path check --linkerd-namespace="$stable_namespace" > /dev/null 2>&1
-}
-
-# Run the upgrade test by upgrading the most-recent stable release to the HEAD of
-# this branch.
-# $1 - namespace to use for the stable release
-function run_upgrade_test() {
-    local stable_namespace="$1"
-    local stable_version=$(curl -s https://versioncheck.linkerd.io/version.json | grep -o "stable-[0-9]*.[0-9]*.[0-9]*")
-
-    printf "Installing release [%s] namespace [%s]\n" "$stable_version" "$stable_namespace"
-    install_stable $stable_namespace
-
-    printf "Upgrading release [%s] to [%s]\n" "$stable_version" "$linkerd_version"
-    run_test "$test_directory/install_test.go" --upgrade-from-version=$stable_version --linkerd-namespace=$stable_namespace || exit_code=$?
-}
-
-linkerd_path=$1
-
-if [ -z "$linkerd_path" ]; then
-    echo "usage: $(basename "$0") /path/to/linkerd [namespace] [k8s-context]" >&2
-    exit 64
-fi
-=======
 # This script executes the full suite of integration tests, in series:
 # 1. upgrade_integration_tests
 # 2. helm_integration_tests
 # 3. deep_integration_tests
->>>>>>> 653ec8c5
 
 bindir="$( cd "$( dirname "${BASH_SOURCE[0]}" )" && pwd )"
 
@@ -89,27 +14,9 @@
 printf "==================RUNNING ALL TESTS==================\\n"
 printf "Testing Linkerd version [%s] namespace [%s] k8s-context [%s]\\n" "$linkerd_version" "$linkerd_namespace" "$k8s_context"
 
-<<<<<<< HEAD
-exit_code=0
-
-run_upgrade_test "$linkerd_namespace"-upgrade
-# if run_upgrade_test succeeded, delete the installation to prepare for subsequent
-# full integration tests.
-# TODO: Consider running the the upgrade tests and normal integration tests on
-# separate clusters (in parallel? via kind?).
-if [ $exit_code -eq 0 ]; then
-    $bindir/test-cleanup "$linkerd_namespace"-upgrade $k8s_context
-fi
-
-run_test "$test_directory/install_test.go" --linkerd-namespace=$linkerd_namespace || exit_code=$?
-for test in $(find "$test_directory" -mindepth 2 -name '*_test.go'); do
-    run_test "$test" --linkerd-namespace=$linkerd_namespace || exit_code=$?
-done
-=======
 upgrade_integration_tests
 helm_integration_tests
 deep_integration_tests
->>>>>>> 653ec8c5
 
 if [ $exit_code -eq 0 ]; then
     printf "\\n=== PASS: all tests passed\\n"
