--- conflicted
+++ resolved
@@ -48,10 +48,6 @@
   echo "no customresourcedefinitions found" >&2
 fi
 
-<<<<<<< HEAD
-if [[ $namespaces || $clusterrolebindings || $clusterroles || $webhookconfigs || $validatingconfigs || $podsecuritypolicies || $customresourcedefinitions ]]; then
-  kubectl --context=$k8s_context delete $namespaces $clusterrolebindings $clusterroles $webhookconfigs $validatingconfigs $podsecuritypolicies $customresourcedefinitions
-=======
 if [ -z "${apiservices=$(kubectl --context=$k8s_context get apiservices -l linkerd.io/control-plane-ns -oname)}" ]; then
   echo "no apiservices found" >&2
 fi
@@ -66,5 +62,4 @@
 fi
 if [[ $rolebindings ]]; then
   kubectl --context=$k8s_context delete $rolebindings -n kube-system
->>>>>>> 653ec8c5
 fi