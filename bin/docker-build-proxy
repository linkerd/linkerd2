#!/bin/bash

set -eu

if [ $# -ne 0 ]; then
    echo "no arguments allowed for ${0##*/}, given: $*" >&2
    exit 64
fi

bindir=$( cd "${BASH_SOURCE[0]%/*}" && pwd )
rootdir=$( cd "$bindir"/.. && pwd )

. "$bindir"/_docker.sh
. "$bindir"/_tag.sh

dockerfile=$rootdir/Dockerfile-proxy

validate_go_deps_tag "$dockerfile"

(
    "$bindir"/docker-build-go-deps
) >/dev/null

<<<<<<< HEAD
get_extra_options() {
    options=
    for var in http_proxy https_proxy no_proxy; do
        [ -z "${!var:-}" ] || options="$options --build-arg '$var=${!var}'"
    done
    echo $options
}

tag="$(head_root_tag)"
docker_build proxy "$tag" "$dockerfile" \
  --build-arg "LINKERD_VERSION=$tag" \
  $(get_extra_options)
=======
tag=$(head_root_tag)
docker_build proxy "$tag" "$dockerfile" --build-arg LINKERD_VERSION="$tag"
>>>>>>> bd8d4722
<|MERGE_RESOLUTION|>--- conflicted
+++ resolved
@@ -21,7 +21,6 @@
     "$bindir"/docker-build-go-deps
 ) >/dev/null
 
-<<<<<<< HEAD
 get_extra_options() {
     options=
     for var in http_proxy https_proxy no_proxy; do
@@ -30,11 +29,7 @@
     echo $options
 }
 
-tag="$(head_root_tag)"
+tag=$(head_root_tag)
 docker_build proxy "$tag" "$dockerfile" \
   --build-arg "LINKERD_VERSION=$tag" \
-  $(get_extra_options)
-=======
-tag=$(head_root_tag)
-docker_build proxy "$tag" "$dockerfile" --build-arg LINKERD_VERSION="$tag"
->>>>>>> bd8d4722
+  $(get_extra_options)