--- conflicted
+++ resolved
@@ -7,12 +7,8 @@
 ##### Test setup helpers #####
 
 export default_test_names=(deep external-issuer external-prometheus-deep helm-deep helm-upgrade uninstall upgrade-edge upgrade-stable)
-<<<<<<< HEAD
 export external_resource_test_names=(externalresources)
 export all_test_names=(cluster-domain cni-calico-deep multicluster "${default_test_names[*]}" "${external_resource_test_names[*]}")
-=======
-export all_test_names=(cluster-domain cni-calico-deep multicluster "${default_test_names[*]}")
->>>>>>> 243718fa
 
 tests_usage() {
   progname="${0##*/}"
@@ -539,11 +535,6 @@
    run_test "$test_directory/externalresources/rabbitmq_test.go"
 }
 
-# wrapper to implement external tests
-run_externalresources_test(){
-   run_test "$test_directory/install_test.go"
-   run_test "$test_directory/externalresources/rabbitmq_test.go"
-}
 # exit_on_err should be called right after a command to check the result status
 # and eventually generate a Github error annotation. Do not use after calls to
 # `go test` as that generates its own annotations. Note this should be called
