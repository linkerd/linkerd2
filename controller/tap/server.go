package tap

import (
	"context"
	"fmt"
	"io"
	"net"
	"strings"
	"time"

	httpPb "github.com/linkerd/linkerd2-proxy-api/go/http_types"
	netPb "github.com/linkerd/linkerd2-proxy-api/go/net"
	proxy "github.com/linkerd/linkerd2-proxy-api/go/tap"
	apiUtil "github.com/linkerd/linkerd2/controller/api/util"
	pb "github.com/linkerd/linkerd2/controller/gen/controller/tap"
	"github.com/linkerd/linkerd2/controller/gen/public"
	"github.com/linkerd/linkerd2/controller/k8s"
	"github.com/linkerd/linkerd2/pkg/addr"
	pkgK8s "github.com/linkerd/linkerd2/pkg/k8s"
	"github.com/linkerd/linkerd2/pkg/prometheus"
	log "github.com/sirupsen/logrus"
	"google.golang.org/grpc"
	"google.golang.org/grpc/codes"
	"google.golang.org/grpc/status"
	apiv1 "k8s.io/api/core/v1"
	"k8s.io/client-go/tools/cache"
	"sync"
)

const podIPIndex = "ip"
const defaultMaxRps = 100.0

type (
	server struct {
		tapPort             uint
		k8sAPI              *k8s.API
		controllerNamespace string
	}
)

var (
	tapInterval = 1 * time.Second
)

func (s *server) Tap(req *public.TapRequest, stream pb.Tap_TapServer) error {
	return status.Error(codes.Unimplemented, "Tap is deprecated, use TapByResource")
}

func (s *server) TapByResource(req *public.TapByResourceRequest, stream pb.Tap_TapByResourceServer) error {
	if req == nil {
		return status.Error(codes.InvalidArgument, "TapByResource received nil TapByResourceRequest")
	}
	if req.Target == nil {
		return status.Error(codes.InvalidArgument, "TapByResource received nil target ResourceSelection")
	}
	if req.MaxRps == 0.0 {
		req.MaxRps = defaultMaxRps
	}

	objects, err := s.k8sAPI.GetObjects(req.Target.Resource.Namespace, req.Target.Resource.Type, req.Target.Resource.Name)
	if err != nil {
		return apiUtil.GRPCError(err)
	}

	pods := []*apiv1.Pod{}
	for _, object := range objects {
		podsFor, err := s.k8sAPI.GetPodsFor(object, false)
		if err != nil {
			return apiUtil.GRPCError(err)
		}

		for _, pod := range podsFor {
			if pkgK8s.IsMeshed(pod, s.controllerNamespace) {
				pods = append(pods, pod)
			}
		}
	}

	if len(pods) == 0 {
		return status.Errorf(codes.NotFound, "no pods found for %s/%s",
			req.GetTarget().GetResource().GetType(), req.GetTarget().GetResource().GetName())
	}

	log.Infof("Tapping %d pods for target: %+v", len(pods), *req.Target.Resource)

	events := make(chan *public.TapEvent)
	var wg sync.WaitGroup

<<<<<<< HEAD
	go func() { // Stop sending back events if the request is cancelled
		<-stream.Context().Done()
		wg.Wait()
		close(events)
	}()

=======
>>>>>>> 55d12514
	// divide the rps evenly between all pods to tap
	rpsPerPod := req.MaxRps / float32(len(pods))
	if rpsPerPod < 1 {
		rpsPerPod = 1
	}

	match, err := makeByResourceMatch(req.Match)
	if err != nil {
		return apiUtil.GRPCError(err)
	}

	wg.Add(len(pods))
	for _, pod := range pods {
		// initiate a tap on the pod
		go s.tapProxy(rpsPerPod, match, pod.Status.PodIP, events, &wg)
	}

	// read events from the taps and send them back
	for {
		select {
		case <-stream.Context().Done():
			return nil
		case event := <-events:
			err := stream.Send(event)
			if err != nil {
				return apiUtil.GRPCError(err)
			}
		}
	}

	select {
	case <-stream.Context().Done():
		wg.Wait()
		return nil
	case event := <-events:
		err := stream.Send(event)
		if err != nil {
			return apiUtil.GRPCError(err)
		}
	default:
	}

	return nil
}

// TODO: validate scheme
func parseScheme(scheme string) *httpPb.Scheme {
	value, ok := httpPb.Scheme_Registered_value[strings.ToUpper(scheme)]
	if ok {
		return &httpPb.Scheme{
			Type: &httpPb.Scheme_Registered_{
				Registered: httpPb.Scheme_Registered(value),
			},
		}
	}
	return &httpPb.Scheme{
		Type: &httpPb.Scheme_Unregistered{
			Unregistered: strings.ToUpper(scheme),
		},
	}
}

// TODO: validate method
func parseMethod(method string) *httpPb.HttpMethod {
	value, ok := httpPb.HttpMethod_Registered_value[strings.ToUpper(method)]
	if ok {
		return &httpPb.HttpMethod{
			Type: &httpPb.HttpMethod_Registered_{
				Registered: httpPb.HttpMethod_Registered(value),
			},
		}
	}
	return &httpPb.HttpMethod{
		Type: &httpPb.HttpMethod_Unregistered{
			Unregistered: strings.ToUpper(method),
		},
	}
}

func makeByResourceMatch(match *public.TapByResourceRequest_Match) (*proxy.ObserveRequest_Match, error) {
	// TODO: for now assume it's always a single, flat `All` match list
	seq := match.GetAll()
	if seq == nil {
		return nil, status.Errorf(codes.Unimplemented, "unexpected match specified: %+v", match)
	}

	matches := []*proxy.ObserveRequest_Match{}

	for _, reqMatch := range seq.Matches {
		switch typed := reqMatch.Match.(type) {
		case *public.TapByResourceRequest_Match_Destinations:

			for k, v := range destinationLabels(typed.Destinations.Resource) {
				matches = append(matches, &proxy.ObserveRequest_Match{
					Match: &proxy.ObserveRequest_Match_DestinationLabel{
						DestinationLabel: &proxy.ObserveRequest_Match_Label{
							Key:   k,
							Value: v,
						},
					},
				})
			}

		case *public.TapByResourceRequest_Match_Http_:

			httpMatch := proxy.ObserveRequest_Match_Http{}

			switch httpTyped := typed.Http.Match.(type) {
			case *public.TapByResourceRequest_Match_Http_Scheme:
				httpMatch = proxy.ObserveRequest_Match_Http{
					Match: &proxy.ObserveRequest_Match_Http_Scheme{
						Scheme: parseScheme(httpTyped.Scheme),
					},
				}
			case *public.TapByResourceRequest_Match_Http_Method:
				httpMatch = proxy.ObserveRequest_Match_Http{
					Match: &proxy.ObserveRequest_Match_Http_Method{
						Method: parseMethod(httpTyped.Method),
					},
				}
			case *public.TapByResourceRequest_Match_Http_Authority:
				httpMatch = proxy.ObserveRequest_Match_Http{
					Match: &proxy.ObserveRequest_Match_Http_Authority{
						Authority: &proxy.ObserveRequest_Match_Http_StringMatch{
							Match: &proxy.ObserveRequest_Match_Http_StringMatch_Exact{
								Exact: httpTyped.Authority,
							},
						},
					},
				}
			case *public.TapByResourceRequest_Match_Http_Path:
				httpMatch = proxy.ObserveRequest_Match_Http{
					Match: &proxy.ObserveRequest_Match_Http_Path{
						Path: &proxy.ObserveRequest_Match_Http_StringMatch{
							Match: &proxy.ObserveRequest_Match_Http_StringMatch_Prefix{
								Prefix: httpTyped.Path,
							},
						},
					},
				}
			default:
				return nil, status.Errorf(codes.Unimplemented, "unknown HTTP match type: %v", httpTyped)
			}

			matches = append(matches, &proxy.ObserveRequest_Match{
				Match: &proxy.ObserveRequest_Match_Http_{
					Http: &httpMatch,
				},
			})

		default:
			return nil, status.Errorf(codes.Unimplemented, "unknown match type: %v", typed)
		}
	}

	return &proxy.ObserveRequest_Match{
		Match: &proxy.ObserveRequest_Match_All{
			All: &proxy.ObserveRequest_Match_Seq{
				Matches: matches,
			},
		},
	}, nil
}

// TODO: factor out with `promLabels` in public-api
func destinationLabels(resource *public.Resource) map[string]string {
	dstLabels := map[string]string{}
	if resource.Name != "" {
		dstLabels[resource.Type] = resource.Name
	}
	if resource.Type != pkgK8s.Namespace && resource.Namespace != "" {
		dstLabels["namespace"] = resource.Namespace
	}
	return dstLabels
}

// Tap a pod.
// This method will run continuously until an error is encountered or the
// request is cancelled via the context.  Thus it should be called as a
// go-routine.
// To limit the rps to maxRps, this method calls Observe on the pod with a limit
// of maxRps * 1s at most once per 1s window.  If this limit is reached in
// less than 1s, we sleep until the end of the window before calling Observe
// again.
func (s *server) tapProxy(maxRps float32, match *proxy.ObserveRequest_Match, addr string, events chan<- *public.TapEvent, wait *sync.WaitGroup) {
	tapAddr := fmt.Sprintf("%s:%d", addr, s.tapPort)
	log.Infof("Establishing tap on %s", tapAddr)
	ctx := context.Background()
	conn, err := grpc.Dial(tapAddr, grpc.WithInsecure())
	defer wait.Done()
	if err != nil {
		log.Error(err)
		return
	}
	client := proxy.NewTapClient(conn)

	defer conn.Close()

	req := &proxy.ObserveRequest{
		Limit: uint32(maxRps * float32(tapInterval.Seconds())),
		Match: match,
	}

	for { // Request loop
		windowStart := time.Now()
		windowEnd := windowStart.Add(tapInterval)
		rsp, err := client.Observe(ctx, req)
		if err != nil {
			log.Error(err)
			return
		}
		for { // Stream loop
			event, err := rsp.Recv()
			if err == io.EOF {
				log.Debugf("[%s] proxy terminated the stream", addr)
				break
			}
			if err != nil {
				log.Errorf("[%s] encountered an error: %s", addr, err)
				return
			}

			translatedEvent := s.translateEvent(event)

			select {
			case <-ctx.Done():
				log.Debugf("[%s] client terminated the stream", addr)
				return
			default:
				events <- translatedEvent
			}
		}
		if time.Now().Before(windowEnd) {
			time.Sleep(time.Until(windowEnd))
		}
	}
}

func (s *server) translateEvent(orig *proxy.TapEvent) *public.TapEvent {
	direction := func(orig proxy.TapEvent_ProxyDirection) public.TapEvent_ProxyDirection {
		switch orig {
		case proxy.TapEvent_INBOUND:
			return public.TapEvent_INBOUND
		case proxy.TapEvent_OUTBOUND:
			return public.TapEvent_OUTBOUND
		default:
			return public.TapEvent_UNKNOWN
		}
	}

	tcp := func(orig *netPb.TcpAddress) *public.TcpAddress {
		ip := func(orig *netPb.IPAddress) *public.IPAddress {
			switch i := orig.GetIp().(type) {
			case *netPb.IPAddress_Ipv6:
				return &public.IPAddress{
					Ip: &public.IPAddress_Ipv6{
						Ipv6: &public.IPv6{
							First: i.Ipv6.First,
							Last:  i.Ipv6.Last,
						},
					},
				}
			case *netPb.IPAddress_Ipv4:
				return &public.IPAddress{
					Ip: &public.IPAddress_Ipv4{
						Ipv4: i.Ipv4,
					},
				}
			default:
				return nil
			}
		}

		return &public.TcpAddress{
			Ip:   ip(orig.GetIp()),
			Port: orig.GetPort(),
		}
	}

	event := func(orig *proxy.TapEvent_Http) *public.TapEvent_Http_ {
		id := func(orig *proxy.TapEvent_Http_StreamId) *public.TapEvent_Http_StreamId {
			return &public.TapEvent_Http_StreamId{
				Base:   orig.GetBase(),
				Stream: orig.GetStream(),
			}
		}

		method := func(orig *httpPb.HttpMethod) *public.HttpMethod {
			switch m := orig.GetType().(type) {
			case *httpPb.HttpMethod_Registered_:
				return &public.HttpMethod{
					Type: &public.HttpMethod_Registered_{
						Registered: public.HttpMethod_Registered(m.Registered),
					},
				}
			case *httpPb.HttpMethod_Unregistered:
				return &public.HttpMethod{
					Type: &public.HttpMethod_Unregistered{
						Unregistered: m.Unregistered,
					},
				}
			default:
				return nil
			}
		}

		scheme := func(orig *httpPb.Scheme) *public.Scheme {
			switch s := orig.GetType().(type) {
			case *httpPb.Scheme_Registered_:
				return &public.Scheme{
					Type: &public.Scheme_Registered_{
						Registered: public.Scheme_Registered(s.Registered),
					},
				}
			case *httpPb.Scheme_Unregistered:
				return &public.Scheme{
					Type: &public.Scheme_Unregistered{
						Unregistered: s.Unregistered,
					},
				}
			default:
				return nil
			}
		}

		switch orig := orig.GetEvent().(type) {
		case *proxy.TapEvent_Http_RequestInit_:
			return &public.TapEvent_Http_{
				Http: &public.TapEvent_Http{
					Event: &public.TapEvent_Http_RequestInit_{
						RequestInit: &public.TapEvent_Http_RequestInit{
							Id:        id(orig.RequestInit.GetId()),
							Method:    method(orig.RequestInit.GetMethod()),
							Scheme:    scheme(orig.RequestInit.GetScheme()),
							Authority: orig.RequestInit.Authority,
							Path:      orig.RequestInit.Path,
						},
					},
				},
			}

		case *proxy.TapEvent_Http_ResponseInit_:
			return &public.TapEvent_Http_{
				Http: &public.TapEvent_Http{
					Event: &public.TapEvent_Http_ResponseInit_{
						ResponseInit: &public.TapEvent_Http_ResponseInit{
							Id:               id(orig.ResponseInit.GetId()),
							SinceRequestInit: orig.ResponseInit.GetSinceRequestInit(),
							HttpStatus:       orig.ResponseInit.GetHttpStatus(),
						},
					},
				},
			}

		case *proxy.TapEvent_Http_ResponseEnd_:
			eos := func(orig *proxy.Eos) *public.Eos {
				switch e := orig.GetEnd().(type) {
				case *proxy.Eos_ResetErrorCode:
					return &public.Eos{
						End: &public.Eos_ResetErrorCode{
							ResetErrorCode: e.ResetErrorCode,
						},
					}
				case *proxy.Eos_GrpcStatusCode:
					return &public.Eos{
						End: &public.Eos_GrpcStatusCode{
							GrpcStatusCode: e.GrpcStatusCode,
						},
					}
				default:
					return nil
				}
			}

			return &public.TapEvent_Http_{
				Http: &public.TapEvent_Http{
					Event: &public.TapEvent_Http_ResponseEnd_{
						ResponseEnd: &public.TapEvent_Http_ResponseEnd{
							Id:                id(orig.ResponseEnd.GetId()),
							SinceRequestInit:  orig.ResponseEnd.GetSinceRequestInit(),
							SinceResponseInit: orig.ResponseEnd.GetSinceResponseInit(),
							ResponseBytes:     orig.ResponseEnd.GetResponseBytes(),
							Eos:               eos(orig.ResponseEnd.GetEos()),
						},
					},
				},
			}

		default:
			return nil
		}
	}

	ev := &public.TapEvent{
		Source: tcp(orig.GetSource()),
		SourceMeta: &public.TapEvent_EndpointMeta{
			Labels: orig.GetSourceMeta().GetLabels(),
		},
		Destination: tcp(orig.GetDestination()),
		DestinationMeta: &public.TapEvent_EndpointMeta{
			Labels: orig.GetDestinationMeta().GetLabels(),
		},
		ProxyDirection: direction(orig.GetProxyDirection()),
		Event:          event(orig.GetHttp()),
	}

	s.hydrateEventLabels(ev)

	return ev
}

// NewServer creates a new gRPC Tap server
func NewServer(
	addr string,
	tapPort uint,
	controllerNamespace string,
	k8sAPI *k8s.API,
) (*grpc.Server, net.Listener, error) {
	k8sAPI.Pod().Informer().AddIndexers(cache.Indexers{podIPIndex: indexPodByIP})

	lis, err := net.Listen("tcp", addr)
	if err != nil {
		return nil, nil, err
	}

	s := prometheus.NewGrpcServer()
	srv := server{
		tapPort:             tapPort,
		k8sAPI:              k8sAPI,
		controllerNamespace: controllerNamespace,
	}
	pb.RegisterTapServer(s, &srv)

	return s, lis, nil
}

func indexPodByIP(obj interface{}) ([]string, error) {
	if pod, ok := obj.(*apiv1.Pod); ok {
		return []string{pod.Status.PodIP}, nil
	}
	return []string{""}, fmt.Errorf("object is not a pod")
}

// hydrateEventLabels attempts to hydrate the metadata labels for an event's
// source and (if the event was reported by an inbound proxy) destination,
// and adds them to the event's `SourceMeta` and `DestinationMeta` fields.
//
// Since errors encountered while hydrating metadata are non-fatal and result
// only in missing labels, any errors are logged at the WARN level.
func (s *server) hydrateEventLabels(ev *public.TapEvent) {
	err := s.hydrateIPLabels(ev.Source.Ip, ev.SourceMeta.Labels)
	if err != nil {
		log.Warnf("error hydrating source labels: %s", err)
	}

	if ev.ProxyDirection == public.TapEvent_INBOUND {
		// Events emitted by an inbound proxies don't have destination labels,
		// since the inbound proxy _is_ the destination, and proxies don't know
		// their own labels.
		err = s.hydrateIPLabels(ev.Destination.Ip, ev.DestinationMeta.Labels)
		if err != nil {
			log.Warnf("error hydrating destination labels: %s", err)
		}
	}

}

// hydrateIPMeta attempts to determine the metadata labels for `ip` and, if
// successful, adds them to `labels`.
func (s *server) hydrateIPLabels(ip *public.IPAddress, labels map[string]string) error {
	pod, err := s.podForIP(ip)
	switch {
	case err != nil:
		return err
	case pod == nil:
		log.Debugf("no pod for IP %s", addr.PublicIPToString(ip))
		return nil
	default:
		ownerKind, ownerName := s.k8sAPI.GetOwnerKindAndName(pod)
		podLabels := pkgK8s.GetPodLabels(ownerKind, ownerName, pod)
		for key, value := range podLabels {
			labels[key] = value
		}
		labels[pkgK8s.Namespace] = pod.Namespace
		return nil
	}
}

// podForIP returns the pod corresponding to a given IP address, if one exists.
//
// If multiple pods exist with the same IP address, this may be because some
// are terminating and the IP has been assigned to a new pod. In this case, we
// select the running pod, if one currently exists. If there is a single pod
// which is not running, we return that pod. Otherwise we return `nil`, as we
// cannot easily determine which pod sent a given request.
//
// If no pods were found for the provided IP address, it returns nil. Errors are
// returned only in the event of an error indexing the pods list.
func (s *server) podForIP(ip *public.IPAddress) (*apiv1.Pod, error) {
	ipStr := addr.PublicIPToString(ip)
	objs, err := s.k8sAPI.Pod().Informer().GetIndexer().ByIndex(podIPIndex, ipStr)

	if err != nil {
		return nil, err
	}

	if len(objs) == 1 {
		log.Debugf("found one pod at IP %s", ipStr)
		// It's safe to cast elements of `objs` to a `Pod`s here (and in the
		// loop below). If the object wasn't a pod, it should never have been
		// indexed by the indexing func in the first place.
		return objs[0].(*apiv1.Pod), nil
	}

	for _, obj := range objs {
		pod := obj.(*apiv1.Pod)
		if pod.Status.Phase == apiv1.PodRunning {
			// Found a running pod with this IP --- it's that!
			log.Debugf("found running pod at IP %s", ipStr)
			return pod, nil
		}
	}

	log.Warnf(
		"could not uniquely identify pod at %s (found %d pods)",
		ipStr,
		len(objs),
	)
	return nil, nil
}<|MERGE_RESOLUTION|>--- conflicted
+++ resolved
@@ -13,7 +13,7 @@
 	proxy "github.com/linkerd/linkerd2-proxy-api/go/tap"
 	apiUtil "github.com/linkerd/linkerd2/controller/api/util"
 	pb "github.com/linkerd/linkerd2/controller/gen/controller/tap"
-	"github.com/linkerd/linkerd2/controller/gen/public"
+	public "github.com/linkerd/linkerd2/controller/gen/public"
 	"github.com/linkerd/linkerd2/controller/k8s"
 	"github.com/linkerd/linkerd2/pkg/addr"
 	pkgK8s "github.com/linkerd/linkerd2/pkg/k8s"
@@ -24,7 +24,6 @@
 	"google.golang.org/grpc/status"
 	apiv1 "k8s.io/api/core/v1"
 	"k8s.io/client-go/tools/cache"
-	"sync"
 )
 
 const podIPIndex = "ip"
@@ -84,17 +83,7 @@
 	log.Infof("Tapping %d pods for target: %+v", len(pods), *req.Target.Resource)
 
 	events := make(chan *public.TapEvent)
-	var wg sync.WaitGroup
-
-<<<<<<< HEAD
-	go func() { // Stop sending back events if the request is cancelled
-		<-stream.Context().Done()
-		wg.Wait()
-		close(events)
-	}()
-
-=======
->>>>>>> 55d12514
+
 	// divide the rps evenly between all pods to tap
 	rpsPerPod := req.MaxRps / float32(len(pods))
 	if rpsPerPod < 1 {
@@ -106,10 +95,9 @@
 		return apiUtil.GRPCError(err)
 	}
 
-	wg.Add(len(pods))
 	for _, pod := range pods {
 		// initiate a tap on the pod
-		go s.tapProxy(rpsPerPod, match, pod.Status.PodIP, events, &wg)
+		go s.tapProxy(stream.Context(), rpsPerPod, match, pod.Status.PodIP, events)
 	}
 
 	// read events from the taps and send them back
@@ -124,19 +112,6 @@
 			}
 		}
 	}
-
-	select {
-	case <-stream.Context().Done():
-		wg.Wait()
-		return nil
-	case event := <-events:
-		err := stream.Send(event)
-		if err != nil {
-			return apiUtil.GRPCError(err)
-		}
-	default:
-	}
-
 	return nil
 }
 
@@ -279,19 +254,15 @@
 // of maxRps * 1s at most once per 1s window.  If this limit is reached in
 // less than 1s, we sleep until the end of the window before calling Observe
 // again.
-func (s *server) tapProxy(maxRps float32, match *proxy.ObserveRequest_Match, addr string, events chan<- *public.TapEvent, wait *sync.WaitGroup) {
+func (s *server) tapProxy(ctx context.Context, maxRps float32, match *proxy.ObserveRequest_Match, addr string, events chan *public.TapEvent) {
 	tapAddr := fmt.Sprintf("%s:%d", addr, s.tapPort)
 	log.Infof("Establishing tap on %s", tapAddr)
-	ctx := context.Background()
-	conn, err := grpc.Dial(tapAddr, grpc.WithInsecure())
-	defer wait.Done()
+	conn, err := grpc.DialContext(ctx, tapAddr, grpc.WithInsecure())
 	if err != nil {
 		log.Error(err)
 		return
 	}
 	client := proxy.NewTapClient(conn)
-
-	defer conn.Close()
 
 	req := &proxy.ObserveRequest{
 		Limit: uint32(maxRps * float32(tapInterval.Seconds())),
