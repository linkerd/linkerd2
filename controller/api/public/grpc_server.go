package public

import (
<<<<<<< HEAD
	"errors"

	destinationPb "github.com/linkerd/linkerd2-proxy-api/go/destination"
	"github.com/linkerd/linkerd2/controller/k8s"
	log "github.com/sirupsen/logrus"
=======
	"context"
	"runtime"

	pb "github.com/linkerd/linkerd2/controller/gen/public"
	"github.com/linkerd/linkerd2/controller/k8s"
	"github.com/linkerd/linkerd2/pkg/prometheus"
	"github.com/linkerd/linkerd2/pkg/version"
>>>>>>> b22b5849
)

// Server specifies the interface the Public API server should implement
type Server interface {
<<<<<<< HEAD
	destinationPb.DestinationServer
=======
	pb.ApiServer
>>>>>>> b22b5849
}

type grpcServer struct {
	k8sAPI              *k8s.API
	controllerNamespace string
	clusterDomain       string
}

func newGrpcServer(
	k8sAPI *k8s.API,
	controllerNamespace string,
	clusterDomain string,
) *grpcServer {

	grpcServer := &grpcServer{
		k8sAPI:              k8sAPI,
		controllerNamespace: controllerNamespace,
		clusterDomain:       clusterDomain,
	}

	return grpcServer
}

<<<<<<< HEAD
// Pass through to Destination service
func (s *grpcServer) Get(req *destinationPb.GetDestination, stream destinationPb.Destination_GetServer) error {
	destinationStream := stream.(destinationServer)
	destinationClient, err := s.destinationClient.Get(destinationStream.Context(), req)
	if err != nil {
		log.Errorf("Unexpected error on Destination.Get [%v]: %v", req, err)
		return err
	}
	for {
		select {
		case <-destinationStream.Context().Done():
			return nil
		default:
			event, err := destinationClient.Recv()
			if err != nil {
				return err
			}
			destinationStream.Send(event)
		}
	}
}

func (s *grpcServer) GetProfile(_ *destinationPb.GetDestination, _ destinationPb.Destination_GetProfileServer) error {
	// Not implemented in the Public API. Instead, the proxies should reach the Destination gRPC server directly.
	return errors.New("Not implemented")
=======
func (*grpcServer) Version(ctx context.Context, req *pb.Empty) (*pb.VersionInfo, error) {
	return &pb.VersionInfo{GoVersion: runtime.Version(), ReleaseVersion: version.Version, BuildDate: "1970-01-01T00:00:00Z"}, nil
>>>>>>> b22b5849
}<|MERGE_RESOLUTION|>--- conflicted
+++ resolved
@@ -1,30 +1,11 @@
 package public
 
 import (
-<<<<<<< HEAD
-	"errors"
-
-	destinationPb "github.com/linkerd/linkerd2-proxy-api/go/destination"
 	"github.com/linkerd/linkerd2/controller/k8s"
-	log "github.com/sirupsen/logrus"
-=======
-	"context"
-	"runtime"
-
-	pb "github.com/linkerd/linkerd2/controller/gen/public"
-	"github.com/linkerd/linkerd2/controller/k8s"
-	"github.com/linkerd/linkerd2/pkg/prometheus"
-	"github.com/linkerd/linkerd2/pkg/version"
->>>>>>> b22b5849
 )
 
 // Server specifies the interface the Public API server should implement
 type Server interface {
-<<<<<<< HEAD
-	destinationPb.DestinationServer
-=======
-	pb.ApiServer
->>>>>>> b22b5849
 }
 
 type grpcServer struct {
@@ -46,36 +27,4 @@
 	}
 
 	return grpcServer
-}
-
-<<<<<<< HEAD
-// Pass through to Destination service
-func (s *grpcServer) Get(req *destinationPb.GetDestination, stream destinationPb.Destination_GetServer) error {
-	destinationStream := stream.(destinationServer)
-	destinationClient, err := s.destinationClient.Get(destinationStream.Context(), req)
-	if err != nil {
-		log.Errorf("Unexpected error on Destination.Get [%v]: %v", req, err)
-		return err
-	}
-	for {
-		select {
-		case <-destinationStream.Context().Done():
-			return nil
-		default:
-			event, err := destinationClient.Recv()
-			if err != nil {
-				return err
-			}
-			destinationStream.Send(event)
-		}
-	}
-}
-
-func (s *grpcServer) GetProfile(_ *destinationPb.GetDestination, _ destinationPb.Destination_GetProfileServer) error {
-	// Not implemented in the Public API. Instead, the proxies should reach the Destination gRPC server directly.
-	return errors.New("Not implemented")
-=======
-func (*grpcServer) Version(ctx context.Context, req *pb.Empty) (*pb.VersionInfo, error) {
-	return &pb.VersionInfo{GoVersion: runtime.Version(), ReleaseVersion: version.Version, BuildDate: "1970-01-01T00:00:00Z"}, nil
->>>>>>> b22b5849
 }