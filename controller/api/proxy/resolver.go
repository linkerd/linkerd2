package proxy

type streamingDestinationResolver interface {
	canResolve(host string, port int) (bool, error)
	streamResolution(host string, port int, listener endpointUpdateListener) error
<<<<<<< HEAD
	streamProfiles(host string, clientNs string, listener profileUpdateListener) error
=======
	streamProfiles(host string, listener profileUpdateListener) error
	getState() servicePorts
>>>>>>> 72812baf
	stop()
}<|MERGE_RESOLUTION|>--- conflicted
+++ resolved
@@ -3,11 +3,7 @@
 type streamingDestinationResolver interface {
 	canResolve(host string, port int) (bool, error)
 	streamResolution(host string, port int, listener endpointUpdateListener) error
-<<<<<<< HEAD
 	streamProfiles(host string, clientNs string, listener profileUpdateListener) error
-=======
-	streamProfiles(host string, listener profileUpdateListener) error
 	getState() servicePorts
->>>>>>> 72812baf
 	stop()
 }