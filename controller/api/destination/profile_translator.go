package destination

import (
	"errors"
	"time"

	"github.com/golang/protobuf/ptypes/duration"
	pb "github.com/linkerd/linkerd2-proxy-api/go/destination"
	sp "github.com/linkerd/linkerd2/controller/gen/apis/serviceprofile/v1alpha2"
	"github.com/linkerd/linkerd2/pkg/profiles"
	"github.com/linkerd/linkerd2/pkg/util"
	logging "github.com/sirupsen/logrus"
)

const millisPerDecimilli = 10

// implements the ProfileUpdateListener interface
type profileTranslator struct {
	stream             pb.Destination_GetProfileServer
	log                *logging.Entry
	fullyQualifiedName string
	endpoint           *pb.WeightedAddr
}

<<<<<<< HEAD
func newProfileTranslator(stream pb.Destination_GetProfileServer, log *logging.Entry, fqn string) *profileTranslator {
	return &profileTranslator{
		stream:             stream,
		log:                log.WithField("component", "profile-translator"),
		fullyQualifiedName: fqn,
=======
func newProfileTranslator(stream pb.Destination_GetProfileServer, log *logging.Entry, id *watcher.ServiceID, clusterDomain string, endpoint *pb.WeightedAddr) *profileTranslator {
	var fullyQualifiedName string
	if id != nil {
		fullyQualifiedName = fmt.Sprintf("%s.%s.svc.%s", id.Name, id.Namespace, clusterDomain)
	}
	return &profileTranslator{
		stream:             stream,
		log:                log.WithField("component", "profile-translator"),
		fullyQualifiedName: fullyQualifiedName,
		endpoint:           endpoint,
>>>>>>> 9a520ec2
	}
}

func (pt *profileTranslator) Update(profile *sp.ServiceProfile) {
	if profile == nil {
		pt.stream.Send(pt.defaultServiceProfile())
		return
	}
	destinationProfile, err := pt.toServiceProfile(profile)
	if err != nil {
		pt.log.Error(err)
		return
	}
	pt.log.Debugf("Sending profile update: %+v", destinationProfile)
	pt.stream.Send(destinationProfile)
}

func (pt *profileTranslator) defaultServiceProfile() *pb.DestinationProfile {
	return &pb.DestinationProfile{
		Routes:             []*pb.Route{},
		RetryBudget:        defaultRetryBudget(),
		FullyQualifiedName: pt.fullyQualifiedName,
		Endpoint:           pt.endpoint,
	}
}

func defaultRetryBudget() *pb.RetryBudget {
	return &pb.RetryBudget{
		MinRetriesPerSecond: 10,
		RetryRatio:          0.2,
		Ttl: &duration.Duration{
			Seconds: 10,
		},
	}
}

func toDuration(d time.Duration) *duration.Duration {
	if d == 0 {
		return nil
	}
	return &duration.Duration{
		Seconds: int64(d / time.Second),
		Nanos:   int32(d % time.Second),
	}
}

// toServiceProfile returns a Proxy API DestinationProfile, given a
// ServiceProfile.
func (pt *profileTranslator) toServiceProfile(profile *sp.ServiceProfile) (*pb.DestinationProfile, error) {
	routes := make([]*pb.Route, 0)
	for _, route := range profile.Spec.Routes {
		pbRoute, err := toRoute(profile, route)
		if err != nil {
			return nil, err
		}
		routes = append(routes, pbRoute)
	}
	budget := defaultRetryBudget()
	if profile.Spec.RetryBudget != nil {
		budget.MinRetriesPerSecond = profile.Spec.RetryBudget.MinRetriesPerSecond
		budget.RetryRatio = profile.Spec.RetryBudget.RetryRatio
		ttl, err := time.ParseDuration(profile.Spec.RetryBudget.TTL)
		if err != nil {
			return nil, err
		}
		budget.Ttl = toDuration(ttl)
	}
	return &pb.DestinationProfile{
		Routes:             routes,
		RetryBudget:        budget,
		DstOverrides:       toDstOverrides(profile.Spec.DstOverrides),
		FullyQualifiedName: pt.fullyQualifiedName,
	}, nil
}

func toDstOverrides(dsts []*sp.WeightedDst) []*pb.WeightedDst {
	pbDsts := []*pb.WeightedDst{}
	for _, dst := range dsts {
		pbDst := &pb.WeightedDst{
			Authority: dst.Authority,
			// Weights are expressed in decimillis: 10_000 represents 100%
			Weight: uint32(dst.Weight.MilliValue() * millisPerDecimilli),
		}
		pbDsts = append(pbDsts, pbDst)
	}
	return pbDsts
}

// toRoute returns a Proxy API Route, given a ServiceProfile Route.
func toRoute(profile *sp.ServiceProfile, route *sp.RouteSpec) (*pb.Route, error) {
	cond, err := toRequestMatch(route.Condition)
	if err != nil {
		return nil, err
	}
	rcs := make([]*pb.ResponseClass, 0)
	for _, rc := range route.ResponseClasses {
		pbRc, err := toResponseClass(rc)
		if err != nil {
			return nil, err
		}
		rcs = append(rcs, pbRc)
	}
	var timeout time.Duration // No default timeout
	if route.Timeout != "" {
		timeout, err = time.ParseDuration(route.Timeout)
		if err != nil {
			logging.Errorf(
				"failed to parse duration for route '%s' in service profile '%s' in namespace '%s': %s",
				route.Name,
				profile.Name,
				profile.Namespace,
				err,
			)
		}
	}
	return &pb.Route{
		Condition:       cond,
		ResponseClasses: rcs,
		MetricsLabels:   map[string]string{"route": route.Name},
		IsRetryable:     route.IsRetryable,
		Timeout:         toDuration(timeout),
	}, nil
}

// toResponseClass returns a Proxy API ResponseClass, given a ServiceProfile
// ResponseClass.
func toResponseClass(rc *sp.ResponseClass) (*pb.ResponseClass, error) {
	cond, err := toResponseMatch(rc.Condition)
	if err != nil {
		return nil, err
	}
	return &pb.ResponseClass{
		Condition: cond,
		IsFailure: rc.IsFailure,
	}, nil
}

// toResponseMatch returns a Proxy API ResponseMatch, given a ServiceProfile
// ResponseMatch.
func toResponseMatch(rspMatch *sp.ResponseMatch) (*pb.ResponseMatch, error) {
	if rspMatch == nil {
		return nil, errors.New("missing response match")
	}
	err := profiles.ValidateResponseMatch(rspMatch)
	if err != nil {
		return nil, err
	}

	matches := make([]*pb.ResponseMatch, 0)

	if rspMatch.All != nil {
		all := make([]*pb.ResponseMatch, 0)
		for _, m := range rspMatch.All {
			pbM, err := toResponseMatch(m)
			if err != nil {
				return nil, err
			}
			all = append(all, pbM)
		}
		matches = append(matches, &pb.ResponseMatch{
			Match: &pb.ResponseMatch_All{
				All: &pb.ResponseMatch_Seq{
					Matches: all,
				},
			},
		})
	}

	if rspMatch.Any != nil {
		any := make([]*pb.ResponseMatch, 0)
		for _, m := range rspMatch.Any {
			pbM, err := toResponseMatch(m)
			if err != nil {
				return nil, err
			}
			any = append(any, pbM)
		}
		matches = append(matches, &pb.ResponseMatch{
			Match: &pb.ResponseMatch_Any{
				Any: &pb.ResponseMatch_Seq{
					Matches: any,
				},
			},
		})
	}

	if rspMatch.Status != nil {
		matches = append(matches, &pb.ResponseMatch{
			Match: &pb.ResponseMatch_Status{
				Status: &pb.HttpStatusRange{
					Max: rspMatch.Status.Max,
					Min: rspMatch.Status.Min,
				},
			},
		})
	}

	if rspMatch.Not != nil {
		not, err := toResponseMatch(rspMatch.Not)
		if err != nil {
			return nil, err
		}
		matches = append(matches, &pb.ResponseMatch{
			Match: &pb.ResponseMatch_Not{
				Not: not,
			},
		})
	}

	if len(matches) == 0 {
		return nil, errors.New("A response match must have a field set")
	}
	if len(matches) == 1 {
		return matches[0], nil
	}
	return &pb.ResponseMatch{
		Match: &pb.ResponseMatch_All{
			All: &pb.ResponseMatch_Seq{
				Matches: matches,
			},
		},
	}, nil
}

// toRequestMatch returns a Proxy API RequestMatch, given a ServiceProfile
// RequestMatch.
func toRequestMatch(reqMatch *sp.RequestMatch) (*pb.RequestMatch, error) {
	if reqMatch == nil {
		return nil, errors.New("missing request match")
	}
	err := profiles.ValidateRequestMatch(reqMatch)
	if err != nil {
		return nil, err
	}

	matches := make([]*pb.RequestMatch, 0)

	if reqMatch.All != nil {
		all := make([]*pb.RequestMatch, 0)
		for _, m := range reqMatch.All {
			pbM, err := toRequestMatch(m)
			if err != nil {
				return nil, err
			}
			all = append(all, pbM)
		}
		matches = append(matches, &pb.RequestMatch{
			Match: &pb.RequestMatch_All{
				All: &pb.RequestMatch_Seq{
					Matches: all,
				},
			},
		})
	}

	if reqMatch.Any != nil {
		any := make([]*pb.RequestMatch, 0)
		for _, m := range reqMatch.Any {
			pbM, err := toRequestMatch(m)
			if err != nil {
				return nil, err
			}
			any = append(any, pbM)
		}
		matches = append(matches, &pb.RequestMatch{
			Match: &pb.RequestMatch_Any{
				Any: &pb.RequestMatch_Seq{
					Matches: any,
				},
			},
		})
	}

	if reqMatch.Method != "" {
		matches = append(matches, &pb.RequestMatch{
			Match: &pb.RequestMatch_Method{
				Method: util.ParseMethod(reqMatch.Method),
			},
		})
	}

	if reqMatch.Not != nil {
		not, err := toRequestMatch(reqMatch.Not)
		if err != nil {
			return nil, err
		}
		matches = append(matches, &pb.RequestMatch{
			Match: &pb.RequestMatch_Not{
				Not: not,
			},
		})
	}

	if reqMatch.PathRegex != "" {
		matches = append(matches, &pb.RequestMatch{
			Match: &pb.RequestMatch_Path{
				Path: &pb.PathMatch{
					Regex: reqMatch.PathRegex,
				},
			},
		})
	}

	if len(matches) == 0 {
		return nil, errors.New("A request match must have a field set")
	}
	if len(matches) == 1 {
		return matches[0], nil
	}
	return &pb.RequestMatch{
		Match: &pb.RequestMatch_All{
			All: &pb.RequestMatch_Seq{
				Matches: matches,
			},
		},
	}, nil
}<|MERGE_RESOLUTION|>--- conflicted
+++ resolved
@@ -22,24 +22,12 @@
 	endpoint           *pb.WeightedAddr
 }
 
-<<<<<<< HEAD
-func newProfileTranslator(stream pb.Destination_GetProfileServer, log *logging.Entry, fqn string) *profileTranslator {
+func newProfileTranslator(stream pb.Destination_GetProfileServer, log *logging.Entry, fqn string, endpoint *pb.WeightedAddr) *profileTranslator {
 	return &profileTranslator{
 		stream:             stream,
 		log:                log.WithField("component", "profile-translator"),
 		fullyQualifiedName: fqn,
-=======
-func newProfileTranslator(stream pb.Destination_GetProfileServer, log *logging.Entry, id *watcher.ServiceID, clusterDomain string, endpoint *pb.WeightedAddr) *profileTranslator {
-	var fullyQualifiedName string
-	if id != nil {
-		fullyQualifiedName = fmt.Sprintf("%s.%s.svc.%s", id.Name, id.Namespace, clusterDomain)
-	}
-	return &profileTranslator{
-		stream:             stream,
-		log:                log.WithField("component", "profile-translator"),
-		fullyQualifiedName: fullyQualifiedName,
 		endpoint:           endpoint,
->>>>>>> 9a520ec2
 	}
 }
 
