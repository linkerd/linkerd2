package destination

import (
	"testing"

	"github.com/linkerd/linkerd2/controller/api/destination/watcher"
	sp "github.com/linkerd/linkerd2/controller/gen/apis/serviceprofile/v1alpha2"
	logging "github.com/sirupsen/logrus"
	metav1 "k8s.io/apimachinery/pkg/apis/meta/v1"
)

type mockListener struct {
	received []*sp.ServiceProfile
}

func (m *mockListener) Update(profile *sp.ServiceProfile) {
	m.received = append(m.received, profile)
}

func (m *mockListener) ClientClose() <-chan struct{} {
	return make(<-chan struct{})
}

func (m *mockListener) ServerClose() <-chan struct{} {
	return make(<-chan struct{})
}

func (m *mockListener) Stop() {}

func TestFallbackProfileListener(t *testing.T) {

	primaryProfile := sp.ServiceProfile{
		ObjectMeta: metav1.ObjectMeta{
			Name: "primary",
		},
	}

	backupProfile := sp.ServiceProfile{
		ObjectMeta: metav1.ObjectMeta{
			Name: "backup",
		},
	}

	t.Run("Primary updated", func(t *testing.T) {
<<<<<<< HEAD
		primary, _, listener := newListeners()
		primary.Update(&primaryProfile)
=======
		primary, backup, listener := newListeners()
		primary.Update(&primaryProfile)
		assertEq(t, listener.received, []*sp.ServiceProfile{})
		backup.Update(nil)
>>>>>>> 08f97cc2
		assertEq(t, listener.received, []*sp.ServiceProfile{&primaryProfile})
	})

	t.Run("Backup updated", func(t *testing.T) {
		primary, backup, listener := newListeners()
		backup.Update(&backupProfile)
		primary.Update(nil)
		assertEq(t, listener.received, []*sp.ServiceProfile{&backupProfile})
	})

	t.Run("Primary cleared", func(t *testing.T) {
		primary, backup, listener := newListeners()
		backup.Update(nil)
		primary.Update(&primaryProfile)
		primary.Update(nil)
		assertEq(t, listener.received, []*sp.ServiceProfile{&primaryProfile, nil})
	})

	t.Run("Backup cleared", func(t *testing.T) {
		primary, backup, listener := newListeners()
		backup.Update(&backupProfile)
		primary.Update(nil)
		backup.Update(nil)
		assertEq(t, listener.received, []*sp.ServiceProfile{&backupProfile, nil})
	})

	t.Run("Primary overrides backup", func(t *testing.T) {
		primary, backup, listener := newListeners()
		backup.Update(&backupProfile)
		primary.Update(&primaryProfile)
		assertEq(t, listener.received, []*sp.ServiceProfile{&primaryProfile})
	})

	t.Run("Backup update ignored", func(t *testing.T) {
		primary, backup, listener := newListeners()
		primary.Update(&primaryProfile)
		backup.Update(&backupProfile)
		backup.Update(nil)
<<<<<<< HEAD
		assertEq(t, listener.received, []*sp.ServiceProfile{&primaryProfile, &primaryProfile, &primaryProfile})
=======
		assertEq(t, listener.received, []*sp.ServiceProfile{&primaryProfile, &primaryProfile})
>>>>>>> 08f97cc2
	})

	t.Run("Fallback to backup", func(t *testing.T) {
		primary, backup, listener := newListeners()
		primary.Update(&primaryProfile)
		backup.Update(&backupProfile)
		primary.Update(nil)
<<<<<<< HEAD
		assertEq(t, listener.received, []*sp.ServiceProfile{&primaryProfile, &primaryProfile, &backupProfile})
=======
		assertEq(t, listener.received, []*sp.ServiceProfile{&primaryProfile, &backupProfile})
>>>>>>> 08f97cc2
	})

}

func newListeners() (watcher.ProfileUpdateListener, watcher.ProfileUpdateListener, *mockListener) {
	listener := &mockListener{
		received: []*sp.ServiceProfile{},
	}

	primary, backup := newFallbackProfileListener(listener, logging.NewEntry(logging.New()))
	return primary, backup, listener
}

func assertEq(t *testing.T, received []*sp.ServiceProfile, expected []*sp.ServiceProfile) {
	t.Helper()
	if len(received) != len(expected) {
		t.Fatalf("Expected %d profile updates, got %d", len(expected), len(received))
	}
	for i, profile := range received {
		if profile != expected[i] {
			t.Fatalf("Expected profile update %v, got %v", expected[i], profile)
		}
	}
}<|MERGE_RESOLUTION|>--- conflicted
+++ resolved
@@ -42,15 +42,10 @@
 	}
 
 	t.Run("Primary updated", func(t *testing.T) {
-<<<<<<< HEAD
-		primary, _, listener := newListeners()
-		primary.Update(&primaryProfile)
-=======
 		primary, backup, listener := newListeners()
 		primary.Update(&primaryProfile)
 		assertEq(t, listener.received, []*sp.ServiceProfile{})
 		backup.Update(nil)
->>>>>>> 08f97cc2
 		assertEq(t, listener.received, []*sp.ServiceProfile{&primaryProfile})
 	})
 
@@ -89,11 +84,7 @@
 		primary.Update(&primaryProfile)
 		backup.Update(&backupProfile)
 		backup.Update(nil)
-<<<<<<< HEAD
-		assertEq(t, listener.received, []*sp.ServiceProfile{&primaryProfile, &primaryProfile, &primaryProfile})
-=======
 		assertEq(t, listener.received, []*sp.ServiceProfile{&primaryProfile, &primaryProfile})
->>>>>>> 08f97cc2
 	})
 
 	t.Run("Fallback to backup", func(t *testing.T) {
@@ -101,11 +92,7 @@
 		primary.Update(&primaryProfile)
 		backup.Update(&backupProfile)
 		primary.Update(nil)
-<<<<<<< HEAD
-		assertEq(t, listener.received, []*sp.ServiceProfile{&primaryProfile, &primaryProfile, &backupProfile})
-=======
 		assertEq(t, listener.received, []*sp.ServiceProfile{&primaryProfile, &backupProfile})
->>>>>>> 08f97cc2
 	})
 
 }
