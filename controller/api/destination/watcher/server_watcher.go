package watcher

import (
	"strconv"
	"strings"
	"sync"

	"github.com/linkerd/linkerd2/controller/gen/apis/server/v1beta1"
	"github.com/linkerd/linkerd2/controller/k8s"
	"github.com/prometheus/client_golang/prometheus"
	"github.com/prometheus/client_golang/prometheus/promauto"
	logging "github.com/sirupsen/logrus"
	corev1 "k8s.io/api/core/v1"
	metav1 "k8s.io/apimachinery/pkg/apis/meta/v1"
	"k8s.io/apimachinery/pkg/labels"
	"k8s.io/apimachinery/pkg/util/intstr"
	"k8s.io/client-go/tools/cache"
)

// ServerWatcher watches all the servers in the cluster. When there is an
// update, it only sends updates to listeners if their endpoint's protocol
// is changed by the Server.
type ServerWatcher struct {
<<<<<<< HEAD
	subscriptions map[podPort]podPortPublisher
	k8sAPI        *k8s.API
	log           *logging.Entry
=======
	subscriptions    map[podPort][]ServerUpdateListener
	k8sAPI           *k8s.API
	subscribersGauge *prometheus.GaugeVec
	log              *logging.Entry
>>>>>>> 18755ebd
	sync.RWMutex
}

type podPort struct {
	podID PodID
	port  Port
}

type podPortPublisher struct {
	pod       *corev1.Pod
	listeners []ServerUpdateListener
}

// ServerUpdateListener is the interface that subscribers must implement.
type ServerUpdateListener interface {
	// UpdateProtocol takes a bool which is set to true if the endpoint is
	// opaque and false otherwise. This value is used to send a
	// DestinationProfile update to listeners for that endpoint.
	UpdateProtocol(bool)
}

var serverMetrics = promauto.NewGaugeVec(
	prometheus.GaugeOpts{
		Name: "server_port_subscribers",
		Help: "Number of subscribers to Server changes associated with a pod's port.",
	},
	[]string{"namespace", "name", "port"},
)

// NewServerWatcher creates a new ServerWatcher.
func NewServerWatcher(k8sAPI *k8s.API, log *logging.Entry) (*ServerWatcher, error) {
	sw := &ServerWatcher{
<<<<<<< HEAD
		subscriptions: make(map[podPort]podPortPublisher),
		k8sAPI:        k8sAPI,
		log:           log,
=======
		subscriptions:    make(map[podPort][]ServerUpdateListener),
		k8sAPI:           k8sAPI,
		subscribersGauge: serverMetrics,
		log:              log,
>>>>>>> 18755ebd
	}
	_, err := k8sAPI.Srv().Informer().AddEventHandler(cache.ResourceEventHandlerFuncs{
		AddFunc:    sw.addServer,
		DeleteFunc: sw.deleteServer,
		UpdateFunc: func(_, obj interface{}) { sw.addServer(obj) },
	})
	if err != nil {
		return nil, err
	}

	return sw, nil
}

// Subscribe subscribes a listener for any Server updates that may select the
// endpoint and change its expected protocol.
func (sw *ServerWatcher) Subscribe(pod *corev1.Pod, port Port, listener ServerUpdateListener) {
	sw.Lock()
	defer sw.Unlock()
	pp := podPort{
		podID: PodID{
			Namespace: pod.Namespace,
			Name:      pod.Name,
		},
		port: port,
	}
	ppp, ok := sw.subscriptions[pp]
	if !ok {
<<<<<<< HEAD
		sw.subscriptions[pp] = podPortPublisher{
			pod:       pod,
			listeners: []ServerUpdateListener{listener},
		}
		return
	}
	ppp.listeners = append(ppp.listeners, listener)
	sw.subscriptions[pp] = ppp
=======
		listeners = []ServerUpdateListener{listener}
	} else {
		listeners = append(listeners, listener)
	}
	sw.subscriptions[pp] = listeners

	sw.subscribersGauge.With(serverMetricLabels(pod, port)).Set(float64(len(listeners)))
>>>>>>> 18755ebd
}

// Unsubscribe unsubcribes a listener from any Server updates.
func (sw *ServerWatcher) Unsubscribe(pod *corev1.Pod, port Port, listener ServerUpdateListener) {
	sw.Lock()
	defer sw.Unlock()
	pp := podPort{
		podID: PodID{
			Namespace: pod.Namespace,
			Name:      pod.Name,
		},
		port: port,
	}
	ppp, ok := sw.subscriptions[pp]
	if !ok {
		sw.log.Errorf("cannot unsubscribe from unknown Pod: %s/%s:%d", pod.Namespace, pod.Name, port)
		return
	}
	for i, l := range ppp.listeners {
		if l == listener {
			n := len(ppp.listeners)
			ppp.listeners[i] = ppp.listeners[n-1]
			ppp.listeners[n-1] = nil
			ppp.listeners = ppp.listeners[:n-1]
		}
	}

<<<<<<< HEAD
	if len(ppp.listeners) > 0 {
		sw.subscriptions[pp] = ppp
=======
	labels := serverMetricLabels(pod, port)
	if len(listeners) > 0 {
		sw.subscribersGauge.With(labels).Set(float64(len(listeners)))
		sw.subscriptions[pp] = listeners
>>>>>>> 18755ebd
	} else {
		if !sw.subscribersGauge.Delete(labels) {
			sw.log.Warnf("unable to delete server_port_subscribers metric with labels %s", labels)
		}
		delete(sw.subscriptions, pp)
	}
}

func (sw *ServerWatcher) addServer(obj interface{}) {
	server := obj.(*v1beta1.Server)
	selector, err := metav1.LabelSelectorAsSelector(server.Spec.PodSelector)
	if err != nil {
		sw.log.Errorf("failed to create Selector: %s", err)
		return
	}
	sw.updateServer(server, selector, true)
}

func (sw *ServerWatcher) deleteServer(obj interface{}) {
	server := obj.(*v1beta1.Server)
	selector, err := metav1.LabelSelectorAsSelector(server.Spec.PodSelector)
	if err != nil {
		sw.log.Errorf("failed to create Selector: %s", err)
		return
	}
	sw.updateServer(server, selector, false)
}

func (sw *ServerWatcher) updateServer(server *v1beta1.Server, selector labels.Selector, isAdd bool) {
	sw.Lock()
	defer sw.Unlock()
	for pp, ppp := range sw.subscriptions {
		if selector.Matches(labels.Set(ppp.pod.Labels)) {
			var portMatch bool
			switch server.Spec.Port.Type {
			case intstr.Int:
				if server.Spec.Port.IntVal == int32(pp.port) {
					portMatch = true
				}
			case intstr.String:
				for _, c := range ppp.pod.Spec.Containers {
					for _, p := range c.Ports {
						if p.ContainerPort == int32(pp.port) && p.Name == server.Spec.Port.StrVal {
							portMatch = true
						}
					}
				}
			default:
				continue
			}
			if portMatch {
				var isOpaque bool
				if isAdd && server.Spec.ProxyProtocol == opaqueProtocol {
					isOpaque = true
				} else {
					isOpaque = false
				}
				for _, listener := range ppp.listeners {
					listener.UpdateProtocol(isOpaque)
				}
			}
		}
	}
}

func serverMetricLabels(pod *corev1.Pod, port Port) prometheus.Labels {
	podName, _, _ := strings.Cut(pod.Name, "-")
	return prometheus.Labels{
		"namespace": pod.Namespace,
		"name":      podName,
		"port":      strconv.FormatUint(uint64(port), 10),
	}
}<|MERGE_RESOLUTION|>--- conflicted
+++ resolved
@@ -21,16 +21,10 @@
 // update, it only sends updates to listeners if their endpoint's protocol
 // is changed by the Server.
 type ServerWatcher struct {
-<<<<<<< HEAD
-	subscriptions map[podPort]podPortPublisher
-	k8sAPI        *k8s.API
-	log           *logging.Entry
-=======
-	subscriptions    map[podPort][]ServerUpdateListener
+	subscriptions    map[podPort]podPortPublisher
 	k8sAPI           *k8s.API
 	subscribersGauge *prometheus.GaugeVec
 	log              *logging.Entry
->>>>>>> 18755ebd
 	sync.RWMutex
 }
 
@@ -63,16 +57,10 @@
 // NewServerWatcher creates a new ServerWatcher.
 func NewServerWatcher(k8sAPI *k8s.API, log *logging.Entry) (*ServerWatcher, error) {
 	sw := &ServerWatcher{
-<<<<<<< HEAD
-		subscriptions: make(map[podPort]podPortPublisher),
-		k8sAPI:        k8sAPI,
-		log:           log,
-=======
-		subscriptions:    make(map[podPort][]ServerUpdateListener),
+		subscriptions:    make(map[podPort]podPortPublisher),
 		k8sAPI:           k8sAPI,
 		subscribersGauge: serverMetrics,
 		log:              log,
->>>>>>> 18755ebd
 	}
 	_, err := k8sAPI.Srv().Informer().AddEventHandler(cache.ResourceEventHandlerFuncs{
 		AddFunc:    sw.addServer,
@@ -100,7 +88,6 @@
 	}
 	ppp, ok := sw.subscriptions[pp]
 	if !ok {
-<<<<<<< HEAD
 		sw.subscriptions[pp] = podPortPublisher{
 			pod:       pod,
 			listeners: []ServerUpdateListener{listener},
@@ -109,15 +96,8 @@
 	}
 	ppp.listeners = append(ppp.listeners, listener)
 	sw.subscriptions[pp] = ppp
-=======
-		listeners = []ServerUpdateListener{listener}
-	} else {
-		listeners = append(listeners, listener)
-	}
-	sw.subscriptions[pp] = listeners
-
-	sw.subscribersGauge.With(serverMetricLabels(pod, port)).Set(float64(len(listeners)))
->>>>>>> 18755ebd
+
+	sw.subscribersGauge.With(serverMetricLabels(pod, port)).Set(float64(len(ppp.listeners)))
 }
 
 // Unsubscribe unsubcribes a listener from any Server updates.
@@ -145,15 +125,10 @@
 		}
 	}
 
-<<<<<<< HEAD
+	labels := serverMetricLabels(pod, port)
 	if len(ppp.listeners) > 0 {
+		sw.subscribersGauge.With(labels).Set(float64(len(ppp.listeners)))
 		sw.subscriptions[pp] = ppp
-=======
-	labels := serverMetricLabels(pod, port)
-	if len(listeners) > 0 {
-		sw.subscribersGauge.With(labels).Set(float64(len(listeners)))
-		sw.subscriptions[pp] = listeners
->>>>>>> 18755ebd
 	} else {
 		if !sw.subscribersGauge.Delete(labels) {
 			sw.log.Warnf("unable to delete server_port_subscribers metric with labels %s", labels)
