--- conflicted
+++ resolved
@@ -9,13 +9,7 @@
 	"sync"
 	"time"
 
-<<<<<<< HEAD
-	"github.com/linkerd/linkerd2/controller/gen/apis/externalworkload/v1alpha1"
-	ext "github.com/linkerd/linkerd2/controller/gen/apis/externalworkload/v1alpha1"
-=======
-	externalworkload "github.com/linkerd/linkerd2/controller/api/destination/external-workload"
 	ext "github.com/linkerd/linkerd2/controller/gen/apis/externalworkload/v1beta1"
->>>>>>> 4db9c28d
 	"github.com/linkerd/linkerd2/controller/gen/apis/server/v1beta2"
 	"github.com/linkerd/linkerd2/controller/k8s"
 	consts "github.com/linkerd/linkerd2/pkg/k8s"
@@ -25,10 +19,7 @@
 	"google.golang.org/grpc/codes"
 	"google.golang.org/grpc/status"
 	corev1 "k8s.io/api/core/v1"
-<<<<<<< HEAD
-=======
 	discovery "k8s.io/api/discovery/v1"
->>>>>>> 4db9c28d
 	metav1 "k8s.io/apimachinery/pkg/apis/meta/v1"
 	"k8s.io/apimachinery/pkg/labels"
 	"k8s.io/client-go/tools/cache"
@@ -319,7 +310,6 @@
 	}
 
 	ww.updateServers(oldServer, newServer)
-<<<<<<< HEAD
 }
 
 func (ww *WorkloadWatcher) addOrDeleteServer(obj interface{}) {
@@ -339,38 +329,16 @@
 	ww.updateServers(server)
 }
 
-=======
-}
-
-func (ww *WorkloadWatcher) addOrDeleteServer(obj interface{}) {
-	server, ok := obj.(*v1beta2.Server)
-	if !ok {
-		tombstone, ok := obj.(cache.DeletedFinalStateUnknown)
-		if !ok {
-			ww.log.Errorf("Couldn't get object from DeletedFinalStateUnknown %#v", obj)
-			return
-		}
-		server, ok = tombstone.Obj.(*v1beta2.Server)
-		if !ok {
-			ww.log.Errorf("DeletedFinalStateUnknown contained object that is not a Server %#v", obj)
-			return
-		}
-	}
-	ww.updateServers(server)
-}
-
-// updateServer triggers an Update() call to the listeners of the workloadPublishers
+// updateServers triggers an Update() call to the listeners of the workloadPublishers
 // whose pod matches the any of the Servers' podSelector or whose
 // externalworkload matches any of the Servers' externalworkload selection. This
 // function is an event handler so it cannot block.
->>>>>>> 4db9c28d
 func (ww *WorkloadWatcher) updateServers(servers ...*v1beta2.Server) {
 	ww.mu.RLock()
 	defer ww.mu.RUnlock()
 
 	for _, wp := range ww.publishers {
 		var opaquePorts map[uint32]struct{}
-<<<<<<< HEAD
 		if wp.addr.Pod != nil {
 			if !ww.isPodSelectedByAny(wp.addr.Pod, servers...) {
 				continue
@@ -381,18 +349,6 @@
 				continue
 			}
 			opaquePorts = GetAnnotatedOpaquePortsForExternalWorkload(wp.addr.ExternalWorkload, ww.defaultOpaquePorts)
-=======
-		if wp.pod != nil {
-			if !ww.isPodSelectedByAny(wp.pod, servers...) {
-				continue
-			}
-			opaquePorts = GetAnnotatedOpaquePorts(wp.pod, ww.defaultOpaquePorts)
-		} else if wp.externalWorkload != nil {
-			if !ww.isExternalWorkloadSelectedByAny(wp.externalWorkload, servers...) {
-				continue
-			}
-			opaquePorts = GetAnnotatedOpaquePortsForExternalWorkload(wp.externalWorkload, ww.defaultOpaquePorts)
->>>>>>> 4db9c28d
 		} else {
 			continue
 		}
@@ -447,11 +403,7 @@
 	return false
 }
 
-<<<<<<< HEAD
-func (ww *WorkloadWatcher) isExternalWorkloadSelectedByAny(ew *v1alpha1.ExternalWorkload, servers ...*v1beta2.Server) bool {
-=======
 func (ww *WorkloadWatcher) isExternalWorkloadSelectedByAny(ew *ext.ExternalWorkload, servers ...*v1beta2.Server) bool {
->>>>>>> 4db9c28d
 	for _, s := range servers {
 		selector, err := metav1.LabelSelectorAsSelector(s.Spec.ExternalWorkloadSelector)
 		if err != nil {
