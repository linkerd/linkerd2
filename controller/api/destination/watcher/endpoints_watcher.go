package watcher

import (
	"context"
	"fmt"
	"strconv"
	"strings"
	"sync"

	"github.com/linkerd/linkerd2/controller/gen/apis/server/v1beta1"
	"github.com/linkerd/linkerd2/controller/k8s"
	consts "github.com/linkerd/linkerd2/pkg/k8s"
	"github.com/prometheus/client_golang/prometheus"
	logging "github.com/sirupsen/logrus"
	corev1 "k8s.io/api/core/v1"
	discovery "k8s.io/api/discovery/v1beta1"
	apierrors "k8s.io/apimachinery/pkg/api/errors"
	metav1 "k8s.io/apimachinery/pkg/apis/meta/v1"
	"k8s.io/apimachinery/pkg/labels"
	k8slabels "k8s.io/apimachinery/pkg/labels"
	"k8s.io/apimachinery/pkg/util/intstr"
	"k8s.io/client-go/tools/cache"
)

const (
	kubeSystem = "kube-system"

	// metrics labels
	service                = "service"
	namespace              = "namespace"
	targetCluster          = "target_cluster"
	targetService          = "target_service"
	targetServiceNamespace = "target_service_namespace"
)

const endpointTargetRefPod = "Pod"

// TODO: prom metrics for all the queues/caches
// https://github.com/linkerd/linkerd2/issues/2204

type (
	// Address represents an individual port on a specific endpoint.
	// This endpoint might be the result of a the existence of a pod
	// that is targeted by this service; alternatively it can be the
	// case that this endpoint is not associated with a pod and maps
	// to some other IP (i.e. a remote service gateway)
	Address struct {
		IP                string
		Port              Port
		Pod               *corev1.Pod
		OwnerName         string
		OwnerKind         string
		Identity          string
		AuthorityOverride string
		ForZones          []discovery.ForZone
	}

	// AddressSet is a set of Address, indexed by ID.
	AddressSet struct {
<<<<<<< HEAD
		Addresses       map[ID]Address
		Labels          map[string]string
		TopologicalPref []string
		OpaquePodPorts  podPorts
	}

	podPorts map[PodID]map[Port]struct{}

	podPortID struct {
		name      string
		namespace string
		port      Port
=======
		Addresses map[ID]Address
		Labels    map[string]string
>>>>>>> 9a756c37
	}

	portAndHostname struct {
		port     Port
		hostname string
	}

	// EndpointsWatcher watches all endpoints and services in the Kubernetes
	// cluster.  Listeners can subscribe to a particular service and port and
	// EndpointsWatcher will publish the address set and all future changes for
	// that service:port.
	EndpointsWatcher struct {
		publishers map[ServiceID]*servicePublisher
		k8sAPI     *k8s.API

		log                  *logging.Entry
		enableEndpointSlices bool
		sync.RWMutex         // This mutex protects modification of the map itself.
	}

	// servicePublisher represents a service.  It keeps a map of portPublishers
	// keyed by port and hostname.  This is because each watch on a service
	// will have a port and optionally may specify a hostname.  The port
	// and hostname will influence the endpoint set which is why a separate
	// portPublisher is required for each port and hostname combination.  The
	// service's port mapping will be applied to the requested port and the
	// mapped port will be used in the addresses set.  If a hostname is
	// requested, the address set will be filtered to only include addresses
	// with the requested hostname.
	servicePublisher struct {
		id                   ServiceID
		log                  *logging.Entry
		k8sAPI               *k8s.API
		enableEndpointSlices bool
		ports                map[portAndHostname]*portPublisher
		// All access to the servicePublisher and its portPublishers is explicitly synchronized by
		// this mutex.
		sync.Mutex
	}

	// portPublisher represents a service along with a port and optionally a
	// hostname.  Multiple listeners may be subscribed to a portPublisher.
	// portPublisher maintains the current state of the address set and
	// publishes diffs to all listeners when updates come from either the
	// endpoints API or the service API.
	portPublisher struct {
		id                   ServiceID
		targetPort           namedPort
		srcPort              Port
		hostname             string
		log                  *logging.Entry
		k8sAPI               *k8s.API
		enableEndpointSlices bool
		exists               bool
		addresses            AddressSet
		listeners            []EndpointUpdateListener
		metrics              endpointsMetrics
	}

	// EndpointUpdateListener is the interface that subscribers must implement.
	EndpointUpdateListener interface {
		Add(set AddressSet)
		Remove(set AddressSet)
		NoEndpoints(exists bool)
		UpdateWithServer(set AddressSet)
	}
)

var endpointsVecs = newEndpointsMetricsVecs()

var undefinedEndpointPort = Port(0)

// NewEndpointsWatcher creates an EndpointsWatcher and begins watching the
// k8sAPI for pod, service, and endpoint changes. An EndpointsWatcher will
// watch on Endpoints or EndpointSlice resources, depending on cluster configuration.
func NewEndpointsWatcher(k8sAPI *k8s.API, log *logging.Entry, enableEndpointSlices bool) *EndpointsWatcher {
	ew := &EndpointsWatcher{
		publishers:           make(map[ServiceID]*servicePublisher),
		k8sAPI:               k8sAPI,
		enableEndpointSlices: enableEndpointSlices,
		log: log.WithFields(logging.Fields{
			"component": "endpoints-watcher",
		}),
	}

	k8sAPI.Svc().Informer().AddEventHandler(cache.ResourceEventHandlerFuncs{
		AddFunc:    ew.addService,
		DeleteFunc: ew.deleteService,
		UpdateFunc: func(_, obj interface{}) { ew.addService(obj) },
	})

	k8sAPI.Srv().Informer().AddEventHandler(cache.ResourceEventHandlerFuncs{
		AddFunc:    ew.addServer,
		DeleteFunc: ew.deleteServer,
		UpdateFunc: func(_, obj interface{}) { ew.addServer(obj) },
	})

	if ew.enableEndpointSlices {
		ew.log.Debugf("Watching EndpointSlice resources")
		k8sAPI.ES().Informer().AddEventHandler(cache.ResourceEventHandlerFuncs{
			AddFunc:    ew.addEndpointSlice,
			DeleteFunc: ew.deleteEndpointSlice,
			UpdateFunc: ew.updateEndpointSlice,
		})
	} else {
		ew.log.Debugf("Watching Endpoints resources")
		k8sAPI.Endpoint().Informer().AddEventHandler(cache.ResourceEventHandlerFuncs{
			AddFunc:    ew.addEndpoints,
			DeleteFunc: ew.deleteEndpoints,
			UpdateFunc: func(_, obj interface{}) { ew.addEndpoints(obj) },
		})
	}
	return ew
}

////////////////////////
/// EndpointsWatcher ///
////////////////////////

// Subscribe to an authority.
// The provided listener will be updated each time the address set for the
// given authority is changed.
func (ew *EndpointsWatcher) Subscribe(id ServiceID, port Port, hostname string, listener EndpointUpdateListener) error {
	svc, _ := ew.k8sAPI.Svc().Lister().Services(id.Namespace).Get(id.Name)
	if svc != nil && svc.Spec.Type == corev1.ServiceTypeExternalName {
		return invalidService(id.String())
	}

	if hostname == "" {
		ew.log.Debugf("Establishing watch on endpoint [%s:%d]", id, port)
	} else {
		ew.log.Debugf("Establishing watch on endpoint [%s.%s:%d]", hostname, id, port)
	}

	sp := ew.getOrNewServicePublisher(id)

	sp.subscribe(port, hostname, listener)
	return nil
}

// Unsubscribe removes a listener from the subscribers list for this authority.
func (ew *EndpointsWatcher) Unsubscribe(id ServiceID, port Port, hostname string, listener EndpointUpdateListener) {
	if hostname == "" {
		ew.log.Debugf("Stopping watch on endpoint [%s:%d]", id, port)
	} else {
		ew.log.Debugf("Stopping watch on endpoint [%s.%s:%d]", hostname, id, port)
	}

	sp, ok := ew.getServicePublisher(id)
	if !ok {
		ew.log.Errorf("Cannot unsubscribe from unknown service [%s:%d]", id, port)
		return
	}
	sp.unsubscribe(port, hostname, listener)
}

func (ew *EndpointsWatcher) addService(obj interface{}) {
	service := obj.(*corev1.Service)
	if service.Namespace == kubeSystem {
		return
	}
	id := ServiceID{
		Namespace: service.Namespace,
		Name:      service.Name,
	}

	sp := ew.getOrNewServicePublisher(id)

	sp.updateService(service)
}

func (ew *EndpointsWatcher) deleteService(obj interface{}) {
	service, ok := obj.(*corev1.Service)
	if !ok {
		tombstone, ok := obj.(cache.DeletedFinalStateUnknown)
		if !ok {
			ew.log.Errorf("couldn't get object from DeletedFinalStateUnknown %#v", obj)
			return
		}
		service, ok = tombstone.Obj.(*corev1.Service)
		if !ok {
			ew.log.Errorf("DeletedFinalStateUnknown contained object that is not a Service %#v", obj)
			return
		}
	}

	if service.Namespace == kubeSystem {
		return
	}
	id := ServiceID{
		Namespace: service.Namespace,
		Name:      service.Name,
	}

	sp, ok := ew.getServicePublisher(id)
	if ok {
		sp.deleteEndpoints()
	}
}

func (ew *EndpointsWatcher) addEndpoints(obj interface{}) {
	endpoints, ok := obj.(*corev1.Endpoints)
	if !ok {
		ew.log.Errorf("error processing endpoints resource, got %#v expected *corev1.Endpoints", obj)
		return
	}

	if endpoints.Namespace == kubeSystem {
		return
	}
	id := ServiceID{endpoints.Namespace, endpoints.Name}
	sp := ew.getOrNewServicePublisher(id)
	sp.updateEndpoints(endpoints)
}

func (ew *EndpointsWatcher) deleteEndpoints(obj interface{}) {
	endpoints, ok := obj.(*corev1.Endpoints)
	if !ok {
		tombstone, ok := obj.(cache.DeletedFinalStateUnknown)
		if !ok {
			ew.log.Errorf("couldn't get object from DeletedFinalStateUnknown %#v", obj)
			return
		}
		endpoints, ok = tombstone.Obj.(*corev1.Endpoints)
		if !ok {
			ew.log.Errorf("DeletedFinalStateUnknown contained object that is not an Endpoints %#v", obj)
			return
		}
	}

	if endpoints.Namespace == kubeSystem {
		return
	}
	id := ServiceID{
		Namespace: endpoints.Namespace,
		Name:      endpoints.Name,
	}

	sp, ok := ew.getServicePublisher(id)
	if ok {
		sp.deleteEndpoints()
	}
}

func (ew *EndpointsWatcher) addEndpointSlice(obj interface{}) {
	newSlice, ok := obj.(*discovery.EndpointSlice)
	if !ok {
		ew.log.Errorf("error processing EndpointSlice resource, got %#v expected *discovery.EndpointSlice", obj)
		return
	}

	if newSlice.Namespace == kubeSystem {
		return
	}

	id, err := getEndpointSliceServiceID(newSlice)
	if err != nil {
		ew.log.Errorf("Could not fetch resource service name:%v", err)
		return
	}

	sp := ew.getOrNewServicePublisher(id)
	sp.addEndpointSlice(newSlice)
}

func (ew *EndpointsWatcher) updateEndpointSlice(oldObj interface{}, newObj interface{}) {
	oldSlice, ok := oldObj.(*discovery.EndpointSlice)
	if !ok {
		ew.log.Errorf("error processing EndpointSlice resource, got %#v expected *discovery.EndpointSlice", oldObj)
		return
	}
	newSlice, ok := newObj.(*discovery.EndpointSlice)
	if !ok {
		ew.log.Errorf("error processing EndpointSlice resource, got %#v expected *discovery.EndpointSlice", newObj)
		return
	}

	if newSlice.Namespace == kubeSystem {
		return
	}

	id, err := getEndpointSliceServiceID(newSlice)
	if err != nil {
		ew.log.Errorf("Could not fetch resource service name:%v", err)
		return
	}

	sp, ok := ew.getServicePublisher(id)
	if ok {
		sp.updateEndpointSlice(oldSlice, newSlice)
	}
}

func (ew *EndpointsWatcher) deleteEndpointSlice(obj interface{}) {
	es, ok := obj.(*discovery.EndpointSlice)
	if !ok {
		tombstone, ok := obj.(cache.DeletedFinalStateUnknown)
		if !ok {
			ew.log.Errorf("couldn't get object from DeletedFinalStateUnknown %#v", obj)
		}
		es, ok = tombstone.Obj.(*discovery.EndpointSlice)
		if !ok {
			ew.log.Errorf("DeletedFinalStateUnknown contained object that is not an EndpointSlice %#v", obj)
			return
		}
	}

	if es.Namespace == kubeSystem {
		return
	}

	id, err := getEndpointSliceServiceID(es)
	if err != nil {
		ew.log.Errorf("Could not fetch resource service name:%v", err)
	}

	sp, ok := ew.getServicePublisher(id)
	if ok {
		sp.deleteEndpointSlice(es)
	}
}

// Returns the servicePublisher for the given id if it exists.  Otherwise,
// create a new one and return it.
func (ew *EndpointsWatcher) getOrNewServicePublisher(id ServiceID) *servicePublisher {
	ew.Lock()
	defer ew.Unlock()

	// If the service doesn't yet exist, create a stub for it so the listener can
	// be registered.
	sp, ok := ew.publishers[id]
	if !ok {
		sp = &servicePublisher{
			id: id,
			log: ew.log.WithFields(logging.Fields{
				"component": "service-publisher",
				"ns":        id.Namespace,
				"svc":       id.Name,
			}),
			k8sAPI:               ew.k8sAPI,
			ports:                make(map[portAndHostname]*portPublisher),
			enableEndpointSlices: ew.enableEndpointSlices,
		}
		ew.publishers[id] = sp
	}
	return sp
}

func (ew *EndpointsWatcher) getServicePublisher(id ServiceID) (sp *servicePublisher, ok bool) {
	ew.RLock()
	defer ew.RUnlock()
	sp, ok = ew.publishers[id]
	return
}

func (ew *EndpointsWatcher) addServer(obj interface{}) {
	server := obj.(*v1beta1.Server)

	// Get the set of pods that the server selects so that we can check if a
	// port publisher exists for that endpoint, and if so it's new set of
	// opaque pod ports is received.
	options, err := createListOptions(server.Spec.PodSelector)
	if err != nil {
		ew.log.Errorf("failed to create Server ListOptions: %s", err)
		return
	}
	pods, err := ew.k8sAPI.Client.CoreV1().Pods("").List(context.Background(), options)
	if err != nil {
		ew.log.Errorf("failed to list pods: %v", err)
		return
	}

	// publishersToUpdate tracks the port publishers that should send new
	// address sets once the new set of opaque pod ports is created for each
	// one.
	publishersToUpdate := make(map[*portPublisher]struct{})

	for _, pod := range pods.Items {
		port := getPortIntFromPod(pod, server.Spec.Port)
		for _, sp := range ew.publishers {
			for _, pp := range sp.ports {
				for _, addr := range pp.addresses.Addresses {
					if addr.Pod != nil && addr.Pod.Name == pod.Name && addr.Pod.Namespace == pod.Namespace {
						id := PodID{
							Name:      addr.Pod.Name,
							Namespace: addr.Pod.Namespace,
						}
						if server.Spec.ProxyProtocol == "opaque" {
							// The server's protocol is opaque, so we make
							// sure the pod's matching port is set as opaque
							// on the address set.
							if ports, ok := pp.addresses.OpaquePodPorts[id]; ok {
								ports[port] = struct{}{}
							} else {
								ports := map[Port]struct{}{port: {}}
								pp.addresses.OpaquePodPorts = podPorts{id: ports}
							}
						} else {
							// The server's protocol is not opaque, so we make
							// sure that if the pod's matching port was
							// previously marked as opaque then it is cleared.
							if ports, ok := pp.addresses.OpaquePodPorts[id]; ok {
								delete(ports, port)
								if len(ports) == 0 {
									// There are no more opaque ports for pod
									// id so delete it from the set.
									delete(pp.addresses.OpaquePodPorts, id)
								}
							}
						}
						publishersToUpdate[pp] = struct{}{}
					}
				}
			}
		}
	}
	for pp := range publishersToUpdate {
		for _, listener := range pp.listeners {
			listener.UpdateWithServer(pp.addresses)
		}
	}
}

func (ew *EndpointsWatcher) deleteServer(obj interface{}) {
	server := obj.(*v1beta1.Server)

	// Get the set of pods that the server selects so that we can check if a
	// port publisher exists for that endpoint, and if so it's set of opaque
	// pod ports can be deleted.
	options, err := createListOptions(server.Spec.PodSelector)
	if err != nil {
		ew.log.Errorf("failed to create Server ListOptions: %s", err)
		return
	}
	pods, err := ew.k8sAPI.Client.CoreV1().Pods("").List(context.Background(), options)
	if err != nil {
		ew.log.Errorf("failed to list pods: %v", err)
		return
	}

	// publishersToUpdate tracks the port publishers that should send new
	// address sets once the existing opaque pod ports have been deleted from
	// the address set.
	publishersToUpdate := make(map[*portPublisher]struct{})

	for _, pod := range pods.Items {
		port := getPortIntFromPod(pod, server.Spec.Port)
		for _, sp := range ew.publishers {
			for _, pp := range sp.ports {
				for _, addr := range pp.addresses.Addresses {
					if addr.Pod.Name == pod.Name && addr.Pod.Namespace == pod.Namespace {
						id := PodID{
							Name:      addr.Pod.Name,
							Namespace: addr.Pod.Namespace,
						}
						if ports, ok := pp.addresses.OpaquePodPorts[id]; ok {
							delete(ports, port)
							if len(ports) == 0 {
								// There are no more opaque ports for pod id
								// so delete it from the set.
								delete(pp.addresses.OpaquePodPorts, id)
							}
						}
						publishersToUpdate[pp] = struct{}{}
					}
				}
			}
		}
	}
	for pp := range publishersToUpdate {
		for _, listener := range pp.listeners {
			listener.UpdateWithServer(pp.addresses)
		}
	}
}

////////////////////////
/// servicePublisher ///
////////////////////////

func (sp *servicePublisher) updateEndpoints(newEndpoints *corev1.Endpoints) {
	sp.Lock()
	defer sp.Unlock()
	sp.log.Debugf("Updating endpoints for %s", sp.id)
	for _, port := range sp.ports {
		port.updateEndpoints(newEndpoints)
	}
}

func (sp *servicePublisher) deleteEndpoints() {
	sp.Lock()
	defer sp.Unlock()
	sp.log.Debugf("Deleting endpoints for %s", sp.id)
	for _, port := range sp.ports {
		port.noEndpoints(false)
	}
}

func (sp *servicePublisher) addEndpointSlice(newSlice *discovery.EndpointSlice) {
	sp.Lock()
	defer sp.Unlock()
	sp.log.Debugf("Adding EndpointSlice for %s", sp.id)
	for _, port := range sp.ports {
		port.addEndpointSlice(newSlice)
	}
}

func (sp *servicePublisher) updateEndpointSlice(oldSlice *discovery.EndpointSlice, newSlice *discovery.EndpointSlice) {
	sp.Lock()
	defer sp.Unlock()
	sp.log.Debugf("Updating EndpointSlice for %s", sp.id)
	for _, port := range sp.ports {
		port.updateEndpointSlice(oldSlice, newSlice)
	}
}

func (sp *servicePublisher) deleteEndpointSlice(es *discovery.EndpointSlice) {
	sp.Lock()
	defer sp.Unlock()
	sp.log.Debugf("Deleting EndpointSlice for %s", sp.id)
	for _, port := range sp.ports {
		port.deleteEndpointSlice(es)
	}
}

func (sp *servicePublisher) updateService(newService *corev1.Service) {
	sp.Lock()
	defer sp.Unlock()
	sp.log.Debugf("Updating service for %s", sp.id)

	for key, port := range sp.ports {
		newTargetPort := getTargetPort(newService, key.port)
		if newTargetPort != port.targetPort {
			port.updatePort(newTargetPort)
		}
	}

}

func (sp *servicePublisher) subscribe(srcPort Port, hostname string, listener EndpointUpdateListener) {
	sp.Lock()
	defer sp.Unlock()

	key := portAndHostname{
		port:     srcPort,
		hostname: hostname,
	}
	port, ok := sp.ports[key]
	if !ok {
		port = sp.newPortPublisher(srcPort, hostname)
		sp.ports[key] = port
	}
	port.subscribe(listener)
}

func (sp *servicePublisher) unsubscribe(srcPort Port, hostname string, listener EndpointUpdateListener) {
	sp.Lock()
	defer sp.Unlock()

	key := portAndHostname{
		port:     srcPort,
		hostname: hostname,
	}
	port, ok := sp.ports[key]
	if ok {
		port.unsubscribe(listener)
		if len(port.listeners) == 0 {
			endpointsVecs.unregister(sp.metricsLabels(srcPort, hostname))
			delete(sp.ports, key)
		}
	}
}

func (sp *servicePublisher) newPortPublisher(srcPort Port, hostname string) *portPublisher {
	targetPort := intstr.FromInt(int(srcPort))
	svc, err := sp.k8sAPI.Svc().Lister().Services(sp.id.Namespace).Get(sp.id.Name)
	if err != nil && !apierrors.IsNotFound(err) {
		sp.log.Errorf("error getting service: %s", err)
	}
	exists := false
	if err == nil {
		targetPort = getTargetPort(svc, srcPort)
		exists = true
	}

	log := sp.log.WithField("port", srcPort)

	port := &portPublisher{
		listeners:            []EndpointUpdateListener{},
		targetPort:           targetPort,
		srcPort:              srcPort,
		hostname:             hostname,
		exists:               exists,
		k8sAPI:               sp.k8sAPI,
		log:                  log,
		metrics:              endpointsVecs.newEndpointsMetrics(sp.metricsLabels(srcPort, hostname)),
		enableEndpointSlices: sp.enableEndpointSlices,
	}

	if port.enableEndpointSlices {
		matchLabels := map[string]string{discovery.LabelServiceName: sp.id.Name}
		selector := k8slabels.Set(matchLabels).AsSelector()

		sliceList, err := sp.k8sAPI.ES().Lister().EndpointSlices(sp.id.Namespace).List(selector)
		if err != nil && !apierrors.IsNotFound(err) {
			sp.log.Errorf("error getting endpointSlice list: %s", err)
		}
		if err == nil {
			for _, slice := range sliceList {
				port.addEndpointSlice(slice)
			}
		}
	} else {
		endpoints, err := sp.k8sAPI.Endpoint().Lister().Endpoints(sp.id.Namespace).Get(sp.id.Name)
		if err != nil && !apierrors.IsNotFound(err) {
			sp.log.Errorf("error getting endpoints: %s", err)
		}
		if err == nil {
			port.updateEndpoints(endpoints)
		}
	}

	return port
}

func (sp *servicePublisher) metricsLabels(port Port, hostname string) prometheus.Labels {
	return endpointsLabels(sp.id.Namespace, sp.id.Name, strconv.Itoa(int(port)), hostname)
}

/////////////////////
/// portPublisher ///
/////////////////////

// Note that portPublishers methods are generally NOT thread-safe.  You should
// hold the parent servicePublisher's mutex before calling methods on a
// portPublisher.

func (pp *portPublisher) updateEndpoints(endpoints *corev1.Endpoints) {
	newAddressSet := pp.endpointsToAddresses(endpoints)
	if len(newAddressSet.Addresses) == 0 {
		for _, listener := range pp.listeners {
			listener.NoEndpoints(true)
		}
	} else {
		add, remove := diffAddresses(pp.addresses, newAddressSet)
		for _, listener := range pp.listeners {
			if len(remove.Addresses) > 0 {
				listener.Remove(remove)
			}
			if len(add.Addresses) > 0 {
				listener.Add(add)
			}
		}
	}
	pp.addresses = newAddressSet
	pp.exists = true
	pp.metrics.incUpdates()
	pp.metrics.setPods(len(pp.addresses.Addresses))
	pp.metrics.setExists(true)
}

func (pp *portPublisher) addEndpointSlice(slice *discovery.EndpointSlice) {
	newAddressSet := pp.endpointSliceToAddresses(slice)
	for id, addr := range pp.addresses.Addresses {
		newAddressSet.Addresses[id] = addr
	}

	add, _ := diffAddresses(pp.addresses, newAddressSet)
	if len(add.Addresses) > 0 {
		for _, listener := range pp.listeners {
			listener.Add(add)
		}
	}

	pp.addresses = newAddressSet
	pp.exists = true
	pp.metrics.incUpdates()
	pp.metrics.setPods(len(pp.addresses.Addresses))
	pp.metrics.setExists(true)
}

func (pp *portPublisher) updateEndpointSlice(oldSlice *discovery.EndpointSlice, newSlice *discovery.EndpointSlice) {
	updatedAddressSet := AddressSet{
<<<<<<< HEAD
		Addresses:       make(map[ID]Address),
		Labels:          pp.addresses.Labels,
		TopologicalPref: pp.TopologyPref,
		OpaquePodPorts:  pp.addresses.OpaquePodPorts,
	}

	for id, address := range pp.addresses.Addresses {
		updatedAddressSet.Addresses[id] = address
=======
		Addresses: pp.addresses.Addresses,
		Labels:    pp.addresses.Labels,
>>>>>>> 9a756c37
	}

	oldAddressSet := pp.endpointSliceToAddresses(oldSlice)
	for id := range oldAddressSet.Addresses {
		delete(updatedAddressSet.Addresses, id)
	}

	newAddressSet := pp.endpointSliceToAddresses(newSlice)
	for id, address := range newAddressSet.Addresses {
		updatedAddressSet.Addresses[id] = address
	}

	add, remove := diffAddresses(pp.addresses, updatedAddressSet)
	for _, listener := range pp.listeners {
		if len(remove.Addresses) > 0 {
			listener.Remove(remove)
		}
		if len(add.Addresses) > 0 {
			listener.Add(add)
		}
	}

	pp.addresses = updatedAddressSet
	pp.exists = true
	pp.metrics.incUpdates()
	pp.metrics.setPods(len(pp.addresses.Addresses))
	pp.metrics.setExists(true)
}

func metricLabels(resource interface{}) map[string]string {
	var serviceName, ns string
	var resLabels, resAnnotations map[string]string
	switch res := resource.(type) {
	case *corev1.Endpoints:
		{
			serviceName, ns = res.Name, res.Namespace
			resLabels, resAnnotations = res.Labels, res.Annotations
		}
	case *discovery.EndpointSlice:
		{
			serviceName, ns = res.Labels[discovery.LabelServiceName], res.Namespace
			resLabels, resAnnotations = res.Labels, res.Annotations
		}
	}

	labels := map[string]string{service: serviceName, namespace: ns}

	remoteClusterName, hasRemoteClusterName := resLabels[consts.RemoteClusterNameLabel]
	serviceFqn, hasServiceFqn := resAnnotations[consts.RemoteServiceFqName]

	if hasRemoteClusterName && hasServiceFqn {
		// this means we are looking at Endpoints created for the purpose of mirroring
		// an out of cluster service.
		labels[targetCluster] = remoteClusterName

		fqParts := strings.Split(serviceFqn, ".")
		if len(fqParts) >= 2 {
			labels[targetService] = fqParts[0]
			labels[targetServiceNamespace] = fqParts[1]
		}
	}
	return labels
}

func (pp *portPublisher) endpointSliceToAddresses(es *discovery.EndpointSlice) AddressSet {
<<<<<<< HEAD
=======
	addressSet := AddressSet{
		Labels:    metricLabels(es),
		Addresses: make(map[ID]Address),
	}

>>>>>>> 9a756c37
	resolvedPort := pp.resolveESTargetPort(es.Ports)
	if resolvedPort == undefinedEndpointPort {
		return AddressSet{
			TopologicalPref: pp.TopologyPref,
			Labels:          metricLabels(es),
			Addresses:       make(map[ID]Address),
			OpaquePodPorts:  pp.addresses.OpaquePodPorts,
		}
	}

	serviceID, err := getEndpointSliceServiceID(es)
	if err != nil {
		pp.log.Errorf("Could not fetch resource service name:%v", err)
	}

	serverOpaquePodPorts := pp.getServerOpaquePodPorts()
	addresses := make(map[ID]Address)
	opaquePodPorts := make(podPorts)
	for _, endpoint := range es.Endpoints {
		if endpoint.Hostname != nil {
			if pp.hostname != "" && pp.hostname != *endpoint.Hostname {
				continue
			}
		}
		if endpoint.Conditions.Ready != nil && !*endpoint.Conditions.Ready {
			continue
		}

		if endpoint.TargetRef == nil {
			for _, IPAddr := range endpoint.Addresses {
				var authorityOverride string
				if fqName, ok := es.Annotations[consts.RemoteServiceFqName]; ok {
					authorityOverride = fmt.Sprintf("%s:%d", fqName, pp.srcPort)
				}

				identity := es.Annotations[consts.RemoteGatewayIdentity]
				address, id := pp.newServiceRefAddress(resolvedPort, IPAddr, serviceID.Name, es.Namespace)
				address.Identity, address.AuthorityOverride = authorityOverride, identity

				if endpoint.Hints != nil {
					zones := make([]discovery.ForZone, len(endpoint.Hints.ForZones))
					copy(zones, endpoint.Hints.ForZones)
					address.ForZones = zones
				}
				addresses[id] = address
			}
			continue
		}

		if endpoint.TargetRef.Kind == endpointTargetRefPod {
			for _, IPAddr := range endpoint.Addresses {
				address, id, err := pp.newPodRefAddress(resolvedPort, IPAddr, endpoint.TargetRef.Name, endpoint.TargetRef.Namespace)
				if err != nil {
					pp.log.Errorf("Unable to create new address:%v", err)
					continue
				}
<<<<<<< HEAD
				ppID := podPortID{
					name:      endpoint.TargetRef.Name,
					namespace: endpoint.TargetRef.Namespace,
					port:      resolvedPort,
				}
				if _, ok := serverOpaquePodPorts[ppID]; ok {
					id := PodID{
						Name:      endpoint.TargetRef.Name,
						Namespace: endpoint.TargetRef.Namespace,
					}
					if ports, ok := opaquePodPorts[id]; ok {
						ports[resolvedPort] = struct{}{}
					} else {
						ports := map[Port]struct{}{resolvedPort: {}}
						opaquePodPorts[id] = ports
					}
				}
				for k, v := range endpoint.Topology {
					address.TopologyLabels[k] = v
=======

				if endpoint.Hints != nil {
					zones := make([]discovery.ForZone, len(endpoint.Hints.ForZones))
					copy(zones, endpoint.Hints.ForZones)
					address.ForZones = zones
>>>>>>> 9a756c37
				}
				addresses[id] = address
			}
		}

	}
	return AddressSet{
		Addresses:       addresses,
		Labels:          metricLabels(es),
		TopologicalPref: pp.TopologyPref,
		OpaquePodPorts:  opaquePodPorts,
	}
}

func (pp *portPublisher) endpointsToAddresses(endpoints *corev1.Endpoints) AddressSet {
	serverOpaquePodPorts := pp.getServerOpaquePodPorts()
	addresses := make(map[ID]Address)
	opaquePodPorts := make(podPorts)
	for _, subset := range endpoints.Subsets {
		resolvedPort := pp.resolveTargetPort(subset)
		if resolvedPort == undefinedEndpointPort {
			continue
		}
		for _, endpoint := range subset.Addresses {
			if pp.hostname != "" && pp.hostname != endpoint.Hostname {
				continue
			}

			if endpoint.TargetRef == nil {
				var authorityOverride string
				if fqName, ok := endpoints.Annotations[consts.RemoteServiceFqName]; ok {
					authorityOverride = fmt.Sprintf("%s:%d", fqName, pp.srcPort)
				}

				identity := endpoints.Annotations[consts.RemoteGatewayIdentity]
				address, id := pp.newServiceRefAddress(resolvedPort, endpoint.IP, endpoints.Name, endpoints.Namespace)
				address.Identity, address.AuthorityOverride = identity, authorityOverride

				addresses[id] = address
				continue
			}

			if endpoint.TargetRef.Kind == endpointTargetRefPod {
				address, id, err := pp.newPodRefAddress(resolvedPort, endpoint.IP, endpoint.TargetRef.Name, endpoint.TargetRef.Namespace)
				if err != nil {
					pp.log.Errorf("Unable to create new address:%v", err)
					continue
				}
				ppID := podPortID{
					name:      endpoint.TargetRef.Name,
					namespace: endpoint.TargetRef.Namespace,
					port:      resolvedPort,
				}
				if _, ok := serverOpaquePodPorts[ppID]; ok {
					id := PodID{
						Name:      endpoint.TargetRef.Name,
						Namespace: endpoint.TargetRef.Namespace,
					}
					if ports, ok := opaquePodPorts[id]; ok {
						ports[resolvedPort] = struct{}{}
					} else {
						ports := map[Port]struct{}{resolvedPort: {}}
						opaquePodPorts[id] = ports
					}
				}
				addresses[id] = address
			}
		}
	}
	return AddressSet{
<<<<<<< HEAD
		Addresses:       addresses,
		Labels:          metricLabels(endpoints),
		TopologicalPref: []string{},
		OpaquePodPorts:  opaquePodPorts,
=======
		Addresses: addresses,
		Labels:    metricLabels(endpoints),
>>>>>>> 9a756c37
	}
}

func (pp *portPublisher) newServiceRefAddress(endpointPort Port, endpointIP, serviceName, serviceNamespace string) (Address, ServiceID) {
	id := ServiceID{
		Name: strings.Join([]string{
			serviceName,
			endpointIP,
			fmt.Sprint(endpointPort),
		}, "-"),
		Namespace: serviceNamespace,
	}

	return Address{IP: endpointIP, Port: endpointPort}, id
}

func (pp *portPublisher) newPodRefAddress(endpointPort Port, endpointIP, podName, podNamespace string) (Address, PodID, error) {
	id := PodID{
		Name:      podName,
		Namespace: podNamespace,
	}
	pod, err := pp.k8sAPI.Pod().Lister().Pods(id.Namespace).Get(id.Name)
	if err != nil {
		return Address{}, PodID{}, fmt.Errorf("unable to fetch pod %v:%v", id, err)
	}
	ownerKind, ownerName := pp.k8sAPI.GetOwnerKindAndName(context.Background(), pod, false)
	addr := Address{
		IP:        endpointIP,
		Port:      endpointPort,
		Pod:       pod,
		OwnerName: ownerName,
		OwnerKind: ownerKind,
	}

	return addr, id, nil
}

func (pp *portPublisher) resolveESTargetPort(slicePorts []discovery.EndpointPort) Port {
	if slicePorts == nil {
		return undefinedEndpointPort
	}

	switch pp.targetPort.Type {
	case intstr.Int:
		return Port(pp.targetPort.IntVal)
	case intstr.String:
		for _, p := range slicePorts {
			if *p.Name == pp.targetPort.StrVal {
				return Port(*p.Port)
			}
		}
	}
	return undefinedEndpointPort
}

func (pp *portPublisher) resolveTargetPort(subset corev1.EndpointSubset) Port {
	switch pp.targetPort.Type {
	case intstr.Int:
		return Port(pp.targetPort.IntVal)
	case intstr.String:
		for _, p := range subset.Ports {
			if p.Name == pp.targetPort.StrVal {
				return Port(p.Port)
			}
		}
	}
	return undefinedEndpointPort
}

func (pp *portPublisher) updatePort(targetPort namedPort) {
	pp.targetPort = targetPort

	if pp.enableEndpointSlices {
		matchLabels := map[string]string{discovery.LabelServiceName: pp.id.Name}
		selector := k8slabels.Set(matchLabels).AsSelector()

		endpointSlices, err := pp.k8sAPI.ES().Lister().EndpointSlices(pp.id.Namespace).List(selector)
		if err == nil {
			pp.addresses = AddressSet{}
			for _, slice := range endpointSlices {
				pp.addEndpointSlice(slice)
			}
		} else {
			pp.log.Errorf("Unable to get EndpointSlices during port update: %s", err)
		}
	} else {
		endpoints, err := pp.k8sAPI.Endpoint().Lister().Endpoints(pp.id.Namespace).Get(pp.id.Name)
		if err == nil {
			pp.updateEndpoints(endpoints)
		} else {
			pp.log.Errorf("Unable to get endpoints during port update: %s", err)
		}
	}
}

<<<<<<< HEAD
// updateTopologyPreference is used when a service's topology preference changes. This method
// propagates the changes to the portPublisher, the portPublisher's AddressSet and triggers
// an (empty) update for all of its listeners to reflect the new preference changes.
func (pp *portPublisher) updateTopologyPreference() {
	pp.addresses.TopologicalPref = pp.TopologyPref

	updatedAddrSet := AddressSet{
		Addresses:       make(map[ID]Address),
		Labels:          make(map[string]string),
		TopologicalPref: pp.TopologyPref,
		OpaquePodPorts:  pp.addresses.OpaquePodPorts,
	}
	for _, listener := range pp.listeners {
		listener.Add(updatedAddrSet)
	}
}

=======
>>>>>>> 9a756c37
func (pp *portPublisher) deleteEndpointSlice(es *discovery.EndpointSlice) {
	addrSet := pp.endpointSliceToAddresses(es)
	for id := range addrSet.Addresses {
		delete(pp.addresses.Addresses, id)
	}

	for _, listener := range pp.listeners {
		listener.Remove(addrSet)
	}

	svcExists := len(pp.addresses.Addresses) > 0
	pp.noEndpoints(svcExists)
}

func (pp *portPublisher) noEndpoints(exists bool) {
	pp.exists = exists
	pp.addresses = AddressSet{}
	for _, listener := range pp.listeners {
		listener.NoEndpoints(exists)
	}

	pp.metrics.incUpdates()
	pp.metrics.setExists(exists)
	pp.metrics.setPods(0)
}

func (pp *portPublisher) subscribe(listener EndpointUpdateListener) {
	if pp.exists {
		if len(pp.addresses.Addresses) > 0 {
			listener.Add(pp.addresses)
		} else {
			listener.NoEndpoints(true)
		}
	} else {
		listener.NoEndpoints(false)
	}
	pp.listeners = append(pp.listeners, listener)

	pp.metrics.setSubscribers(len(pp.listeners))
}

func (pp *portPublisher) unsubscribe(listener EndpointUpdateListener) {
	for i, e := range pp.listeners {
		if e == listener {
			n := len(pp.listeners)
			pp.listeners[i] = pp.listeners[n-1]
			pp.listeners[n-1] = nil
			pp.listeners = pp.listeners[:n-1]
			break
		}
	}

	pp.metrics.setSubscribers(len(pp.listeners))
}

// getServerOpaquePodPorts gets all pods that are selected by Servers with an
// opaque protocol. This is called when when new Endpoints or EndpointSlices
// are added and is used to check if any of the new endpoints are selected by
// a Server that would change the protocol that the backing pod expects.
func (pp *portPublisher) getServerOpaquePodPorts() map[podPortID]struct{} {
	podPorts := make(map[podPortID]struct{})
	objects := pp.k8sAPI.Srv().Informer().GetIndexer().List()
	for _, object := range objects {
		server := object.(*v1beta1.Server)

		// If the server's protocol is not opaque, the pods that it selects
		// do not need to be tracked.
		if server.Spec.ProxyProtocol != "opaque" {
			continue
		}

		options, err := createListOptions(server.Spec.PodSelector)
		if err != nil {
			pp.log.Errorf("failed to create Server ListOptions: %s", err)
			continue
		}
		pods, err := pp.k8sAPI.Client.CoreV1().Pods("").List(context.Background(), options)
		if err != nil {
			pp.log.Errorf("failed to list pods: %v", err)
			continue
		}
		for _, pod := range pods.Items {
			id := podPortID{
				name:      pod.Name,
				namespace: pod.Namespace,
				port:      getPortIntFromPod(pod, server.Spec.Port),
			}
			podPorts[id] = struct{}{}
		}
	}
	return podPorts
}

////////////
/// util ///
////////////

// WithPort sets the port field in all addresses of an address set.
func (as *AddressSet) WithPort(port Port) AddressSet {
	wp := AddressSet{
		Addresses: map[PodID]Address{},
		Labels:    as.Labels,
	}
	for id, addr := range as.Addresses {
		addr.Port = port
		wp.Addresses[id] = addr
	}
	return wp
}

// getTargetPort returns the port specified as an argument if no service is
// present. If the service is present and it has a port spec matching the
// specified port, it returns the name of the service's port (not the name
// of the target pod port), so that it can be looked up in the endpoints API
// response, which uses service port names.
func getTargetPort(service *corev1.Service, port Port) namedPort {
	// Use the specified port as the target port by default
	targetPort := intstr.FromInt(int(port))

	if service == nil {
		return targetPort
	}

	// If a port spec exists with a port matching the specified port use that
	// port spec's name as the target port
	for _, portSpec := range service.Spec.Ports {
		if portSpec.Port == int32(port) {

			return intstr.FromString(portSpec.Name)
		}
	}

	return targetPort
}

func addressChanged(oldAddress Address, newAddress Address) bool {

	if oldAddress.Identity != newAddress.Identity {
		// in this case the identity could have changed; this can happen when for
		// example a mirrored service is reassigned to a new gateway with a different
		// identity and the service mirroring controller picks that and updates the
		// identity
		return true
	}

	if oldAddress.Pod != nil && newAddress.Pod != nil {
		// if these addresses are owned by pods we can check the resource versions
		return oldAddress.Pod.ResourceVersion != newAddress.Pod.ResourceVersion
	}
	return false
}

func diffAddresses(oldAddresses, newAddresses AddressSet) (add, remove AddressSet) {
	// TODO: this detects pods which have been added or removed, but does not
	// detect addresses which have been modified.  A modified address should trigger
	// an add of the new version.
	addAddresses := make(map[ID]Address)
	removeAddresses := make(map[ID]Address)
	for id, newAddress := range newAddresses.Addresses {
		if oldAddress, ok := oldAddresses.Addresses[id]; ok {
			if addressChanged(oldAddress, newAddress) {
				addAddresses[id] = newAddress
			}
		} else {
			// this is a new address, we need to add it
			addAddresses[id] = newAddress
		}
	}
	for id, address := range oldAddresses.Addresses {
		if _, ok := newAddresses.Addresses[id]; !ok {
			removeAddresses[id] = address
		}
	}
	add = AddressSet{
<<<<<<< HEAD
		Addresses:       addAddresses,
		Labels:          newAddresses.Labels,
		TopologicalPref: newAddresses.TopologicalPref,
		OpaquePodPorts:  newAddresses.OpaquePodPorts,
=======
		Addresses: addAddresses,
		Labels:    newAddresses.Labels,
>>>>>>> 9a756c37
	}
	remove = AddressSet{
		Addresses: removeAddresses,
	}
	return add, remove
}

func getEndpointSliceServiceID(es *discovery.EndpointSlice) (ServiceID, error) {
	if !isValidSlice(es) {
		return ServiceID{}, fmt.Errorf("EndpointSlice [%s/%s] is invalid", es.Namespace, es.Name)
	}

	if svc, ok := es.Labels[discovery.LabelServiceName]; ok {
		return ServiceID{es.Namespace, svc}, nil
	}

	for _, ref := range es.OwnerReferences {
		if ref.Kind == "Service" && ref.Name != "" {
			return ServiceID{es.Namespace, ref.Name}, nil
		}
	}

	return ServiceID{}, fmt.Errorf("EndpointSlice [%s/%s] is invalid", es.Namespace, es.Name)
}

func isValidSlice(es *discovery.EndpointSlice) bool {
	serviceName, ok := es.Labels[discovery.LabelServiceName]
	if !ok && len(es.OwnerReferences) == 0 {
		return false
	} else if len(es.OwnerReferences) == 0 && serviceName == "" {
		return false
	}

	return true
}

func createListOptions(selector *metav1.LabelSelector) (metav1.ListOptions, error) {
	labelMap, err := metav1.LabelSelectorAsMap(selector)
	if err != nil {
		return metav1.ListOptions{}, fmt.Errorf("failed to turn Server's podSelector into label selector map: %v", err)
	}
	return metav1.ListOptions{
		LabelSelector: labels.SelectorFromSet(labelMap).String(),
	}, nil
}

func getPortIntFromPod(pod corev1.Pod, serverPort intstr.IntOrString) Port {
	if serverPort.StrVal != "" {
		for _, c := range pod.Spec.Containers {
			for _, cp := range c.Ports {
				if cp.Name == serverPort.StrVal {
					return uint32(cp.ContainerPort)
				}
			}
		}
	}
	return uint32(serverPort.IntVal)
}<|MERGE_RESOLUTION|>--- conflicted
+++ resolved
@@ -57,11 +57,9 @@
 
 	// AddressSet is a set of Address, indexed by ID.
 	AddressSet struct {
-<<<<<<< HEAD
-		Addresses       map[ID]Address
-		Labels          map[string]string
-		TopologicalPref []string
-		OpaquePodPorts  podPorts
+		Addresses      map[ID]Address
+		Labels         map[string]string
+		OpaquePodPorts podPorts
 	}
 
 	podPorts map[PodID]map[Port]struct{}
@@ -70,10 +68,6 @@
 		name      string
 		namespace string
 		port      Port
-=======
-		Addresses map[ID]Address
-		Labels    map[string]string
->>>>>>> 9a756c37
 	}
 
 	portAndHostname struct {
@@ -757,19 +751,13 @@
 
 func (pp *portPublisher) updateEndpointSlice(oldSlice *discovery.EndpointSlice, newSlice *discovery.EndpointSlice) {
 	updatedAddressSet := AddressSet{
-<<<<<<< HEAD
-		Addresses:       make(map[ID]Address),
-		Labels:          pp.addresses.Labels,
-		TopologicalPref: pp.TopologyPref,
-		OpaquePodPorts:  pp.addresses.OpaquePodPorts,
+		Addresses:      make(map[ID]Address),
+		Labels:         pp.addresses.Labels,
+		OpaquePodPorts: pp.addresses.OpaquePodPorts,
 	}
 
 	for id, address := range pp.addresses.Addresses {
 		updatedAddressSet.Addresses[id] = address
-=======
-		Addresses: pp.addresses.Addresses,
-		Labels:    pp.addresses.Labels,
->>>>>>> 9a756c37
 	}
 
 	oldAddressSet := pp.endpointSliceToAddresses(oldSlice)
@@ -835,21 +823,12 @@
 }
 
 func (pp *portPublisher) endpointSliceToAddresses(es *discovery.EndpointSlice) AddressSet {
-<<<<<<< HEAD
-=======
-	addressSet := AddressSet{
-		Labels:    metricLabels(es),
-		Addresses: make(map[ID]Address),
-	}
-
->>>>>>> 9a756c37
 	resolvedPort := pp.resolveESTargetPort(es.Ports)
 	if resolvedPort == undefinedEndpointPort {
 		return AddressSet{
-			TopologicalPref: pp.TopologyPref,
-			Labels:          metricLabels(es),
-			Addresses:       make(map[ID]Address),
-			OpaquePodPorts:  pp.addresses.OpaquePodPorts,
+			Labels:         metricLabels(es),
+			Addresses:      make(map[ID]Address),
+			OpaquePodPorts: pp.addresses.OpaquePodPorts,
 		}
 	}
 
@@ -899,7 +878,6 @@
 					pp.log.Errorf("Unable to create new address:%v", err)
 					continue
 				}
-<<<<<<< HEAD
 				ppID := podPortID{
 					name:      endpoint.TargetRef.Name,
 					namespace: endpoint.TargetRef.Namespace,
@@ -917,15 +895,10 @@
 						opaquePodPorts[id] = ports
 					}
 				}
-				for k, v := range endpoint.Topology {
-					address.TopologyLabels[k] = v
-=======
-
 				if endpoint.Hints != nil {
 					zones := make([]discovery.ForZone, len(endpoint.Hints.ForZones))
 					copy(zones, endpoint.Hints.ForZones)
 					address.ForZones = zones
->>>>>>> 9a756c37
 				}
 				addresses[id] = address
 			}
@@ -933,10 +906,9 @@
 
 	}
 	return AddressSet{
-		Addresses:       addresses,
-		Labels:          metricLabels(es),
-		TopologicalPref: pp.TopologyPref,
-		OpaquePodPorts:  opaquePodPorts,
+		Addresses:      addresses,
+		Labels:         metricLabels(es),
+		OpaquePodPorts: opaquePodPorts,
 	}
 }
 
@@ -996,15 +968,9 @@
 		}
 	}
 	return AddressSet{
-<<<<<<< HEAD
-		Addresses:       addresses,
-		Labels:          metricLabels(endpoints),
-		TopologicalPref: []string{},
-		OpaquePodPorts:  opaquePodPorts,
-=======
-		Addresses: addresses,
-		Labels:    metricLabels(endpoints),
->>>>>>> 9a756c37
+		Addresses:      addresses,
+		Labels:         metricLabels(endpoints),
+		OpaquePodPorts: opaquePodPorts,
 	}
 }
 
@@ -1100,26 +1066,6 @@
 	}
 }
 
-<<<<<<< HEAD
-// updateTopologyPreference is used when a service's topology preference changes. This method
-// propagates the changes to the portPublisher, the portPublisher's AddressSet and triggers
-// an (empty) update for all of its listeners to reflect the new preference changes.
-func (pp *portPublisher) updateTopologyPreference() {
-	pp.addresses.TopologicalPref = pp.TopologyPref
-
-	updatedAddrSet := AddressSet{
-		Addresses:       make(map[ID]Address),
-		Labels:          make(map[string]string),
-		TopologicalPref: pp.TopologyPref,
-		OpaquePodPorts:  pp.addresses.OpaquePodPorts,
-	}
-	for _, listener := range pp.listeners {
-		listener.Add(updatedAddrSet)
-	}
-}
-
-=======
->>>>>>> 9a756c37
 func (pp *portPublisher) deleteEndpointSlice(es *discovery.EndpointSlice) {
 	addrSet := pp.endpointSliceToAddresses(es)
 	for id := range addrSet.Addresses {
@@ -1294,15 +1240,9 @@
 		}
 	}
 	add = AddressSet{
-<<<<<<< HEAD
-		Addresses:       addAddresses,
-		Labels:          newAddresses.Labels,
-		TopologicalPref: newAddresses.TopologicalPref,
-		OpaquePodPorts:  newAddresses.OpaquePodPorts,
-=======
-		Addresses: addAddresses,
-		Labels:    newAddresses.Labels,
->>>>>>> 9a756c37
+		Addresses:      addAddresses,
+		Labels:         newAddresses.Labels,
+		OpaquePodPorts: newAddresses.OpaquePodPorts,
 	}
 	remove = AddressSet{
 		Addresses: removeAddresses,
