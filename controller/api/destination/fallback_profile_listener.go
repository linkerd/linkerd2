package destination

import (
	"sync"

	"github.com/linkerd/linkerd2/controller/api/destination/watcher"
	sp "github.com/linkerd/linkerd2/controller/gen/apis/serviceprofile/v1alpha2"
	logging "github.com/sirupsen/logrus"
)

type fallbackProfileListener struct {
	primary, backup *childListener
	parent          watcher.ProfileUpdateListener
	log             *logging.Entry
	mutex           sync.Mutex
}

type childListener struct {
	// state is only referenced from the outer struct primaryProfileListener
	// or backupProfileListener (e.g. listener.state where listener's type is
	// _not_ this struct). structcheck issues a false positive for this field
	// as it does not think it's used.
	//nolint:structcheck
	state       *sp.ServiceProfile
	initialized bool
	parent      *fallbackProfileListener
}

// newFallbackProfileListener takes a parent ProfileUpdateListener and returns
// two ProfileUpdateListeners: a primary and a backup.
//
// If the primary listener is updated with a non-nil value, it is published to
// the parent listener.
//
// Otherwise, if the backup listener has most recently been updated with a
// non-nil value, its valeu is published to the parent listener.
//
// A nil ServiceProfile is published only when both the primary and backup have
// been initialized and have nil values.
func newFallbackProfileListener(
	parent watcher.ProfileUpdateListener,
	log *logging.Entry,
) (watcher.ProfileUpdateListener, watcher.ProfileUpdateListener) {
	// Primary and backup share a lock to ensure updates are atomic.
	fallback := fallbackProfileListener{
		mutex: sync.Mutex{},
		log:   log,
	}

	primary := childListener{
		initialized: false,
		parent:      &fallback,
	}

	backup := childListener{
		initialized: false,
		parent:      &fallback,
	}

	fallback.parent = parent
	fallback.primary = &primary
	fallback.backup = &backup

	return &primary, &backup
}

func (f *fallbackProfileListener) publish() {
	if !f.primary.initialized {
		f.log.Debug("Waiting for primary profile listener to be initialized")
		return
	}
<<<<<<< HEAD

	if f.primary.state == nil {
		if !f.backup.initialized {
			f.log.Debug("Waiting for backup profile listener to be initialized")
			return
		}

		if f.backup.state != nil {
			f.log.Debug("Publishing backup profile")
			f.parent.Update(f.backup.state)
			return
		}
=======
	if !f.backup.initialized {
		f.log.Debug("Waiting for backup profile listener to be initialized")
		return
	}

	if f.primary.state == nil && f.backup.state != nil {
		f.log.Debug("Publishing backup profile")
		f.parent.Update(f.backup.state)
		return
>>>>>>> 08f97cc2
	}

	f.log.Debug("Publishing primary profile")
	f.parent.Update(f.primary.state)
}

func (p *childListener) Update(profile *sp.ServiceProfile) {
	p.parent.mutex.Lock()
	defer p.parent.mutex.Unlock()

	p.state = profile
	p.initialized = true
	p.parent.publish()
}<|MERGE_RESOLUTION|>--- conflicted
+++ resolved
@@ -69,20 +69,6 @@
 		f.log.Debug("Waiting for primary profile listener to be initialized")
 		return
 	}
-<<<<<<< HEAD
-
-	if f.primary.state == nil {
-		if !f.backup.initialized {
-			f.log.Debug("Waiting for backup profile listener to be initialized")
-			return
-		}
-
-		if f.backup.state != nil {
-			f.log.Debug("Publishing backup profile")
-			f.parent.Update(f.backup.state)
-			return
-		}
-=======
 	if !f.backup.initialized {
 		f.log.Debug("Waiting for backup profile listener to be initialized")
 		return
@@ -92,7 +78,6 @@
 		f.log.Debug("Publishing backup profile")
 		f.parent.Update(f.backup.state)
 		return
->>>>>>> 08f97cc2
 	}
 
 	f.log.Debug("Publishing primary profile")
