--- conflicted
+++ resolved
@@ -92,15 +92,9 @@
 
 func (et *endpointTranslator) sendFilteredUpdate(set watcher.AddressSet) {
 	et.availableEndpoints = watcher.AddressSet{
-<<<<<<< HEAD
-		Addresses:       et.availableEndpoints.Addresses,
-		Labels:          set.Labels,
-		TopologicalPref: set.TopologicalPref,
-		OpaquePodPorts:  set.OpaquePodPorts,
-=======
-		Addresses: et.availableEndpoints.Addresses,
-		Labels:    set.Labels,
->>>>>>> 9a756c37
+		Addresses:      et.availableEndpoints.Addresses,
+		Labels:         set.Labels,
+		OpaquePodPorts: set.OpaquePodPorts,
 	}
 
 	filtered := et.filterAddresses()
@@ -121,17 +115,6 @@
 // consumption zone as the node. An endpoints consumption zone is set
 // by its Hints field and can be different than its actual Topology zone.
 func (et *endpointTranslator) filterAddresses() watcher.AddressSet {
-<<<<<<< HEAD
-	if len(et.availableEndpoints.TopologicalPref) == 0 {
-		allAvailEndpoints := make(map[watcher.ID]watcher.Address)
-		for k, v := range et.availableEndpoints.Addresses {
-			allAvailEndpoints[k] = v
-		}
-		return watcher.AddressSet{
-			Addresses:      allAvailEndpoints,
-			Labels:         et.availableEndpoints.Labels,
-			OpaquePodPorts: et.availableEndpoints.OpaquePodPorts,
-=======
 	// If any address does not have a hint, then all hints are ignored and all
 	// available addresses are returned. This replicates kube-proxy behavior
 	// documented in the KEP: https://github.com/kubernetes/enhancements/blob/master/keps/sig-network/2433-topology-aware-hints/README.md#kube-proxy
@@ -142,10 +125,10 @@
 				allAvailEndpoints[k] = v
 			}
 			return watcher.AddressSet{
-				Addresses: allAvailEndpoints,
-				Labels:    et.availableEndpoints.Labels,
-			}
->>>>>>> 9a756c37
+				Addresses:      allAvailEndpoints,
+				Labels:         et.availableEndpoints.Labels,
+				OpaquePodPorts: et.availableEndpoints.OpaquePodPorts,
+			}
 		}
 	}
 
@@ -159,24 +142,13 @@
 				filtered[id] = address
 			}
 		}
-<<<<<<< HEAD
-
-		// if we filtered at least one endpoint, it means that preference has been satisfied
-		if len(filtered) > 0 {
-			et.log.Debugf("Filtered %d from a total of %d", len(filtered), len(et.availableEndpoints.Addresses))
-			return watcher.AddressSet{
-				Addresses:      filtered,
-				Labels:         et.availableEndpoints.Labels,
-				OpaquePodPorts: et.availableEndpoints.OpaquePodPorts,
-			}
-=======
 	}
 	if len(filtered) > 0 {
 		et.log.Debugf("Filtered from %d to %d addresses", len(et.availableEndpoints.Addresses), len(filtered))
 		return watcher.AddressSet{
-			Addresses: filtered,
-			Labels:    et.availableEndpoints.Labels,
->>>>>>> 9a756c37
+			Addresses:      filtered,
+			Labels:         et.availableEndpoints.Labels,
+			OpaquePodPorts: et.availableEndpoints.OpaquePodPorts,
 		}
 	}
 
