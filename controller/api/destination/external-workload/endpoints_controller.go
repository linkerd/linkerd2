package externalworkload

import (
	"context"
	"errors"
	"sync"
	"sync/atomic"
	"time"

	ewv1alpha1 "github.com/linkerd/linkerd2/controller/gen/apis/externalworkload/v1alpha1"
	"github.com/linkerd/linkerd2/controller/k8s"
	logging "github.com/sirupsen/logrus"
	corev1 "k8s.io/api/core/v1"
	discoveryv1 "k8s.io/api/discovery/v1"
	kerrors "k8s.io/apimachinery/pkg/api/errors"
	metav1 "k8s.io/apimachinery/pkg/apis/meta/v1"
	"k8s.io/apimachinery/pkg/labels"
	"k8s.io/client-go/tools/cache"
	"k8s.io/client-go/tools/leaderelection"
	"k8s.io/client-go/tools/leaderelection/resourcelock"
	"k8s.io/client-go/util/workqueue"
	endpointslicerec "k8s.io/endpointslice"
)

const (
	// Name of the lease resource the controller will use
	leaseName = "linkerd-destination-endpoint-write"

	// Duration of the lease
	leaseDuration = 30 * time.Second

	// Deadline for the leader to refresh its lease. Core controllers have a
	// deadline of 10 seconds.
	leaseRenewDeadline = 10 * time.Second

	// Duration a leader elector should wait in between action re-tries.
	// Core controllers have a value of 2 seconds.
	leaseRetryPeriod = 2 * time.Second

	// Name of the controller. Used as an annotation value for all created
	// EndpointSlice objects
	managedBy = "linkerd-external-workloads-controller"

	// Max number of endpoints per EndpointSlice
	maxEndpointsQuota = 100

	// Max retries for a service to be reconciled
	maxRetryBudget = 15
)

// EndpointsController reconciles service memberships for ExternalWorkload resources
// by writing EndpointSlice objects for Services that select one or more
// external endpoints.
type EndpointsController struct {
	k8sAPI     *k8s.API
	log        *logging.Entry
	queue      workqueue.RateLimitingInterface
	reconciler *endpointsReconciler
	stop       chan struct{}
	isLeader   atomic.Bool

	lec leaderelection.LeaderElectionConfig
	sync.RWMutex
}

// The EndpointsController code has been structured (and modified) based on the
// core EndpointSlice controller. Copyright 2014 The Kubernetes Authors
// https://github.com/kubernetes/kubernetes/blob/29fad383dab0dd7b7b563ec9eae10156616a6f34/pkg/controller/endpointslice/endpointslice_controller.go
//
// There are some fundamental differences between the core endpoints controller
// and Linkerd's endpoints controller; for one, the churn rate is expected to be
// much lower for a controller that reconciles ExternalWorkload resources.
// Furthermore, the structure of the resource is different, statuses do not
// contain as many conditions, and the lifecycle of an ExternalWorkload is
// different to that of a Pod (e.g. a workload is long lived).
//
// NewEndpointsController creates a new controller. The controller must be
// started with its `Start()` method.
func NewEndpointsController(k8sAPI *k8s.API, hostname, controllerNs string, stopCh chan struct{}, exportQueueMetrics bool) (*EndpointsController, error) {
	workQueueConfig := workqueue.RateLimitingQueueConfig{
		Name: "endpoints_controller_workqueue",
	}
	if exportQueueMetrics {
		workQueueConfig.MetricsProvider = newWorkQueueMetricsProvider()
	}

	ec := &EndpointsController{
		k8sAPI: k8sAPI,
<<<<<<< HEAD
		queue: workqueue.NewRateLimitingQueueWithConfig(workqueue.DefaultControllerRateLimiter(), workqueue.RateLimitingQueueConfig{
			Name: "endpoints_controller_workqueue",
		}),
		reconciler: newEndpointsReconciler(k8sAPI, managedBy, maxEndpointsQuota),
		stop:       stopCh,
=======
		queue:  workqueue.NewRateLimitingQueueWithConfig(workqueue.DefaultControllerRateLimiter(), workQueueConfig),
		stop:   stopCh,
>>>>>>> 98eb4c8f
		log: logging.WithFields(logging.Fields{
			"component": "external-endpoints-controller",
		}),
	}

	_, err := k8sAPI.Svc().Informer().AddEventHandler(cache.ResourceEventHandlerFuncs{
		AddFunc:    ec.onServiceUpdate,
		DeleteFunc: ec.onServiceUpdate,
		UpdateFunc: func(_, newObj interface{}) {
			ec.onServiceUpdate(newObj)
		},
	})

	if err != nil {
		return nil, err
	}

	_, err = k8sAPI.ES().Informer().AddEventHandler(cache.ResourceEventHandlerFuncs{
		AddFunc: ec.onEndpointSliceAdd,
		UpdateFunc: func(oldObj, newObj interface{}) {
			ec.onEndpointSliceUpdate(oldObj, newObj)
		},
		DeleteFunc: ec.onEndpointSliceDelete,
	})

	if err != nil {
		return nil, err
	}

	_, err = k8sAPI.ExtWorkload().Informer().AddEventHandler(cache.ResourceEventHandlerFuncs{
		AddFunc:    ec.onAddExternalWorkload,
		DeleteFunc: ec.onDeleteExternalWorkload,
		UpdateFunc: ec.onUpdateExternalWorkload,
	})

	if err != nil {
		return nil, err
	}

	// Store configuration for leader elector client. The leader elector will
	// accept three callbacks. When a lease is claimed, the elector will mark
	// the manager as a 'leader'. When a lease is released, the elector will set
	// the isLeader value back to false.
	ec.lec = leaderelection.LeaderElectionConfig{
		// When runtime context is cancelled, lock will be released. Implies any
		// code guarded by the lease _must_ finish before cancelling.
		ReleaseOnCancel: true,
		Lock: &resourcelock.LeaseLock{
			LeaseMeta: metav1.ObjectMeta{
				Name:      leaseName,
				Namespace: controllerNs,
			},
			Client: k8sAPI.Client.CoordinationV1(),
			LockConfig: resourcelock.ResourceLockConfig{
				Identity: hostname,
			},
		},
		LeaseDuration: leaseDuration,
		RenewDeadline: leaseRenewDeadline,
		RetryPeriod:   leaseRetryPeriod,
		Callbacks: leaderelection.LeaderCallbacks{
			OnStartedLeading: func(context.Context) {
				ec.Lock()
				defer ec.Unlock()
				ec.isLeader.Store(true)
			},
			OnStoppedLeading: func() {
				ec.Lock()
				defer ec.Unlock()
				ec.isLeader.Store(false)
				ec.log.Infof("%s released lease", hostname)
			},
			OnNewLeader: func(identity string) {
				if identity == hostname {
					ec.log.Infof("%s acquired lease", hostname)
				}
			},
		},
	}

	return ec, nil
}

// Start will run the endpoint manager's processing loop and leader elector.
//
// The function will spawn three background tasks; one to run the leader elector
// client, one that will process updates applied by the informer
// callbacks and one to handle shutdown signals and propagate them to all
// components.
//
// Warning: Do not call Start() more than once
func (ec *EndpointsController) Start() {
	// Create a parent context that will be used by leader elector to gracefully
	// shutdown.
	//
	// When cancelled (either through cancel function or by having its done
	// channel closed), the leader elector will release the lease and stop its
	// execution.
	ctx, cancel := context.WithCancel(context.Background())
	go func() {
		for {
			// Block until a lease is acquired or a lease has been released
			leaderelection.RunOrDie(ctx, ec.lec)
			// If the context has been cancelled, exit the function, otherwise
			// continue spinning.
			select {
			case <-ctx.Done():
				ec.log.Trace("leader election client received shutdown signal")
				return
			default:
			}
		}
	}()

	// When a shutdown signal is received over the manager's stop channel, it is
	// propagated to the elector through the context object and to the queue
	// through its dedicated `Shutdown()` function.
	go func() {
		// Block until a shutdown signal arrives
		<-ec.stop
		// Do not drain the queue since we may not hold the lease.
		ec.queue.ShutDown()
		// Propagate shutdown to elector
		cancel()
		ec.log.Infof("received shutdown signal")
	}()

	// Start a background task to process updates.
	go ec.processQueue()
}

// processQueue spins and pops elements off the queue. When the queue has
// received a shutdown signal it exists.
//
// The queue uses locking internally so this function is thread safe and can
// have many workers call it in parallel; workers will not process the same item
// at the same time.
func (ec *EndpointsController) processQueue() {
	for {
		item, quit := ec.queue.Get()
		if quit {
			ec.log.Trace("queue received shutdown signal")
			return
		}

		key := item.(string)
		err := ec.syncService(key)
		ec.handleError(err, key)

		// Tell the queue that we are done processing this key. This will
		// unblock the key for other workers to process if executing in
		// parallel, or if it needs to be re-queued because another update has
		// been received.
		ec.queue.Done(key)
	}
}

// handleError will look at the result of the queue update processing step and
// decide whether an update should be re-tried or marked as done.
//
// The queue operates with an error budget. When exceeded, the item is evicted
// from the queue (and its retry history wiped). Otherwise, the item is enqueued
// according to the queue's rate limiting algorithm.
func (ec *EndpointsController) handleError(err error, key string) {
	if err == nil {
		// Wipe out rate limiting history for key when processing was successful.
		// Next time this key is used, it will get its own fresh rate limiter
		// error budget
		ec.queue.Forget(key)
		return
	}

	if ec.queue.NumRequeues(key) < maxRetryBudget {
		ec.queue.AddRateLimited(key)
		return
	}

	ec.queue.Forget(key)
	ec.log.Errorf("dropped Service %s out of update queue: %v", key, err)
}

// syncService will run a reconciliation function for a single Service object
// that needs to have its EndpointSlice objects reconciled.
func (ec *EndpointsController) syncService(update string) error {
	namespace, name, err := cache.SplitMetaNamespaceKey(update)
	if err != nil {
		return err
	}

	svc, err := ec.k8sAPI.Svc().Lister().Services(namespace).Get(name)
	if err != nil {
		// If the error is anything except a 'NotFound' then bubble up the error
		// and re-queue the entry; the service will be re-processed at some
		// point in the future.
		if !kerrors.IsNotFound(err) {
			return err
		}

		ec.reconciler.endpointTracker.DeleteService(namespace, name)
		// The service has been deleted, return nil so that it won't be retried.
		return nil
	}

	if svc.Spec.Type == corev1.ServiceTypeExternalName {
		// services with Type ExternalName do not receive any endpoints
		return nil
	}

	if svc.Spec.Selector == nil {
		// services without a selector will not get any endpoints automatically
		// created; this is done out-of-band by the service operator
		return nil
	}

	ewSelector := labels.Set(svc.Spec.Selector).AsSelectorPreValidated()
	ews, err := ec.k8sAPI.ExtWorkload().Lister().List(ewSelector)
	if err != nil {
		// This operation should be infallible since we retrieve from the cache
		// (we can guarantee we will receive at least an empty list), for good
		// measure, bubble up the error if one will be returned by the informer.
		return err
	}

	esSelector := labels.Set(map[string]string{
		discoveryv1.LabelServiceName: svc.Name,
		discoveryv1.LabelManagedBy:   managedBy,
	}).AsSelectorPreValidated()
	epSlices, err := ec.k8sAPI.ES().Lister().List(esSelector)
	if err != nil {
		return err
	}

	epSlices = dropEndpointSlicesPendingDeletion(epSlices)
	if ec.reconciler.endpointTracker.StaleSlices(svc, epSlices) {
		return errors.New("EndpointSlice informer cache is out of date")
	}
	err = ec.reconciler.reconcile(svc, ews, epSlices)
	if err != nil {
		return err
	}

	return nil
}

// When a service update has been received (regardless of the event type, i.e.
// can be Added, Modified, Deleted) send it to the endpoint controller for
// processing.
func (ec *EndpointsController) onServiceUpdate(obj interface{}) {
	key, err := cache.MetaNamespaceKeyFunc(obj)
	if err != nil {
		ec.log.Infof("failed to get key for object %+v: %v", obj, err)
		return
	}

	namespace, _, err := cache.SplitMetaNamespaceKey(key)
	if err != nil {
		ec.log.Infof("failed to get namespace from key %s: %v", key, err)
	}

	// Skip processing 'core' services
	if namespace == "kube-system" {
		return
	}

	ec.queue.Add(key)
}

// onEndpointSliceAdd queues a sync for the relevant Service for a sync if the
// EndpointSlice resource version does not match the expected version in the
// endpointSliceTracker.
func (ec *EndpointsController) onEndpointSliceAdd(obj interface{}) {
	es := obj.(*discoveryv1.EndpointSlice)
	if es == nil {
		ec.log.Info("Invalid EndpointSlice provided to onEndpointSliceAdd()")
		return
	}

	if managedByController(es) && ec.reconciler.endpointTracker.ShouldSync(es) {
		ec.queueServiceForEndpointSlice(es)
	}
}

// onEndpointSliceUpdate queues a sync for the relevant Service for a sync if
// the EndpointSlice resource version does not match the expected version in the
// endpointSliceTracker or the managed-by value of the EndpointSlice has changed
// from or to this controller.
func (ec *EndpointsController) onEndpointSliceUpdate(prevObj, obj interface{}) {
	prevEndpointSlice := prevObj.(*discoveryv1.EndpointSlice)
	endpointSlice := obj.(*discoveryv1.EndpointSlice)
	if endpointSlice == nil || prevEndpointSlice == nil {
		ec.log.Info("Invalid EndpointSlice provided to onEndpointSliceUpdate()")
		return
	}

	// EndpointSlice generation does not change when labels change. Although the
	// controller will never change LabelServiceName, users might. This check
	// ensures that we handle changes to this label.
	svcName := endpointSlice.Labels[discoveryv1.LabelServiceName]
	prevSvcName := prevEndpointSlice.Labels[discoveryv1.LabelServiceName]
	if svcName != prevSvcName {
		ec.log.Infof("label changed label: %s, oldService: %s, newService: %s, endpointsliece: %s", discoveryv1.LabelServiceName, prevSvcName, svcName, endpointSlice.Name)
		ec.queueServiceForEndpointSlice(endpointSlice)
		ec.queueServiceForEndpointSlice(prevEndpointSlice)
		return
	}
	if managedByChanged(prevEndpointSlice, endpointSlice) ||
		(managedByController(endpointSlice) && ec.reconciler.endpointTracker.ShouldSync(endpointSlice)) {
		ec.queueServiceForEndpointSlice(endpointSlice)
	}
}

// onEndpointSliceDelete queues a sync for the relevant Service for a sync if the
// EndpointSlice resource version does not match the expected version in the
// endpointSliceTracker.
func (ec *EndpointsController) onEndpointSliceDelete(obj interface{}) {
	endpointSlice := ec.getEndpointSliceFromDeleteAction(obj)
	if endpointSlice != nil && managedByController(endpointSlice) && ec.reconciler.endpointTracker.Has(endpointSlice) {
		// This returns false if we didn't expect the EndpointSlice to be
		// deleted. If that is the case, we queue the Service for another sync.
		if !ec.reconciler.endpointTracker.HandleDeletion(endpointSlice) {
			ec.queueServiceForEndpointSlice(endpointSlice)
		}
	}
}

// queueServiceForEndpointSlice attempts to queue the corresponding Service for
// the provided EndpointSlice.
func (ec *EndpointsController) queueServiceForEndpointSlice(endpointSlice *discoveryv1.EndpointSlice) {
	key, err := endpointslicerec.ServiceControllerKey(endpointSlice)
	if err != nil {
		ec.log.Errorf("Couldn't get key for EndpointSlice %+v: %v", endpointSlice, err)
		return
	}

	ec.queue.Add(key)
}

func (ec *EndpointsController) onAddExternalWorkload(obj interface{}) {
	ew, ok := obj.(*ewv1alpha1.ExternalWorkload)
	if !ok {
		ec.log.Errorf("couldn't get ExternalWorkload from object %#v", obj)
		return
	}

	services, err := ec.getExternalWorkloadSvcMembership(ew)
	if err != nil {
		ec.log.Errorf("failed to get service membership for %s/%s: %v", ew.Namespace, ew.Name, err)
		return
	}

	for _, svc := range services {
		ec.queue.Add(svc)
	}
}

func (ec *EndpointsController) onUpdateExternalWorkload(old, cur interface{}) {
	services, err := ec.getServicesToUpdateOnExternalWorkloadChange(old, cur)
	if err != nil {
		ec.log.Error(err)
		return
	}

	for _, svc := range services {
		ec.queue.Add(svc)
	}
}

func (ec *EndpointsController) onDeleteExternalWorkload(obj interface{}) {
	ew := ec.getExternalWorkloadFromDeleteAction(obj)
	if ew != nil {
		ec.onAddExternalWorkload(ew)
	}
}

func dropEndpointSlicesPendingDeletion(endpointSlices []*discoveryv1.EndpointSlice) []*discoveryv1.EndpointSlice {
	n := 0
	for _, endpointSlice := range endpointSlices {
		if endpointSlice.DeletionTimestamp == nil {
			endpointSlices[n] = endpointSlice
			n++
		}
	}
	return endpointSlices[:n]
}<|MERGE_RESOLUTION|>--- conflicted
+++ resolved
@@ -85,17 +85,10 @@
 	}
 
 	ec := &EndpointsController{
-		k8sAPI: k8sAPI,
-<<<<<<< HEAD
-		queue: workqueue.NewRateLimitingQueueWithConfig(workqueue.DefaultControllerRateLimiter(), workqueue.RateLimitingQueueConfig{
-			Name: "endpoints_controller_workqueue",
-		}),
+		k8sAPI:     k8sAPI,
 		reconciler: newEndpointsReconciler(k8sAPI, managedBy, maxEndpointsQuota),
+		queue:      workqueue.NewRateLimitingQueueWithConfig(workqueue.DefaultControllerRateLimiter(), workQueueConfig),
 		stop:       stopCh,
-=======
-		queue:  workqueue.NewRateLimitingQueueWithConfig(workqueue.DefaultControllerRateLimiter(), workQueueConfig),
-		stop:   stopCh,
->>>>>>> 98eb4c8f
 		log: logging.WithFields(logging.Fields{
 			"component": "external-endpoints-controller",
 		}),
