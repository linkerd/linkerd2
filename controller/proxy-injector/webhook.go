--- conflicted
+++ resolved
@@ -77,11 +77,7 @@
 		if ownerRef := resourceConfig.GetOwnerRef(); ownerRef != nil {
 			res, err := k8s.GetAPIResource(ownerRef.Kind)
 			if err != nil {
-<<<<<<< HEAD
-				log.Tracef("skipping event for parent %s: %s", ownerRef.Kind, err)
-=======
 				log.Debugf("skipping event for parent %s: %s", ownerRef.Kind, err)
->>>>>>> 606aa346
 			} else {
 				objs, err := api.GetByNamespaceFiltered(res, request.Namespace, ownerRef.Name, labels.Everything())
 				if err != nil {
