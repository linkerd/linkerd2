package injector

import (
	"context"
	"fmt"
	"io/ioutil"
	"strings"

	"github.com/linkerd/linkerd2/controller/k8s"
	"github.com/linkerd/linkerd2/controller/webhook"
	"github.com/linkerd/linkerd2/pkg/config"
	"github.com/linkerd/linkerd2/pkg/inject"
	pkgK8s "github.com/linkerd/linkerd2/pkg/k8s"
	"github.com/linkerd/linkerd2/pkg/version"
	log "github.com/sirupsen/logrus"
	admissionv1beta1 "k8s.io/api/admission/v1beta1"
	v1 "k8s.io/api/core/v1"
	"k8s.io/apimachinery/pkg/labels"
	"k8s.io/apimachinery/pkg/runtime"
	"k8s.io/client-go/tools/record"
)

const (
	eventTypeSkipped  = "InjectionSkipped"
	eventTypeInjected = "Injected"
)

// Inject returns the function that produces an AdmissionResponse containing
// the patch, if any, to apply to the pod (proxy sidecar and eventually the
// init container to set it up)
func Inject(linkerdNamespace string) webhook.Handler {
	return func(
		ctx context.Context,
		api *k8s.API,
		request *admissionv1beta1.AdmissionRequest,
		recorder record.EventRecorder,
	) (*admissionv1beta1.AdmissionResponse, error) {
		log.Debugf("request object bytes: %s", request.Object.Raw)

		// Build the resource config based off the request metadata and kind of
		// object. This is later used to build the injection report and generated
		// patch.
		valuesConfig, err := config.Values(pkgK8s.MountPathValuesConfig)
		if err != nil {
			return nil, err
		}

<<<<<<< HEAD
		caPEM, err := ioutil.ReadFile(pkgK8s.MountPathTrustRootsPEM)
=======
	// If the resource is injectable then admit it after creating a patch that
	// adds the proxy-init and proxy containers.
	injectable, reasons := report.Injectable()
	if injectable {
		resourceConfig.AppendPodAnnotation(pkgK8s.CreatedByAnnotation, fmt.Sprintf("linkerd/proxy-injector %s", version.Version))

		// If namespace has annotations that do not exist on pod then copy them
		// over to pod's template.
		resourceConfig.AppendNamespaceAnnotations()

		// If the pod did not inherit the opaque ports annotation from the
		// namespace, then add the default value from the config values. This
		// ensures that the generated patch always sets the opaue ports
		// annotation.
		if !resourceConfig.HasWorkloadAnnotation(pkgK8s.ProxyOpaquePortsAnnotation) {
			defaultPorts := strings.Split(resourceConfig.GetValues().Proxy.OpaquePorts, ",")
			filteredPorts := resourceConfig.FilterPodOpaquePorts(defaultPorts)
			// Only add the annotation if there are ports that the pod exposes
			// that are in the default opaque ports list.
			if len(filteredPorts) != 0 {
				ports := strings.Join(filteredPorts, ",")
				resourceConfig.AppendPodAnnotation(pkgK8s.ProxyOpaquePortsAnnotation, ports)
			}
		}

		patchJSON, err := resourceConfig.GetPodPatch(true)
>>>>>>> be0406f4
		if err != nil {
			return nil, err
		}
		valuesConfig.IdentityTrustAnchorsPEM = string(caPEM)

		namespace, err := api.NS().Lister().Get(request.Namespace)
		if err != nil {
			return nil, err
		}
		nsAnnotations := namespace.GetAnnotations()
		resourceConfig := inject.NewResourceConfig(valuesConfig, inject.OriginWebhook, linkerdNamespace).
			WithOwnerRetriever(ownerRetriever(ctx, api, request.Namespace)).
			WithNsAnnotations(nsAnnotations).
			WithKind(request.Kind.Kind)

<<<<<<< HEAD
		// Build the injection report.
		report, err := resourceConfig.ParseMetaAndYAML(request.Object.Raw)
		if err != nil {
			return nil, err
		}
		log.Infof("received %s", report.ResName())
=======
	// Create a patch which adds the opaque ports annotation if the workload
	// does already have it set.
	patchJSON, err := resourceConfig.CreateOpaquePortsPatch()
	if err != nil {
		return nil, err
	}

	// If patchJSON holds a patch after checking the workload annotations,
	// then we admit the request.
	if len(patchJSON) != 0 {
		log.Infof("annotation patch generated for: %s", report.ResName())
		log.Debugf("annotation patch: %s", patchJSON)
		proxyInjectionAdmissionResponses.With(admissionResponseLabels(ownerKind, request.Namespace, "false", "", report.InjectAnnotationAt, configLabels)).Inc()
		patchType := admissionv1beta1.PatchTypeJSONPatch
		return &admissionv1beta1.AdmissionResponse{
			UID:       request.UID,
			Allowed:   true,
			PatchType: &patchType,
			Patch:     patchJSON,
		}, nil
	}
>>>>>>> be0406f4

		// If the resource has an owner, then it should be retrieved for recording
		// events.
		var parent *runtime.Object
		var ownerKind string
		if ownerRef := resourceConfig.GetOwnerRef(); ownerRef != nil {
			objs, err := api.GetObjects(request.Namespace, ownerRef.Kind, ownerRef.Name, labels.Everything())
			if err != nil {
				log.Warnf("couldn't retrieve parent object %s-%s-%s; error: %s", request.Namespace, ownerRef.Kind, ownerRef.Name, err)
			} else if len(objs) == 0 {
				log.Warnf("couldn't retrieve parent object %s-%s-%s", request.Namespace, ownerRef.Kind, ownerRef.Name)
			} else {
				parent = &objs[0]
			}
			ownerKind = strings.ToLower(ownerRef.Kind)
		}

		configLabels := configToPrometheusLabels(resourceConfig)
		proxyInjectionAdmissionRequests.With(admissionRequestLabels(ownerKind, request.Namespace, report.InjectAnnotationAt, configLabels)).Inc()

		// If the resource is injectable then admit it after creating a patch that
		// adds the proxy-init and proxy containers.
		injectable, reasons := report.Injectable()
		if injectable {
			resourceConfig.AppendPodAnnotation(pkgK8s.CreatedByAnnotation, fmt.Sprintf("linkerd/proxy-injector %s", version.Version))

			// If namespace has annotations that do not exist on pod then copy them
			// over to pod's template.
			resourceConfig.AppendNamespaceAnnotations()
			patchJSON, err := resourceConfig.GetPodPatch(true)
			if err != nil {
				return nil, err
			}
			if parent != nil {
				recorder.Event(*parent, v1.EventTypeNormal, eventTypeInjected, "Linkerd sidecar proxy injected")
			}
			log.Infof("injection patch generated for: %s", report.ResName())
			log.Debugf("injection patch: %s", patchJSON)
			proxyInjectionAdmissionResponses.With(admissionResponseLabels(ownerKind, request.Namespace, "false", "", report.InjectAnnotationAt, configLabels)).Inc()
			patchType := admissionv1beta1.PatchTypeJSONPatch
			return &admissionv1beta1.AdmissionResponse{
				UID:       request.UID,
				Allowed:   true,
				PatchType: &patchType,
				Patch:     patchJSON,
			}, nil
		}

		// If the resource is not injectable but does need the opaque ports
		// annotation added, then admit it after creating a patch that adds the
		// annotation.
		if opaquePorts, opaquePortsOk := resourceConfig.GetConfigAnnotation(pkgK8s.ProxyOpaquePortsAnnotation); opaquePortsOk {
			patchJSON, err := resourceConfig.CreateAnnotationPatch(opaquePorts)
			if err != nil {
				return nil, err
			}
			log.Infof("annotation patch generated for: %s", report.ResName())
			log.Debugf("annotation patch: %s", patchJSON)
			proxyInjectionAdmissionResponses.With(admissionResponseLabels(ownerKind, request.Namespace, "false", "", report.InjectAnnotationAt, configLabels)).Inc()
			patchType := admissionv1beta1.PatchTypeJSONPatch
			return &admissionv1beta1.AdmissionResponse{
				UID:       request.UID,
				Allowed:   true,
				PatchType: &patchType,
				Patch:     patchJSON,
			}, nil
		}

		// The resource should be admitted without a patch. If it is a pod, create
		// an event to record that injection was skipped.
		if resourceConfig.IsPod() {
			var readableReasons, metricReasons string
			metricReasons = strings.Join(reasons, ",")
			for _, reason := range reasons {
				readableReasons = readableReasons + ", " + inject.Reasons[reason]
			}
			// removing the initial comma, space
			readableReasons = readableReasons[2:]
			if parent != nil {
				recorder.Eventf(*parent, v1.EventTypeNormal, eventTypeSkipped, "Linkerd sidecar proxy injection skipped: %s", readableReasons)
			}
			log.Infof("skipped %s: %s", report.ResName(), readableReasons)
			proxyInjectionAdmissionResponses.With(admissionResponseLabels(ownerKind, request.Namespace, "true", metricReasons, report.InjectAnnotationAt, configLabels)).Inc()
			return &admissionv1beta1.AdmissionResponse{
				UID:     request.UID,
				Allowed: true,
			}, nil
		}
		return &admissionv1beta1.AdmissionResponse{
			UID:     request.UID,
			Allowed: true,
		}, nil
	}
}

func ownerRetriever(ctx context.Context, api *k8s.API, ns string) inject.OwnerRetrieverFunc {
	return func(p *v1.Pod) (string, string) {
		p.SetNamespace(ns)
		return api.GetOwnerKindAndName(ctx, p, true)
	}
}<|MERGE_RESOLUTION|>--- conflicted
+++ resolved
@@ -45,36 +45,7 @@
 			return nil, err
 		}
 
-<<<<<<< HEAD
 		caPEM, err := ioutil.ReadFile(pkgK8s.MountPathTrustRootsPEM)
-=======
-	// If the resource is injectable then admit it after creating a patch that
-	// adds the proxy-init and proxy containers.
-	injectable, reasons := report.Injectable()
-	if injectable {
-		resourceConfig.AppendPodAnnotation(pkgK8s.CreatedByAnnotation, fmt.Sprintf("linkerd/proxy-injector %s", version.Version))
-
-		// If namespace has annotations that do not exist on pod then copy them
-		// over to pod's template.
-		resourceConfig.AppendNamespaceAnnotations()
-
-		// If the pod did not inherit the opaque ports annotation from the
-		// namespace, then add the default value from the config values. This
-		// ensures that the generated patch always sets the opaue ports
-		// annotation.
-		if !resourceConfig.HasWorkloadAnnotation(pkgK8s.ProxyOpaquePortsAnnotation) {
-			defaultPorts := strings.Split(resourceConfig.GetValues().Proxy.OpaquePorts, ",")
-			filteredPorts := resourceConfig.FilterPodOpaquePorts(defaultPorts)
-			// Only add the annotation if there are ports that the pod exposes
-			// that are in the default opaque ports list.
-			if len(filteredPorts) != 0 {
-				ports := strings.Join(filteredPorts, ",")
-				resourceConfig.AppendPodAnnotation(pkgK8s.ProxyOpaquePortsAnnotation, ports)
-			}
-		}
-
-		patchJSON, err := resourceConfig.GetPodPatch(true)
->>>>>>> be0406f4
 		if err != nil {
 			return nil, err
 		}
@@ -90,36 +61,12 @@
 			WithNsAnnotations(nsAnnotations).
 			WithKind(request.Kind.Kind)
 
-<<<<<<< HEAD
 		// Build the injection report.
 		report, err := resourceConfig.ParseMetaAndYAML(request.Object.Raw)
 		if err != nil {
 			return nil, err
 		}
 		log.Infof("received %s", report.ResName())
-=======
-	// Create a patch which adds the opaque ports annotation if the workload
-	// does already have it set.
-	patchJSON, err := resourceConfig.CreateOpaquePortsPatch()
-	if err != nil {
-		return nil, err
-	}
-
-	// If patchJSON holds a patch after checking the workload annotations,
-	// then we admit the request.
-	if len(patchJSON) != 0 {
-		log.Infof("annotation patch generated for: %s", report.ResName())
-		log.Debugf("annotation patch: %s", patchJSON)
-		proxyInjectionAdmissionResponses.With(admissionResponseLabels(ownerKind, request.Namespace, "false", "", report.InjectAnnotationAt, configLabels)).Inc()
-		patchType := admissionv1beta1.PatchTypeJSONPatch
-		return &admissionv1beta1.AdmissionResponse{
-			UID:       request.UID,
-			Allowed:   true,
-			PatchType: &patchType,
-			Patch:     patchJSON,
-		}, nil
-	}
->>>>>>> be0406f4
 
 		// If the resource has an owner, then it should be retrieved for recording
 		// events.
@@ -149,6 +96,22 @@
 			// If namespace has annotations that do not exist on pod then copy them
 			// over to pod's template.
 			resourceConfig.AppendNamespaceAnnotations()
+
+			// If the pod did not inherit the opaque ports annotation from the
+			// namespace, then add the default value from the config values. This
+			// ensures that the generated patch always sets the opaue ports
+			// annotation.
+			if !resourceConfig.HasWorkloadAnnotation(pkgK8s.ProxyOpaquePortsAnnotation) {
+				defaultPorts := strings.Split(resourceConfig.GetValues().Proxy.OpaquePorts, ",")
+				filteredPorts := resourceConfig.FilterPodOpaquePorts(defaultPorts)
+				// Only add the annotation if there are ports that the pod exposes
+				// that are in the default opaque ports list.
+				if len(filteredPorts) != 0 {
+					ports := strings.Join(filteredPorts, ",")
+					resourceConfig.AppendPodAnnotation(pkgK8s.ProxyOpaquePortsAnnotation, ports)
+				}
+			}
+
 			patchJSON, err := resourceConfig.GetPodPatch(true)
 			if err != nil {
 				return nil, err
@@ -168,14 +131,16 @@
 			}, nil
 		}
 
-		// If the resource is not injectable but does need the opaque ports
-		// annotation added, then admit it after creating a patch that adds the
-		// annotation.
-		if opaquePorts, opaquePortsOk := resourceConfig.GetConfigAnnotation(pkgK8s.ProxyOpaquePortsAnnotation); opaquePortsOk {
-			patchJSON, err := resourceConfig.CreateAnnotationPatch(opaquePorts)
-			if err != nil {
-				return nil, err
-			}
+		// Create a patch which adds the opaque ports annotation if the workload
+		// does already have it set.
+		patchJSON, err := resourceConfig.CreateOpaquePortsPatch()
+		if err != nil {
+			return nil, err
+		}
+
+		// If patchJSON holds a patch after checking the workload annotations,
+		// then we admit the request.
+		if len(patchJSON) != 0 {
 			log.Infof("annotation patch generated for: %s", report.ResName())
 			log.Debugf("annotation patch: %s", patchJSON)
 			proxyInjectionAdmissionResponses.With(admissionResponseLabels(ownerKind, request.Namespace, "false", "", report.InjectAnnotationAt, configLabels)).Inc()
