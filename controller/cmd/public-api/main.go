--- conflicted
+++ resolved
@@ -47,11 +47,8 @@
 	}
 	k8sAPI := k8s.NewAPI(
 		k8sClient,
-<<<<<<< HEAD
 		spClient,
-=======
 		restrictToNamespace,
->>>>>>> f1f5b49f
 		k8s.Deploy,
 		k8s.Pod,
 		k8s.RC,
