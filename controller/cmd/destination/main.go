--- conflicted
+++ resolved
@@ -36,11 +36,8 @@
 	}
 	k8sAPI := k8s.NewAPI(
 		k8sClient,
-<<<<<<< HEAD
 		spClient,
-=======
 		restrictToNamespace,
->>>>>>> f1f5b49f
 		k8s.Endpoint,
 		k8s.Pod,
 		k8s.RS,
