--- conflicted
+++ resolved
@@ -1,9 +1,5 @@
 ## compile controller services
-<<<<<<< HEAD
-FROM gcr.io/linkerd-io/go-deps:c8f0f3f0 as golang
-=======
 FROM gcr.io/linkerd-io/go-deps:b3c7654e as golang
->>>>>>> e1f663ec
 WORKDIR /go/src/github.com/linkerd/linkerd2
 COPY controller/gen controller/gen
 COPY pkg pkg
@@ -13,16 +9,11 @@
 RUN CGO_ENABLED=0 GOOS=linux go install ./pkg/...
 RUN CGO_ENABLED=0 GOOS=linux go install ./controller/cmd/...
 
-# add trusted certs so the identity service can communicate with aws
-FROM alpine:latest as certs
-RUN apk --update add ca-certificates
-
 ## package runtime
 FROM scratch
 ENV PATH=$PATH:/go/bin
 COPY LICENSE /linkerd/LICENSE
 COPY --from=golang /go/bin /go/bin
-COPY --from=certs /etc/ssl/certs/ca-certificates.crt /etc/ssl/certs/ca-certificates.crt
 
 ARG LINKERD_VERSION
 ENV LINKERD_CONTAINER_VERSION_OVERRIDE=${LINKERD_VERSION}