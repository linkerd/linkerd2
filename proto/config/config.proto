syntax = "proto3";

package linkerd2.config;

import "google/protobuf/duration.proto";

option go_package = "github.com/linkerd/linkerd2/controller/gen/config";

message All {
  Global global = 1;
  Proxy proxy = 2;
  Install install = 3;
}

message Global {
  string linkerd_namespace = 1;
  bool cni_enabled = 2;

  // Control plane version
  string version = 3;

  // If present, configures identity.
  IdentityContext identity_context = 4;

  AutoInjectContext auto_inject_context = 6 [deprecated=true];

  bool omitWebhookSideEffects = 7;

  // Override default `cluster.local`
  string cluster_domain = 8;
}

message Proxy {
  Image proxy_image = 1;
  Image proxy_init_image = 2;

  Port control_port = 3;
  repeated Port ignore_inbound_ports = 4;
  repeated Port ignore_outbound_ports = 5;
  Port inbound_port = 6;
  Port admin_port = 7;
  Port outbound_port = 8;

  ResourceRequirements resource = 9;

  int64 proxy_uid = 10;
  LogLevel log_level = 11;
  bool disable_external_profiles = 12;

  string proxy_version = 13;

  string proxy_init_image_version = 14;
}

message Image {
  string image_name = 1;
  string pull_policy = 2;
}

message Port {
  uint32 port = 1;
}

message ResourceRequirements {
  string request_cpu = 1;
  string request_memory = 2;
  string limit_cpu = 3;
  string limit_memory = 4;
}

message AutoInjectContext { option deprecated = true; }

message IdentityContext {
  string trust_domain = 1;
  string trust_anchors_pem = 2;

<<<<<<< HEAD
  google.protobuf.Duration issuance_lifetime = 3;
  google.protobuf.Duration clock_skew_allowance = 4;

  int32 ca_type = 5;
  AwsAcmPca awsacmpca = 6;
  message AwsAcmPca {
    string ca_arn = 7;
    string ca_region = 8;
  }
=======
  reserved 3, 4, 5;

  AwsAcmPcaIdentityIssuer awsacmpca_identity_issuer = 6;
  message AwsAcmPcaIdentityIssuer {
    string ca_arn = 7;
    string ca_region = 8;
  }

  LinkerdIdentityIssuer linkerd_identity_issuer = 9;
  message LinkerdIdentityIssuer {
    google.protobuf.Duration clock_skew_allowance = 10;
  }

  Issuer issuer = 11;
  message Issuer {
    google.protobuf.Duration issuance_lifetime = 12;
    string issuer_type = 13;
  }
>>>>>>> c3756890
}

message LogLevel {
  string level = 1;
}

// Stores information about the last installation/upgrade.
//
// Useful for driving upgrades.
message Install {
  // The unique ID for this installation. Does not change on upgrade.
  string uuid = 1;

  // The CLI version that drove the last install or upgrade.
  string cli_version = 2;

  // The CLI arguments to the install (or upgrade) command, indicating the
  // installer's intent.
  repeated Flag flags = 3;

  message Flag {
    string name = 1;
    string value = 2;
  }
}<|MERGE_RESOLUTION|>--- conflicted
+++ resolved
@@ -74,17 +74,6 @@
   string trust_domain = 1;
   string trust_anchors_pem = 2;
 
-<<<<<<< HEAD
-  google.protobuf.Duration issuance_lifetime = 3;
-  google.protobuf.Duration clock_skew_allowance = 4;
-
-  int32 ca_type = 5;
-  AwsAcmPca awsacmpca = 6;
-  message AwsAcmPca {
-    string ca_arn = 7;
-    string ca_region = 8;
-  }
-=======
   reserved 3, 4, 5;
 
   AwsAcmPcaIdentityIssuer awsacmpca_identity_issuer = 6;
@@ -103,7 +92,6 @@
     google.protobuf.Duration issuance_lifetime = 12;
     string issuer_type = 13;
   }
->>>>>>> c3756890
 }
 
 message LogLevel {
