import ApiHelpers from './components/util/ApiHelpers.jsx';
import AppContext from './components/util/AppContext.jsx';
import BreadcrumbHeader from './components/BreadcrumbHeader.jsx';
import { Layout } from 'antd';
import Namespace from './components/Namespace.jsx';
import NamespaceLanding from './components/NamespaceLanding.jsx';
import NoMatch from './components/NoMatch.jsx';
import React from 'react';
import ReactDOM from 'react-dom';
import ResourceDetail from './components/ResourceDetail.jsx';
import ResourceList from './components/ResourceList.jsx';
import { RouterToUrlQuery } from 'react-url-query';
import ServiceMesh from './components/ServiceMesh.jsx';
import Sidebar from './components/Sidebar.jsx';
import Tap from './components/Tap.jsx';
import Top from './components/Top.jsx';
import { BrowserRouter, Redirect, Route, Switch } from 'react-router-dom';
import './../css/styles.css';
import './../img/favicon.png'; // needs to be referenced somewhere so webpack bundles it

let appMain = document.getElementById('main');
let appData = !appMain ? {} : appMain.dataset;

let pathPrefix = "";
let proxyPathMatch = window.location.pathname.match(/\/api\/v1\/namespaces\/.*\/proxy/g);
if (proxyPathMatch) {
  pathPrefix = proxyPathMatch[0];
}

const context = {
  ...appData,
  api: ApiHelpers(pathPrefix),
  pathPrefix: pathPrefix,
  productName: "Linkerd"
};

let applicationHtml = (
  <AppContext.Provider value={context}>
    <BrowserRouter>
      <RouterToUrlQuery>
        <Layout>
          <Route component={Sidebar} />
          <Layout>
<<<<<<< HEAD
            <Layout.Content className="main-content-container">
=======
            <Route component={BreadcrumbHeader}  />
            <Layout.Content style={{ margin: '60px 0', padding: 0, background: '#fff' }}>
>>>>>>> 14992631
              <div className="main-content">
                <Switch>
                  <Redirect exact from={`${pathPrefix}/`} to={`${pathPrefix}/overview`} />
                  <Route path={`${pathPrefix}/overview`} component={NamespaceLanding} />
                  <Route path={`${pathPrefix}/servicemesh`} component={ServiceMesh} />
                  <Route exact path={`${pathPrefix}/namespaces/:namespace`} component={Namespace} />
                  <Route path={`${pathPrefix}/namespaces/:namespace/pods/:pod`} component={ResourceDetail} />
                  <Route path={`${pathPrefix}/namespaces/:namespace/deployments/:deployment`} component={ResourceDetail} />
                  <Route path={`${pathPrefix}/namespaces/:namespace/replicationcontrollers/:replicationcontroller`} component={ResourceDetail} />
                  <Route path={`${pathPrefix}/tap`} component={Tap} />
                  <Route path={`${pathPrefix}/top`} component={Top} />
                  <Route
                    path={`${pathPrefix}/namespaces`}
                    render={() => <ResourceList resource="namespace" />} />
                  <Route
                    path={`${pathPrefix}/deployments`}
                    render={() => <ResourceList resource="deployment" />} />
                  <Route
                    path={`${pathPrefix}/replicationcontrollers`}
                    render={() => <ResourceList resource="replicationcontroller" />} />
                  <Route
                    path={`${pathPrefix}/pods`}
                    render={() => <ResourceList resource="pod" />} />
                  <Route
                    path={`${pathPrefix}/authorities`}
                    render={() => <ResourceList resource="authority" />} />
                  <Route component={NoMatch} />
                </Switch>
              </div>
            </Layout.Content>
          </Layout>
        </Layout>
      </RouterToUrlQuery>
    </BrowserRouter>
  </AppContext.Provider>
);

ReactDOM.render(applicationHtml, appMain);<|MERGE_RESOLUTION|>--- conflicted
+++ resolved
@@ -41,12 +41,8 @@
         <Layout>
           <Route component={Sidebar} />
           <Layout>
-<<<<<<< HEAD
+            <Route component={BreadcrumbHeader}  />
             <Layout.Content className="main-content-container">
-=======
-            <Route component={BreadcrumbHeader}  />
-            <Layout.Content style={{ margin: '60px 0', padding: 0, background: '#fff' }}>
->>>>>>> 14992631
               <div className="main-content">
                 <Switch>
                   <Redirect exact from={`${pathPrefix}/`} to={`${pathPrefix}/overview`} />
