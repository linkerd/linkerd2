--- conflicted
+++ resolved
@@ -210,11 +210,7 @@
   };
 
   render() {
-<<<<<<< HEAD
-    const { metrics, resource, showNamespaceColumn, api, isTcpTable } = this.props;
-=======
-    const {  metrics, resource, showNamespaceColumn, title, api, isTcpTable } = this.props;
->>>>>>> 756a1312
+    const { metrics, resource, showNamespaceColumn, title, api, isTcpTable } = this.props;
 
     let showNsColumn = resource === "namespace" ? false : showNamespaceColumn;
 
