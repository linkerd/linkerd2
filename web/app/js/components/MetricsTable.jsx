--- conflicted
+++ resolved
@@ -111,11 +111,7 @@
   },
 ];
 
-<<<<<<< HEAD
-const columnDefinitions = (resource, showNamespaceColumn, showNameColumn, PrefixedLink, isTcpTable, jaeger) => {
-=======
-const columnDefinitions = (resource, showNamespaceColumn, showNameColumn, PrefixedLink, isTcpTable, grafana) => {
->>>>>>> 2a95d373
+const columnDefinitions = (resource, showNamespaceColumn, showNameColumn, PrefixedLink, isTcpTable, grafana, jaeger) => {
   const isAuthorityTable = resource === 'authority';
   const isTrafficSplitTable = resource === 'trafficsplit';
   const isMultiResourceTable = resource === 'multi_resource';
@@ -225,8 +221,10 @@
     columns.splice(1, 0, meshedColumn);
   }
 
-  if (!isTrafficSplitTable && grafana !== '') {
-    columns = columns.concat(grafanaColumn);
+  if (!isTrafficSplitTable) {
+    if (grafana !== '') {
+      columns = columns.concat(grafanaColumn);
+    }
     if (jaeger !== '') {
       columns = columns.concat(jaegerColumn);
     }
@@ -252,20 +250,12 @@
   return tableData;
 };
 
-<<<<<<< HEAD
-const MetricsTable = ({ metrics, resource, showNamespaceColumn, showName, title, api, isTcpTable, selectedNamespace, jaeger }) => {
-=======
-const MetricsTable = ({ metrics, resource, showNamespaceColumn, showName, title, api, isTcpTable, selectedNamespace, grafana }) => {
->>>>>>> 2a95d373
+const MetricsTable = ({ metrics, resource, showNamespaceColumn, showName, title, api, isTcpTable, selectedNamespace, grafana, jaeger }) => {
   const showNsColumn = resource === 'namespace' || selectedNamespace !== '_all' ? false : showNamespaceColumn;
   const showNameColumn = resource !== 'trafficsplit' ? true : showName;
   let orderBy = 'name';
   if (resource === 'trafficsplit' && !showNameColumn) { orderBy = 'leaf'; }
-<<<<<<< HEAD
-  const columns = columnDefinitions(resource, showNsColumn, showNameColumn, api.PrefixedLink, isTcpTable, jaeger);
-=======
-  const columns = columnDefinitions(resource, showNsColumn, showNameColumn, api.PrefixedLink, isTcpTable, grafana);
->>>>>>> 2a95d373
+  const columns = columnDefinitions(resource, showNsColumn, showNameColumn, api.PrefixedLink, isTcpTable, grafana, jaeger);
   const rows = preprocessMetrics(metrics);
   return (
     <BaseTable
