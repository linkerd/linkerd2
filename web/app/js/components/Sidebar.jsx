import _ from 'lodash';
<<<<<<< HEAD
import ApiHelpers from './util/ApiHelpers.jsx';
=======
import {friendlyTitle} from './util/Utils.js';
>>>>>>> dc4c2834
import {Link} from 'react-router-dom';
import PropTypes from 'prop-types';
import React from 'react';
import ReactRouterPropTypes from 'react-router-prop-types';
import SocialLinks from './SocialLinks.jsx';
import Version from './Version.jsx';
import {withContext} from './util/AppContext.jsx';
import {Badge, Form, Icon, Layout, Menu, Select} from 'antd';
import {
  excludeResourcesFromRollup,
  getSuccessRateClassification,
  processMultiResourceRollup,
  processSingleResourceRollup
} from './util/MetricUtils.js';
import {linkerdLogoOnly, linkerdWordLogo} from './util/SvgWrappers.jsx';
import './../../css/sidebar.css';

const classificationLabels = {
  good: "success",
  neutral: "warning",
  bad: "error"
};

class Sidebar extends React.Component {
  static defaultProps = {
    productName: 'controller'
  }

  static propTypes = {
    api: PropTypes.shape({
      PrefixedLink: PropTypes.func.isRequired,
    }).isRequired,
    location: ReactRouterPropTypes.location.isRequired,
    pathPrefix: PropTypes.string.isRequired,
    productName: PropTypes.string,
    releaseVersion: PropTypes.string.isRequired,
    uuid: PropTypes.string.isRequired,
  }

  constructor(props) {
    super(props);
    this.api = this.props.api;
    this.toggleCollapse = this.toggleCollapse.bind(this);
    this.loadFromServer = this.loadFromServer.bind(this);
    this.handleApiError = this.handleApiError.bind(this);
    this.handleNamespaceSelector = this.handleNamespaceSelector.bind(this);

    this.state = this.getInitialState();
  }

  getInitialState() {
    return {
      pollingInterval: 12000,
      initialCollapse: false,
      collapsed: true,
      error: null,
      latestVersion: '',
      isLatest: true,
      pendingRequests: false,
      namespaceFilter: "all"
    };
  }

  componentDidMount() {
    this.fetchVersion();
    this.startServerPolling();
  }

  componentWillUnmount() {
    // the Sidebar never unmounts, but if something ever does, we should take care of it
    this.stopServerPolling();
  }

  startServerPolling() {
    this.loadFromServer();
    this.timerId = window.setInterval(this.loadFromServer, this.state.pollingInterval);
  }

  stopServerPolling() {
    window.clearInterval(this.timerId);
    this.api.cancelCurrentRequests();
  }

  fetchVersion() {
    let versionUrl = `https://versioncheck.linkerd.io/version.json?version=${this.props.releaseVersion}?uuid=${this.props.uuid}`;
    this.api.fetch(versionUrl).promise.then(versionRsp => {
      this.setState({
        latestVersion: versionRsp.version,
        isLatest: versionRsp.version === this.props.releaseVersion
      });
    }).catch(this.handleApiError);
  }

  loadFromServer() {
    if (this.state.pendingRequests) {
      return; // don't make more requests if the ones we sent haven't completed
    }
    this.setState({ pendingRequests: true });

    this.api.setCurrentRequests([
      this.api.fetchMetrics(this.api.urlsForResource("all")),
      this.api.fetchMetrics(this.api.urlsForResource("namespace"))
    ]);

    // expose serverPromise for testing
    this.serverPromise = Promise.all(this.api.getCurrentPromises())
      .then(([allRsp, nsRsp]) => {
        let allResourceGroups = processMultiResourceRollup(allRsp);
        let finalResourceGroups = excludeResourcesFromRollup(allResourceGroups, ["authority", "service"]);
        let nsStats = processSingleResourceRollup(nsRsp);
        let namespaces = _(nsStats).map('name').sortBy().value();

        this.setState({
          finalResourceGroups,
          namespaces,
          pendingRequests: false,
        });
      }).catch(this.handleApiError);
  }

  handleApiError(e) {
    this.setState({
      pendingRequests: false,
      error: e
    });
  }

  toggleCollapse() {
    if (this.state.initialCollapse) {
      // fix weird situation where toggleCollapsed is called on pageload,
      // causing the toggle states to be inconsistent. Don't toggle on the
      // very first call to toggleCollapse()
      this.setState({ initialCollapse: false});
    } else {
      this.setState({ collapsed: !this.state.collapsed });
    }
  }

  handleNamespaceSelector(value) {
    this.setState({
      namespaceFilter: value
    });
  }

  filterResourcesByNamespace(resources, namespace) {
    let resourceFilter = namespace === "all" ? r => r.added :
      r => r.namespace === namespace && r.added;

    return _.mapValues(resources, o => _.filter(o, resourceFilter));
  }

  render() {
    let normalizedPath = this.props.location.pathname.replace(this.props.pathPrefix, "");
    let PrefixedLink = this.api.PrefixedLink;
    let namespaces = [
      {value: "all", name: "All Namespaces"}
    ].concat(_.map(this.state.namespaces, ns => {
      return {value: ns, name: ns};
    }));
    let sidebarComponents = this.filterResourcesByNamespace(this.state.finalResourceGroups, this.state.namespaceFilter);

    return (
      <Layout.Sider
        width="260px"
        breakpoint="lg"
        collapsed={this.state.collapsed}
        collapsible={true}
        onCollapse={this.toggleCollapse}>
        <div className="sidebar">

          <div className={`sidebar-menu-header ${this.state.collapsed ? "collapsed" : ""}`}>
            <PrefixedLink to="/servicemesh">
              {this.state.collapsed ? linkerdLogoOnly : linkerdWordLogo}
            </PrefixedLink>
          </div>

          <Menu
            className="sidebar-menu"
            theme="dark"
            selectedKeys={[normalizedPath]}>
            <Menu.Item className="sidebar-menu-item" key="/servicemesh">
              <PrefixedLink to="/servicemesh">
                <Icon type="home" />
                <span>Service mesh</span>
              </PrefixedLink>
            </Menu.Item>

            <Menu.Item className="sidebar-menu-item" key="/namespaces">
              <PrefixedLink to="/namespaces">
                <Icon type="dashboard" />
                <span>Namespaces</span>
              </PrefixedLink>
            </Menu.Item>

            <Menu.Item className="sidebar-menu-item" key="/tap">
              <PrefixedLink to="/tap">
                <Icon type="filter" />
                <span>Tap</span>
              </PrefixedLink>
            </Menu.Item>

            <Menu.Item className="sidebar-menu-item" key="/top">
              <PrefixedLink to="/top">
                <Icon type="caret-up" />
                <span>Top</span>
              </PrefixedLink>
            </Menu.Item>

            <Menu.SubMenu
              className="sidebar-menu-item"
              key="byresource"
              title={<span className="sidebar-title"><Icon type="bars" />{this.state.collapsed ? "" : "Resources"}</span>}>
              <Menu.Item><PrefixedLink to="/authorities">Authorities</PrefixedLink></Menu.Item>
              <Menu.Item><PrefixedLink to="/deployments">Deployments</PrefixedLink></Menu.Item>
              <Menu.Item><PrefixedLink to="/pods">Pods</PrefixedLink></Menu.Item>
              <Menu.Item><PrefixedLink to="/replicationcontrollers">Replication Controllers</PrefixedLink></Menu.Item>
            </Menu.SubMenu>
            <Menu.Divider />
          </Menu>


          <Menu
            className="sidebar-menu"
            theme="dark"
            mode="inline"
            selectedKeys={[normalizedPath]}>
            {
              this.state.collapsed ? null : (
                <Menu.Item className="sidebar-menu-item" key="/namespace-selector">
                  <Form layout="inline">
                    <Form.Item>
                      <Select
                        defaultValue="All Namespaces"
                        dropdownMatchSelectWidth={true}
                        onChange={this.handleNamespaceSelector}>
                        {
                      _.map(namespaces, label => {
                        return (
                          <Select.Option key={label.value} value={label.value}>{label.name}</Select.Option>
                        );
                      })
                    }
                      </Select>
                    </Form.Item>
                  </Form>
                </Menu.Item>
              )
            }

            {
              this.state.collapsed ? null :
              _.map(_.keys(sidebarComponents).sort(), resourceName => {
                return (
                  <Menu.SubMenu
                    className="sidebar-menu-item"
                    key={resourceName}
                    disabled={_.isEmpty(sidebarComponents[resourceName])}>
                    {
                      _.map(_.sortBy(sidebarComponents[resourceName], r => `${r.namespace}/${r.name}`), r => {
                        // only display resources that have been meshed
                          return (
                            <Menu.Item
                              className="sidebar-submenu-item"
                              title={`${r.namespace}/${r.name}`}
                              key={this.api.generateResourceURL(r)}>
                              <div>
                                <PrefixedLink
                                  to={this.api.generateResourceURL(r)}>
                                  {`${r.namespace}/${r.name}`}
                                </PrefixedLink>
                                <Badge status={getSuccessRateClassification(r.successRate, classificationLabels)} />
                              </div>
                            </Menu.Item>
                          );
                      })
                    }
                  </Menu.SubMenu>
                );
              })
            }

            <Menu.Item className="sidebar-menu-item" key="/docs">
              <Link to="https://linkerd.io/2/overview/" target="_blank">
                <Icon type="file-text" />
                <span>Documentation</span>
              </Link>
            </Menu.Item>

            {
              this.state.isLatest ? null : (
                <Menu.Item className="sidebar-menu-item" key="/update">
                  <Link to="https://versioncheck.linkerd.io/update" target="_blank">
                    <Icon type="exclamation-circle-o" className="update" />
                    <span>Update {this.props.productName}</span>
                  </Link>
                </Menu.Item>
              )
            }
          </Menu>

          {
            this.state.collapsed ? null : (
              <div className="sidebar-menu-footer">
                <SocialLinks />
                <Version
                  isLatest={this.state.isLatest}
                  latestVersion={this.state.latestVersion}
                  releaseVersion={this.props.releaseVersion}
                  error={this.state.error}
                  uuid={this.props.uuid} />
              </div>
            )
          }
        </div>
      </Layout.Sider>
    );
  }
}

export default withContext(Sidebar);<|MERGE_RESOLUTION|>--- conflicted
+++ resolved
@@ -1,9 +1,4 @@
 import _ from 'lodash';
-<<<<<<< HEAD
-import ApiHelpers from './util/ApiHelpers.jsx';
-=======
-import {friendlyTitle} from './util/Utils.js';
->>>>>>> dc4c2834
 import {Link} from 'react-router-dom';
 import PropTypes from 'prop-types';
 import React from 'react';
