--- conflicted
+++ resolved
@@ -1,35 +1,6 @@
 @import url('https://cdnjs.cloudflare.com/ajax/libs/font-awesome/4.7.0/css/font-awesome.min.css');
 
-<<<<<<< HEAD
 @import "variables";
-=======
-:root {
-  --white: #fff;
-  --header-black: #1e2322;
-  --sider-black: #343838;
-  --royalblue: #2F80ED;
-  --darkblue: #071E3C;
-  --curiousblue: #2D9CDB;
-  --pictonblue: #56CCF2;
-  --warmgrey: #f6f6f6;
-  --coldgrey: #c9c9c9;
-  --neutralgrey: #828282;
-  --graphgrey: #E0E0E0;
-  --silver: #BDBDBD;
-  --green: #26E99D;
-  --red: #FF4D2B;
-  --orange: #ffae4b;
-  --latency-p99: var(--royalblue);
-  --latency-p95: var(--curiousblue);
-  --latency-p50: var(--pictonblue);
-  --font-stack: 'Lato', helvetica, arial, sans-serif;
-  --font-weight-light: 300;
-  --font-weight-regular: 400;
-  --font-weight-bold: 700;
-  --font-weight-extra-bold: 900;
-  --base-width: 8px;
-}
->>>>>>> 14992631
 
 .hide {
   display: none;
@@ -74,7 +45,6 @@
 }
 
 .page-header-container {
-  @apply --card;
   border-radius: 0;
   padding: var(--spacer-triple) var(--spacer-quintuple);
 }
