## bundle web assets
FROM node:10 as webpack-bundle
RUN curl -o- -L https://yarnpkg.com/install.sh | bash -s -- --version 1.7.0

ENV HOME /root
ENV PATH $HOME/.yarn/bin:$PATH
ENV GOPATH /go
ENV PROJECT github.com/linkerd/linkerd2
ENV PACKAGE $PROJECT/web/app
ENV ROOT $GOPATH/src/$PROJECT
ENV PACKAGEDIR $GOPATH/src/$PACKAGE
WORKDIR $PACKAGEDIR

# copy build script
COPY bin/web $ROOT/bin/web

# install yarn dependencies
COPY web/app/package.json web/app/yarn.lock ./
RUN $ROOT/bin/web setup install --frozen-lockfile

# build frontend assets
# set the env to production *after* yarn has done an install, to make sure all
# libraries required for building are included.
ENV NODE_ENV production
COPY web/app .
RUN $ROOT/bin/web build

## compile go server
<<<<<<< HEAD
FROM gcr.io/linkerd-io/go-deps:45cd78d7 as golang
=======
FROM gcr.io/linkerd-io/go-deps:4abae893 as golang
>>>>>>> 72812baf
WORKDIR /go/src/github.com/linkerd/linkerd2
RUN mkdir -p web
COPY web/main.go web
COPY web/srv web/srv
COPY controller controller
COPY pkg pkg

RUN CGO_ENABLED=0 GOOS=linux go build -o web/web ./web

## package it all up
FROM gcr.io/linkerd-io/base:2017-10-30.01
WORKDIR /linkerd

COPY LICENSE .
COPY --from=golang /go/src/github.com/linkerd/linkerd2/web/web .
RUN mkdir -p app
COPY --from=webpack-bundle /go/src/github.com/linkerd/linkerd2/web/app/dist app/dist
COPY web/templates templates

ARG LINKERD_VERSION
ENV LINKERD_CONTAINER_VERSION_OVERRIDE=${LINKERD_VERSION}

ENTRYPOINT ["./web"]<|MERGE_RESOLUTION|>--- conflicted
+++ resolved
@@ -26,11 +26,7 @@
 RUN $ROOT/bin/web build
 
 ## compile go server
-<<<<<<< HEAD
-FROM gcr.io/linkerd-io/go-deps:45cd78d7 as golang
-=======
-FROM gcr.io/linkerd-io/go-deps:4abae893 as golang
->>>>>>> 72812baf
+FROM gcr.io/linkerd-io/go-deps:385b8f63 as golang
 WORKDIR /go/src/github.com/linkerd/linkerd2
 RUN mkdir -p web
 COPY web/main.go web
