## bundle web assets
FROM node:10 as webpack-bundle
RUN curl -o- -L https://yarnpkg.com/install.sh | bash -s -- --version 1.7.0

ENV HOME /root
ENV PATH $HOME/.yarn/bin:$PATH
ENV GOPATH /go
ENV PROJECT github.com/linkerd/linkerd2
ENV PACKAGE $PROJECT/web/app
ENV ROOT $GOPATH/src/$PROJECT
ENV PACKAGEDIR $GOPATH/src/$PACKAGE
WORKDIR $PACKAGEDIR

# copy build script
COPY bin/web $ROOT/bin/web

# install yarn dependencies
COPY web/app/package.json web/app/yarn.lock ./
RUN $ROOT/bin/web setup install --frozen-lockfile

# build frontend assets
# set the env to production *after* yarn has done an install, to make sure all
# libraries required for building are included.
ENV NODE_ENV production
COPY web/app .
RUN $ROOT/bin/web build

## compile go server
<<<<<<< HEAD
FROM gcr.io/linkerd-io/go-deps:7db9daa2 as golang
=======
FROM gcr.io/linkerd-io/go-deps:8c5ab859 as golang
>>>>>>> f9cd9366
WORKDIR /go/src/github.com/linkerd/linkerd2
RUN mkdir -p web
COPY web/main.go web
COPY web/srv web/srv
COPY controller controller
COPY pkg pkg

RUN CGO_ENABLED=0 GOOS=linux go build -o web/web ./web

## package it all up
FROM gcr.io/linkerd-io/base:2017-10-30.01
WORKDIR /linkerd

COPY LICENSE .
COPY --from=golang /go/src/github.com/linkerd/linkerd2/web/web .
RUN mkdir -p app
COPY --from=webpack-bundle /go/src/github.com/linkerd/linkerd2/web/app/dist app/dist
COPY web/templates templates

ARG LINKERD_VERSION
ENV LINKERD_CONTAINER_VERSION_OVERRIDE=${LINKERD_VERSION}

ENTRYPOINT ["./web"]<|MERGE_RESOLUTION|>--- conflicted
+++ resolved
@@ -26,11 +26,7 @@
 RUN $ROOT/bin/web build
 
 ## compile go server
-<<<<<<< HEAD
-FROM gcr.io/linkerd-io/go-deps:7db9daa2 as golang
-=======
 FROM gcr.io/linkerd-io/go-deps:8c5ab859 as golang
->>>>>>> f9cd9366
 WORKDIR /go/src/github.com/linkerd/linkerd2
 RUN mkdir -p web
 COPY web/main.go web
