--- conflicted
+++ resolved
@@ -26,11 +26,7 @@
 RUN $ROOT/bin/web build
 
 ## compile go server
-<<<<<<< HEAD
-FROM gcr.io/linkerd-io/go-deps:bc336c11 as golang
-=======
-FROM gcr.io/linkerd-io/go-deps:a2d3bf8c as golang
->>>>>>> 067a70e0
+FROM gcr.io/linkerd-io/go-deps:2c00d213 as golang
 WORKDIR /go/src/github.com/linkerd/linkerd2
 RUN mkdir -p web
 COPY web/main.go web
