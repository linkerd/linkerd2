--- conflicted
+++ resolved
@@ -21,13 +21,8 @@
 RUN ./bin/web build
 
 ## compile go server
-<<<<<<< HEAD
-FROM gcr.io/linkerd-io/go-deps:96d55671 as golang
-WORKDIR /go/src/github.com/linkerd/linkerd2
-=======
 FROM gcr.io/linkerd-io/go-deps:6e29c597 as golang
 WORKDIR /linkerd-build
->>>>>>> c3756890
 RUN mkdir -p web
 COPY web/main.go web
 COPY web/srv web/srv
