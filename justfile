--- conflicted
+++ resolved
@@ -131,11 +131,7 @@
 
 # Run the policy controller integration tests in a k3d cluster
 policy-test *flags: test-cluster-install-linkerd && _policy-test-uninstall
-<<<<<<< HEAD
-    cd policy-test && {{ _cargo }} {{ _cargo-test }} --frozen {{ flags }}
-=======
     cd policy-test && {{ _cargo }} {{ _cargo-test }} {{ flags }}
->>>>>>> 7e98376f
 
 # Delete all test namespaces and remove Linkerd from the cluster.
 policy-test-cleanup: && _policy-test-uninstall
