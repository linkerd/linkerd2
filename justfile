--- conflicted
+++ resolved
@@ -59,21 +59,6 @@
 rs-check-dirs:
     #!/usr/bin/env bash
     set -euo pipefail
-<<<<<<< HEAD
-    for toml in $(find . -mindepth 2 -name Cargo.toml | sort -r); do
-        d=${toml%/*}
-        echo "cd $d && {{ _cargo }} check"
-        (cd $d && {{ _cargo }} check --frozen \
-            {{ if build-type == "release" { "--release" } else { "" } }} \
-            {{ _features }} \
-            {{ _fmt }})
-        echo "cd $d && {{ _cargo }} check --tests"
-        (cd $d && {{ _cargo }} check --frozen --tests \
-            {{ if build-type == "release" { "--release" } else { "" } }} \
-            {{ _features }} \
-            {{ _fmt }})
-    done
-=======
     while IFS= read -r toml ; do
         {{ just_executable() }} \
             rs-build-type='{{ rs-build-type }}' \
@@ -117,7 +102,6 @@
     if command -v cargo-nextest >/dev/null 2>&1; then echo " nextest run"
     else echo " test" ; fi
     ```
->>>>>>> e61ceaa0
 
 ##
 ## Policy integration tests
@@ -307,13 +291,6 @@
 
 _linkerd-images:
     #!/usr/bin/env bash
-<<<<<<< HEAD
-    set -euo pipefail
-    if ! k3d cluster list {{ test-cluster-name }} >/dev/null 2>/dev/null; then
-        just test-cluster-name={{ test-cluster-name }} \
-            test-cluster-k8s={{ test-cluster-k8s }} \
-            test-cluster-create
-=======
     set -xeuo pipefail
     docker pull -q "{{ proxy-init-image }}:$(yq .proxyInit.image.version charts/linkerd-control-plane/values.yaml)"
     for img in \
@@ -361,7 +338,6 @@
             proxy-init-image='{{ proxy-init-image }}' \
             linkerd-exec='{{ linkerd-exec }}' \
             linkerd-install
->>>>>>> e61ceaa0
     fi
 
 ##
@@ -436,28 +412,6 @@
 # TODO linkerd-multicluster-install
 
 ##
-## Devcontaine
-##
-
-devcontainer-build-mode := "load"
-
-devcontainer-build tag:
-    #!/usr/bin/env bash
-    set -euo pipefail
-    for tgt in actionlint tools go rust shellcheck yq runtime ; do
-        just devcontainer-build-mode={{ devcontainer-build-mode }} \
-            _devcontainer-build {{ tag }} "${tgt}"
-    done
-
-_devcontainer-build tag target='':
-    docker buildx build . \
-        --progress=plain \
-        --file=.devcontainer/Dockerfile \
-        --tag='ghcr.io/linkerd/dev:{{ tag }}{{ if target != "runtime" { "-" + target }  else { "" } }}' \
-        --target='{{ target }}' \
-        {{ if devcontainer-build-mode == "push" { "--push" } else { "--load" } }}
-
-##
 ## Git
 ##
 
