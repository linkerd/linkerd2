--- conflicted
+++ resolved
@@ -179,8 +179,6 @@
         }
     }
 }
-<<<<<<< HEAD
-=======
 
 
 // impl<'a> From<&'a Arc<ctx::Proxy>> for Labels {
@@ -199,4 +197,3 @@
 
 //     }
 // }
->>>>>>> 82d3ab6a
