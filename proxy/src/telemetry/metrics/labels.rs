--- conflicted
+++ resolved
@@ -3,16 +3,10 @@
 use std::hash;
 use std::sync::Arc;
 
-<<<<<<< HEAD
-use conduit_proxy_controller_grpc::common::Protocol;
+use http;
 
 use ctx;
 use telemetry::event;
-=======
-use http;
->>>>>>> 674ce875
-
-use ctx;
 
 #[derive(Clone, Debug, Eq, PartialEq, Hash)]
 pub struct RequestLabels {
@@ -50,9 +44,6 @@
 pub struct TransportLabels {
     /// Was the transport opened in the inbound or outbound direction?
     direction: Direction,
-<<<<<<< HEAD
-
-    protocol: Protocol,
 }
 
 /// Labels describing the end of a TCP connection
@@ -61,8 +52,6 @@
     transport: TransportLabels,
 
     classification: Classification,
-=======
->>>>>>> 674ce875
 }
 
 #[derive(Copy, Clone, Debug, Eq, PartialEq, Hash)]
@@ -291,7 +280,6 @@
     }
 }
 
-<<<<<<< HEAD
 
 // ===== impl TransportLabels =====
 
@@ -299,18 +287,13 @@
     pub fn new(ctx: &ctx::transport::Ctx) -> Self {
         TransportLabels {
             direction: Direction::from_context(&ctx.proxy()),
-            protocol: ctx.protocol(),
         }
     }
 }
 
 impl fmt::Display for TransportLabels {
     fn fmt(&self, f: &mut fmt::Formatter) -> fmt::Result {
-        let protocol = match self.protocol {
-            Protocol::Http => "protocol=\"http\"",
-            Protocol::Tcp => "protocol=\"tcp\"",
-        };
-        write!(f, "{},{}", self.direction, protocol)
+        fmt::Display::fmt(&self.direction, f)
     }
 }
 
@@ -332,30 +315,3 @@
         write!(f, "{},{}", self.transport, self.classification)
     }
 }
-
-#[cfg(test)]
-mod test {
-    use super::*;
-
-    use futures::{Async, Poll, Future};
-    use futures::future::{self, FutureResult};
-    use http;
-    use tower::Service;
-
-=======
-// ===== impl TransportLabels =====
->>>>>>> 674ce875
-
-impl TransportLabels {
-    pub fn new(ctx: &ctx::transport::Ctx) -> Self {
-        TransportLabels {
-            direction: Direction::from_context(&ctx.proxy()),
-        }
-    }
-}
-
-impl fmt::Display for TransportLabels {
-    fn fmt(&self, f: &mut fmt::Formatter) -> fmt::Result {
-        write!(f, "{}", self.direction)
-    }
-}