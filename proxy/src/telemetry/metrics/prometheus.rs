use std::default::Default;
<<<<<<< HEAD
use std::{fmt, ops, u32};
=======
use std::{fmt, u32, time};
>>>>>>> 7dc21f95
use std::hash::Hash;
use std::num::Wrapping;
use std::sync::{Arc, Mutex};

use futures::future::{self, FutureResult};
use http;
use hyper;
use hyper::header::{ContentLength, ContentType};
use hyper::StatusCode;
use hyper::server::{
    Service as HyperService,
    Request as HyperRequest,
    Response as HyperResponse
};
use indexmap::{IndexMap};

use ctx;
use telemetry::event::Event;
use super::latency::{BUCKET_BOUNDS, Histogram};

#[derive(Debug, Clone)]
struct Metrics {
    request_total: Metric<Counter, Arc<RequestLabels>>,
    request_duration: Metric<Histogram, Arc<RequestLabels>>,

    response_total: Metric<Counter, Arc<ResponseLabels>>,
    response_duration: Metric<Histogram, Arc<ResponseLabels>>,
    response_latency: Metric<Histogram, Arc<ResponseLabels>>,

    start_time: u64,
}

#[derive(Debug, Clone)]
struct Metric<M, L: Hash + Eq> {
    name: &'static str,
    help: &'static str,
    values: IndexMap<L, M>
}

/// A Prometheus counter is represented by a `Wrapping` unsigned 64-bit int.
///
/// Counters always explicitly wrap on overflows rather than panicking in
/// debug builds. Prometheus' [`rate()`] and [`irate()`] queries handle breaks
/// in monotonicity gracefully  (see also [`resets()`]), so wrapping is less
/// problematic than panicking in this case.
///
/// Note, however, that Prometheus represents counters using 64-bit
/// floating-point numbers. The correct semantics are to ensure the counter
/// always gets reset to zero after Prometheus reads it, before it would ever
/// overflow a 52-bit `f64` mantissa.
///
/// [`rate()`]: https://prometheus.io/docs/prometheus/latest/querying/functions/#rate()
/// [`irate()`]: https://prometheus.io/docs/prometheus/latest/querying/functions/#irate()
/// [`resets()`]: https://prometheus.io/docs/prometheus/latest/querying/functions/#resets
///
// TODO: Implement Prometheus reset semantics correctly, taking into
//       consideration that Prometheus models counters as `f64` and so
//       there are only 52 significant bits.
#[derive(Copy, Debug, Default, Clone, Eq, PartialEq)]
pub struct Counter(Wrapping<u64>);

/// Tracks Prometheus metrics
#[derive(Debug)]
pub struct Aggregate {
    metrics: Arc<Mutex<Metrics>>,
}

/// Serve Prometheues metrics.
#[derive(Debug, Clone)]
pub struct Serve {
    metrics: Arc<Mutex<Metrics>>,
}

/// Construct the Prometheus metrics.
///
/// Returns the `Aggregate` and `Serve` sides. The `Serve` side
/// is a Hyper service which can be used to create the server for the
/// scrape endpoint, while the `Aggregate` side can receive updates to the
/// metrics by calling `record_event`.
pub fn new(process: &Arc<ctx::Process>) -> (Aggregate, Serve) {
    let metrics = Arc::new(Mutex::new(Metrics::new(process)));
    (Aggregate::new(&metrics), Serve::new(&metrics))
}

#[derive(Clone, Debug, Default, Eq, PartialEq, Hash)]
struct RequestLabels {

    outbound_labels: Option<OutboundLabels>,

    /// The value of the `:authority` (HTTP/2) or `Host` (HTTP/1.1) header of
    /// the request.
    authority: String,
}

#[derive(Clone, Debug, Default, Eq, PartialEq, Hash)]
struct ResponseLabels {

    request_labels: RequestLabels,

    /// The HTTP status code of the response.
    status_code: u16,

    /// The value of the grpc-status trailer. Only applicable to response
    /// metrics for gRPC responses.
    grpc_status_code: Option<u32>,
}

#[derive(Clone, Debug, Eq, PartialEq, Hash)]
// TODO: when #429 is done, this will no longer be dead code.
#[allow(dead_code)]
enum PodOwner {
    /// The deployment to which this request is being sent.
    Deployment(String),

    /// The job to which this request is being sent.
    Job(String),

    /// The replica set to which this request is being sent.
    ReplicaSet(String),

    /// The replication controller to which this request is being sent.
    ReplicationController(String),
}

#[derive(Clone, Debug, Default, Eq, PartialEq, Hash)]
struct OutboundLabels {
    /// The owner of the destination pod.
    //  TODO: when #429 is done, this will no longer need to be an Option.
    dst: Option<PodOwner>,

    ///  The namespace to which this request is being sent (if
    /// applicable).
    namespace: Option<String>
}

// ===== impl Metrics =====

impl Metrics {

    pub fn new(process: &Arc<ctx::Process>) -> Self {

        let start_time = process.start_time
            .duration_since(time::UNIX_EPOCH)
            .expect(
                "process start time should not be before the beginning \
                 of the Unix epoch"
            )
            .as_secs();

        let request_total = Metric::<Counter, Arc<RequestLabels>>::new(
            "request_total",
            "A counter of the number of requests the proxy has received.",
        );

        let request_duration = Metric::<Histogram, Arc<RequestLabels>>::new(
            "request_duration_ms",
            "A histogram of the duration of a request. This is measured from \
             when the request headers are received to when the request \
             stream has completed.",
        );

        let response_total = Metric::<Counter, Arc<ResponseLabels>>::new(
            "response_total",
            "A counter of the number of responses the proxy has received.",
        );

        let response_duration = Metric::<Histogram, Arc<ResponseLabels>>::new(
            "response_duration_ms",
            "A histogram of the duration of a response. This is measured from \
             when the response headers are received to when the response \
             stream has completed.",
        );

        let response_latency = Metric::<Histogram, Arc<ResponseLabels>>::new(
            "response_latency_ms",
            "A histogram of the total latency of a response. This is measured \
            from when the request headers are received to when the response \
            stream has completed.",
        );

        Metrics {
            request_total,
            request_duration,
            response_total,
            response_duration,
            response_latency,
            start_time,
        }
    }

    fn request_total(&mut self,
                     labels: &Arc<RequestLabels>)
                     -> &mut Counter {
        self.request_total.values
            .entry(labels.clone())
            .or_insert_with(Default::default)
    }

    fn request_duration(&mut self,
                        labels: &Arc<RequestLabels>)
                        -> &mut Histogram {
        self.request_duration.values
            .entry(labels.clone())
            .or_insert_with(Default::default)
    }

    fn response_duration(&mut self,
                         labels: &Arc<ResponseLabels>)
                         -> &mut Histogram {
        self.response_duration.values
            .entry(labels.clone())
            .or_insert_with(Default::default)
    }

    fn response_latency(&mut self,
                        labels: &Arc<ResponseLabels>)
                        -> &mut Histogram {
        self.response_latency.values
            .entry(labels.clone())
            .or_insert_with(Default::default)
    }

    fn response_total(&mut self,
                      labels: &Arc<ResponseLabels>)
                      -> &mut Counter {
        self.response_total.values
            .entry(labels.clone())
            .or_insert_with(Default::default)
    }
}


impl fmt::Display for Metrics {
    fn fmt(&self, f: &mut fmt::Formatter) -> fmt::Result {
        write!(f, "{}\n{}\n{}\n{}\n{}\nprocess_start_time_seconds {}\n",
            self.request_total,
            self.request_duration,
            self.response_total,
            self.response_duration,
            self.response_latency,
            self.start_time,
        )
    }
}


// ===== impl Counter =====

impl fmt::Display for Counter {
    fn fmt(&self, f: &mut fmt::Formatter) -> fmt::Result {
        write!(f, "{}", (self.0).0 as f64)
    }
}

impl Into<u64> for Counter {
    fn into(self) -> u64 {
        (self.0).0 as u64
    }
}

impl ops::Add for Counter {
    type Output = Self;
    fn add(self, Counter(rhs): Self) -> Self::Output {
        Counter(self.0 + rhs)
    }
}

impl Counter {

    /// Increment the counter by one.
    ///
    /// This function wraps on overflows.
    pub fn incr(&mut self) -> &mut Self {
        (*self).0 += Wrapping(1);
        self
    }
}

// ===== impl Metric =====

impl<M, L: Hash + Eq> Metric<M, L> {

    pub fn new(name: &'static str, help: &'static str) -> Self {
        Metric {
            name,
            help,
            values: IndexMap::new(),
        }
    }

}

impl<L> fmt::Display for Metric<Counter, L>
where
    L: fmt::Display,
    L: Hash + Eq,
{
    fn fmt(&self, f: &mut fmt::Formatter) -> fmt::Result {
        write!(f,
            "# HELP {name} {help}\n# TYPE {name} counter\n",
            name = self.name,
            help = self.help,
        )?;

        for (labels, value) in &self.values {
            write!(f, "{name}{{{labels}}} {value}\n",
                name = self.name,
                labels = labels,
                value = value,
            )?;
        }

        Ok(())
    }
}

impl<L> fmt::Display for Metric<Histogram, L> where
    L: fmt::Display,
    L: Hash + Eq,
{
    fn fmt(&self, f: &mut fmt::Formatter) -> fmt::Result {
        write!(f,
            "# HELP {name} {help}\n# TYPE {name} histogram\n",
            name = self.name,
            help = self.help,
        )?;

        for (labels, histogram) in &self.values {
            // Look up the bucket numbers against the BUCKET_BOUNDS array
            // to turn them into upper bounds.
            let bounds_and_counts = histogram.into_iter()
                .enumerate()
                .map(|(num, count)| (BUCKET_BOUNDS[num], count));

            // Since Prometheus expects each bucket's value to be the sum of
            // the number of values in this bucket and all lower buckets,
            // track the total count here.
            let mut total_count = 0;
            for (le, count) in bounds_and_counts {
                // Add this bucket's count to the total count.
                total_count += count;
                write!(f, "{name}_bucket{{{labels},le=\"{le}\"}} {count}\n",
                    name = self.name,
                    labels = labels,
                    le = le,
                    // Print the total count *as of this iteration*.
                    count = total_count,
                )?;
            }

            // Print the total count and histogram sum stats.
            write!(f,
                "{name}_count{{{labels}}} {count}\n\
                 {name}_sum{{{labels}}} {sum}\n",
                name = self.name,
                labels = labels,
                count = total_count,
                sum = histogram.sum_in_ms(),
            )?;
        }

        Ok(())
    }
}

// ===== impl Aggregate =====

impl Aggregate {

    fn new(metrics: &Arc<Mutex<Metrics>>) -> Self {
        Aggregate {
            metrics: metrics.clone(),
        }
    }

    #[inline]
    fn update<F: Fn(&mut Metrics)>(&mut self, f: F) {
        let mut lock = self.metrics.lock()
            .expect("metrics lock poisoned");
        f(&mut *lock);
    }

    /// Observe the given event.
    pub fn record_event(&mut self, event: &Event) {
        trace!("Metrics::record({:?})", event);
        match *event {

            Event::StreamRequestOpen(_) | Event::StreamResponseOpen(_, _) => {
                // Do nothing; we'll record metrics for the request or response
                //  when the stream *finishes*.
            },

            Event::StreamRequestFail(ref req, ref fail) => {
                let labels = Arc::new(RequestLabels::new(req));
                self.update(|metrics| {
                    *metrics.request_duration(&labels) +=
                        fail.since_request_open;
                    *metrics.request_total(&labels).incr();
                })
            },

            Event::StreamRequestEnd(ref req, ref end) => {
                let labels = Arc::new(RequestLabels::new(req));
                self.update(|metrics| {
                    *metrics.request_total(&labels).incr();
                    *metrics.request_duration(&labels) +=
                        end.since_request_open;
                })
            },

            Event::StreamResponseEnd(ref res, ref end) => {
                let labels = Arc::new(ResponseLabels::new(
                    res,
                    end.grpc_status,
                ));
                self.update(|metrics| {
                    *metrics.response_total(&labels).incr();
                    *metrics.response_duration(&labels) +=  end.since_response_open;
                    *metrics.response_latency(&labels) += end.since_request_open;
                });
            },

            Event::StreamResponseFail(ref res, ref fail) => {
                // TODO: do we care about the failure's error code here?
                let labels = Arc::new(ResponseLabels::new(res, None));
                self.update(|metrics| {
                    *metrics.response_total(&labels).incr();
                    *metrics.response_duration(&labels) += fail.since_response_open;
                    *metrics.response_latency(&labels) += fail.since_request_open;
                });
            },

            Event::TransportOpen(_) | Event::TransportClose(_, _) => {
                // TODO: we don't collect any metrics around transport events.
            },
        };
    }
}


// ===== impl Serve =====

impl Serve {
    fn new(metrics: &Arc<Mutex<Metrics>>) -> Self {
        Serve { metrics: metrics.clone() }
    }
}

impl HyperService for Serve {
    type Request = HyperRequest;
    type Response = HyperResponse;
    type Error = hyper::Error;
    type Future = FutureResult<Self::Response, Self::Error>;

    fn call(&self, req: Self::Request) -> Self::Future {
        if req.path() != "/metrics" {
            return future::ok(HyperResponse::new()
                .with_status(StatusCode::NotFound));
        }

        let body = {
            let metrics = self.metrics.lock()
                .expect("metrics lock poisoned");
            format!("{}", *metrics)
        };
        future::ok(HyperResponse::new()
            .with_header(ContentLength(body.len() as u64))
            .with_header(ContentType::plaintext())
            .with_body(body))
    }
}


// ===== impl RequestLabels =====

impl<'a> RequestLabels {
    fn new(req: &ctx::http::Request) -> Self {
        let outbound_labels = if req.server.proxy.is_outbound() {
            Some(OutboundLabels {
                // TODO: when #429 is done, add appropriate destination label.
                ..Default::default()
            })
        } else {
            None
        };

        let authority = req.uri
            .authority_part()
            .map(http::uri::Authority::to_string)
            .unwrap_or_else(String::new);

        RequestLabels {
            outbound_labels,
            authority,
            ..Default::default()
        }
    }
}

impl fmt::Display for RequestLabels {

    fn fmt(&self, f: &mut fmt::Formatter) -> fmt::Result {
        write!(f, "authority=\"{}\",", self.authority)?;
        if let Some(ref outbound) = self.outbound_labels {
            write!(f, "direction=\"outbound\"{comma}{dst}",
                comma = if !outbound.is_empty() { "," } else { "" },
                dst = outbound
            )?;
        } else {
            write!(f, "direction=\"inbound\"")?;
        }

        Ok(())
    }

}


// ===== impl OutboundLabels =====

impl OutboundLabels {
    fn is_empty(&self) -> bool {
        self.namespace.is_none() && self.dst.is_none()
    }
}

impl fmt::Display for OutboundLabels {

    fn fmt(&self, f: &mut fmt::Formatter) -> fmt::Result {
        match *self {
            OutboundLabels { namespace: Some(ref ns), dst: Some(ref dst) } =>
                 write!(f, "dst_namespace=\"{}\",dst_{}", ns, dst),
            OutboundLabels { namespace: None, dst: Some(ref dst), } =>
                write!(f, "dst_{}", dst),
            OutboundLabels { namespace: Some(ref ns), dst: None, } =>
                write!(f, "dst_namespace=\"{}\"", ns),
            OutboundLabels { namespace: None, dst: None, } =>
                write!(f, ""),
        }
    }

}

impl fmt::Display for PodOwner {
    fn fmt(&self, f: &mut fmt::Formatter) -> fmt::Result {
        match *self {
            PodOwner::Deployment(ref s) =>
                write!(f, "deployment=\"{}\"", s),
            PodOwner::Job(ref s) =>
                write!(f, "job=\"{}\",", s),
            PodOwner::ReplicaSet(ref s) =>
                write!(f, "replica_set=\"{}\"", s),
            PodOwner::ReplicationController(ref s) =>
                write!(f, "replication_controller=\"{}\"", s),
        }
    }
}

// ===== impl ResponseLabels =====

impl ResponseLabels {
    fn new(rsp: &ctx::http::Response,grpc_status_code: Option<u32>) -> Self {
        let request_labels = RequestLabels::new(&rsp.request);
        ResponseLabels {
            request_labels,
            status_code: rsp.status.as_u16(),
            grpc_status_code,
        }
    }
}

impl fmt::Display for ResponseLabels {

    fn fmt(&self, f: &mut fmt::Formatter) -> fmt::Result {
        write!(f, "{},status_code=\"{}\"",
            self.request_labels,
            self.status_code
        )?;
        if let Some(ref status) = self.grpc_status_code {
            write!(f, "grpc_status_code=\"{}\"", status)?;
        }

        Ok(())
    }

}<|MERGE_RESOLUTION|>--- conflicted
+++ resolved
@@ -1,9 +1,5 @@
 use std::default::Default;
-<<<<<<< HEAD
-use std::{fmt, ops, u32};
-=======
-use std::{fmt, u32, time};
->>>>>>> 7dc21f95
+use std::{fmt, ops, time, u32};
 use std::hash::Hash;
 use std::num::Wrapping;
 use std::sync::{Arc, Mutex};
