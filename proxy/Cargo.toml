--- conflicted
+++ resolved
@@ -26,15 +26,9 @@
 ipnet = "1.0"
 log = "0.4.1"
 indexmap = "1.0.0"
-<<<<<<< HEAD
 prost = "0.4.0"
 prost-types = "0.4.0"
-rand = "0.4"
-=======
-prost = "0.3.0"
-prost-types = "0.3.0"
 rand = "0.5.1"
->>>>>>> 5dfc8630
 
 # for config parsing
 regex = "1.0.0"
